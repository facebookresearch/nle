#### NetHack
####
# CVS default ignores begin
tags
TAGS
.make.state
.nse_depinfo
*~
\#*
.#*
,*
_$*
*$
*.old
*.bak
*.BAK
*.orig
*.rej
.del-*
*.a
*.olb
*.o
*.obj
*.so
*.exe
*.Z
*.elc
*.ln
# CVS default ignores end
.*.swp

# We generate makefiles by shell script
Makefile
!/doc/nle/Makefile

# Win32-specific ignores
Debug/
Release/
binary/
build/
ipch/
lib/
Nethack.sln
Nethack.sdf
Nethack.opensdf
Makefile.bcc
Makefile.gcc
Makefile-orig
Makefile.bcc-orig
Makefile.gcc-orig
*.suo
*.pdb
*.ilk
# VS2013 extension to auto-whine about questionable code generates these
*.lastcodeanalysissucceeded
# VS 2017 caches data into the hidden directory .vs
.vs
# Win32-specific ignores end
.DS_Store
<<<<<<< HEAD


#### nle

# Byte-compiled / optimized / DLL files
__pycache__/
*.py[cod]
*$py.class

# C extensions
*.so

# Distribution / packaging
.Python
build/
develop-eggs/
dist/
downloads/
eggs/
.eggs/
lib/
lib64/
parts/
sdist/
var/
wheels/
pip-wheel-metadata/
share/python-wheels/
*.egg-info/
.installed.cfg
*.egg
MANIFEST

# PyInstaller
#  Usually these files are written by a python script from a template
#  before PyInstaller builds the exe, so as to inject date/other infos into it.
*.manifest
*.spec

# Installer logs
pip-log.txt
pip-delete-this-directory.txt

# Unit test / coverage reports
htmlcov/
.tox/
.nox/
.coverage
.coverage.*
.cache
nosetests.xml
coverage.xml
*.cover
*.py,cover
.hypothesis/
.pytest_cache/

# Translations
*.mo
*.pot

# Django stuff:
*.log
local_settings.py
db.sqlite3
db.sqlite3-journal

# Flask stuff:
instance/
.webassets-cache

# Scrapy stuff:
.scrapy

# Sphinx documentation
docs/_build/

# PyBuilder
target/

# Jupyter Notebook
.ipynb_checkpoints

# IPython
profile_default/
ipython_config.py

# pyenv
#   For a library or package, you might want to ignore these files since the code is
#   intended to run in multiple environments; otherwise, check them in:
# .python-version

# pipenv
#   According to pypa/pipenv#598, it is recommended to include Pipfile.lock in version control.
#   However, in case of collaboration, if having platform-specific dependencies or dependencies
#   having no cross-platform support, pipenv may install dependencies that don't work, or not
#   install all needed dependencies.
#Pipfile.lock

# PEP 582; used by e.g. github.com/David-OConnor/pyflow
__pypackages__/

# Celery stuff
celerybeat-schedule
celerybeat.pid

# SageMath parsed files
*.sage.py

# Environments
.env
.venv
/env/
/venv/
/ENV/
env.bak/
venv.bak/

# Spyder project settings
.spyderproject
.spyproject

# Rope project settings
.ropeproject

# mkdocs documentation
/site

# mypy
.mypy_cache/
.dmypy.json
dmypy.json

# Pyre type checker
.pyre/

# pytype static type analyzer
.pytype/


# NLE
nle/version.py
nle_data/
nle/fbs/
=======
# ms-dos 
# resulting zip
NH*DOS.ZIP
# 8.3 versions
dat/data.bas
sys/share/posixreg.c
include/patchlev.h
doc/guidebk.txt
# folders compiler, target objs, binary results
djgpp/
src/msdos_o/
msdos-binary/
dat/NHTILES.BMP
dat/msdoshlp.txt
src/host_o/
util/djgpp-linux64-gcc550.tar.bz2
util/djgpp-osx-gcc550.tar.bz2
util/djgpp-mingw-gcc550-standalone.zip
util/dlb_main
util/thintile
util/til2bin2
util/tile2bin
win/share/monthin.txt
win/share/objthin.txt
win/share/oththin.txt
# end of ms-dos
>>>>>>> bb566e8a
<|MERGE_RESOLUTION|>--- conflicted
+++ resolved
@@ -1,5 +1,3 @@
-#### NetHack
-####
 # CVS default ignores begin
 tags
 TAGS
@@ -26,12 +24,12 @@
 *.Z
 *.elc
 *.ln
+core
 # CVS default ignores end
 .*.swp
 
 # We generate makefiles by shell script
 Makefile
-!/doc/nle/Makefile
 
 # Win32-specific ignores
 Debug/
@@ -57,11 +55,35 @@
 .vs
 # Win32-specific ignores end
 .DS_Store
-<<<<<<< HEAD
+# ms-dos
+# resulting zip
+NH*DOS.ZIP
+# 8.3 versions
+dat/data.bas
+sys/share/posixreg.c
+include/patchlev.h
+doc/guidebk.txt
+# folders compiler, target objs, binary results
+djgpp/
+src/msdos_o/
+msdos-binary/
+dat/NHTILES.BMP
+dat/msdoshlp.txt
+src/host_o/
+util/djgpp-linux64-gcc550.tar.bz2
+util/djgpp-osx-gcc550.tar.bz2
+util/djgpp-mingw-gcc550-standalone.zip
+util/dlb_main
+util/thintile
+util/til2bin2
+util/tile2bin
+win/share/monthin.txt
+win/share/objthin.txt
+win/share/oththin.txt
+# end of ms-dos
 
 
 #### nle
-
 # Byte-compiled / optimized / DLL files
 __pycache__/
 *.py[cod]
@@ -119,25 +141,6 @@
 *.mo
 *.pot
 
-# Django stuff:
-*.log
-local_settings.py
-db.sqlite3
-db.sqlite3-journal
-
-# Flask stuff:
-instance/
-.webassets-cache
-
-# Scrapy stuff:
-.scrapy
-
-# Sphinx documentation
-docs/_build/
-
-# PyBuilder
-target/
-
 # Jupyter Notebook
 .ipynb_checkpoints
 
@@ -176,16 +179,6 @@
 env.bak/
 venv.bak/
 
-# Spyder project settings
-.spyderproject
-.spyproject
-
-# Rope project settings
-.ropeproject
-
-# mkdocs documentation
-/site
-
 # mypy
 .mypy_cache/
 .dmypy.json
@@ -198,35 +191,7 @@
 .pytype/
 
 
-# NLE
+# NLE core
 nle/version.py
 nle_data/
-nle/fbs/
-=======
-# ms-dos 
-# resulting zip
-NH*DOS.ZIP
-# 8.3 versions
-dat/data.bas
-sys/share/posixreg.c
-include/patchlev.h
-doc/guidebk.txt
-# folders compiler, target objs, binary results
-djgpp/
-src/msdos_o/
-msdos-binary/
-dat/NHTILES.BMP
-dat/msdoshlp.txt
-src/host_o/
-util/djgpp-linux64-gcc550.tar.bz2
-util/djgpp-osx-gcc550.tar.bz2
-util/djgpp-mingw-gcc550-standalone.zip
-util/dlb_main
-util/thintile
-util/til2bin2
-util/tile2bin
-win/share/monthin.txt
-win/share/objthin.txt
-win/share/oththin.txt
-# end of ms-dos
->>>>>>> bb566e8a
+nle/fbs/