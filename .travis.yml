language: c
matrix:
  include:
    - name: linux-xenial-gcc
      os: linux
      env: HINTS=linux LUA_VERSION=5.3.5
      compiler: gcc
      script:
        - cd sys/unix/ && sh setup.sh hints/$HINTS && cd ../../
        - make fetch-lua
        - test -d "lib/lua-$LUA_VERSION/src" || exit 0
        - make install
    - name: linux-bionic-gcc
      os: linux
      env: HINTS=linux LUA_VERSION=5.3.5
      dist: bionic
      compiler: gcc
      script:
        - cd sys/unix/ && sh setup.sh hints/$HINTS && cd ../../
        - make fetch-lua
        - test -d "lib/lua-$LUA_VERSION/src" || exit 0
        - make install
    - name: linux-xenial-clang
      os: linux
      env: HINTS=linux LUA_VERSION=5.3.5
      compiler: clang
      script:
        - cd sys/unix/ && sh setup.sh hints/$HINTS && cd ../../
        - make fetch-lua
        - test -d "lib/lua-$LUA_VERSION/src" || exit 0
        - make install
    - name: linux-xenial-gcc-x11
      os: linux
      env: HINTS=linux-x11 LUA_VERSION=5.3.5
      compiler: gcc
      addons:
        apt:
          packages:
            - libx11-dev
            - libxaw7-dev
            - xfonts-utils
      script:
        - cd sys/unix/ && sh setup.sh hints/$HINTS && cd ../../
        - make fetch-lua
        - test -d "lib/lua-$LUA_VERSION/src" || exit 0
        - make install
    - name: linux-xenial-gcc-qt5
      os: linux
      env: HINTS=linux-qt5 LUA_VERSION=5.3.5
      compiler: gcc
      addons:
        apt:
          packages:
            - libx11-dev
            - libxaw7-dev
            - xfonts-utils
            - qtbase5-dev
            - qtmultimedia5-dev
            - qtbase5-dev-tools
      script:
        - cd sys/unix/ && sh setup.sh hints/$HINTS && cd ../../
        - make fetch-lua
        - test -d "lib/lua-$LUA_VERSION/src" || exit 0
        - make QT_SELECT=5 MOC=moc install
    - name: linux-bionic-gcc-x11
      os: linux
      env: HINTS=linux-x11 LUA_VERSION=5.3.5
      dist: bionic
      compiler: gcc
      addons:
        apt:
          packages:
            - libx11-dev
            - libxaw7-dev
            - xfonts-utils
      script:
        - cd sys/unix/ && sh setup.sh hints/$HINTS && cd ../../
        - make fetch-lua
        - test -d "lib/lua-$LUA_VERSION/src" || exit 0
        - make install
    - name: linux-xenial-gcc-minimal
      os: linux
      env: HINTS=linux-minimal LUA_VERSION=5.3.5
      compiler: gcc
      script: |
              cd sys/unix/ && sh setup.sh hints/$HINTS && cd ../../
              sed -i '/^#define CLIPPING/d'       include/config.h
              sed -i '/^#define COMPRESS/d'       include/config.h
              #sed -i '/^#define DOAGAIN/d'        include/config.h
              sed -i '/^#define DUMPLOG/d'        include/config.h
              #sed -i '/^#define GDBPATH/d'        include/config.h
              #sed -i '/^#define GREPPATH/d'       include/config.h
              sed -i '/^#define INSURANCE/d'      include/config.h
              sed -i '/^#define LOGFILE/d'        include/config.h
              sed -i '/^#define NEWS/d'           include/config.h
              sed -i '/^#define PANICLOG/d'       include/config.h
              #sed -i '/^#define STATUS_HILITES/d' include/config.h
              sed -i '/^#define SYSCF/d'          include/config.h
              sed -i '/^#define USER_SOUNDS/d'    include/config.h
              sed -i '/^#define XLOGFILE/d'       include/config.h

              sed -i '/^#define MAIL/d'           include/unixconf.h
              sed -i '/^#define SHELL/d'          include/unixconf.h
              sed -i '/^#define SUSPEND/d'        include/unixconf.h
              sed -i 's/^#define TEXTCOLOR//'     include/unixconf.h
              make fetch-lua
              test -d "lib/lua-$LUA_VERSION/src" || exit 0
              make install
              cat dat/options
    - name: windows-visualstudio
      os: windows
      language: shell
      script:
        - ./win/win32/vs2017/travisci.sh
    - name: windows-mingw
      os: windows
#     install: choco install mingw
      script:
        - sh sys/winnt/travis-gcc.sh
        - test -d "lib/lua-$LUA_VERSION/src" || exit 0
        - test -d "lib/pdcurses" || exit 0
        - export ADD_CURSES=Y
        - export PDCURSES_TOP=../lib/pdcurses
        - export LUA_VERSION=5.3.5
        - cd src
        - cp ../sys/winnt/Makefile.gcc ./Makefile
        - mingw32-make install
    - name: msdos crosscompile on linux
      os: linux
      env: HINTS=linux LUA_VERSION=5.3.5
      compiler: gcc
      script:
#        - export
        - cd sys/unix/ && sh setup.sh hints/$HINTS && cd ../../
        - make fetch-lua
        - test -d "lib/lua-$LUA_VERSION/src" || exit 0
        - cd lib/lua-$LUA_VERSION/src && make a && cd ../../.. 
        - sh sys/msdos/msdos-cross-compile.sh
  exclude:
#    - os: osx
#      osx_image: xcode10.3
#      env: DESCR=osx-xcode10.3-x11 HINTS=macosx10.14 WANT_WIN_CURSES=1 WANT_WIN_X11=1 USE_XPM=1
#      compiler: clang
#      script: "cd sys/unix/ && sh setup.sh hints/$HINTS && cd ../../ && make install"
    - os: osx
      osx_image: xcode10.2
      env: HINTS=macosx10.14
      compiler: clang
      script: "cd sys/unix/ && sh setup.sh hints/$HINTS && cd ../../ && make install"
#
sudo: false
notifications:
  email:
    recipients:
      - devteam@nethack.org
#
deploy:
  provider: releases
  api_key:
    secure: "U0Dt2CXrcG8Yi4taUCT/6AnM+0IJtdCv6IVG/2rGooUY3pZjNWE9XDM6X9ZeAmbI79aN6FPTppjUf3KbB/upYeJt+8mrjnxEk/ZTO1xXDDW8iL/DiqnczoFsMGmPsTM+Fkeak8bu0SifI7Qkx9i1N+zOyl2VdlaxGjchPfl/OJw2jcQs7rOGRfr23/rapZKTcFq+BFlxMiIHa0dXbCJ9vagdlyAeclOCtPjw1VoH/Cb/+0/Xlx2MFPncw4/1P+bO/fPantHyehh3/WCDVCnI4M7ftONpsTVRrQ+Hml89teUH9/1xXUOpbCeVghWr1rumLcQzMqLKNj2lP/gm9co2/DKpxiUPUzBfO/9Jvl1CNoEwPYQBRNb38kggDvAT4vKX38Oi5sZvumFEO4L0y7o4cW6SA4/CYIykfxOdkrryt8ltfWwopdy3I/DothYw31vJ9GsZOCAShFRAy3hJxYUbHhT+7SDUBadVSEkb4UqxQ+7zntAVT+Lp4DXLAfvsWxZGrQoP/IrWAgNOLRKILubpzh+YpadMH3Ygha2JRAeJAEZ3DnXf3vOOAucWnk4mNXDbW35GTDTAJDWMvddZCfsrUI/uHxgaRjFs9fLX1X5tqhGnsr27sKLWyX+zrIPVV0TPl3AzYPAf6Bc8Okeu+JEGQERvvgSasCuYcmhgYznBVJI="
  file_glob: true
  file: 
    - "$TRAVIS_TAG.x86.zip"
  skip_cleanup: true
  on:
    tags: true
<<<<<<< HEAD
  prerelease: true
  name: "Pre-Release build of NetHack 3.7.0"
  body: "This is an auto generated Pre-Release build of NetHack 3.7.0"
=======
  prerelease: false
  name: "Release build of NetHack 3.6.6"
  body: "This is an auto generated Release build of NetHack 3.6.6"
>>>>>>> 44b6612f
<|MERGE_RESOLUTION|>--- conflicted
+++ resolved
@@ -164,12 +164,6 @@
   skip_cleanup: true
   on:
     tags: true
-<<<<<<< HEAD
-  prerelease: true
+  prerelease: false
   name: "Pre-Release build of NetHack 3.7.0"
-  body: "This is an auto generated Pre-Release build of NetHack 3.7.0"
-=======
-  prerelease: false
-  name: "Release build of NetHack 3.6.6"
-  body: "This is an auto generated Release build of NetHack 3.6.6"
->>>>>>> 44b6612f
+  body: "This is an auto generated Pre-Release build of NetHack 3.7.0"