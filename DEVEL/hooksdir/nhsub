#!/usr/bin/perl
# nhsub
<<<<<<< HEAD
# $NHDT-Date: 1515274284 2018/01/06 21:31:24 $
=======
# $NHDT-Date: 1518800857 2018/02/16 17:07:37 $
>>>>>>> 25d17eb6

# Note: was originally called nhdate; the rename is not reflected in the code.

use strict;
our %opt;	#cmd v n f F m (other single char, but we don't care)
my $mode;	# a c d f (add, commit, date, date -f)

if(length $ENV{GIT_PREFIX}){
        chdir($ENV{GIT_PREFIX}) or die "Can't chdir $ENV{GIT_PREFIX}: $!";
}

#SO how do we know if a file has changed?
#(git status: git status --porcelain --ignored -- FILES.
#maybe + -z but it's a question of rename operations - probably doesn't
# matter, but need to experiment.

# key:  [dacf] first character of opt{cmd} (f if nhsub -f or add -f)
#	first 2 chars of "git status --porcelain --ignored"
# (see "git help status" for table)
# No default.  Undef means something unexpected happened.
my %codes = (
	'f M'=>1, 'f D'=>1,		#           [MD]   not updated
	'a M'=>0, 'a D'=>0,
	'd M'=>0, 'd D'=>0,
	'c M'=>0, 'c D'=>0,

	'dM '=>0, 'dMM'=>1, 'dMD'=>0,
	'aM '=>0, 'aMM'=>1, 'aMD'=>0,
	'cM '=>0, 'cMM'=>1, 'cMD'=>0,
	'fM '=>0, 'fMM'=>1, 'fMD'=>0,
				#           M        [ MD]   updated in index

	'dA '=>1, 'dAM'=>1, 'dAD'=>1,
	'aA '=>1, 'aAM'=>1, 'aAD'=>1,
	'cA '=>1, 'cAM'=>1, 'cAD'=>1,
	'fA '=>1, 'fAM'=>1, 'fAD'=>1,
				   # A        [ MD]   added to index

	'dD '=>0, 'dDM'=>0,
	'aD '=>1, 'aDM'=>1,
	'cD '=>0, 'cDM'=>0,
	'fD '=>1, 'fDM'=>1,
				   # D         [ M]   deleted from index

	'dR '=>0, 'dRM'=>1, 'dRD'=>0,
	'aR '=>0, 'aRM'=>1, 'aRD'=>0,
	'cR '=>0, 'cRM'=>1, 'cRD'=>0,
	'fR '=>0, 'fRM'=>1, 'fRD'=>0,
				#           R        [ MD]   renamed in index

	'dC '=>0, 'dCM'=>1, 'dCD'=>0,
	'aC '=>0, 'aCM'=>1, 'aCD'=>0,
	'cC '=>0, 'cCM'=>1, 'cCD'=>0,
	'fC '=>0, 'fCM'=>1, 'fCD'=>0,
				#           C        [ MD]   copied in index

	'aM '=>1, 'aA '=>1, 'aR '=>1, 'aC '=>1,
	'fM '=>1, 'fA '=>1, 'fR '=>1, 'fC '=>1,
				   # [MARC]          index and work tree matches

	'd M'=>1, 'dMM'=>1, 'dAM'=>1, 'dRM'=>1, 'dCM'=>1,
	'a M'=>1, 'aMM'=>1, 'aAM'=>1, 'aRM'=>1, 'aCM'=>1,
	'c M'=>1, 'cMM'=>1, 'cAM'=>1, 'cRM'=>1, 'cCM'=>1,
	'f M'=>1, 'fMM'=>1, 'fAM'=>1, 'fRM'=>1, 'fCM'=>1,
				   # [ MARC]     M work tree changed since index

	'd D'=>0, 'dMD'=>0, 'dAD'=>0, 'dRD'=>0, 'dCD'=>0,
	'a D'=>0, 'aMD'=>0, 'aAD'=>0, 'aRD'=>0, 'aCD'=>0,
	'c D'=>0, 'cMD'=>0, 'cAD'=>0, 'cRD'=>0, 'cCD'=>0,
	'f D'=>0, 'fMD'=>0, 'fAD'=>0, 'fRD'=>0, 'fCD'=>0,
				   # [ MARC]     D    deleted in work tree

           # -------------------------------------------------
           # DD    unmerged, both deleted
           # AU    unmerged, added by us
           # UD    unmerged, deleted by them
           # UA    unmerged, added by them
           # DU    unmerged, deleted by us
           # AA    unmerged, both added
           # UU    unmerged, both modified
           # -------------------------------------------------
        'a??'=>1, 'f??'=>1,		# ??    untracked
	'd??'=>0, 'c??'=>0,

	'f!!'=>1,			# !!    ignored
	'a!!'=>0, 'd!!'=>0, 'c!!'=>0,

	'f@@'=>1,			# @@    internal ignored
	'a@@'=>0, 'd@@'=>0, 'c@@'=>0
);

# OS hackery
my $PDS = '/';
if ($^O eq "MSWin32")
{
    $PDS = '\\';
}

# various command line options to consider and what the code actually does:
#DONE nhcommit with no files should exit(0)
#DONE nhadd with no files should exit(0)
#DONE commit -a?
#	add root dir
#DONE commit -a + files -> exit(0)
#nothing: commit --interactive/--patch
#nothing: add -i/--interactive --patch/-p?
#nothing: add -u/--update?????? -A/--all/--no-ignore-removal???
#nothing (not quite right): add --no-all --ignore-removal???
#DONE add --refresh
#nothing: add -N/--intent-to-add
#DONE add -n - exit(0)
#DONE add --dry-run - exit 0
#DONE commit --dry-run - exit 0
#DONE?: add foo/\*/x (letting git expand the filenames)

my @rawlist0 = &cmdparse(@ARGV);

# Use git ls-files to expand command line filepaths with wildcards.
# Let's try this for all commands.
my @rawlist;
foreach my $e (@rawlist0){
	if($e =~ m/[?*[\\]/){
		my @rv = &lsfiles(undef, $e);
		push(@rawlist, @rv) if(@rv);
		if($opt{f}){
			my @rv = &lsfiles('-i', $e);
			push(@rawlist, @rv) if(@rv);
		}
	} else {
		push(@rawlist, $e);
	}
}

push(@rawlist,'.') if($#rawlist == -1);

# pick up the prefix for substitutions in this repo
#TEST my $PREFIX = &git_config('nethack','substprefix');
my $PREFIX = "NHDT";
print "PREFIX: '$PREFIX'\n" if($opt{v});

while(@rawlist){
	my $raw = shift @rawlist;
	if(-f $raw){
		&schedule_work($raw);
		next;
	}
	if(-d $raw){
		if($raw =~ m!$PDS.git$!o){
			print "SKIP $raw\n" if($opt{v}>=2);
			next;
		}
		opendir RDIR,$raw or die "Can't opendir: $raw";
		local($_);	# needed until perl 5.11.2
		while($_ = readdir RDIR){
			next if(m/^\.\.?$/);
			if(m/^\./ && $opt{f}){
				print "       IGNORE-f: $raw$PDS$_\n" if($opt{v}>=2);
				next;
			}
			push(@rawlist, $raw.$PDS.$_);
		}
		closedir RDIR;
	}
	# ignore other file types
	if(! -e $raw){
		print "warning: missing file $raw\n";
	}
}

# XXX could batch things up - later

sub schedule_work {
	my($file) = @_;
	print "CHECK: '$file'\n" if($opt{v}>=2);
	local($_) = `git status --porcelain --ignored -- $file`;
	my $key = $mode . join('',(m/^(.)(.)/));
	if(length $key == 1){
		# Hack.  An unmodified, tracked file produces no output from
		# git status.  Treat as another version of 'ignored'.
		$key .= '@@';
	}
	$key =~ s/-/ /g;	# for Keni's locally mod'ed git
	if(!exists $codes{$key}){
		die "I'm lost.\nK='$key' F=$file\nST=$_";
	}
	if($codes{$key}==0){
		if($opt{v}>=2){
			print "       IGNORE: $_" if(length);
			print "       IGNORE: !! $file\n" if(!length);
		}
		return;
	}
	if($opt{F}){
		my $ign = `git check-ignore $file`;
		if($ign !~ m/^\s*$/){
			print "       IGNORE-F: $ign" if($opt{v}>=2);
			return;
		}
	}
# FALLTHROUGH and continue
#print     "ACCEPT TEST\n";	# XXXXXXXXXX TEST
#return;

	my $attr = `git check-attr NHSUBST -- $file`;
	if($attr =~ m/NHSUBST:\s+(.*)/){
# XXX this is a bug in git.  What if the value of an attribute is the
# string "unset"?  Sigh.
		if(! $opt{F}){
			if($1 eq "unset" || $1 eq "unspecified"){
				print "       NOATTR: $attr" if($opt{v}>=2);
				return;
			}
		}
		&process_file($file);
		return;
	}
	die "Can't parse check-attr return: $attr\n";
}

sub process_file {
	my($file) = @_;
	print "DOFIL: $file\n" if($opt{v}>=1);

	# For speed we read in the entire file then do the substitutions.
	local($_) = '';
	my $len;
	open INFILE, "<", $file or die "Can't open $file: $!";
	while(1){
			# On at least some systems we only get 64K.
		my $len = sysread(INFILE, $_, 999999, length($_));
		last if($len == 0);
		die "read failed: $!" unless defined($len);
	}
	close INFILE;

	local $::current_file = $file;	# used under handlevar
	# $1 - var and value (including trailing space but not $)
	# $2 - var
	# $4 - value or undef
#s/\$$PREFIX-(([A-Za-z][A-Za-z0-9_]*)(: ([^\N{DOLLAR SIGN}]+))?)\$/&handlevar($2,$4)/eg;
my $count = s/\$$PREFIX-(([A-Za-z][A-Za-z0-9_]*)(: ([^\x24]+))?)\$/&handlevar($2,$4)/eg;
# XXX had o modifier, why?
	return unless($count>0);
	return if($opt{n});
	my $mode = 0777 & (stat($file))[2];

	my $ofile = $file . ".nht";
	open(TOUT, ">", $ofile) or die "Can't open $ofile";

#	die "write failed: $!" unless defined syswrite(TOUT, $_);
	my $offset = 0;
	my $sent;
#print STDERR "L=",length,"\n";
	while($offset < length){
		$sent = syswrite(TOUT, $_, (length($_) - $offset), $offset);
		die "write failed: $!" unless defined($sent);
#print STDERR "rv=$sent\n";
		last if($sent == (length($_) - $offset));
		$offset += $sent;
#print STDERR "loop: O=$offset\n";
	}

	close TOUT or die "Can't close $ofile";
		# Do the right thing for *nix and hope for the best elsewhere:
	chmod($mode, $ofile)==1 or warn "Can't set filemode on $ofile";
	rename $ofile, $file or die "Can't rename $ofile to $file";
}

# XXX docs for --fixup and --squash are wrong in git's synopsis. --file missing
#   --message --template -t
sub cmdparse {
	my(@in) = @_;

		# What are we doing?
	$opt{cmd} = 'date';	# really nhsub
	if($in[0] eq '--add'){
		$opt{cmd} = 'add';
		shift @in;
	}
	if($in[0] eq '--commit'){
		$opt{cmd} = 'commit';
		shift @in;
	}

# add: -n -v
# commit: --dry-run -v
# nhsub: -n -v
	while($in[0] =~ m/^-/){
		local($_) = $in[0];
		if($_ eq '--'){
			shift @in;
			last;
		}
		if(m/^--/){
			if($opt{cmd} eq 'add' && $_ eq '--dry-run'){
				exit 0;
			}
			if($opt{cmd} eq 'commit' && $_ eq '--dry-run'){
				exit 0;
			}
			if($opt{cmd} eq 'add' && $_ eq '--refresh'){
				exit 0;
			}
			shift @in;
			next;
		}
# XXX this is messy - time for a rewrite?
		if(m/^-(.*)/){
			foreach my $single ( split(//,$1) ){
					# don't do -v here from add/commit
				if($single ne 'v'){
					# don't use -m from add/commit
					if($opt{cmd} eq 'date' || $single ne 'm'){
						$opt{$single}++;
					}
				} elsif($opt{cmd} eq 'date'){
					$opt{$single}++;
				}

				if($opt{cmd} eq 'add' && $single eq 'n'){
					exit 0;
				}
#need to deal with options that eat a following element (-m, -F etc etc)
#add: nothing?
#commit: -c -C  -F -m 
#   -u<mode> mode is optional
# -S<keyid>  keyid is optional
				if($opt{cmd} eq 'commit'){
					if($single =~ m/[uS]/){
						last;
					}
					if($single =~ m/[cCFm]/){
#XXX this will be a mess if the argument is wrong, but can we tell?  No.
						shift @in;
						last;
					}
				}
			}
		}
		shift @in;
	}

	($mode) = ($opt{cmd} =~ m/^(.)/);
	$mode = 'f' if($opt{cmd} eq 'date' && ($opt{f}||$opt{F}));
	$mode = 'f' if($opt{cmd} eq 'add' && $opt{f});

	if($opt{cmd} eq 'add' && $#in == -1){
		exit 0;
	}
	if($opt{cmd} eq 'commit' && $#in == -1){
		exit 0;
	}
	if($opt{cmd} eq 'add' && $opt{a} && $#in != -1){
		exit 0;
	}
	if($opt{cmd} eq 'add' && $opt{a}){
		my $x = `git rev-parse --show-toplevel`;
		$x =~ s/[\n\r]+$//;
		push(@in, $x);
	}
	return @in;	# this is our file list
}

sub git_config {
	my($section, $var) = @_;
	my $raw = `git config --local --get $section.$var`;
	$raw =~ s/[\r\n]*$//g;
	return $raw if(length $raw);
	die "Missing config var: [$section] $var\n";
}

sub handlevar {
	my($var, $val) = @_;
#	print "HIT '$var' '$val'\n" if($debug2);

	my $subname = "PREFIX::$var";
	if(defined &$subname){
		no strict;
		print "   SUBIN: $var '$val'\n" if($opt{v}>=3);
		$val =~ s/\s+$//;
		$val = &$subname($val);
		print "   SUBOT: $var '$val'\n" if($opt{v}>=3);
	} else {
		warn "No handler for \$$PREFIX-$var\n";
	}

	if(length $val){
		return "\$$PREFIX-$var: $val \$";
	} else {
		return "\$$PREFIX-$var\$";
	}
}

sub lsfiles {
	my ($flags, $ps) = @_;
	open RV, "-|", "git ls-files $flags '$ps'" or die "Can't ls-files";
	my @rv = <RV>;
	map { s/[\r\n]+$// } @rv;
	if(!close RV){
		return undef if($! == 0);
		die "close ls-files failed: $!";
	}
	return undef if($#rv == -1);
	return @rv;
}

package PREFIX;
use POSIX qw(strftime);

# On push, put in the current date because we changed the file.
# On pull, keep the current value so we can see the last change date.
sub Date {
	my($val) = @_;
	my $now;
	if($opt{m}){
		my $hash = `git log -1 '--format=format:%H' $::current_file`;
			#author keni <keni@his.com> 1429884677 -0400
		chomp($now = `git cat-file -p $hash | awk '/author/{print \$4}'`);
	} else {
		$now = time;
	}
	# YYYY/MM/DD HH:MM:SS
	$val = "$now " . strftime("%Y/%m/%d %H:%M:%S", gmtime($now));
	return $val;
}

#sub Header {
#}
#sub Author {
#}

# NB: the standard-ish Revision line isn't enough - you need Branch:Revision -
#     but we split it into 2 so we can use the standard processing code on Revision
#     and just slip Branch in.
sub Branch {
	my($val) = @_;
	$val = `git symbolic-ref -q --short HEAD`;
	$val =~ s/[\n\r]*$//;
	$val =~ s/^\*\s*//;
	$val = "(unknown)" unless($val =~ m/^[[:print:]]+$/);
	return $val;
}

sub Revision {
	my($val) = @_;
	my @val = `git log --follow --oneline $::current_file`;
	my $ver = 0+$#val;
	$ver = 0 if($ver < 0);
	$val = "1.$ver";
	return $val;
}
__END__

=head1 NAME

C<nhsub> - NetHack git command for substitution variables

=head1 SYNOPSIS

C<git nhsub [-v[v[v]] [-n] [-f|-F] [-m] [--] [file...]>

=head1 DESCRIPTION

C<nhsub> rewrites the specified files by doing variable substitution for
variables starting with the prefix specified in the repository's
C<nethack.substprefix> configuration variable.  C<nhsub> is also invoked
internally from the implementation of the C<nhadd> and C<nhcommit>
commands.

The program re-writes those files listed on the command line; if the file
is actually a directory, the program recurses into that directory tree.
Not all files found are re-written; some are ignored and those with no
substitution variables are not re-written.  Unless changed by the options,
files that have not changed are not affected.

If no files are listed on the command line, the current directory is
checked as if specified as C<.>.
Files listed directly on the command line are always checked.
The C<.git> directory is never processed.

The following command line options are available:

=over

=item C<-v[v[v]]>

Verbose output; may be (usefully) specified up to 3 times.  Not available
when invoked as part of C<nhadd> or C<nhcommit>.

=item C<-n>

Do not write any files.

=item C<-f>

Force, version 1:  
Perform substitution even if the file has not changed,
except no dot files are processed unless listed directly on the command line.
This prevents accidents with editor temporary files while recursing.  Note
that this overloads the C<-f> option of C<git add> and C<git commit>.

=item C<-F>

Force, version 2:
Perform substitution even if the file has not changed,
even if the NHSUBST attribute is not set for the
file, and only if the file is not ignored by git.  Not available
when invoked as part of C<nhadd> or C<nhcommit>.

=item C<-m>

Use metadata (C<git log> and C<git cat-file>) to find the last change date to
substitute.  Often used with C<-f>.  This is useful for cleaning up dates in files that were not
updated when last changed. (Do not use C<git nhadd>/C<git nhcommit> after C<nhsub -m>
or the changes will be overwritten with the current date.)

=back<|MERGE_RESOLUTION|>--- conflicted
+++ resolved
@@ -1,10 +1,6 @@
 #!/usr/bin/perl
 # nhsub
-<<<<<<< HEAD
-# $NHDT-Date: 1515274284 2018/01/06 21:31:24 $
-=======
 # $NHDT-Date: 1518800857 2018/02/16 17:07:37 $
->>>>>>> 25d17eb6
 
 # Note: was originally called nhdate; the rename is not reflected in the code.
 
