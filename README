<<<<<<< HEAD
         NetHack 3.7.0 work-in-progress -- General information
=======
         NetHack 3.6.5 -- General information January 27, 2020
>>>>>>> 51468273

NetHack 3.7 is an enhancement to the dungeon exploration game NetHack,
which is a distant descendent of Rogue and Hack, and a direct descendent of
<<<<<<< HEAD
NetHack 3.6.

NetHack 3.7.0 work-in-progress is not a release of NetHack. As a .0 version,
and still very early in its development cycle, there has already been changes
made, and there will continue to be many more prior to an eventual release.
The file doc/fixes37.0 in the source distribution will be updated with a list
of fixes as they are committed.

In short -- there are likely to be bugs. Don't treat NetHack-3.7 branch as
released code, and if stability is paramount, then the most recent 
NetHack 3.6.5 release is safest for you.

We're making the .0 work-in-progress available so that you can observe, test
out, and contribute to its development. Constructive suggestions, GitHub pull
requests, and bug reports are all welcome and encouraged.

The file doc/fixes37.0 in the source distribution has a full list of bug-fixes
included so far, as well as brief mentions of some of the other code changes.
The text in there was written for the development team's own use and is
provided  "as is", so please do not ask us to further explain the entries in
that file. Some entries might be considered "spoilers", particularly in the 
"new features" section.

Along with the game improvements and bug fixes, NetHack 3.7 strives to make
some general architectural improvements to the game or to its building 
process. Among them:

 *  Remove barriers to building NetHack on one platform and operating system,
    for later execution on another (possibly quite different) platform and/or
    operating system. That capability is generally known as "cross-compiling."
    See the file "Cross-compiling" in the top-level folder for more information
    on that.

 *  Replace the build-time "yacc and lex"-based level compiler, the "yacc and 
    lex"-based dungeon compiler, and the quest text file processing done
    by NetHack's "makedefs" utility, with Lua text alternatives that are 
    loaded and processed by the game during play.

 *  Write game savefiles and bonesfiles in a more portable and consistent way
    to open up the possibility of utilizing them between different platforms,
    such as between your desktop computer and your hand-held device.

 *  Add support to make the game restartable without exit (a.k.a. "play again"
    support). Toward that end, many previously scattered and separate variables
    have been gathered into a central 'g' structure in decl.h/decl.c. That
    will benefit the porting effort to some platforms that are under
    consideration.

Here are some other general notes on the changes in NetHack 3.7 that were not
considered spoilers:
 -  automatic annotation "gateway to Moloch's Sanctum" for vibrating square
        level once that square's location becomes known (found or magic
        mapped); goes away once sanctum temple is found (entered or high altar
        mapped)
 -  savefile: add support to deconstruct internal data structures down into
        their individual fields and save those fields instead of the entire
        struct
 -  savefile: use little-endian format for fields where that makes a difference
=======
NetHack 3.4 as there was no NetHack 3.5 release.

NetHack 3.6.5 is the official release of NetHack that follows NetHack 3.6.4
and contains bug fixes since 3.6.4, including some fixes for exploitable
security-related vulnerabilities that affected NetHack versions between 3.6.0
and 3.6.4.

The file doc/fixes36.5 in the source distribution has a full list of fixes.
The text in there was written for the development team's own use and is
provided "as is", so please do not ask us to further explain the entries in
that file.  Some entries might be considered "spoilers", particularly in the
"new features" section.

Below you will find some other general notes that were not considered
spoilers:

 *  fix accessing mons[-1] when trying to gate in a non-valid demon
 *  fix accessing mons[-1] when monster figures out if a tin cures stoning
 *  have string_for_opt() return empty_optstr on failure
 *  ensure existing callers of string_for_opt() check return value
 *  fix potential buffer overflow in add_menu_coloring()
 *  fix potential buffer overflow in sym_val()
 *  fix potential buffer overflow in pline(), raw_printf(), config_error_add()
 *  fix potential buffer overflow in choose_windows()
 *  use vsnprintf instead of vsprintf in pline.c where possible
 *  Windows: includes a fix from a 3.6.4 post-release update where
 *      OPTIONS=map_mode:fit_to_screen could cause a game start failure
 *  Windows: users with C-locale unmappable names could get game start failure
>>>>>>> 51468273

                        - - - - - - - - - - -

Please read items (1), (2) and (3) BEFORE doing anything with your new code.

1.  Unpack the code in a dedicated new directory.  We will refer to that
    directory as the 'Top' directory.  It makes no difference what you
    call it.

2.  Having unpacked, you should have a file called 'Files' in your Top
    directory.

    This file contains the list of all the files you now SHOULD
    have in each directory.  Please check the files in each directory
    against this list to make sure that you have a complete set.

    This file also contains a list of what files are created during
    the build process.

    The names of the directories listed should not be changed unless you
    are ready to go through the makefiles and the makedefs program and change
    all the directory references in them.

3.  Before you do anything else, please read carefully the file called
    "license" in the 'dat' subdirectory.  It is expected that you comply
    with the terms of that license, and we are very serious about it.

4.  If you are attempting to build NetHack on one platform/processor, to
    produce a game on a different platform/processor it may behoove you to
    read the file "Cross-compiling" in your Top directory.

5.  If everything is in order, you can now turn to trying to get the program
    to compile and run on your particular system.  It is worth mentioning
    that the default configuration is SysV/Sun/Solaris2.x (simply because
    the code was housed on such a system).

    The files sys/*/Install.* were written to guide you in configuring the
    program for your operating system.  The files win/*/Install.* are
    available, where necessary, to help you in configuring the program
    for particular windowing environments.  Reading them, and the man pages,
    should answer most of your questions.


    At the time of the most recent official release, NetHack 3.6, it had
    been tested to run/compile on:

        Intel Pentium or better (or clone) running Linux, BSDI, or
                Windows (7 through 10)
        Intel 80386 or greater (or clone) boxes running Linux, or BSDI
        Mac OS X 10.11 (follow the instructions in sys/unix, not sys/mac)
        OpenVMS (aka VMS) V8.4 on Alpha and on Integrity/Itanium/IA64

    Instructions have been provided by way of community contribution on:
        msdos protected mode using djgpp including a Linux-host djgpp 
        cross-compile

    Previous versions of NetHack were tested and known to run on the
    following systems, but it is unknown if they can still build and
    execute NetHack 3.6 or NetHack 3.7:

        Apple Macintosh running MacOS 7.5 or higher, LinuxPPC, BeOS 4.0
        Atari ST/TT/Falcon running TOS (or MultiTOS) with GCC
        AT&T 3B1 running System V (3.51)
        AT&T 3B2/600 & 3B2/622 running System V R3.2.1
        AT&T 3B2/1000 Model 80 running System V R3.2.2
        AT&T 3B4000 running System V
        AT&T 6386 running System V R3.2
        Commodore Amiga running AmigaDOS 3.0 or higher with SAS/C 6.x
                (but see Makefile.ami about DICE and Manx)
        Data General AViiON systems running DG/UX
        DEC Alpha/VMS (aka OpenVMS AXP), running V1.x through V7.1
        DEC VAX/VMS, running V4.6 through V7.1
        DEC vaxen running BSD, Ultrix
        Decstations running Ultrix 3.1, 4.x
        Encore Multimax running UMAX 4.2
        Gould NP1 running UTX 3/2
        HP 9000s300 running HP-UX
        HP 9000s700 running HP-UX 9.x, 10.x, 11.x
        H/PC Pro devices running Windows CE 2.11 and higher.
        IBM PC/RT and RS/6000 running AIX 3.x
        IBM PS/2 and AT compatibles running OS/2 - 2.0 and up with GCC emx
        IBM PS/2 and AT compatibles running OS/2 1.1 - 2.0 (and probably
           Warp) with Microsoft 6.0, and OS/2 2.0 and up with IBM CSet++ 2.0.
        Intel 80386 or greater (or clone) running 386BSD
        Intel 80386 or greater (or clone) boxes running MS-DOS with DPMI.
        Intel x86 running a version of Windows prior to XP.
        Mips M2000 running RiscOS 4.1
        NeXT running Mach (using BSD configuration)
        Palm Size PC 1.1 devices running Windows CE 2.11
        Pocket PC devices running Windows CE 3.0 and higher
        Pyramid 9820x running OSx 4.4c
        SGI Iris running IRIX
        Stardent Vistra 800 running SysV R4.0
        Stride 460 running UniStride 2.1
        Sun-3s, -4s, and -386is running SunOS 3.x
        Sun-3s and -386is running SunOS 4.x
        Sun SPARC based machine running SunOS 4.x, Solaris 2.x, or Solaris 7
        Valid Logic Systems SCALD-System

    Previous versions, using a cross-compiler hosted on another platform,
    such as  win32, could also build the following from source:
        Pocket PC devices running Windows CE 3.0 and higher
        H/PC Pro devices running Windows CE 2.11 and higher
        Palm Size PC 1.1 devices running Windows CE 2.11

    Unless otherwise mentioned, the compiler used was the OS-vendor's
    C compiler.

                        - - - - - - - - - - -

If you have problems building the game, or you find bugs in it, we recommend
filing a bug report from our "Contact Us" web page at:
    https://www.nethack.org/common/contact.html
Please include the version information from #version or the command line
option --version in the appropriate field.

A public repository of the latest NetHack code that we've made
available can be obtained via git here:
    https://github.com/NetHack/NetHack
      or
    https://sourceforge.net/p/nethack/NetHack/

When sending correspondence, please observe the following:
o Please be sure to include your machine type, OS, and patchlevel.
o Please avoid sending us binary files (e.g. save files or bones files).
  If you have found a bug and think that your save file would aid in solving
  the problem, send us a description in words of the problem, your machine
  type, your operating system, and the version of NetHack.  Tell us that you
  have a save file, but do not actually send it.
  You may then be contacted by a member of the development team with the
  address of a specific person to send the save file to.
o Though we make an effort to reply to each bug report, it may take some
  time before you receive feedback.  This is especially true during the
  period immediately after a new release, when we get the most bug reports.
o We don't give hints for playing the game.
o Don't bother to ask when the next version will be out or you can expect
  to receive a stock answer.

If you want to submit a patch for the NetHack source code via email directly,
you can direct it to this address:
    nethack-bugs (at) nethack.org

If a feature is not accepted you are free, of course, to post the patches
to the net yourself and let the marketplace decide their worth.

All of this amounts to the following:  If you decide to apply a free-lanced
patch to your 3.6 code, you are welcome to do so, of course, but we won't
be able to provide support or receive bug reports for it.

In our own patches, we will assume that your code is synchronized with ours.

                  -- Good luck, and happy Hacking --

# $NHDT-Date: 1572309271 2019/10/29 00:34:31 $ $NHDT-Branch: NetHack-3.6 $:$NHDT-Revision: 1.57 $
# Copyright (c) 2012 by Michael Allison
# NetHack may be freely redistributed.  See license for details.<|MERGE_RESOLUTION|>--- conflicted
+++ resolved
@@ -1,12 +1,7 @@
-<<<<<<< HEAD
          NetHack 3.7.0 work-in-progress -- General information
-=======
-         NetHack 3.6.5 -- General information January 27, 2020
->>>>>>> 51468273
 
 NetHack 3.7 is an enhancement to the dungeon exploration game NetHack,
 which is a distant descendent of Rogue and Hack, and a direct descendent of
-<<<<<<< HEAD
 NetHack 3.6.
 
 NetHack 3.7.0 work-in-progress is not a release of NetHack. As a .0 version,
@@ -65,36 +60,6 @@
         their individual fields and save those fields instead of the entire
         struct
  -  savefile: use little-endian format for fields where that makes a difference
-=======
-NetHack 3.4 as there was no NetHack 3.5 release.
-
-NetHack 3.6.5 is the official release of NetHack that follows NetHack 3.6.4
-and contains bug fixes since 3.6.4, including some fixes for exploitable
-security-related vulnerabilities that affected NetHack versions between 3.6.0
-and 3.6.4.
-
-The file doc/fixes36.5 in the source distribution has a full list of fixes.
-The text in there was written for the development team's own use and is
-provided "as is", so please do not ask us to further explain the entries in
-that file.  Some entries might be considered "spoilers", particularly in the
-"new features" section.
-
-Below you will find some other general notes that were not considered
-spoilers:
-
- *  fix accessing mons[-1] when trying to gate in a non-valid demon
- *  fix accessing mons[-1] when monster figures out if a tin cures stoning
- *  have string_for_opt() return empty_optstr on failure
- *  ensure existing callers of string_for_opt() check return value
- *  fix potential buffer overflow in add_menu_coloring()
- *  fix potential buffer overflow in sym_val()
- *  fix potential buffer overflow in pline(), raw_printf(), config_error_add()
- *  fix potential buffer overflow in choose_windows()
- *  use vsnprintf instead of vsprintf in pline.c where possible
- *  Windows: includes a fix from a 3.6.4 post-release update where
- *      OPTIONS=map_mode:fit_to_screen could cause a game start failure
- *  Windows: users with C-locale unmappable names could get game start failure
->>>>>>> 51468273
 
                         - - - - - - - - - - -
 
