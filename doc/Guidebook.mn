.\" $NHDT-Branch: NetHack-3.6 $:$NHDT-Revision: 1.311 $ $NHDT-Date: 1562719337 2019/07/10 00:42:17 $
.\"
.\" This is an excerpt from the 'roff' man page from the 'groff' package.
.\" NetHack's Guidebook.mn currently does *not* adhere to these guidelines.
.\"|||
.\"| o Never include empty or blank lines in a roff document.  Instead,  use
.\"|   the empty request (a line consisting of a dot only) or a line comment
.\"|   .\" if a structuring element is needed.
.\"| o Never start a line with whitespace because this can lead to unexpect-
.\"|   ed  behavior.  Indented paragraphs can be constructed in a controlled
.\"|   way by roff requests.
.\"| o Start each sentence on a line of its own, for the spacing after a dot
.\"|   is handled differently depending on whether it terminates an abbrevi-
.\"|   ation or a sentence.  To distinguish both cases, do a line break  af-
.\"|   ter each sentence.
.\"|||
.\"
.
.so tmac.nh	\" extra macros which aren't in tmac.n
.
.ds h0 "NetHack Guidebook
.ds h1
.ds h2 %
.ds vr "NetHack 3.7
.ds f0 "\*(vr
.ds f1
<<<<<<< HEAD
.ds f2 "June 20, 2019
=======
.ds f2 "July 9, 2019
>>>>>>> 7dfffbb7
.
.\" A note on some special characters:
.\" \(lq = left double quote
.\" \(rq = right double quote            \(dq = double quote character
.\" \(oq = left (open) single quote
.\" \(cq = right (close) single quote    \(aq = apostrophe / single quote
.\"    - = hyphen                        \-   = minus sign
.\"                                      \(em = M-sized dash
.\"    ^ = small circumflex punctuation  \(ha = larger circumflex character
.\"    ~ = small tilde punctuation       \(ti = larger tilde character
.
.
.\" finally, start the actual Guidebook...
.
.mt
A Guide to the Mazes of Menace
(Guidebook for NetHack)
.au
Original version - Eric S. Raymond
(Edited and expanded for 3.6 by Mike Stephenson and others)
.hn 1
Introduction
.pg
Recently, you have begun to find yourself unfulfilled and distant
in your daily occupation.  Strange dreams of prospecting, stealing,
crusading, and combat have haunted you in your sleep for many months,
but you aren't sure of the reason.  You wonder whether you have in
fact been having those dreams all your life, and somehow managed to
forget about them until now.  Some nights you awaken suddenly
and cry out, terrified at the vivid recollection of the strange and
powerful creatures that seem to be lurking behind every corner of the
dungeon in your dream.  Could these details haunting your dreams be real?
As each night passes, you feel the desire to enter the mysterious caverns
near the ruins grow stronger.  Each morning, however, you quickly put
the idea out of your head as you recall the tales of those who entered
the caverns before you and did not return.  Eventually you can resist
the yearning to seek out the fantastic place in your dreams no longer.
After all, when other adventurers came back this way after spending time
in the caverns, they usually seemed better off than when they passed
through the first time.  And who was to say that all of those who did
not return had not just kept going?
.
.pg
Asking around, you hear about a bauble, called the Amulet of Yendor by some,
which, if you can find it, will bring you great wealth.  One legend you were
told even mentioned that the one who finds the amulet will be granted
immortality by the gods.  The amulet is rumored to be somewhere beyond the
Valley of Gehennom, deep within the Mazes of Menace.  Upon hearing the
legends, you immediately realize that there is some profound and
undiscovered reason that you are to descend into the caverns and seek
out that amulet of which they spoke.  Even if the rumors of the amulet's
powers are untrue, you decide that you should at least be able to sell the
tales of your adventures to the local minstrels for a tidy sum, especially
if you encounter any of the terrifying and magical creatures of
your dreams along the way.  You spend one last night fortifying yourself
at the local inn, becoming more and more depressed as you watch the odds
of your success being posted on the inn's walls getting lower and lower.
.
.pg
In the morning you awake, collect your belongings, and
set off for the dungeon.  After several days of uneventful
travel, you see the ancient ruins that mark the entrance to the
Mazes of Menace.  It is late at night, so you make camp at the entrance
and spend the night sleeping under the open skies.  In the morning, you
gather your gear, eat what may be your last meal outside, and enter the
dungeon...
.
.hn 1
What is going on here?
.pg
You have just begun a game of NetHack.  Your goal is to grab as much
treasure as you can, retrieve the Amulet of Yendor, and escape the
Mazes of Menace alive.
.pg
Your abilities and strengths for dealing with the hazards of adventure
will vary with your background and training:
.pg
\fIArcheologists\fP understand dungeons pretty well; this enables them
to move quickly and sneak up on the local nasties.  They start equipped
with the tools for a proper scientific expedition.
.pg
\fIBarbarians\fP are warriors out of the hinterland, hardened to battle.
They begin their quests with naught but uncommon strength, a trusty hauberk,
and a great two-handed sword.
.pg
\fICavemen\fP and \fICavewomen\fP start with exceptional strength but,
unfortunately, with neolithic weapons.
.pg
\fIHealers\fP are wise in medicine and apothecary.  They know the
herbs and simples that can restore vitality, ease pain, anesthetize,
and neutralize poisons; and with their instruments, they can divine a
being's state of health or sickness.  Their medical practice earns them
quite reasonable amounts of money, with which they enter the dungeon.
.pg
\fIKnights\fP are distinguished from the common skirmisher by their
devotion to the ideals of chivalry and by the surpassing excellence of
their armor.
.pg
\fIMonks\fP are ascetics, who by rigorous practice of physical and mental
disciplines have become capable of fighting as effectively without weapons
as with.  They wear no armor but make up for it with increased mobility.
.pg
\fIPriests\fP and \fIPriestesses\fP are clerics militant, crusaders
advancing the cause of righteousness with arms, armor, and arts
thaumaturgic.  Their ability to commune with deities via prayer
occasionally extricates them from peril, but can also put them in it.
.pg
\fIRangers\fP are most at home in the woods, and some say slightly out
of place in a dungeon.  They are, however, experts in archery as well
as tracking and stealthy movement.
.pg
\fIRogues\fP are agile and stealthy thieves, with knowledge of locks,
traps, and poisons.  Their advantage lies in surprise, which they employ
to great advantage.
.pg
\fISamurai\fP are the elite warriors of feudal Nippon.  They are lightly
armored and quick, and wear the \fIdai-sho\fP, two swords of the deadliest
keenness.
.pg
\fITourists\fP start out with lots of gold (suitable for shopping with),
a credit card, lots of food, some maps, and an expensive camera.  Most
monsters don't like being photographed.
.pg
\fIValkyries\fP are hardy warrior women.  Their upbringing in the harsh
Northlands makes them strong, inures them to extremes of cold, and instills
in them stealth and cunning.
.pg
\fIWizards\fP start out with a knowledge of magic, a selection of magical
items, and a particular affinity for dweomercraft.  Although seemingly weak
and easy to overcome at first sight, an experienced Wizard is a deadly foe.
.pg
You may also choose the race of your character (within limits; most
roles have restrictions on which races are eligible for them):
.pg
\fIDwarves\fP are smaller than humans or elves, but are stocky and solid
individuals.  Dwarves' most notable trait is their great expertise in mining
and metalwork.  Dwarvish armor is said to be second in quality not even to the
mithril armor of the Elves.
.pg
\fIElves\fP are agile, quick, and perceptive; very little of what goes
on will escape an Elf.  The quality of Elven craftsmanship often gives
them an advantage in arms and armor.
.pg
\fIGnomes\fP are smaller than but generally similar to dwarves.  Gnomes are
known to be expert miners, and it is known that a secret underground mine
complex built by this race exists within the Mazes of Menace, filled with
both riches and danger.
.pg
\fIHumans\fP are by far the most common race of the surface world, and
are thus the norm to which other races are often compared.  Although
they have no special abilities, they can succeed in any role.
.pg
\fIOrcs\fP are a cruel and barbaric race that hate every living thing
(including other orcs).  Above all others, Orcs hate Elves with a passion
unequalled, and will go out of their way to kill one at any opportunity.
The armor and weapons fashioned by the Orcs are typically of inferior quality.
.hn 1
What do all those things on the screen mean?
.pg
On the screen is kept a map of where you have
been and what you have seen on the current dungeon level; as you
explore more of the level, it appears on the screen in front of you.
.pg
When NetHack's ancestor \fIrogue\fP first appeared, its screen
orientation was almost unique among computer fantasy games.  Since
then, screen orientation has become the norm rather than the
exception; NetHack continues this fine tradition.  Unlike text
adventure games that accept commands in pseudo-English sentences and
explain the results in words, NetHack commands are all one or two
keystrokes and the results are displayed graphically on the screen.  A
minimum screen size of 24 lines by 80 columns is recommended; if the
screen is larger, only a 21x80 section will be used for the map.
.pg
NetHack can even be played by blind players, with the assistance of Braille
readers or speech synthesisers.  Instructions for configuring NetHack for
the blind are included later in this document.
.pg
NetHack generates a new dungeon every time you play it; even the
authors still find it an entertaining and exciting game despite
having won several times.
.pg
NetHack offers a variety of display options.  The options available to you
will vary from port to port, depending on the capabilities of your
hardware and software, and whether various compile-time options were
enabled when your executable was created.  The three possible display
options are: a monochrome character interface, a color character interface,
and a graphical interface using small pictures called tiles.  The two
character interfaces allow fonts with other characters to be substituted,
but the default assignments use standard ASCII characters to represent
everything.  There is no difference between the various display options
with respect to game play.  Because we cannot reproduce the tiles or
colors in the Guidebook, and because it is common to all ports, we will
use the default ASCII characters from the monochrome character display
when referring to things you might see on the screen during your game.
.pg
In order to understand what is going on in NetHack, first you must
understand what NetHack is doing with the screen.
The NetHack screen
replaces the \(lqYou see ...\(rq descriptions of text adventure games.
Figure 1 is a sample of what a NetHack screen might look like.
The way the screen looks for you depends on your platform.
.
.BR 2
.ft CR \" set font to constant-width Roman
.TS S
center box tab(~);
L.
The bat bites!

    ------
    |....|    ----------
    |.<..|####...@...$.|
    |....-#   |...B....+
    |....|    |.d......|
    ------    -------|--



Player the Rambler    St:12 Dx:7 Co:18 In:11 Wi:9 Ch:15 Neutral
Dlvl:1 $:0 HP:9(12) Pw:3(3) AC:10 Exp:1/19 T:257 Weak
.TE
.ft \" revert to previous font
.ce 1
Figure 1
.
.hn 2
The status lines (bottom)
.pg
The bottom two lines of the screen contain several cryptic pieces of
information describing your current status.  If either status line
becomes longer than the width of the screen, you might not see all of
it.  Here are explanations of what the various status items mean
(though your configuration may not have all the status items listed
below):
.lp "Rank  "
Your character's name and professional ranking (based on the
experience level, see below).
.lp Strength
A measure of your character's strength; one of your six basic
attributes.  A human character's attributes can range from 3 to 18 inclusive;
non-humans may exceed these limits
(occasionally you may get super-strengths of the form 18/xx, and magic can
also cause attributes to exceed the normal limits).  The
higher your strength, the stronger you are.  Strength affects how
successfully you perform physical tasks, how much damage you do in
combat, and how much loot you can carry.
.lp Dexterity
Dexterity affects your chances to hit in combat, to avoid traps, and
do other tasks requiring agility or manipulation of objects.
.lp Constitution
Constitution affects your ability to recover from injuries and other
strains on your stamina.
When strength is low or modest, constitution also affects how much you
can carry.  With sufficiently high strength, the contribution to
carrying capacity from your constitution no longer matters.
.lp Intelligence
Intelligence affects your ability to cast spells and read spellbooks.
.lp Wisdom
Wisdom comes from your practical experience (especially when dealing with
magic).  It affects your magical energy.
.lp Charisma
Charisma affects how certain creatures react toward you.  In
particular, it can affect the prices shopkeepers offer you.
.lp Alignment
\fBLawful\fP, \fBNeutral\fP, or \fBChaotic\fP.  Often, Lawful is
taken as good and Chaotic as evil, but legal and ethical do not always
coincide.  Your alignment influences how other
monsters react toward you.  Monsters of a like alignment are more likely
to be non-aggressive, while those of an opposing alignment are more likely
to be seriously offended at your presence.
.lp "Dungeon Level"
How deep you are in the dungeon.  You start at level one and the number
increases as you go deeper into the dungeon.  Some levels are special,
and are identified by a name and not a number.  The Amulet of Yendor is
reputed to be somewhere beneath the twentieth level.
.lp "Gold  "
The number of gold pieces you are openly carrying.  Gold which you have
concealed in containers is not counted.
.lp "Hit Points"
Your current and maximum hit points.  Hit points indicate how much
damage you can take before you die.  The more you get hit in a fight,
the lower they get.  You can regain hit points by resting, or by using
certain magical items or spells.  The number in parentheses is the maximum
number your hit points can reach.
.lp Power
Spell points.  This tells you how much mystic energy (\fImana\fP)
you have available for spell casting.  Again, resting will regenerate the
amount available.
.lp "Armor Class"
A measure of how effectively your armor stops blows from unfriendly
creatures.  The lower this number is, the more effective the armor; it
is quite possible to have negative armor class.
.lp Experience
Your current experience level and experience points.  As you
adventure, you gain experience points.  At certain experience point
totals, you gain an experience level.  The more experienced you are,
the better you fight and withstand magical attacks.  Many dungeons
show only your experience level here.
.lp "Time  "
The number of turns elapsed so far, displayed if you have the
.op time
option set.
.lp "Status  "
Hunger:
your current hunger status.
Values are \fBSatiated\fP, \fBNot Hungry\fP (or \fBNormal\fP),
\fBHungry\fP, \fBWeak\fP, and \fBFainting\fP.
.\" not mentioned: Fainted
Not shown when \fBNormal\fP.
.lp ""
Encumbrance:
an indication of how what you are carrying affects your ability to move.
Values are \fBUnencumbered\fP, \fBEncumbered\fP, \fBStressed\fP,
\fBStrained\fP, \fBOvertaxed\fP, and \fBOverloaded\fP.
Not shown when \fBUnencumbered\fP.
.lp ""
Fatal conditions:
\fBStone\fP (aka \fBPetrifying\fP, turning to stone),
\fBSlime\fP (turning into green slime),
\fBStrngl\fP (being strangled),
\fBFoodPois\fP (suffering from acute food poisoning),
\fBTermIll\fP (suffering from a terminal illness).
.lp ""
Non-fatal conditions:
\fBBlind\fP (can't see), \fBDeaf\fP (can't hear),
\fBStun\fP (stunned), \fBConf\fP (confused), \fBHallu\fP (hallucinating).
.lp ""
Movement modifiers:
\fBLev\fP (levitating), \fBFly\fP (flying), \fBRide\fP (riding).
.lp ""
Other conditions and modifiers exist, but there isn't enough room to
display them with the other status fields.
The \(oq\(haX\(cq command shows all relevant status conditions.
.hn 2
The message line (top)
.pg
The top line of the screen is reserved for messages that describe
things that are impossible to represent visually.
If you see a
\(lq\fB\-\-More\-\-\fP\(rq on the top line, this means that NetHack has
another message to display on the screen, but it wants to make certain
that you've read the one that is there first.
To read the next message, just press the space bar.
.pg
To change how and what messages are shown on the message line,
see \(lqConfiguring Message Types\(rq and the
.op verbose
option.
.hn 2
The map (rest of the screen)
.pg
The rest of the screen is the map of the level as you have explored it
so far.  Each symbol on the screen represents something.  You can set
various graphics options to change some of the symbols the game uses;
otherwise, the game will use default symbols.  Here is a list of what the
default symbols mean:
.lp "\\- and | "
The walls of a room, or an open door.  Or a grave (|).
.lp .
The floor of a room, ice, or a doorless doorway.
.lp #
A corridor, or iron bars, or a tree, or possibly a kitchen sink (if
your dungeon has sinks), or a drawbridge.
.lp >
Stairs down: a way to the next level.
.lp <
Stairs up: a way to the previous level.
.lp +
A closed door, or a spellbook containing a spell you may be able to learn.
.lp @
Your character or a human.
.lp $
A pile of gold.
.lp \(ha \" ^
A trap (once you have detected it).
.lp )
A weapon.
.lp [
A suit or piece of armor.
.lp %
Something edible (not necessarily healthy).
.lp ?
A scroll.
.lp /
A wand.
.lp =
A ring.
.lp !
A potion.
.lp (
A useful item (pick-axe, key, lamp...).
.lp \(dq \" \(dq == double quote
An amulet or a spider web.
.lp *
A gem or rock (possibly valuable, possibly worthless).
.lp \`
A boulder or statue.
.lp 0
An iron ball.
.lp _
An altar, or an iron chain.
.lp {
A fountain.
.lp }
A pool of water or moat or a pool of lava.
.lp \\\\
An opulent throne.
.lp "a-zA-Z and other symbols"
Letters and certain other symbols represent the various inhabitants
of the Mazes of Menace.  Watch out, they can be nasty and vicious.
Sometimes, however, they can be helpful.
.lp I
This marks the last known location of an invisible or otherwise unseen
monster.  Note that the monster could have moved.
The \(oqF\(cq and \(oqm\(cq commands may be useful here.
.pg
You need not memorize all these symbols; you can ask the game what any
symbol represents with the \(oq/\(cq command (see the next section for
more info).
.
.hn 1
Commands
.pg
Commands can be initiated by typing one or two characters to which
the command is bound to, or typing the command name in the extended
commands entry.
Some commands, like \(lqsearch\(rq, do not require that any more
information be collected by NetHack.
Other commands might require additional information, for
example a direction, or an object to be used.
For those commands that
require additional information, NetHack will present you with either a
menu of choices or with a command line prompt requesting information.
Which you are presented with will depend chiefly on how you have set the
.op menustyle
option.
.pg
For example, a common question, in the form \(lqWhat do you want to
use?\ [a\-zA\-Z\ ?*]\(rq, asks you to choose an object you are carrying.
Here, \(lqa\-zA\-Z\(rq are the inventory letters of your possible choices.
Typing \(oq?\(cq gives you an inventory list of these items, so you can see
what each letter refers to.
In this example, there is also a \(oq*\(cq
indicating that you may choose an object not on the list, if you
wanted to use something unexpected.
Typing a \(oq*\(cq lists your entire
inventory, so you can see the inventory letters of every object you're
carrying.
Finally, if you change your mind and decide you don't want
to do this command after all, you can press the ESC key to abort the
command.
.pg
You can put a number before some commands to repeat them that many
times; for example, \(lq10s\(rq will search ten times.
If you have the
.op number_pad
option set, you must type \(oqn\(cq to prefix a count, so the example above
would be typed \(lqn10s\(rq instead.
Commands for which counts make no sense ignore them.
In addition, movement commands can be prefixed for
greater control (see below).
To cancel a count or a prefix, press the ESC key.
.pg
The list of commands is rather long, but it can be read at any time
during the game through the \(oq?\(cq command, which accesses a menu of
helpful texts.
Here are the default key bindings for your reference:
.lp ?
Help menu:  display one of several help texts available.
.lp /
The \(lqwhatis\(rq command, to tell what a symbol represents.
You may choose to specify a location
or type a symbol (or even a whole word) to explain.
Specifying a location is done by moving the cursor to a particular spot
on the map and then pressing one of \(oq.\(cq, \(oq,\(cq, \(oq;\(cq,
or \(oq:\(cq.
\(oq.\(cq will explain the symbol at the chosen location,
conditionally check for \(lqMore info?\(rq depending upon whether the
.op help
option is on, and then you will be asked to pick another location;
\(oq,\(cq will explain the symbol but skip any additional
information, then let you pick another location;
\(oq;\(cq will skip additional info and also not bother asking
you to choose another location to examine; \(oq:\(cq will show additional
info, if any, without asking for confirmation.
When picking a location,
pressing the ESC key will terminate this command, or pressing \(oq?\(cq
will give a brief reminder about how it works.
.lp ""
If the
.op autodescribe
option is on, a short description of what you see at each location is
shown as you move the cursor.
Typing \(oq#\(cq while picking a location will
toggle that option on or off.
The
.op whatis_coord
option controls whether the short description includes map coordinates.
.lp ""
Specifying a name rather than a location
always gives any additional information available about that name.
.lp ""
You may also request a description of nearby monsters,
all monsters currently displayed, nearby objects, or all objects.
The
.op whatis_coord
option controls which format of map coordinate is included with their
descriptions.
.lp &
Tell what a command does.
.lp <
Go up to the previous level (if you are on a staircase or ladder).
.lp >
Go down to the next level (if you are on a staircase or ladder).
.lp [yuhjklbn]
Go one step in the direction indicated (see Figure 2).  If you sense
or remember
a monster there, you will fight the monster instead.  Only these
one-step movement commands cause you to fight monsters; the others
(below) are \(lqsafe.\(rq
.sd
.\" note: the two number pad layouts are separated by a tab on each line;
.\"       converting those tabs to spaces will screw up the formatting;
.\"       the '(if ... set)' line starts with <backslash><space><tab>
.\"       and is intended to line up with the right hand layout rather
.\"       than be centered.
.TS S
center;
c c.
y  k  u	7  8  9
\e | /	\e | /
h- . -l	4- . -6
/ | \e	/ | \e
b  j  n	1  2  3
\ 	(if \fBnumber_pad\fP is set)
.TE
.ed
.ce 1
Figure 2
.
.lp [YUHJKLBN]
Go in that direction until you hit a wall or run into something.
.lp m[yuhjklbn]
Prefix:  move without picking up objects or fighting (even if you remember
a monster there).
.lp ""
A few non-movement commands use the \(oqm\(cq prefix to request operating
via menu (to temporarily override the
.op menustyle:Traditional
option).
Primarily useful for \(oq,\(cq (pickup) when there is only one class of
objects present (where there won't be any \(lqwhat kinds of objects?\(rq
prompt,
so no opportunity to answer \(oqm\(cq at that prompt).
.lp ""
A few other commands (eat food, offer sacrifice, apply tinning-kit) use
the \(oqm\(cq prefix to skip checking for applicable objects on the floor
and go straight to checking inventory,
or (for \(lq#loot\(rq to remove a saddle),
skip containers and go straight to adjacent monsters.
The prefix will
make \(lq#travel\(rq command show a menu of interesting targets in sight.
In debug mode (aka \(lqwizard mode\(rq), the \(oqm\(cq prefix may also be
used with the \(lq#teleport\(rq and \(lq#wizlevelport\(rq commands.
.lp F[yuhjklbn]
Prefix:  fight a monster (even if you only guess one is there).
.lp M[yuhjklbn]
Prefix:  move far, no pickup.
.lp "g[yuhjklbn]"
Prefix:  move until something interesting is found.
.lp "G[yuhjklbn] or <CONTROL->[yuhjklbn]"
Prefix:  same as \(oqg\(cq, but forking of corridors is not considered
interesting.
.lp _
Travel to a map location via a shortest-path algorithm.
.lp ""
The shortest path
is computed over map locations the hero knows about (e.g. seen or
previously traversed).
If there is no known path, a guess is made instead.
Stops on most of
the same conditions as the \(oqG\(cq command, but without picking up
objects, similar to the \(oqM\(cq command.
For ports with mouse
support, the command is also invoked when a mouse-click takes place on a
location other than the current position.
.lp .
Wait or rest, do nothing for one turn.
.lp a
Apply (use) a tool (pick-axe, key, lamp...).
.lp ""
If used on a wand, that wand will be broken, releasing its magic in the
process.  Confirmation is required.
.lp A
Remove one or more worn items, such as armor.
.lp ""
Use \(oqT\(cq (take off) to take off only one piece of armor
or \(oqR\(cq (remove) to take off only one accessory.
.lp \(haA
Redo the previous command.
.lp c
Close a door.
.lp C
Call (name) a monster, an individual object, or a type of object.
.lp ""
Same as extended command \(lq#name\(rq.
.lp \(haC
Panic button.  Quit the game.
.lp d
Drop something.
.lp ""
For example \(lqd7a\(rq means drop seven items of object \fIa\fP.
.lp D
Drop several things.
.lp ""
In answer to the question
.lp ""
\(lqWhat kinds of things do you want to drop? [!%= BUCXaium]\(rq
.lp ""
you should type zero or more object symbols possibly followed by
\(oqa\(cq and/or \(oqi\(cq and/or \(oqu\(cq and/or \(oqm\(cq.
In addition, one or more of
the blessed/uncursed/cursed groups may be typed.
.PS D%u
.PL DB
drop all objects known to be blessed.
.PL DU
drop all objects known to be uncursed.
.PL DC
drop all objects known to be cursed.
.PL DX
drop all objects of unknown B/U/C status.
.PL Da
drop all objects, without asking for confirmation.
.PL Di
examine your inventory before dropping anything.
.PL Du
drop only unpaid objects (when in a shop).
.PL Dm
use a menu to pick which object(s) to drop.
.PL D%u
drop only unpaid food.
.PE
The last example shows a combination.
There are three categories of object filtering: class (\(oq!\(cq for
potions, \(oq?\(cq for scrolls, and so on), shop status (\(oqu\(cq for
unpaid, in other words, owned by the shop), and bless/curse state
(\(oqB\(cq, \(oqU\(cq, \(oqC\(cq, and \(oqX\(cq as shown above).
If you specify more than one value in a category (such as \(lq!?\(rq for
potions and scrolls or \(lqBU\(rq for blessed and uncursed), an inventory
object will meet the criteria if it matches any of the specified
values (so \(lq!?\(rq means \(oq!\(cq or \(oq?\(cq).
If you specify more than one category, an inventory object must meet
each of the category criteria (so \(lq%u\(rq means class \(oq%\(cq and
unpaid \(oqu\(cq).
Lastly, you may specify multiple values within multiple categories:
\(lq!?BU\(rq will select all potions and scrolls which are known to be
blessed or uncursed.
(In versions prior to 3.6, filter combinations behaved differently.)
.lp \(haD
Kick something (usually a door).
.lp e
Eat food.
.lp ""
Normally checks for edible item(s) on the floor, then if none are found
or none are chosen, checks for edible item(s) in inventory.
Precede \(oqe\(cq with the \(oqm\(cq prefix to bypass attempting to eat
anything off the floor.
.\" Make sure Elbereth is not hyphenated below, the exact spelling matters
.hw Elbereth
.lp E
Engrave a message on the floor.
.sd
.si
E\- - write in the dust with your fingers.
.ei
.ed
.lp ""
Engraving the word \(lqElbereth\(rq will cause most monsters to not attack
you hand-to-hand (but if you attack, you will rub it out); this is
often useful to give yourself a breather.
.lp f
Fire (shoot or throw) one of the objects placed in your quiver (or
quiver sack, or that you have at the ready).
You may select ammunition with a previous \(oqQ\(cq command, or let the
computer pick something appropriate if
.op autoquiver
is true.
.lp ""
See also \(oqt\(cq (throw) for more general throwing and shooting.
.lp i
List your inventory (everything you're carrying).
.lp I
List selected parts of your inventory, usually be specifying the character
for a particular set of objects, like \(oq[\(cq for armor or \(oq!\(cq for
potions.
.PS IX
.PL I*
list all gems in inventory;
.PL Iu
list all unpaid items;
.PL Ix
list all used up items that are on your shopping bill;
.PL IB
list all items known to be blessed;
.PL IU
list all items known to be uncursed;
.PL IC
list all items known to be cursed;
.PL IX
list all items whose bless/curse status is unknown;
.PL I$
count your money.
.PE
.lp o
Open a door.
.lp O
Set options.
.lp ""
A menu showing the current option values will be displayed.
You can change most values simply by selecting the menu
entry for the given option (ie, by typing its letter or clicking upon
it, depending on your user interface).
For the non-boolean choices,
a further menu or prompt will appear once you've closed this menu.
The available options
are listed later in this Guidebook.
Options are usually set before the game rather than with the \(oqO\(cq
command; see the section on options below.
.lp \(haO
Show overview.
.lp ""
Shortcut for \(lq#overview\(rq:  list interesting dungeon levels visited.
.lp ""
(Prior to 3.6.0, \(oq\(haO\(cq was a debug mode command which listed
the placement of all special levels.
Use \(lq#wizwhere\(rq to run that command.)
.lp p
Pay your shopping bill.
.lp P
Put on an accessory (ring, amulet, or blindfold).
.lp ""
This command may also be used to wear armor.
The prompt for which inventory item to use will only list accessories,
but choosing an unlisted item of armor will attempt to wear it.
(See the \(oqW\(cq command below.
It lists armor as the inventory
choices but will accept an accessory and attempt to put that on.)
.lp \(haP
Repeat previous message.
.lp ""
Subsequent \(oq\(haP\(cqs repeat earlier messages.
For some interfaces, the behavior can be varied via the
.op msg_window
option.
.lp q
Quaff (drink) something (potion, water, etc).
.lp Q
Select an object for your quiver, quiver sack, or just generally at
the ready (only one of these is available at a time).
You can then throw this (or one of these) using the \(oqf\(cq command.
.lp ""
(In versions prior to 3.3 this was the command to quit
the game, which has been moved to \(lq#quit\(rq.)
.lp r
Read a scroll or spellbook.
.lp R
Remove a worn accessory (ring, amulet, or blindfold).
.lp ""
If you're wearing more than one, you'll be prompted for which one to
remove.
When you're only wearing one, then by default it will be removed
without asking, but you can set the
.op paranoid_confirmation
option to require a prompt.
.lp ""
This command may also be used to take off armor.
The prompt for which inventory item to remove only lists worn
accessories, but an item of worn armor can be chosen.
(See the \(oqT\(cq command below.
It lists armor as the inventory
choices but will accept an accessory and attempt to remove it.)
.lp \(haR
Redraw the screen.
.lp s
Search for secret doors and traps around you.
It usually takes several tries to find something.
.lp ""
Can also be used to figure out whether there is still a monster at
an adjacent \(lqremembered, unseen monster\(rq marker.
.lp S
Save the game (which suspends play and exits the program).
The saved game will be restored automatically the next time you play
using the same character name.
.lp ""
In normal play, once a saved game is restored the file used to hold
the saved data is deleted.
In explore mode, once restoration is accomplished you are asked whether
to keep or delete the file.
Keeping the file makes it feasible to play for a while then quit
without saving and later restore again.
.lp ""
There is no \(lqsave current game state and keep playing\(rq command, not
even in explore mode where saved game files can be kept and re-used.
.lp t
Throw an object or shoot a projectile.
.lp ""
There's no separate \(lqshoot\(rq command.
If you throw an arrow while wielding a bow, you are shooting
that arrow and any weapon skill bonus or penalty for bow applies.
If you throw an arrow while not wielding a bow, you are throwing
it by hand and it will generally be less effective than when shot.
.lp ""
See also \(oqf\(cq (fire) for throwing or shooting an item pre-selected
via the \(oqQ\(cq (quiver) command.
.lp T
Take off armor.
.lp ""
If you're wearing more than one piece, you'll be prompted for which
one to take off.  (Note that this treats a cloak covering a suit
and/or a shirt, or a suit covering a shirt, as if the underlying items
weren't there.)
When you're only wearing one, then by default it will
be taken off without asking, but you can set the
.op paranoid_confirmation
option to require a prompt.
.lp ""
This command may also be used to remove accessories.
The prompt for which inventory item to take off only lists worn armor,
but a worn accessory can be chosen.
(See the \(oqR\(cq command above.
It lists accessories as the inventory
choices but will accept an item of armor and attempt to take it off.)
.lp \(haT
Teleport, if you have the ability.
.lp v
Display version number.
.lp V
Display the game history.
.lp w
Wield weapon.
.sd
.si
w\- - wield nothing, use your bare (or gloved) hands.
.ei
.ed
Some characters can wield two weapons at once; use the \(oqX\(cq command
(or the \(lq#twoweapon\(rq extended command) to do so.
.lp W
Wear armor.
.lp ""
This command may also be used to put on an accessory (ring, amulet, or
blindfold).  The prompt for which inventory item to use will only list
armor, but choosing an unlisted accessory will attempt to put it on.
(See the \(oqP\(cq command above.
It lists accessories as the inventory
choices but will accept an item of armor and attempt to wear it.)
.lp x
Exchange your wielded weapon with the item in your alternate weapon slot.
.lp ""
The latter is used as your secondary weapon when engaging in
two-weapon combat.  Note that if one of these slots is empty,
the exchange still takes place.
.lp X
Toggle two-weapon combat, if your character can do it.  Also available
via the \(lq#twoweapon\(rq extended command.
.lp ""
(In versions prior to 3.6 this was the command to switch from normal
play to \(lqexplore mode\(rq, also known as \(lqdiscovery mode\(rq,
which has now been moved to \(lq#exploremode\(rq.)
.lp \(haX
Display basic information about your character.
.lp ""
Displays name, role, race, gender (unless role name makes that
redundant, such as \fICaveman\fP or \fIPriestess\fP), and alignment,
along with your patron deity and his or her opposition.
It also
shows most of the various items of information from the status line(s)
in a less terse form, including several additional things which don't
appear in the normal status display due to space considerations.
.lp ""
In normal play, that's all that \(oq\(haX\(cq displays.
In explore mode, the role and status feedback is augmented by the
information provided by \fIenlightenment\fP magic.
.lp z
Zap a wand.
.sd
.si
z. - to aim at yourself, use \(oq\.\(cq for the direction.
.ei
.ed
.lp Z
Zap (cast) a spell.
.sd
.si
Z. - to cast at yourself, use \(oq\.\(cq for the direction.
.ei
.ed
.lp \(haZ
Suspend the game
.\" .UX: print "UNIX" now and a trademark footnote at bottom of current page;
.\"  2nd arg (literal '(') _precedes_ it, 1st arg (quoted string) follows it
.UX " versions with job control only)." (
.lp :
Look at what is here.
.lp ;
Show what type of thing a visible symbol corresponds to.
.lp ,
Pick up some things from the floor beneath you.
.lp ""
May be preceded by \(oqm\(cq to force a selection menu.
.lp @
Toggle the
.op autopickup
option on and off.
.lp \(ha \" ^
Ask for the type of an adjacent trap you found earlier.
.lp )
Tell what weapon you are wielding.
.lp [
Tell what armor you are wearing.
.lp =
Tell what rings you are wearing.
.lp \(dq \" \(dq == double quote
Tell what amulet you are wearing.
.lp (
Tell what tools you are using.
.lp *
Tell what equipment you are using.
.lp ""
Combines the preceding five type-specific
commands into one.
.lp $
Count your gold pieces.
.lp +
List the spells you know.
.lp ""
Using this command, you can also rearrange
the order in which your spells are listed, either by sorting the entire
list or by picking one spell from the menu then picking another to swap
places with it.
Swapping pairs of spells changes their casting letters,
so the change lasts after the current \(oq+\(cq command finishes.
Sorting the whole list is temporary.
To make the most recent sort order persist
beyond the current \(oq+\(cq command, choose the sort option again and then
pick \(lqreassign casting letters\(rq.
(Any spells learned after that will
be added to the end of the list rather than be inserted into the sorted
ordering.)
.lp \\\\
Show what types of objects have been discovered.
.lp \`
Show discovered types for one class of objects.
.lp !
Escape to a shell.
.lp #
Perform an extended command.
.lp ""
.pg
As you can see, the authors of NetHack
used up all the letters, so this is a way to introduce the less frequently
used commands.
What extended commands are available depends on what features the game was
compiled with.
.\"
.\" Pad short entries out to 1+8 characters.  This will make sure that
.\" the text description starts on its own line like long named entries
.\" instead of sometimes being on the same line for short name ones.
.\" The document will be longer, but mixing the two is harder to read.
.\" (For plain text output, the old 1+4 was sufficient.  For Postscript,
.\" several need at least 1+7 due to narrow letters or ligatures.)
.\"
.lp "#adjust  "
Adjust inventory letters (most useful when the
.op fixinv
option is \(lqon\(rq).
Autocompletes.
Default key is \(oqM-a\(cq.
.lp ""
This command allows you to move an item from one particular inventory
slot to another so that it has a letter which is more meaningful for you
or that it will appear in a particular location when inventory listings
are displayed.
You can move to a currently empty slot, or if the destination is
occupied \(em and won't merge \(em the item there will swap slots with the one
being moved.
\(lq#adjust\(rq can also be used to split a stack of objects; when
choosing the item to adjust, enter a count prior to its letter.
.lp ""
Adjusting without a count used to collect all compatible stacks when
moving to the destination.
That behavior has been changed; to gather
compatible stacks, \(lq#adjust\(rq a stack into its own inventory slot.
If it has a name assigned, other stacks with the same name or with
no name will merge provided that all their other attributes match.
If it does not have a name, only other stacks with no name are eligible.
In either case, otherwise compatible stacks with a different name
will not be merged.
This contrasts with using \(lq#adjust\(rq to move
from one slot to a different slot.
In that situation, moving (no
count given) a compatible stack will merge if either stack has a
name when the other doesn't and give that name to the result, while
splitting (count given) will ignore the source stack's name when
deciding whether to merge with the destination stack.
.lp #annotate
Allows you to specify one line of text to associate with the current
dungeon level.
All levels with annotations are displayed by the
\(lq#overview\(rq command.
Autocompletes.
Default key is \(oqM-A\(cq, and also \(oq\(haN\(cq if
.op number_pad
is on.
.lp "#apply   "
Apply (use) a tool such as a pick-axe, a key, or a lamp.
Default key is \(oqa\(cq.
.lp ""
If the tool used acts on items on the floor, using the \(oqm\(cq prefix skips
those items.
.lp ""
If used on a wand, that wand will be broken, releasing its magic in the
process.
Confirmation is required.
.lp #attributes
Show your attributes.
Default key is \(oq\(haX\(cq.
.lp #autopickup
Toggle the
.op autopickup
option on/off.
Default key is \(oq@\(cq.
.lp "#call    "
Call (name) a monster, or an object in inventory, on the floor,
or in the discoveries list, or add an annotation for the
current level (same as \(lq#annotate\(rq).
Default key is \(oqC\(cq.
.lp "#cast    "
Cast a spell.
Default key is \(oqZ\(cq.
.lp "#chat    "
Talk to someone.
Default key is \(oqM-c\(cq.
.lp "#close   "
Close a door.
Default key is \(oqc\(cq.
.lp "#conduct "
List voluntary challenges you have maintained.
Autocompletes.
Default key is \(oqM-C\(cq.
.lp ""
See the section below entitled \(lqConduct\(rq for details.
.lp "#dip     "
Dip an object into something.
Autocompletes.
Default key is \(oqM-d\(cq.
.lp "#down    "
Go down a staircase.
Default key is \(oq>\(cq.
.lp "#drop    "
Drop an item.
Default key is \(oqd\(cq.
.lp #droptype
Drop specific item types.
Default key is \(oqD\(cq.
.lp "#eat     "
Eat something.
Default key is \(oqe\(cq.
The \(oqm\(cq prefix skips eating items on the floor.
.lp "#engrave "
Engrave writing on the floor.
Default key is \(oqE\(cq.
.lp "#enhance "
Advance or check weapon and spell skills.
Autocompletes.
Default key is \(oqM-e\(cq.
.lp #exploremode
Enter the explore mode.
.lp "#fire    "
Fire ammunition from quiver.
Default key is \(oqf\(cq.
.lp "#force   "
Force a lock.
Autocompletes.
Default key is \(oqM-f\(cq.
.lp "#glance  "
Show what type of thing a map symbol corresponds to.
Default key is \(oq;\(cq.
.lp "#help    "
Show the help menu.
Default key is \(oq?\(cq, and also \(oqh\(cq if
.op number_pad
is on.
.lp #herecmdmenu
Show a menu of possible actions in your current location.
.lp "#history "
Show long version and game history.
Default key is \(oqV\(cq.
.lp #inventory
Show your inventory.
Default key is \(oqi\(cq.
.lp #inventtype
Inventory specific item types.
Default key is \(oqI\(cq.
.lp "#invoke  "
Invoke an object's special powers.
Autocompletes.
Default key is \(oqM-i\(cq.
.lp "#jump    "
Jump to another location.
Autocompletes.
Default key is \(oqM-j\(cq, and also \(oqj\(cq if
.op number_pad
is on.
.lp "#kick    "
Kick something.
Default key is \(oq\(haD\(cq, and \(oqk\(cq if
.op number_pad
is on.
.lp "#known   "
Show what object types have been discovered.
Default key is \(oq\\\(cq.
.lp #knownclass
Show discovered types for one class of objects.
Default key is \(oq\`\(cq.
.lp #levelchange
Change your experience level.
Autocompletes.
Debug mode only.
.lp #lightsources
Show mobile light sources.
Autocompletes.
Debug mode only.
.lp "#look    "
Look at what is here, under you.
Default key is \(oq:\(cq.
.lp "#loot    "
Loot a box or bag on the floor beneath you, or the saddle
from a steed standing next to you.
Autocompletes.
Precede with the \(oqm\(cq prefix to skip containers at your location
and go directly to removing a saddle.
Default key is \(oqM-l\(cq, and also \(oql\(cq if
.op number_pad
is on.
.lp "#monster "
Use a monster's special ability (when polymorphed into monster form).
Autocompletes.
Default key is \(oqM-m\(cq.
.lp "#name    "
Name a monster, an individual object, or a type of object.
Same as \(lq#call\(rq.
Autocompletes.
Default keys are \(oqN\(cq, \(oqM-n\(cq, and \(oqM-N\(cq.
.lp "#offer   " \" `ff' ligature is narrow
Offer a sacrifice to the gods.
Autocompletes.
Default key is \(oqM-o\(cq.
.lp ""
You'll need to find an altar to have any chance at success.
Corpses of recently killed monsters are the fodder of choice.
.lp ""
The \(oqm\(cq prefix skips offering any items which are on the altar.
.lp "#open    "
Open a door.
Default key is \(oqo\(cq.
.lp "#options "
Show and change option settings.
Default key is \(oqO\(cq.
.lp #overview
Display information you've discovered about the dungeon.
Any visited
level (unless forgotten due to amnesia) with an annotation is included,
and many things (altars, thrones, fountains, and so on; extra stairs
leading to another dungeon branch) trigger an automatic annotation.
If dungeon overview is chosen during end-of-game disclosure, every visited
level will be included regardless of annotations.
Autocompletes.
Default keys are \(oq\(haO\(cq, and \(oqM-O\(cq.
.\" DON'T PANIC!
.lp "#panic   "
Test the panic routine.
Terminates the current game.
Autocompletes.
Debug mode only.
.lp "#pay     "
Pay your shopping bill.
Default key is \(oqp\(cq.
.lp "#pickup  "
Pick up things at the current location.
Default key is \(oq,\(cq.
The \(oqm\(cq prefix forces use of a menu.
.lp #polyself
Polymorph self.
Autocompletes.
Debug mode only.
.lp "#pray    "
Pray to the gods for help.
Autocompletes.
Default key is \(oqM-p\(cq.
.lp ""
Praying too soon after receiving prior help is a bad idea.
(Hint: entering the dungeon alive is treated as having received help.
You probably shouldn't start off a new game by praying right away.)
Since using this command by accident can cause trouble, there is an
option to make you confirm your intent before praying.
It is enabled by default, and you can reset the
.op paranoid_confirmation
option to disable it.
.lp "#prevmsg "
Show previously displayed game messages.
Default key is \(oq\(haP\(cq.
.lp "#puton   "
Put on an accessory (ring, amulet, etc).
Default key is \(oqP\(cq.
.lp "#quaff   "
Quaff (drink) something.
Default key is \(oqq\(cq.
.lp "#quit    "
Quit the program without saving your game.
Autocompletes.
Default key is \(oqM-q\(cq.
.lp ""
Since using this command by accident would throw away the current game,
you are asked to confirm your intent before quitting.
By default a response of \(oqy\(cq acknowledges that intent.
You can set the
.op paranoid_confirmation
option to require a response of \(lqyes\(rq instead.
.lp "#quiver  "
Select ammunition for quiver.
Default key is \(oqQ\(cq.
.lp "#read    "
Read a scroll, a spellbook, or something else.
Default key is \(oqr\(cq.
.lp "#redraw  "
Redraw the screen.
Default key is \(oq\(haR\(cq, and also \(oq\(haL\(cq if
.op number_pad
is on.
.lp "#remove  "
Remove an accessory (ring, amulet, etc).
Default key is \(oqR\(cq.
.lp "#ride    "
Ride (or stop riding) a saddled creature.
Autocompletes.
Default key is \(oqM-R\(cq.
.lp "#rub     "
Rub a lamp or a stone.
Autocompletes.
Default key is \(oqM-r\(cq.
.lp "#save    "
Save the game and exit the program.
Default key is \(oqS\(cq.
.lp "#search  "
Search for traps and secret doors around you.
Default key is \(oqs\(cq.
.lp "#seeall  "
Show all equipment in use.
Default key is \(oq*\(cq.
.lp #seeamulet
Show the amulet currently worn.
Default key is \(oq\(dq\(cq. \" double quote
.lp #seearmor
Show the armor currently worn.
Default key is \(oq[\(cq.
.lp "#seegold "
Count your gold.
Default key is \(oq$\(cq.
.lp "#seenv   "
Show seen vectors.
Autocompletes.
Debug mode only.
.lp #seerings
Show the ring(s) currently worn.
Default key is \(oq=\(cq.
.lp #seespells
List and reorder known spells.
Default key is \(oq+\(cq.
.lp #seetools
Show the tools currently in use.
Default key is \(oq(\(cq.
.lp "#seetrap "
Show the type of an adjacent trap.
Default key is \(oq\(ha\(cq. \" 'hat' (circumflex character)
.lp #seeweapon
Show the weapon currently wielded.
Default key is \(oq)\(cq.
.lp "#shell   "
Do a shell escape.
Default key is \(oq!\(cq.
.lp "#sit     "
Sit down.
Autocompletes.
Default key is \(oqM-s\(cq.
.lp "#stats   "
Show memory usage statistics.
Autocompletes.
Debug mode only.
.lp "#suspend "
Suspend the game.
Default key is \(oq\(haZ\(cq.
.lp "#swap    "
Swap wielded and secondary weapons.
Default key is \(oqx\(cq.
.lp "#takeoff "
Take off one piece of armor.
Default key is \(oqT\(cq.
.lp #takeoffall
Remove all armor.
Default key is \(oqA\(cq.
.lp #teleport
Teleport around the level.
Default key is \(oq\(haT\(cq.
.lp "#terrain "
Show bare map without displaying monsters, objects, or traps.
Autocompletes.
.lp #therecmdmenu
Show a menu of possible actions in a location next to you.
.lp "#throw   "
Throw something.
Default key is \(oqt\(cq.
.lp "#timeout "
Look at the timeout queue.
Autocompletes.
Debug mode only.
.lp "#tip     "
Tip over a container (bag or box) to pour out its contents.
Autocompletes.
Default key is \(oqM-T\(cq.
The \(oqm\(cq prefix makes the command use a menu.
.lp "#travel  "
Travel to a specific location on the map.
Default key is \(oq_\(cq. \" underscore
Using the \(lqrequest menu\(rq prefix shows a menu of interesting targets
in sight without asking to move the cursor.
When picking a target with cursor and the
.op autodescribe
option is on, the top line will show \(lq(no travel path)\(rq if
your character does not know of a path to that location.
.lp "#turn    "
Turn undead away.
Autocompletes.
Default key is \(oqM-t\(cq.
.lp #twoweapon
Toggle two-weapon combat on or off.
Autocompletes.
Default key is \(oqX\(cq, and also \(oqM-2\(cq if
.op number_pad
is off.
.lp ""
Note that you must
use suitable weapons for this type of combat, or it will
be automatically turned off.
.lp "#untrap  "
Untrap something (trap, door, or chest).
Default key is \(oqM-u\(cq, and \(oqu\(cq if
.op number_pad
is on.
.lp ""
In some circumstances it can also be used to rescue trapped monsters.
.lp "#up      "
Go up a staircase.
Default key is \(oq<\(cq.
.lp #vanquished
List vanquished monsters.
Autocompletes.
Debug mode only.
.lp "#version "
Print compile time options for this version of NetHack.
Autocompletes.
Default key is \(oqM-v\(cq.
.lp #versionshort
Show version string.
Default key is \(oqv\(cq.
.lp "#vision  "
Show vision array.
Autocompletes.
Debug mode only.
.lp "#wait    "
Rest one move while doing nothing.
Default key is \(oq.\(cq, and also \(oq\ \(cq if
.op rest_on_space
is on.
.lp "#wear    "
Wear a piece of armor.
Default key is \(oqW\(cq.
.lp #whatdoes
Tell what a key does.
Default key is \(oq&\(cq.
.lp "#whatis  "
Show what type of thing a symbol corresponds to.
Default key is \(oq/\(cq.
.lp "#wield   "
Wield a weapon.
Default key is \(oqw\(cq.
.lp "#wipe    "
Wipe off your face.
Autocompletes.
Default key is \(oqM-w\(cq.
.lp "#wizbury "
Bury objects under and around you.
Autocompletes.
Debug mode only.
.lp #wizdetect
Search for hidden things (secret doors or traps or unseen monsters)
within a modest radius.
Autocompletes.
Debug mode only.
Default key is \(oq\(haE\(cq.
.lp #wizgenesis
Create a monster.
May be prefixed by a count to create more than one.
Autocompletes.
Debug mode only.
Default key is \(oq\(haG\(cq.
.lp #wizidentify
Identify all items in inventory.
Autocompletes.
Debug mode only.
Default key is \(oq\(haI\(cq.
.lp #wizintrinsic
Set one or more intrinsic attributes.
Autocompletes.
Debug mode only.
.lp #wizlevelport
Teleport to another level.
Autocompletes.
Debug mode only.
Default key is \(oq\(haV\(cq.
.lp "#wizmap  "
Map the level.
Autocompletes.
Debug mode only.
Default key is \(oq\(haF\(cq.
.lp #wizrumorcheck
Verify rumor boundaries.
Autocompletes.
Debug mode only.
.lp #wizsmell
Smell monster.
Autocompletes.
Debug mode only.
.lp #wizwhere
Show locations of special levels.
Autocompletes.
Debug mode only.
.lp "#wizwish "
Wish for something.
Autocompletes.
Debug mode only.
Default key is \(oq\(haW\(cq.
.lp "#wmode   "
Show wall modes.
Autocompletes.
Debug mode only.
.lp "#zap     "
Zap a wand.
Default key is \(oqz\(cq.
.lp "#?       "
Help menu:  get the list of available extended commands.
.lp ""
.pg
If your keyboard has a meta key (which, when pressed in combination
with another key, modifies it by setting the \(lqmeta\(rq [8th,
or \(lqhigh\(rq] bit), you can invoke many extended commands by meta-ing
the first letter of the command.
.pg
In \fINT\fP, \fIOS/2\fP, \fIPC\fP and \fIST\fP \fINetHack\fP,
the \(lqAlt\(rq key can be used in this fashion;
on the \fIAmiga\fP, set the
.op altmeta
option to get this behavior.
On other systems, if typing \(lqAlt\(rq plus another key transmits a
two character sequence consisting of an \fBEscape\fP
followed by the other key, you may set the
.op altmeta
option to have NetHack combine them into meta+key.
.lp M-?
#? (not supported by all platforms)
.lp M-2
#twoweapon (unless the
.op number_pad
option is enabled)
.lp M-a
#adjust
.lp M-A
#annotate
.lp M-c
#chat
.lp M-C
#conduct
.lp M-d
#dip
.lp M-e
#enhance
.lp M-f
#force
.lp M-i
#invoke
.lp M-j
#jump
.lp M-l
#loot
.lp M-m
#monster
.lp M-n
#name
.lp M-o
#offer
.lp M-O
#overview
.lp M-p
#pray
.lp M-q
#quit
.lp M-r
#rub
.lp M-R
#ride
.lp M-s
#sit
.lp M-t
#turn
.lp M-T
#tip
.lp M-u
#untrap
.lp M-v
#version
.lp M-w
#wipe
.lp ""
.pg
If the
.op number_pad
option is on, some additional letter commands are available:
.lp h
#help
.lp j
#jump
.lp k
#kick
.lp l
#loot
.lp N
#name
.lp u
#untrap
.
.hn 1
Rooms and corridors
.pg
Rooms and corridors in the dungeon are either lit or dark.
Any lit areas within your line of sight will be displayed;
dark areas are only displayed if they are within one space of you.
Walls and corridors remain on the map as you explore them.
.pg
Secret corridors are hidden.  You can find them with the \(oqs\(cq (search)
command.
.hn 2
Doorways
.pg
Doorways connect rooms and corridors.  Some doorways have no doors;
you can walk right through.  Others have doors in them, which may be
open, closed, or locked.  To open a closed door, use the \(oqo\(cq (open)
command; to close it again, use the \(oqc\(cq (close) command.
.pg
You can get through a locked door by using a tool to pick the lock
with the \(oqa\(cq (apply) command, or by kicking it open with
the \(oq\(haD\(cq (kick) command.
.pg
Open doors cannot be entered diagonally; you must approach them
straight on, horizontally or vertically.  Doorways without doors are
not restricted in this fashion.
.pg
Doors can be useful for shutting out monsters.  Most monsters cannot
open doors, although a few don't need to (for example, ghosts can walk through
doors).
.pg
Secret doors are hidden.  You can find them with the \(oqs\(cq (search)
command.  Once found they are in all ways equivalent to normal doors.
.hn 2
Traps (\(oq\(ha\(cq)
.pg
There are traps throughout the dungeon to snare the unwary delver.
For example, you may suddenly fall into a pit and be stuck for a few
turns trying to climb out.
Traps don't appear on your map until you
see one triggered by moving onto it, see something fall into it, or you
discover it with the \(oqs\(cq (search) command.
Monsters can fall prey to
traps, too, which can be a very useful defensive strategy.
.pg
There is a special pre-mapped branch of the dungeon based on the
classic computer game \(lqSokoban.\(rq
The goal is to push the boulders into the pits or holes.
With careful foresight, it is possible to complete all of the levels
according to the traditional rules of Sokoban.
Some allowances are permitted in case the player gets stuck;
however, they will lower your luck.
.hn 2
Stairs and ladders (\(oq<\(cq, \(oq>\(cq)
.pg
In general, each level in the dungeon will have a staircase going up
(\(oq<\(cq) to the previous level and another going down (\(oq>\(cq) to
the next level.
There are some exceptions though.
For instance, fairly early
in the dungeon you will find a level with two down staircases, one
continuing into the dungeon and the other branching into an area
known as the Gnomish Mines.
Those mines eventually hit a dead end,
so after exploring them (if you choose to do so), you'll need to
climb back up to the main dungeon.
.pg
When you traverse a set of stairs, or trigger a trap which sends you
to another level, the level you're leaving will be deactivated and
stored in a file on disk.
If you're moving to a previously visited level, it will be loaded from
its file on disk and reactivated.
If you're moving to a level which has not yet been visited, it will be
created (from scratch for most random levels, from a template for
some \(lqspecial\(rq levels, or loaded from the remains of an earlier game
for a \(lqbones\(rq level as briefly described below).
Monsters are only active on the current level; those on other levels
are essentially placed into stasis.
.pg
Ordinarily when you climb a set of stairs, you will arrive on the
corresponding staircase at your destination.  However, pets (see below)
and some other monsters will follow along if they're close enough when
you travel up or down stairs, and occasionally one of these creatures
will displace you during the climb.  When that occurs, the pet or other
monster will arrive on the staircase and you will end up nearby.
.pg
Ladders serve the same purpose as staircases, and the two types of
inter-level connections are nearly indistinguishable during game play.
.hn 2
Shops and shopping
.pg
Occasionally you will run across a room with a shopkeeper near the door
and many items lying on the floor.
You can buy items by picking them up and then using the \(oqp\(cq command.
You can inquire about the price of an item prior to picking it up by
using the \(lq#chat\(rq command while standing on it.
Using an item prior to paying for it will incur a
charge, and the shopkeeper won't allow you to leave the shop until you
have paid any debt you owe.
.pg
You can sell items to a shopkeeper by dropping them to the floor while
inside a shop.  You will either be offered an amount of gold and asked
whether you're willing to sell, or you'll be told that the shopkeeper
isn't interested (generally, your item needs to be compatible with the
type of merchandise carried by the shop).
.pg
If you drop something in a shop by accident, the shopkeeper will usually
claim ownership without offering any compensation.  You'll have to buy
it back if you want to reclaim it.
.pg
Shopkeepers sometimes run out of money.  When that happens, you'll be
offered credit instead of gold when you try to sell something.  Credit
can be used to pay for purchases, but it is only good in the shop where
it was obtained; other shopkeepers won't honor it.  (If you happen to
find a \(lqcredit card\(rq in the dungeon, don't bother trying to use it in
shops; shopkeepers will not accept it.)
.pg
The \(oq$\(cq command, which reports the amount of gold you are carrying
(in inventory, not inside bags or boxes), will also show current shop
debt or credit, if any.
The \(lqIu\(rq command lists unpaid items
(those which still belong to the shop) if you are carrying any.
The \(lqIx\(rq command shows an inventory-like display of any unpaid
items which have been used up, along with other shop fees, if any.
.hn 3
Shop idiosyncrasies
.pg
Several aspects of shop behavior might be unexpected.
.\" note: using * instead of \(bu is better for plain text output
.lp * 2
The price of a given item can vary due to a variety of factors.
.lp * 2
A shopkeeper treats the spot immediately inside the door as if it were
outside the shop.
.lp * 2
While the shopkeeper watches you like a hawk, he will generally ignore
any other customers.
.lp * 2
If a shop is \(lqclosed for inventory,\(rq it will not open of its own accord.
.lp * 2
Shops do not get restocked with new items, regardless of inventory depletion.
.
.hn 1
Monsters
.pg
Monsters you cannot see are not displayed on the screen.  Beware!
You may suddenly come upon one in a dark place.  Some magic items can
help you locate them before they locate you (which some monsters can do
very well).
.pg
The commands \(oq/\(cq and \(oq;\(cq may be used to obtain information
about those monsters who are displayed on the screen.
The command \(lq#name\(rq (by default bound to \(oqC\(cq), allows you
to assign a name to a monster, which may be useful to help distinguish
one from another when multiple monsters are present.
Assigning a name which is just a space will remove any prior name.
.pg
The extended command \(lq#chat\(rq can be used to interact with an adjacent
monster.
There is no actual dialog (in other words, you don't get to
choose what you'll say), but chatting with some monsters such as a
shopkeeper or the Oracle of Delphi can produce useful results.
.hn 2
Fighting
.pg
If you see a monster and you wish to fight it, just attempt to walk
into it.  Many monsters you find will mind their own business unless
you attack them.  Some of them are very dangerous when angered.
Remember:  discretion is the better part of valor.
.pg
In most circumstances, if you attempt to attack a peaceful monster by
moving into its location, you'll be asked to confirm your intent.
By default an answer of \(oqy\(cq acknowledges that intent,
which can be error prone if you're using \(oqy\(cq to move.
You can set the
.op paranoid_confirmation
option to require a response of \(lqyes\(rq instead.
.pg
If you can't see a monster (if it is invisible, or if you are blinded),
the symbol \(oqI\(cq will be shown when you learn of its presence.
If you attempt to walk into it, you will try to fight it just like
a monster that you can see; of course,
if the monster has moved, you will attack empty air.
If you guess that the monster has moved and you don't wish to fight,
you can use the \(oqm\(cq command to move without fighting;
likewise, if you don't remember a monster but want to try fighting anyway,
you can use the \(oqF\(cq command.
.hn 2
Your pet
.pg
You start the game with a little dog (\(oq\fBd\fP\(cq),
kitten (\(oq\fBf\fP\(cq), or pony (\(oq\fBu\fP\(cq), which
follows you about the dungeon and fights monsters with you.
Like you, your pet needs food to survive.
Dogs and cats usually feed themselves on fresh carrion and other meats;
horses need vegetarian food which is harder to come by.
If you're worried about your pet or want to train it, you
can feed it, too, by throwing it food.
A properly trained pet can be very useful under certain circumstances.
.pg
Your pet also gains experience from killing monsters, and can grow
over time, gaining hit points and doing more damage.  Initially, your
pet may even be better at killing things than you, which makes pets
useful for low-level characters.
.pg
Your pet will follow you up and down staircases if it is next to you
when you move.  Otherwise your pet will be stranded and may become
wild.  Similarly, when you trigger certain types of traps which alter
your location (for instance, a trap door which drops you to a lower
dungeon level), any adjacent pet will accompany you and any non-adjacent
pet will be left behind.  Your pet may trigger such traps itself; you
will not be carried along with it even if adjacent at the time.
.hn 2
Steeds
.pg
Some types of creatures in the dungeon can actually be ridden if you
have the right equipment and skill.
Convincing a wild beast to let
you saddle it up is difficult to say the least.
Many a dungeoneer
has had to resort to magic and wizardry in order to forge the alliance.
Once you do have the beast under your control however, you can
easily climb in and out of the saddle with the \(lq#ride\(rq command.
Lead the beast around the dungeon when riding, in the same manner as
you would move yourself.
It is the beast that you will see displayed on the map.
.pg
Riding skill is managed by the \(lq#enhance\(rq command.
See the section on Weapon proficiency for more information about that.
.pg
Use the \(oqa\(cq (apply) command and pick a saddle in your inventory to
attempt to put that saddle on an adjacent creature.
If successful, it will be transferred to that creature's inventory.
.pg
Use the \(lq#loot\(rq command while adjacent to a saddled creature to
try to remove the saddle from that creature.
If successful, it will be transferred to your inventory.
.hn 2
Bones levels
.pg
You may encounter the shades and corpses of other adventurers (or even
former incarnations of yourself!) and their personal effects.  Ghosts
are hard to kill, but easy to avoid, since they're slow and do little
damage.  You can plunder the deceased adventurer's possessions;
however, they are likely to be cursed.  Beware of whatever killed the
former player; it is probably still lurking around, gloating over its
last victory.
.
.hn 2
Persistence of Monsters
.pg
Monsters (a generic reference which also includes humans and pets) are only
shown while they can be seen or otherwise sensed.
Moving to a location where you can't see or sense a monster any more
will result in it disappearing from your map, similarly if it is the
one who moved rather than you.
.pg
However, if you encounter a monster which you can't see or sense \(em
perhaps it is invisible and has just tapped you on the noggin \(em
a special \(lqremembered, unseen monster\(rq marker will be displayed at
the location where you think it is.
That will persist until you have
proven that there is no monster there, even if the unseen monster
moves to another location or you move to a spot where the marker's
location ordinarily wouldn't be seen any more.
.
.hn 1
Objects
.pg
When you find something in the dungeon, it is common to want to pick
it up.  In NetHack, this is accomplished automatically by walking over
the object (unless you turn off the
.op autopickup
option (see below), or move with the \(oqm\(cq prefix (see above)), or
manually by using the \(oq,\(cq command.
.pg
If you're carrying too many items, NetHack will tell you so and you won't
be able to pick up anything more.
Otherwise, it will add the object(s) to your pack and tell
you what you just picked up.
.pg
As you add items to your inventory, you also add the weight of that object
to your load.  The amount that you can carry depends on your strength and
your constitution.  The
stronger and sturdier
you are, the less the additional load will affect you.  There comes
a point, though, when the weight of all of that stuff you are carrying around
with you through the dungeon will encumber you.  Your reactions
will get slower and you'll burn calories faster, requiring food more frequently
to cope with it.  Eventually, you'll be so overloaded that you'll either have
to discard some of what you're carrying or collapse under its weight.
.pg
NetHack will tell you how badly you have loaded yourself.
If you are encumbered, one of the conditions
\(lq\fIBurdened\fP\(rq, \(lq\fIStressed\fP\(rq, \(lq\fIStrained\fP\(rq,
\(lq\fIOvertaxed\fP\(rq or \(lq\fIOverloaded\fP\(rq will be
shown on the bottom line status display.
.pg
When you pick up an object, it is assigned an inventory letter.  Many
commands that operate on objects must ask you to find out which object
you want to use.  When NetHack asks you to choose a particular object
you are carrying, you are usually presented with a list of inventory
letters to choose from (see Commands, above).
.pg
Some objects, such as weapons, are easily differentiated.  Others, like
scrolls and potions, are given descriptions which vary according to
type.  During a game, any two objects with the same description are
the same type.  However, the descriptions will vary from game to game.
.pg
When you use one of these objects, if its effect is obvious, NetHack
will remember what it is for you.
If its effect isn't extremely obvious, you will be asked what you want
to call this type of object so you will recognize it later.
You can also use the \(lq#name\(rq
command, for the same purpose at any time, to name
all objects of a particular type or just an individual object.
When you use \(lq#name\(rq on an object which has already been named,
specifying a space as the value will remove the prior name instead
of assigning a new one.
.hn 2
Curses and Blessings
.pg
Any object that you find may be cursed, even if the object is
otherwise helpful.  The most common effect of a curse is being stuck
with (and to) the item.  Cursed weapons weld themselves to your hand
when wielded, so you cannot unwield them.  Any cursed item you wear
is not removable by ordinary means.  In addition, cursed arms and armor
usually, but not always, bear negative enchantments that make them
less effective in combat.  Other cursed objects may act poorly or
detrimentally in other ways.
.pg
Objects can also be blessed.  Blessed items usually work better or
more beneficially than normal uncursed items.  For example, a blessed
weapon will do more damage against demons.
.pg
Objects which are neither cursed nor blessed are referred to as uncursed.
They could just as easily have been described as unblessed, but the
uncursed designation is what you will see within the game.
A \(lqglass half full versus glass half empty\(rq situation; make of
that what you will.
.pg
There are magical means of bestowing or removing curses upon objects,
so even if you are stuck with one, you can still have the curse
lifted and the item removed.  Priests and Priestesses have an innate
sensitivity to this property in any object, so they can more easily avoid
cursed objects than other character roles.
.pg
An item with unknown status will be reported in your inventory with no prefix.
An item which you know the state of will be distinguished in your inventory
by the presence of the word \(lqcursed\(rq, \(lquncursed\(rq or
\(lqblessed\(rq in the description of the item.
In some cases \(lquncursed\(rq will be omitted as being redundant when
enough other information is displayed.
The
.op implicit_uncursed
option can be used to control this; toggle it off to have \(lquncursed\(rq
be displayed even when that can be deduced from other attributes.
.hn 2
Weapons (\(oq)\(cq)
.pg
Given a chance, most monsters in the Mazes of Menace will gratuitously try to
kill you.
You need weapons for self-defense (killing them first).
Without a
weapon, you do only 1-2 hit points of damage (plus bonuses, if any).
Monk characters are an exception; they normally do more damage with
bare (or gloved) hands than they do with weapons.
.pg
There are wielded weapons, like maces and swords, and thrown weapons,
like arrows and spears.  To hit monsters with a weapon, you must wield it and
attack them, or throw it at them.  You can simply elect to throw a spear.
To shoot an arrow, you should first wield a bow, then throw the arrow.
Crossbows shoot crossbow bolts.  Slings hurl rocks and (other) stones
(like gems).
.pg
Enchanted weapons have a \(lqplus\(rq (or \(lqto hit enhancement\(rq
which can be either positive or negative) that adds to your chance to
hit and the damage you do to a monster.
The only way to determine a weapon's
enchantment is to have it magically identified somehow.
Most weapons are subject to some type of damage like rust.
Such \(lqerosion\(rq damage can be repaired.
.pg
The chance that an attack will successfully hit a monster, and the amount
of damage such a hit will do, depends upon many factors.  Among them are:
type of weapon, quality of weapon (enchantment and/or erosion), experience
level, strength, dexterity, encumbrance, and proficiency (see below).  The
monster's armor class \(em a general defense rating, not necessarily due to
wearing of armor \(em is a factor too; also, some monsters are particularly
vulnerable to certain types of weapons.
.pg
Many weapons can be wielded in one hand; some require both hands.
When wielding a two-handed weapon, you can not wear a shield, and
vice versa.
When wielding a one-handed weapon, you can have another
weapon ready to use by setting things up with the \(oqx\(cq command, which
exchanges your primary (the one being wielded) and alternate weapons.
And if you have proficiency in the \(lqtwo weapon combat\(rq skill, you
may wield both weapons simultaneously as primary and secondary; use the
\(oqX\(cq command to engage or disengage that.
Only some types of characters (barbarians, for instance) have the
necessary skill available.
Even with that skill, using two weapons at once incurs
a penalty in the chance to hit your target compared to using just one
weapon at a time.
.pg
There might be times when you'd rather not wield any weapon at all.
To accomplish that, wield \(oq\-\(cq, or else use the \(oqA\(cq command which
allows you to unwield the current weapon in addition to taking off
other worn items.
.pg
Those of you in the audience who are AD&D players, be aware that each
weapon which existed in AD&D does roughly the same damage to monsters in
NetHack.
Some of the more obscure weapons (such as the \fIaklys\fP,
\fIlucern hammer\fP, and \fIbec-de-corbin\fP) are defined in an
appendix to \fIUnearthed Arcana\fP, an AD&D supplement.
.pg
The commands to use weapons are \(oqw\(cq (wield), \(oqt\(cq (throw),
\(oqf\(cq (fire, an alternate way of throwing), \(oqQ\(cq (quiver),
\(oqx\(cq (exchange), \(oqX\(cq (twoweapon), and \(lq#enhance\(rq
(see below).
.hn 3
Throwing and shooting
.pg
You can throw just about anything via the \(oqt\(cq command.  It will prompt
for the item to throw; picking \(oq?\(cq will list things in your inventory
which are considered likely to be thrown, or picking \(oq*\(cq will list
your entire inventory.
After you've chosen what to throw, you will
be prompted for a direction rather than for a specific target.
The distance something can be thrown depends mainly on the type of object
and your strength.
Arrows can be thrown by hand, but can be thrown
much farther and will be more likely to hit when thrown while you are
wielding a bow.
.pg
You can simplify the throwing operation by using the \(oqQ\(cq command to
select your preferred \(lqmissile\(rq, then using the \(oqf\(cq command to
throw it.
You'll be prompted for a direction as above, but you don't
have to specify which item to throw each time you use \(oqf\(cq.
There is also an option,
.op autoquiver,
which has NetHack choose another item to automatically fill your
quiver (or quiver sack, or have at the ready) when the inventory slot used
for \(oqQ\(cq runs out.
.pg
Some characters have the ability to fire a volley of multiple items in a
single turn.
Knowing how to load several rounds of ammunition at
once \(em or hold several missiles in your hand \(em and still hit a
target is not an easy task.
Rangers are among those who are adept
at this task, as are those with a high level of proficiency in the
relevant weapon skill (in bow skill if you're wielding one to
shoot arrows, in crossbow skill if you're wielding one to shoot bolts,
or in sling skill if you're wielding one to shoot stones).
The number of items that the character has a chance to fire varies from
turn to turn.
You can explicitly limit the number of shots by using a
numeric prefix before the \(oqt\(cq or \(oqf\(cq command.
For example, \(lq2f\(rq (or \(lqn2f\(rq if using
.op number_pad
mode) would ensure that at most 2 arrows are shot
even if you could have fired 3.
If you specify
a larger number than would have been shot (\(lq4f\(rq in this example),
you'll just end up shooting the same number (3, here) as if no limit
had been specified.
Once the volley is in motion, all of the items
will travel in the same direction; if the first ones kill a monster,
the others can still continue beyond that spot.
.hn 3
Weapon proficiency
.pg
You will have varying degrees of skill in the weapons available.
Weapon proficiency, or weapon skills, affect how well you can use
particular types of weapons, and you'll be able to improve your skills
as you progress through a game, depending on your role, your experience
level, and use of the weapons.
.pg
For the purposes of proficiency, weapons have
been divided up into various groups such as daggers, broadswords, and
polearms.  Each role has a limit on what level of proficiency a character
can achieve for each group.  For instance, wizards can become highly
skilled in daggers or staves but not in swords or bows.
.pg
The \(lq#enhance\(rq extended command is used to review current weapons
proficiency
(also spell proficiency) and to choose which skill(s) to improve when
you've used one or more skills enough to become eligible to do so.
The skill rankings are \(lqnone\(rq (sometimes also referred to as
\(lqrestricted\(rq, because you won't be able to advance),
\(lqunskilled\(rq, \(lqbasic\(rq, \(lqskilled\(rq, and \(lqexpert\(rq.
Restricted skills simply will not appear in the list shown by
\(lq#enhance\(rq.
(Divine intervention might unrestrict a particular
skill, in which case it will start at unskilled and be limited to basic.)
Some characters can enhance their barehanded combat or martial arts skill
beyond expert to \(lqmaster\(rq or \(lqgrand master\(rq.
.pg
Use of a weapon in which you're restricted or unskilled
will incur a modest penalty in the chance to hit a monster and also in
the amount of damage done when you do hit; at basic level, there is no
penalty or bonus; at skilled level, you receive a modest bonus in the
chance to hit and amount of damage done; at expert level, the bonus is
higher.
A successful hit has a chance to boost your training towards
the next skill level (unless you've already reached the limit for this
skill).
Once such training reaches the threshold for that next level,
you'll be told that you feel more confident in your skills.
At that point you can use \(lq#enhance\(rq to increase one or more skills.
Such skills
are not increased automatically because there is a limit to your total
overall skills, so you need to actively choose which skills to enhance
and which to ignore.
.hn 3
Two-Weapon combat
.pg
Some characters can use two weapons at once.  Setting things up to
do so can seem cumbersome but becomes second nature with use.
To wield two weapons, you need to use the \(lq#twoweapon\(rq command.
But first you need to have a weapon in each hand.
(Note that your two weapons are not fully equal; the one in the
hand you normally wield with is considered primary and the other
one is considered secondary.  The most noticeable difference is
after you stop \(em or before you begin, for that matter \(em wielding
two weapons at once.  The primary is your wielded weapon and the
secondary is just an item in your inventory that's been designated
as alternate weapon.)
.pg
If your primary weapon is wielded but your off hand is empty or has
the wrong weapon, use the sequence \(oq\fBx\fP\(cq, \(oq\fBw\fP\(cq,
\(oq\fBx\fP\(cq to first swap your
primary into your off hand, wield whatever you want as secondary
weapon, then swap them both back into the intended hands.
If your secondary or alternate weapon is correct but your primary
one is not, simply use \(oq\fBw\fP\(cq to wield the primary.
Lastly, if neither hand holds the correct weapon,
use \(oq\fBw\fP\(cq, \(oq\fBx\fP\(cq, \(oq\fBw\fP\(cq
to first wield the intended secondary, swap it to off hand, and then
wield the primary.
.pg
The whole process can be simplified via use of the
.op pushweapon
option.
When it is enabled, then using \(oqw\(cq to wield something
causes the currently wielded weapon to become your alternate weapon.
So the sequence \(oq\fBw\fP\(cq, \(oq\fBw\fP\(cq can be used to first
wield the weapon you
intend to be secondary, and then wield the one you want as primary
which will push the first into secondary position.
.pg
When in two-weapon combat mode, using the \(oqX\(cq command
toggles back to single-weapon mode.
Throwing or dropping either of the
weapons or having one of them be stolen or destroyed will also make you
revert to single-weapon combat.
.hn 2
Armor (\(oq[\(cq)
.pg
Lots of unfriendly things lurk about; you need armor to protect
yourself from their blows.  Some types of armor offer better
protection than others.  Your armor class is a measure of this
protection.  Armor class (AC) is measured as in AD&D, with 10 being
the equivalent of no armor, and lower numbers meaning better armor.
Each suit of armor which exists in AD&D gives the same protection in
NetHack.  Here is an (incomplete) list of the armor classes provided by
various suits of armor:
.
.TS S
center;
a n.
dragon scale mail	1
plate mail	3
crystal plate mail	3
bronze plate mail	4
splint mail	4
banded mail	4
dwarvish mithril-coat	4
elven mithril-coat	5
chain mail	5
orcish chain mail	6
scale mail	6
dragon scales	7
studded leather armor	7
ring mail	7
orcish ring mail	8
leather armor	8
leather jacket	9
no armor	10
.TE
.pg
You can also wear other pieces of armor (for example helmets, boots, shields, cloaks)
to lower your armor class even further, but you can only wear one item
of each category (one suit of armor, one cloak, one helmet, one
shield, and so on) at a time.
.pg
If a piece of armor is enchanted, its armor protection will be better
(or worse) than normal, and its \(lqplus\(rq (or minus) will subtract from
your armor class.
For example, a +1 chain mail would give you
better protection than normal chain mail, lowering your armor class one
unit further to 4.
When you put on a piece of armor, you immediately
find out the armor class and any \(lqplusses\(rq it provides.
Cursed pieces of armor usually have negative enchantments (minuses) in
addition to being unremovable.
.pg
Many types of armor are subject to some kind of damage like rust.  Such
damage can be repaired.  Some types of armor may inhibit spell casting.
.pg
The commands to use armor are \(oqW\(cq (wear) and \(oqT\(cq (take off).
The \(oqA\(cq command can also be used to take off armor as well as other
worn items.
.hn 2
Food (\(oq%\(cq)
.pg
Food is necessary to survive.
If you go too long without eating you
will faint, and eventually die of starvation.
Some types of food will
spoil, and become unhealthy to eat, if not protected.
Food stored in
ice boxes or tins (\(lqcans\(rq) will usually stay fresh, but
ice boxes are heavy, and tins take a while to open.
.pg
When you kill monsters, they usually leave corpses which are also
\(lqfood.\(rq
Many, but not all, of these are edible; some also give you
special powers when you eat them.
A good rule of thumb is \(lqyou are what you eat.\(rq
.pg
Some character roles and some monsters are vegetarian.  Vegetarian monsters
will typically never eat animal corpses, while vegetarian players can,
but with some rather unpleasant side-effects.
.pg
You can name one food item after something you like to eat with the
.op fruit
option.
.pg
The command to eat food is \(oqe\(cq.
.hn 2
Scrolls (\(oq?\(cq)
.pg
Scrolls are labeled with various titles, probably chosen by ancient wizards
for their amusement value (for example \(lqREAD ME,\(rq or \(lqTHANX MAUD\(rq
backwards).
Scrolls disappear after you read them (except for blank ones, without
magic spells on them).
.pg
One of the most useful of these is the \fIscroll of identify\fP, which
can be used to determine what another object is, whether it is cursed or
blessed, and how many uses it has left.  Some objects of subtle
enchantment are difficult to identify without these.
.pg
A mail daemon may run up and deliver mail to you as a
\fIscroll of mail\fP (on versions compiled with this feature).
To use this feature on versions where NetHack mail delivery is triggered
by electronic mail appearing in your system mailbox,
you must let NetHack know where to look for new mail by setting
the \(lqMAIL\(rq environment variable to the file name of your mailbox.
You may also want to set the \(lqMAILREADER\(rq environment
variable to the file name of your favorite reader, so NetHack can shell to it
when you read the scroll.
On versions of NetHack where mail is randomly generated internal to the game,
these environment variables are ignored.
You can disable the mail daemon by turning off the
.op mail
option.
.pg
The command to read a scroll is \(oqr\(cq.
.hn 2
Potions (\(oq!\(cq)
.pg
Potions are distinguished by the color of the liquid inside the flask.
They disappear after you quaff them.
.pg
Clear potions are potions of water.
Sometimes these are blessed or cursed, resulting in holy or unholy water.
Holy water is the bane of the undead, so
potions of holy water are good things to throw (\(oqt\(cq) at them.
It is also
sometimes very useful to dip (\(lq#dip\(rq) an object into a potion.
.pg
The command to drink a potion is \(oqq\(cq (quaff).
.hn 2
Wands (\(oq/\(cq)
.pg
Wands usually have multiple magical charges.
Some types of wands require a direction in which to zap them.
You can also zap them at yourself (just give a \(oq.\(cq or \(oqs\(cq
for the direction).
Be warned, however, for this is often unwise.
Other types of wands don't require a direction.
The number of charges in a wand is random and
decreases by one whenever you use it.
.pg
When the number of charges left in a wand becomes zero, attempts to use the
wand will usually result in nothing happening.  Occasionally, however, it may
be possible to squeeze the last few mana points from an otherwise spent wand,
destroying it in the process.  A wand may be recharged by using suitable
magic, but doing so runs the risk of causing it to explode.  The chance
for such an explosion starts out very small and increases each time the
wand is recharged.
.pg
In a truly desperate situation, when your back is up against the wall, you
might decide to go for broke and break your wand.  This is not for the faint
of heart.  Doing so will almost certainly cause a catastrophic release of
magical energies.
.pg
When you have fully identified a particular wand, inventory display will
include additional information in parentheses: the number of times it has
been recharged followed by a colon and then by its current number of charges.
A current charge count of -1 is a special case indicating that the wand
has been cancelled.
.pg
The command to use a wand is \(oqz\(cq (zap).
To break one, use the \(oqa\(cq (apply) command.
.hn 2
Rings (\(oq=\(cq)
.pg
Rings are very useful items, since they are relatively permanent
magic, unlike the usually fleeting effects of potions, scrolls, and
wands.
.pg
Putting on a ring activates its magic.  You can wear only two
rings, one on each ring finger.
.pg
Most rings also cause you to grow hungry more rapidly, the rate
varying with the type of ring.
.pg
The commands to use rings are \(oqP\(cq (put on) and \(oqR\(cq (remove).
.hn 2
Spellbooks (\(oq+\(cq)
.pg
Spellbooks are tomes of mighty magic.
When studied with the \(oqr\(cq (read)
command, they transfer to the reader the knowledge of a spell (and
therefore eventually become unreadable) \(em unless the attempt backfires.
Reading a cursed spellbook or one with mystic runes beyond
your ken can be harmful to your health!
.pg
A spell (even when learned) can also backfire when you cast it.
If you
attempt to cast a spell well above your experience level, or if you have
little skill with the appropriate spell type, or cast it at
a time when your luck is particularly bad, you can end up wasting both the
energy and the time required in casting.
.pg
Casting a spell calls forth magical energies and focuses them with
your naked mind.
Some of the magical energy released comes from within you.
Casting temporarily drains your magical power, which will slowly be
recovered, and causes you to need additional food.
Casting of spells also requires practice.
With practice, your
skill in each category of spell casting will improve.  Over time, however,
your memory of each spell will dim, and you will need to relearn it.
.pg
Some spells require a direction in which to cast them, similar to wands.
To cast one at yourself, just give a \(oq.\(cq or \(oqs\(cq for the direction.
A few spells require you to pick a target location rather than just specify
a particular direction.
Other spells don't require any direction or target.
.pg
Just as weapons are divided into groups in which a character can become
proficient (to varying degrees), spells are similarly grouped.
Successfully casting a spell exercises its skill group; using the
\(lq#enhance\(rq command to advance a sufficiently exercised skill
will affect all spells within the group.
Advanced skill may increase the
potency of spells, reduce their risk of failure during casting attempts,
and improve the accuracy of the estimate for how much longer they will
be retained in your memory.
Skill slots are shared with weapons skills.
(See also the section on \(lqWeapon proficiency\(rq.)
.pg
Casting a spell also requires flexible movement, and wearing various types
of armor may interfere with that.
.pg
The command to read a spellbook is the same as for scrolls, \(oqr\(cq (read).
The \(oq+\(cq command lists each spell you know along with its level, skill
category, chance of failure when casting, and an estimate of how strongly
it is remembered.
The \(oqZ\(cq (cast) command casts a spell.
.hn 2
Tools (\(oq(\(cq)
.pg
Tools are miscellaneous objects with various purposes.  Some tools
have a limited number of uses, akin to wand charges.  For example, lamps burn
out after a while.  Other tools are containers, which objects can
be placed into or taken out of.
.pg
The command to use a tool is \(oqa\(cq (apply).
.hn 3
Containers
.pg
You may encounter bags, boxes, and chests in your travels.
A tool of
this sort can be opened with the \(lq#loot\(rq extended command when
you are standing on top of it (that is, on the same floor spot),
or with the \(oqa\(cq (apply) command when you are carrying it.
However, chests are often locked, and are in any case unwieldy objects.
You must set one down before unlocking it by
using a key or lock-picking tool with the \(oqa\(cq (apply) command,
by kicking it with the \(oq\(haD\(cq command, or by using a weapon to force
the lock with the \(lq#force\(rq extended command.
.pg
Some chests are trapped, causing nasty things to happen when you
unlock or open them.
You can check for and try to deactivate traps
with the \(lq#untrap\(rq extended command.
.hn 2
Amulets (\(oq"\(cq)
.pg
Amulets are very similar to rings, and often more powerful.  Like
rings, amulets have various magical properties, some beneficial,
some harmful, which are activated by putting them on.
.pg
Only one amulet may be worn at a time, around your neck.
.pg
The commands to use amulets are the same as for rings, \(oqP\(cq (put on)
and \(oqR\(cq (remove).
.hn 2
Gems (\(oq*\(cq)
.pg
Some gems are valuable, and can be sold for a lot of gold.  They are also
a far more efficient way of carrying your riches.  Valuable gems increase
your score if you bring them with you when you exit.
.pg
Other small rocks are also categorized as gems, but they are much less
valuable.  All rocks, however, can be used as projectile weapons (if you
have a sling).  In the most desperate of cases, you can still throw them
by hand.
.hn 2
Large rocks (\(oq\`\(cq)
.pg
Statues and boulders are not particularly useful, and are generally
heavy.  It is rumored that some statues are not what they seem.
.pg
Very large humanoids (giants and their ilk) have been known to use boulders
as weapons.
.pg
For some configurations of the program, statues are no longer shown as
\(oq\f(CR\`\fP\(cq but by the letter representing the monster they depict
instead.
.hn 2
Gold (\(oq$\(cq)
.pg
Gold adds to your score, and you can buy things in shops with it.
There are a number
of monsters in the dungeon that may be influenced by the amount of gold
you are carrying (shopkeepers aside).
.
.hn 2
Persistence of Objects
.pg
Normally, if you have seen an object at a particular map location and
move to another location where you can't directly see that object any
more, if will continue to be displayed on your map.
That remains the case even if it is not actually there any more \(em
perhaps a monster has picked it up or it has rotted away \(em
until you can see or feel that location again.
One notable exception is that if the object gets covered by the
\(lqremembered, unseen monster\(rq marker.
When that marker is later removed
after you've verified that no monster is there, you will forget that
there was any object there regardless of whether the unseen monster
actually took the object.
If the object is still there, then once you see or feel that location
again you will re-discover the object and resume remembering it.
.pg
The situation is the same for a pile of objects, except that only the
top item of the pile is displayed.
The
.op hilite_pile
option can be enabled in order to show an item differently when it is
the top one of a pile.
.
.hn 1
Conduct
.pg
As if winning NetHack were not difficult enough, certain players
seek to challenge themselves by imposing restrictions on the
way they play the game.
The game automatically tracks some of
these challenges, which can be checked at any time with the #conduct
command or at the end of the game.
When you perform an action which
breaks a challenge, it will no longer be listed.
This gives players extra \(lqbragging rights\(rq for winning the game
with these challenges.
Note that it is perfectly acceptable to win the game
without resorting to these restrictions and that it is unusual for
players to adhere to challenges the first time they win the game.
.pg
Several of the challenges are related to eating behavior.  The most
difficult of these is the foodless challenge.  Although creatures
can survive long periods of time without food, there is a physiological
need for water; thus there is no restriction on drinking beverages,
even if they provide some minor food benefits.
Calling upon your god for help with starvation does
not violate any food challenges either.
.pg
A strict vegan diet is one which avoids any food derived from animals.
The primary source of nutrition is fruits and vegetables.
The corpses and tins of blobs (\(oqb\(cq), jellies (\(oqj\(cq), and
fungi (\(oqF\(cq) are also considered to be vegetable matter.
Certain human
food is prepared without animal products; namely, lembas wafers, cram
rations, food rations (gunyoki), K-rations, and C-rations.
Metal or another normally indigestible material eaten while polymorphed
into a creature that can digest it is also considered vegan food.
Note however that eating such items still counts against foodless conduct.
.pg
Vegetarians do not eat animals;
however, they are less selective about eating animal byproducts than vegans.
In addition to the vegan items listed above, they may eat any kind
of pudding (\(oqP\(cq) other than the black puddings,
eggs and food made from eggs (fortune cookies and pancakes),
food made with milk (cream pies and candy bars), and lumps of
royal jelly.  Monks are expected to observe a vegetarian diet.
.pg
Eating any kind of meat violates the vegetarian, vegan, and foodless
conducts.  This includes tripe rations, the corpses or tins of any
monsters not mentioned above, and the various other chunks of meat
found in the dungeon.  Swallowing and digesting a monster while polymorphed
is treated as if you ate the creature's corpse.
Eating leather, dragon hide, or bone items while
polymorphed into a creature that can digest it, or eating monster brains
while polymorphed into a mind flayer, is considered eating
an animal, although wax is only an animal byproduct.
.pg
Regardless of conduct, there will be some items which are indigestible,
and others which are hazardous to eat.
Using a swallow-and-digest
attack against a monster is equivalent to eating the monster's corpse.
Please note that the term \(lqvegan\(rq is used here only in the context of
diet.
You are still free to choose not to use or wear items derived
from animals (e.g. leather, dragon hide, bone, horns, coral), but the
game will not keep track of this for you.
Also note that \(lqmilky\(rq
potions may be a translucent white, but they do not contain milk,
so they are compatible with a vegan diet.
Slime molds or
player-defined \(lqfruits\(rq, although they could be anything
from \(lqcherries\(rq to \(lqpork chops\(rq, are also assumed to be vegan.
.pg
An atheist is one who rejects religion.  This means that you cannot
#pray, #offer sacrifices to any god, #turn undead, or #chat with a priest.
Particularly selective readers may argue that playing Monk or Priest
characters should violate this conduct; that is a choice left to the
player.  Offering the Amulet of Yendor to your god is necessary to
win the game and is not counted against this conduct.  You are also
not penalized for being spoken to by an angry god, priest(ess), or
other religious figure; a true atheist would hear the words but
attach no special meaning to them.
.pg
Most players fight with a wielded weapon (or tool intended to be
wielded as a weapon).  Another challenge is to win the game without
using such a wielded weapon.  You are still permitted to throw,
fire, and kick weapons; use a wand, spell, or other type of item;
or fight with your hands and feet.
.pg
In NetHack, a pacifist refuses to cause the death of any other monster
(i.e. if you would get experience for the death).  This is a particularly
difficult challenge, although it is still possible to gain experience
by other means.
.pg
An illiterate character cannot read or write.
This includes reading
a scroll, spellbook, fortune cookie message, or t-shirt; writing a
scroll; or making an engraving of anything other than a single \(lqX\(rq
(the traditional signature of an illiterate person).
Reading an engraving,
or any item that is absolutely necessary to win the game, is not counted
against this conduct.
The identity of scrolls and spellbooks (and
knowledge of spells) in your starting inventory is assumed to be
learned from your teachers prior to the start of the game and isn't
counted.
.pg
There are several other challenges tracked by the game.
It is possible
to eliminate one or more species of monsters by genocide; playing without
this feature is considered a challenge.
When the game offers you an
opportunity to genocide monsters, you may respond with the monster type
\(lqnone\(rq if you want to decline.
You can change the form of an item into
another item of the same type (\(lqpolypiling\(rq) or the form of your own
body into another creature (\(lqpolyself\(rq) by wand, spell, or potion of
polymorph; avoiding these effects are each considered challenges.
Polymorphing monsters, including pets, does not break either of these
challenges.
Finally, you may sometimes receive wishes; a game without an attempt to
wish for any items is a challenge, as is a game without wishing for
an artifact (even if the artifact immediately disappears).
When the game offers you an opportunity to make a wish for an item,
you may choose \(lqnothing\(rq if you want to decline.
.
.hn 1
Options
.pg
Due to variations in personal tastes and conceptions of how NetHack
should do things, there are options you can set to change how NetHack
behaves.
.hn 2
Setting the options
.pg
Options may be set in a number of ways.
Within the game, the \(oqO\(cq
command allows you to view all options and change most of them.
You can also set options automatically by placing them in a configuration
file, or in the NETHACKOPTIONS environment variable.
Some versions of NetHack also have front-end programs that allow
you to set options before starting the game or a global configuration
for system administrators.
.hn 2
Using a configuration file
.pg
.\" hw: don't hyphenate file names
.hw .nethackrc defaults.nh nethack.exe nethackW.exe
The default name of the configuration file varies on different
operating systems.
On MS-DOS and Windows, it is \(lqdefaults.nh\(rq
in the same folder as nethack.exe or nethackW.exe.
On
.UX ,
Linux,
and Mac OS X it is \(lq.nethackrc\(rq in the user's home directory.
The file may not exist, but it is a normal ASCII text file and
can be created with any text editor.
.pg
Any line in the configuration file starting with \(oq#\(cq is treated
as a comment.
Empty lines are ignored.
.pg
Any line beginning with \(oq[\(cq and ending in \(oq]\(cq is considered
a section marker.
The text between the square brackets is the section name.
Lines after a section marker belong to that section, and are
ignored unless a CHOOSE statement was used to select that section.
Section names are case insensitive.
.pg
You can use different configuration statements in the file, some
of which can be used multiple times.
In general, the statements are
written in capital letters, followed by an equals sign, followed by
settings particular to that statement.
Here is a list of allowed statements:
.lp OPTIONS
There are two types of options, boolean and compound options.
Boolean options toggle a setting on or off, while compound options
take more diverse values.
Prefix a boolean option with \(lqno\(rq or \(oq!\(cq to turn it off.
For compound options, the option name and value are separated by a colon.
Some options are persistent, and apply only to new games.
You can specify multiple OPTIONS statements, and multiple options
separated by commas in a single OPTIONS statement.
(Comma separated options are processed from right to left.)
.pg
Example:
.sd
.ft CR
OPTIONS=dogname:Fido
.\" '\(dq' == double quote; including a literal double quote here works
.\"           for formatting but confuses Emacs' nroff-mode
OPTIONS=!legacy,autopickup,pickup_types:$\(dq=/!?+
.ft
.ed
.lp HACKDIR
Default location of files NetHack needs. On Windows HACKDIR
defaults to the location of the NetHack.exe or NetHackw.exe file
so setting HACKDIR to override that is not usually necessary or recommended.
.lp LEVELDIR
The location that in-progress level files are stored. Defaults to HACKDIR,
must be writable.
.lp SAVEDIR
The location where saved games are kept. Defaults to HACKDIR, must be
writable.
.lp BONESDIR
The location that bones files are kept. Defaults to HACKDIR, must be
writable.
.lp LOCKDIR
The location that file synchronization locks are stored. Defaults to
HACKDIR, must be writable.
.lp TROUBLEDIR
The location that a record of game aborts and self-diagnosed game problems
is kept. Defaults to HACKDIR, must be writable.
.lp AUTOCOMPLETE
Enable or disable an extended command autocompletion.
Autocompletion has no effect for the X11 windowport.
You can specify multiple autocompletions.
To enable autocompletion, list the extended command.
Prefix the command with \(lq!\(rq to disable the autocompletion
for that command.
.pg
Example:
.sd
\f(CRAUTOCOMPLETE=zap,!annotate\fP
.ed
.lp AUTOPICKUP_EXCEPTION
Set exceptions to the
.op pickup_types
option.
See the \(lqConfiguring Autopickup Exceptions\(rq section.
.lp BINDINGS
Change the key bindings of some special keys, menu accelerators, or
extended commands.
You can specify multiple bindings.
Format is key followed by the command, separated by a colon.
See the \(lqChanging Key Bindings\(rq section for more information.
.pg
Example:
.sd
\f(CRBIND=\(haX:getpos.autodescribe\fP
.ed
.lp CHOOSE
Chooses at random one of the comma-separated parameters as an active
section name. Lines in other sections are ignored.
.pg
Example:
.sd
.ft CR \" constant-width Roman
OPTIONS=color
CHOOSE=char A,char B
[char A]
OPTIONS=role:arc,race:dwa,align:law,gender:fem
[char B]
OPTIONS=role:wiz,race:elf,align:cha,gender:mal
.ft \" revert to previous font
.ed
.lp MSGTYPE
Change the way messages are shown in the top status line.
See the \(lqConfiguring Message Types\(rq section.
.lp MENUCOLOR
Highlight menu lines with different colors.
See the \(lqConfiguring Menu Colors\(rq section.
.lp SYMBOLS
Override one or more symbols in the symbols files.
See the \(lqModifying NetHack Symbols\(rq section.
.pg
Example:
.sd
\f(CRSYMBOLS=S_boulder:0\fP
.ed
.lp WIZKIT
Debug mode only:  extra items to add to initial inventory.
Value is the name of a text file containing a list of item names,
one per line, up to a maximum of 128 lines.
Each line is processed by the function that handles wishing.
.pg
Example:
.sd
\f(CRWIZKIT=\(ti/wizkit.txt\fP \" \(ti == '~'
.ed
.lp SOUNDDIR
Define the directory that contains the sound files.
See the \(lqConfiguring User Sounds\(rq section.
.lp SOUND
Define a sound mapping.
See the \(lqConfiguring User Sounds\(rq section.
.pg
Here is a short example of config file contents:
.sd
.ft CR \" set font to constant-width Roman
# Set your character's role, race, gender, and alignment.
OPTIONS=role:Valkyrie, race:Human, gender:female, align:lawful
#
# Turn on autopickup, set automatically picked up object types
OPTIONS=autopickup,pickup_types:$"=/!?+
# Show colored text if possible
OPTIONS=color
# Show lit corridors differently
OPTIONS=lit_corridor
#
# No startup splash screen. Windows GUI only.
OPTIONS=!splash_screen
.ft \" revert to previous font
.ed
.BR 2
.hn 2
Using the NETHACKOPTIONS environment variable
.pg
The NETHACKOPTIONS variable is a comma-separated list of initial
values for the various options.
Some can only be turned on or off.
You turn one of these on by adding the name of the option to the list,
and turn it off by typing a \(oq\f(CR!\fP\(cq or \(lq\f(CRno\fP\(rq
before the name.
Others take a character string as a value.
You can set string options by typing
the option name, a colon or equals sign, and then the value of the string.
The value is terminated by the next comma or the end of string.
.pg
For example, to set up an environment variable so that
\fIcolor\fP is \f(CRon\fP,
\fIlegacy\fP is \f(CRoff\fP,
character \fIname\fP is set to \(lq\f(CRBlue Meanie\fP\(rq,
and named \fIfruit\fP is set to \(lq\f(CRlime\fP\(rq,
you would enter the command
.\" Guidebook.ps looks better with the normal indentation for .sd (.SD i)
.\" but the 'setenv' example is too wide for Guidebook.txt unless the
.\" indentation is suppressed (.SD n).  Even though the second example
.\" can be indented, it should match the first or they'll both look odd.
.\" groff has a built-in register allowing recognition of '-T', but we
.\" can't rely on that.  Assume Guidebook.ps uses a proportional font
.\" and Guidebook.txt a fixed-width one and test which sort we're using.
.ds sD i \" assume proportional, indentation acceptable and preferred
.\" Check for fixed-width font; 'f' will be same width as 'F'.
.if (\w'f'p)=(\w'F'p) .ds sD n \" if same width, suppress indentation
.SD \*(sD
\f(CR% setenv NETHACKOPTIONS "color,\\!leg,name:Blue Meanie,fruit:lime"\fP
.ED
in \fIcsh\fP (note the need to escape the \(oq!\(cq since it's special
to that shell), or the pair of commands
.SD \*(sD
\f(CR$ NETHACKOPTIONS="color,!leg,name:Blue Meanie,fruit:lime"\fP
\f(CR$ export NETHACKOPTIONS\fP
.ED
in \fIsh\fP, \fIksh\fP, or \fIbash\fP.
.pg
The NETHACKOPTIONS value is effectively the same as a single OPTIONS
statement in a configuration file.
The \(lqOPTIONS=\(rq prefix is implied and comma separated options are
processed from right to left.
Other types of configuration statements such as BIND or MSGTYPE are
not allowed.
.pg
Instead of a comma-separated list of options,
NETHACKOPTIONS can be set to the full name of a configuration file you
want to use.
If that full name doesn't start with a slash, precede it with \(oq\f(CR@\fP\(cq
(at-sign) to let NetHack know that the rest is intended as a file name.
If it does start with \(oq\f(CR/\fP\(cq, the at-sign is optional.
.hn 2
Customization options
.pg
Here are explanations of what the various options do.
Character strings that are too long may be truncated.
Some of the options listed may be inactive in your dungeon.
.pg
Some options are persistent, and are saved and reloaded along with
the game.  Changing a persistent option in the configuration file
applies only to new games.
.lp acoustics
Enable messages about what your character hears (default on).
Note that this has nothing to do with your computer's audio capabilities.
Persistent.
.lp align
Your starting alignment (align:lawful, align:neutral, or align:chaotic).
You may specify just the first letter.
The default is to randomly pick an appropriate alignment.
If you prefix the value with \(oq!\(cq or \(lqno\(rq, you will
exclude that alignment from being picked randomly.
Cannot be set with the \(oqO\(cq command.
Persistent.
.lp autodescribe
Automatically describe the terrain under cursor when asked to get a location
on the map (default true).
The
.op whatis_coord
option controls whether the description includes map coordinates.
.lp autodig
Automatically dig if you are wielding a digging tool and moving into a place
that can be dug (default false). Persistent.
.lp autoopen
Walking into a door attempts to open it (default true). Persistent.
.lp "autopickup  "
Automatically pick up things onto which you move (default on). Persistent.
See
.op pickup_types
to refine the behavior.
.lp "autoquiver  "
This option controls what happens when you attempt the \(oqf\(cq (fire)
command when nothing is quivered or readied (default false).
When true, the computer will fill
your quiver or quiver sack or make ready some suitable weapon.
Note that it will not take
into account the blessed/cursed status, enchantment, damage, or
quality of the weapon; you are free to manually fill your quiver
or quiver sack or make ready
with the \(oqQ\(cq command instead.
If no weapon is found or the option is
false, the \(oqt\(cq (throw) command is executed instead.
Persistent.
.lp blind
Start the character permanently blind (default false).
Persistent.
.lp bones
Allow saving and loading bones files (default true).
Persistent.
.lp boulder
Set the character used to display boulders (default is the \(lqlarge rock\(rq
class symbol, \(oq\`\(cq).
.lp catname
Name your starting cat (for example \(lqcatname:Morris\(rq).
Cannot be set with the \(oqO\(cq command.
.lp character
Synonym for \(lqrole\(rq to pick the type of your character
(for example \(lqcharacter:Monk\(rq).
See
.op role
for more details.
.lp checkpoint
Save game state after each level change, for possible recovery after
program crash (default on).  Persistent.
.lp checkspace
Check free disk space before writing files to disk (default on).
You may have to turn this off if you have more than 2 GB free space
on the partition used for your save and level files
(because too much space might overflow the calculation and end up
looking like insufficient space).
Only applies when MFLOPPY was defined during compilation.
.lp clicklook
Allows looking at things on the screen by navigating the mouse
over them and clicking the right mouse button (default off).
.lp cmdassist
Have the game provide some additional command assistance for
new players if it detects some anticipated mistakes (default on).
.lp "confirm "
Have user confirm attacks on pets, shopkeepers, and other
peaceable creatures (default on).  Persistent.
.lp dark_room
Show out-of-sight areas of lit rooms (default on).  Persistent.
.lp disclose
Controls what information the program reveals when the game ends.
Value is a space separated list of prompting/category pairs
(default is \(lq\fBni na nv ng nc no\fP\(rq,
prompt with default response of \(oq\fBn\fP\(cq for each candidate).
Persistent.
The possibilities are:
.sd
.si
.CC i "disclose your inventory;"
.CC a "disclose your attributes;"
.CC v "summarize monsters that have been vanquished;"
.CC g "list monster species that have been genocided;"
.CC c "display your conduct;"
.CC o "display dungeon overview."
.ei
.ed
Each disclosure possibility can optionally be preceded by a prefix which
lets you refine how it behaves.  Here are the valid prefixes:
.sd
.si
.CC y "prompt you and default to yes on the prompt;"
.CC n "prompt you and default to no on the prompt;"
.CC + "disclose it without prompting;"
.CC \- "do not disclose it and do not prompt."
.ei
.ed
The listing of vanquished monsters can be sorted,
so there are two additional choices for \(oqv\(cq:
.sd
.si
.CC ? "prompt you and default to ask on the prompt;"
.CC # "disclose it without prompting, ask for sort order."
.ei
.ed
Asking refers to picking one of the orderings from a menu.
The \(oq+\(cq disclose without prompting choice,
or being prompted and answering \(oqy\(cq rather than \(oqa\(cq,
will default to showing monsters in the traditional order,
from high level to low level.
.lp ""
Omitted categories are implicitly added with \(oqn\(cq prefix.
Specified categories with omitted prefix implicitly use \(oq+\(cq prefix.
Order of the disclosure categories does not matter, program display for
end-of-game disclosure follows a set sequence.
.lp ""
(for example \(lqdisclose:yi na +v -g o\(rq)
The example sets
\fBinventory\fP to \fIprompt\fP and default to \fIyes\fP,
\fBattributes\fP to \fIprompt\fP and default to \fIno\fP,
\fBvanquished\fP to \fIdisclose without prompting\fP,
\fBgenocided\fP to \fInot disclose\fP and \fInot prompt\fP,
\fBconduct\fP to implicitly \fIprompt\fP and default to \fIno\fP, and
\fBoverview\fP to \fIdisclose without prompting\fP.
.lp ""
Note that the vanquished monsters list includes all monsters killed by
traps and each other as well as by you.
And the dungeon overview shows all levels you had visited but does not
reveal things about them that you hadn't discovered.
.lp dogname
Name your starting dog (for example \(lqdogname:Fang\(rq).
Cannot be set with the \(oqO\(cq command.
.lp extmenu
Changes the extended commands interface to pop-up a menu of available
commands.
It is keystroke compatible with the traditional interface except that it
does not require that you hit \fIEnter\fP.
It is implemented for the tty interface (default off).
.lp ""
For the X11 interface, which always uses a menu for choosing an extended
command, it controls whether the menu shows all available commands (on)
or just the subset of commands which have traditionally been considered
extended ones (off).
.lp female
An obsolete synonym for \(lqgender:female\(rq.
Cannot be set with the \(oqO\(cq command.
.lp fixinv
An object's inventory letter sticks to it when it's dropped (default on).
If this is off, dropping an object shifts all the remaining inventory letters.
Persistent.
.lp force_invmenu
Commands asking for an inventory item show a menu instead of
a text query with possible menu letters. Default is off.
.lp "fruit   "
Name a fruit after something you enjoy eating (for example \(lqfruit:mango\(rq)
(default \(lqslime mold\(rq).
Basically a nostalgic whimsy that NetHack uses from time to time.
You should set this to something you find more appetizing than slime mold.
Apples, oranges, pears, bananas, and melons
already exist in NetHack, so don't use those.
.lp gender
Your starting gender (gender:male or gender:female).
You may specify just the first letter.
Although you can
still denote your gender using the \(lqmale\(rq and \(lqfemale\(rq
options, the \(lqgender\(rq option will take precedence.
The default is to randomly pick an appropriate gender.
If you prefix the value with \(oq!\(cq or \(lqno\(rq, you will
exclude that gender from being picked randomly.
Cannot be set with the \(oqO\(cq command.
Persistent.
.lp "goldX   "
When filtering objects based on bless/curse state (BUCX), whether to
treat gold pieces as X (unknown bless/curse state, when \(lqon\(rq)
or U (known to be uncursed, when \(lqoff\(rq, the default).
Gold is never blessed or cursed, but it is not described as \(lquncursed\(rq
even when the
.op implicit_uncursed
option is \(lqoff\(rq.
.lp "help    "
If more information is available for an object looked at
with the \(oq/\(cq command, ask if you want to see it (default on).
Turning help off makes just looking at things faster, since you aren't
interrupted with the \(lqMore info?\(rq prompt, but it also means that
you might miss some interesting and/or important information.
Persistent.
.lp herecmd_menu
When using a windowport that supports mouse and clicking on yourself or
next to you, show a menu of possible actions for the location.
Same as \(lq#herecmdmenu\(rq and \(lq#therecmdmenu\(rq commands.
.lp hilite_pet
Visually distinguish pets from similar animals (default off).
The behavior of this option depends on the type of windowing you use.
In text windowing, text highlighting or inverse video is often used;
with tiles, generally displays a heart symbol near pets.
.lp ""
With the curses interface, the
.op petattr
option controls how to highlight pets and setting it will turn the
.op hilite_pet
option on or off as warranted.
.lp hilite_pile
Visually distinguish piles of objects from individual objects (default off).
The behavior of this option depends on the type of windowing you use.
In text windowing, text highlighting or inverse video is often used;
with tiles, generally displays a small plus-symbol beside the object
on the top of the pile.
.lp hitpointbar
Show a hit point bar graph behind your name and title.
Only available for TTY and Windows GUI, and only when statushilites is on.
.lp horsename
Name your starting horse (for example \(lqhorsename:Trigger\(rq).
Cannot be set with the \(oqO\(cq command.
.lp ignintr
Ignore interrupt signals, including breaks (default off).  Persistent.
.lp implicit_uncursed
Omit "uncursed" from inventory lists, if possible (default on).
.lp legacy
Display an introductory message when starting the game (default on).
Persistent.
.lp lit_corridor
Show corridor squares seen by night vision or a light source held by your
character as lit (default off).  Persistent.
.lp lootabc
When using a menu to interact with a container,
use the old \(oqa\(cq, \(oqb\(cq, and \(oqc\(cq keyboard shortcuts
rather than the mnemonics \(oqo\(cq, \(oqi\(cq, and \(oqb\(cq
(default off).
Persistent.
.lp "mail    "
Enable mail delivery during the game (default on).  Persistent.
.lp "male    "
An obsolete synonym for \(lqgender:male\(rq.
Cannot be set with the \(oqO\(cq command.
.lp mention_walls
Give feedback when walking against a wall (default off).
.lp menucolors
Enable coloring menu lines (default off).
See \(lqConfiguring Menu Colors\(rq on how to configure the colors.
.lp menustyle
Controls the interface used when you need to choose various objects (in
response to the Drop command, for instance).  The value specified should
be the first letter of one of the following:  traditional, combination,
full, or partial.
Traditional was the only interface available for
early versions; it consists of a prompt for object class characters,
followed by an object-by-object prompt for all items matching the selected
object class(es).
Combination starts with a prompt for object class(es)
of interest, but then displays a menu of matching objects rather than
prompting one-by-one.
Full displays a menu of
object classes rather than a character prompt, and then a menu of matching
objects for selection.
Partial skips the object class filtering and
immediately displays a menu of all objects.
Persistent.
.lp menu_deselect_all
Menu character accelerator to deselect all items in a menu.
Implemented by the Amiga, Gem, X11 and tty ports.
Default \(oq\-\(cq.
.lp menu_deselect_page
Menu character accelerator to deselect all items on this page of a menu.
Implemented by the Amiga, Gem and tty ports.
Default \(oq\\\(cq.
.lp menu_first_page
Menu character accelerator to jump to the first page in a menu.
Implemented by the Amiga, Gem and tty ports.
Default \(oq\(ha\(cq.
.lp menu_headings
Controls how the headings in a menu are highlighted.
Values are \(lqnone\(rq, \(lqbold\(rq, \(lqdim\(rq, \(lqunderline\(rq,
\(lqblink\(rq, or \(lqinverse\(rq.
Not all ports can actually display all types.
.lp menu_invert_all
Menu character accelerator to invert all items in a menu.
Implemented by the Amiga, Gem, X11 and tty ports.
Default \(oq@\(cq.
.lp menu_invert_page
Menu character accelerator to invert all items on this page of a menu.
Implemented by the Amiga, Gem and tty ports.
Default \(oq\(ti\(cq. \" ~
.lp menu_last_page
Menu character accelerator to jump to the last page in a menu.
Implemented by the Amiga, Gem and tty ports.
Default \(oq|\(cq.
.lp menu_next_page
Menu character accelerator to goto the next menu page.
Implemented by the Amiga, Gem and tty ports.
Default \(oq>\(cq.
.lp menu_objsyms
Show object symbols in menu headings in menus where
the object symbols act as menu accelerators (default off).
.lp menu_overlay
Do not clear the screen before drawing menus, and align
menus to the right edge of the screen. Only for the tty port.
(default on)
.lp menu_previous_page
Menu character accelerator to goto the previous menu page.
Implemented by the Amiga, Gem and tty ports.
Default \(oq<\(cq.
.lp menu_search
Menu character accelerator to search for a menu item.
Implemented by the Amiga, Gem, X11 and tty ports.
Default \(oq:\(cq.
.lp menu_select_all
Menu character accelerator to select all items in a menu.
Implemented by the Amiga, Gem, X11 and tty ports.
Default \(oq.\(cq.
.lp menu_select_page
Menu character accelerator to select all items on this page of a menu.
Implemented by the Amiga, Gem and tty ports.
Default \(oq,\(cq.
." .lp menu_tab_sep
." Format menu entries using TAB to separate columns (default off).
." Only applicable to some menus, and only useful to some interfaces.
." Debug mode only.
.lp monpolycontrol
Prompt for new form whenever any monster changes shape (default off).
Debug mode only.
.lp mouse_support
Allow use of the mouse for input and travel.
Valid settings are:
.sd
.si
.CC 0 "disabled"
.CC 1 "enabled and make OS adjustments to support mouse use in the game"
.CC 2 "like 1 but does not make any OS adjustments"
.ei
.ed
Omitting a value is the same as specifying 1
and negating
.op mouse_support
is the same as specifying 0.
.lp msghistory
The number of top line messages to keep (and be able to recall
with \(oq\(haP\(cq) (default 20).
Cannot be set with the \(oqO\(cq command.
.lp msg_window
Allows you to change the way recalled messages are displayed.
Currently it is only supported for tty (all four choices) and for curses
(\(oq\f(CRf\fP\(cq and \(oq\f(CRr\fP\(cq choices, default \(oq\f(CRr\fP\(cq).
The possible values are:
.sd
.si
.CC s "single message (default; only choice prior to 3.4.0);"
.CC c "combination, two messages as \(lqsingle\(rq, then as \(lqfull\(rq;"
.CC f "full window, oldest message first;"
.CC r "full window reversed, newest message first."
.ei
.ed
For backward compatibility, no value needs to be specified (which defaults
to \(lqfull\(rq), or it can be negated (which defaults to \(lqsingle\(rq).
.lp "name    "
Set your character's name (defaults to your user name).  You can also
set your character's role by appending a dash and one or more letters of
the role (that is, by suffixing one of
.op "\-A \-B \-C \-H \-K \-M \-P \-Ra \-Ro \-S \-T \-V \-W" ).
If
.op "\-@"
is used for the role, then a random one will be automatically chosen.
Cannot be set with the \(oqO\(cq command.
.lp "news    "
Read the NetHack news file, if present (default on).
Since the news is shown at the beginning of the game, there's no point
in setting this with the \(oqO\(cq command.
.lp nudist
Start the character with no armor (default false).  Persistent.
.lp "null    "
Send padding nulls to the terminal (default on).  Persistent.
.lp number_pad
Use digit keys instead of letters to move (default 0 or off).
Valid settings are:
.PS -1
.PL "\ 0"
move by letters; \(lq\f(CRyuhjklbn\fP\(rq \" \f(CR = constant-width Roman font
.PL "\ 1"
move by numbers; digit \(oq5\(cq acts as \(oqG\(cq movement prefix
.PL "\ 2"
like 1 but \(oq5\(cq works as \(oqg\(cq prefix instead of as \(oqG\(cq
.PL "\ 3"
by numbers using phone key layout; 123 above, 789 below
.PL "\ 4"
combines 3 with 2; phone layout plus MS-DOS compatibility
.PL "-1"
by letters but use \(oqz\(cq to go northwest, \(oqy\(cq to zap wands
.PE
For backward compatibility, omitting a value is the same as specifying 1
and negating
.op number_pad
is the same as specifying 0.
(Settings 2 and 4 are for compatibility with MS-DOS or old PC Hack;
in addition to the different behavior for \(oq5\(cq, \(oqAlt-5\(cq acts
as \(oqG\(cq and \(oqAlt-0\(cq acts as \(oqI\(cq.
Setting -1 is to accommodate some QWERTZ keyboards which have the
location of the \(oqy\(cq and \(oqz\(cq keys swapped.)
When moving by numbers, to enter a count prefix for those commands
which accept one (such as \(lq12s\(rq to search twelve times), precede it
with the letter \(oqn\(cq (\(lqn12s\(rq).
.lp packorder
.\" \(dq == double quote; literal '"' formats ok but confuses Emacs' nroff-mode
Specify the order to list object types in (default \(lq\(dq)[%?+!=/(*\`0_\(rq).
The value of this option should be a string containing the
symbols for the various object types.
Any omitted types are filled in at the end from the previous order.
.lp paranoid_confirmation
A space separated list of specific situations where alternate
prompting is desired.  The default is paranoid_confirmation:pray.
.PS Were-change
.PL Confirm
for any prompts which are set to require \(lqyes\(rq rather than \(oqy\(cq,
also require \(lqno\(rq to reject instead of accepting any non-yes response
as no
.PL quit
require \(lqyes\(rq rather than \(oqy\(cq to confirm quitting
the game or switching into non-scoring explore mode;
.PL die
require \(lqyes\(rq rather than \(oqy\(cq to confirm dying (not
useful in normal play; applies to explore mode);
.PL bones
require \(lqyes\(rq rather than \(oqy\(cq to confirm saving
bones data when dying in debug mode;
.PL attack
require \(lqyes\(rq rather than \(oqy\(cq to confirm attacking a peaceful monster;
.PL wand-break
require \(lqyes\(rq rather than \(oqy\(cq to confirm breaking a wand;
.PL Were-change
require \(lqyes\(rq rather than \(oqy\(cq to confirm changing form due to lycanthropy
when hero has polymorph control;
.PL pray
require \(oqy\(cq to confirm an attempt to pray rather
than immediately praying; on by default;
.PL Remove
require selection from inventory for \(oqR\(cq and \(oqT\(cq
commands even when wearing just one applicable item.
.PL all
turn on all of the above.
.PE
By default, the pray choice is enabled, the others disabled.
To disable it without setting
any of the other choices, use \(lqparanoid_confirmation:none\(rq.
To keep
it enabled while setting any of the others, include it in the list,
such as \(lqparanoid_confirmation:attack pray Remove\(rq.
.lp perm_invent
If true, always display your current inventory in a window.  This only
makes sense for windowing system interfaces that implement this feature.
.\" petattr is a wincap option but we'll document it here...
.lp petattr
Specifies one or more text highlighting attributes to use when showing
pets on the map.
Effectively a superset of the
.op hilite_pet
boolean option.
Curses interface only; value is one or more of the following letters.
.sd
.si
.CC n "Normal text (no highlighting)"
.CC i "Inverse video (default)"
.CC b "Bold text"
.CC u "Underlined text"
.CC k "blinKing text"
.CC d "Dim text"
.CC t "iTalic text"
.CC l "Left line indicator"
.CC r "Right line indicator"
.ei
.ed
Some of those choices might not work, particularly the final three,
depending upon terminal hardware or terminal emulation software.
.lp ""
Currently multiple highlight-style letters can be combined by simply
stringing them together (for example, \(lqbk\(rq), but in the future
they might require being separated by plus signs (such as \(lqb+k\(rq,
which works already).
When using the \(oqn\(cq choice, it should be specified on its own,
not in combination with any of the other letters.
.lp pettype
Specify the type of your initial pet, if you are playing a character class
that uses multiple types of pets; or choose to have no initial pet at all.
Possible values are \(lqcat\(rq, \(lqdog\(rq, \(lqhorse\(rq, and \(lqnone\(rq.
If the choice is not allowed for the role you are currently playing,
it will be silently ignored.
For example, \(lqhorse\(rq will only be honored when playing a knight.
Cannot be set with the \(oqO\(cq command.
.lp pickup_burden
When you pick up an item that would exceed this encumbrance
level (Unencumbered, Burdened, streSsed, straiNed, overTaxed,
or overLoaded), you will be asked if you want to continue.
(Default \(oqS\(cq).
Persistent.
.lp pickup_thrown
If this option is on and
.op autopickup
is also on, try to pick up things that you threw, even if they aren't in
.op pickup_types
or match an autopickup exception.  Default is on.  Persistent.
.lp pickup_types
Specify the object types to be picked up when
.op autopickup
is on.  Default is all types.  You can use
.op autopickup_exception
configuration file lines to further refine
.op autopickup
behavior.  Persistent.
.lp pile_limit
When walking across a pile of objects on the floor, threshold at which
the message \(lqthere are few/several/many objects here\(rq is given instead
of showing a popup list of those objects.
A value of 0 means \(lqno limit\(rq
(always list the objects); a value of 1 effectively means \(lqnever show
the objects\(rq since the pile size will always be at least that big;
default value is 5.
Persistent.
.lp playmode
Values are \(lqnormal\(rq, \(lqexplore\(rq, or \(lqdebug\(rq.
Allows selection of explore mode (also known as discovery mode) or debug
mode (also known as wizard mode) instead of normal play.
Debug mode might only be allowed for someone logged in under a particular
user name (on multi-user systems) or specifying a particular character
name (on single-user systems) or it might be disabled entirely.  Requesting
it when not allowed or not possible results in explore mode instead.
Default is normal play.
.lp pushweapon
Using the \(oqw\(cq (wield) command when already wielding
something pushes the old item into your alternate weapon slot (default off).
Likewise for the \(oqa\(cq (apply) command if it causes the applied item to
become wielded.
Persistent.
.lp "race    "
Selects your race (for example, \(lqrace:human\(rq).
Default is random.
If you prefix the value with \(oq!\(cq or \(lqno\(rq, you will
exclude that race from being picked randomly.
Cannot be set with the \(oqO\(cq command.
Persistent.
.lp rest_on_space
Make the space bar a synonym for the \(oq.\(cq (#wait) command (default off).
Persistent.
.lp "role    "
Pick your type of character (for example \(lqrole:Samurai\(rq);
synonym for \(lqcharacter\(rq.
See \(lqname\(rq for an alternate method of specifying your role.
Normally only the first letter of the value is examined; \(oqr\(cq is an
exception with \(lqRogue\(rq, \(lqRanger\(rq, and \(lqrandom\(rq values.
If you prefix the value with \(oq!\(cq or \(lqno\(rq, you will
exclude that role from being picked randomly.
Cannot be set with the \(oqO\(cq command.
Persistent.
.lp roguesymset
This option may be used to select one of the named symbol sets found
within \(lqsymbols\(rq to alter the symbols displayed on the screen
on the rogue level.
.lp rlecomp
When writing out a save file, perform run length compression of the map.
Not all ports support run length compression. It has no
effect on reading an existing save file.
.lp runmode
Controls the amount of screen updating for the map window when engaged
in multi-turn movement (running via shift+direction or control+direction
and so forth, or via the travel command or mouse click).
The possible values are:
.PS teleport
.PL teleport
update the map after movement has finished;
.PL run
update the map after every seven or so steps;
.PL walk
update the map after each step;
.PL crawl
like walk, but pause briefly after each step.
.PE
This option only affects the game's screen display, not the actual
results of moving.
The default is \(lqrun\(rq; versions prior to 3.4.1 used \(lqteleport\(rq only.
Whether or not the effect is noticeable will
depend upon the window port used or on the type of terminal.
Persistent.
.lp safe_pet
Prevent you from (knowingly) attacking your pets (default on).
Persistent.
.lp sanity_check
Evaluate monsters, objects, and map prior to each turn (default off).
Debug mode only.
.lp scores
Control what parts of the score list you are shown at the end (for example
\(lqscores:5 top scores/4 around my score/own scores\(rq).
Only the first letter of each category (\(oqt\(cq, \(oqa\(cq, or \(oqo\(cq)
is necessary.
Persistent.
.lp showexp
Show your accumulated experience points on bottom line (default off).
Persistent.
.lp showrace
Display yourself as the glyph for your race, rather than the glyph
for your role (default off).  Note that this setting affects only
the appearance of the display, not the way the game treats you.
Persistent.
.lp showscore
Show your approximate accumulated score on bottom line (default off).
Persistent.
.lp "silent  "
Suppress terminal beeps (default on).  Persistent.
.lp sortloot
Controls the sorting behavior of the pickup lists for inventory
and #loot commands and some others.  Persistent.
The possible values are:
.PS full
.PL full
always sort the lists;
.PL loot
only sort the lists that don't use inventory letters, like with
the #loot and pickup commands;
.PL none
show lists the traditional way without sorting.
.PE
.lp sortpack
Sort the pack contents by type when displaying inventory (default on).
Persistent.
.lp sparkle
Display a sparkly effect when a monster (including yourself) is hit by an
attack to which it is resistant (default on).
Persistent.
.lp standout
Boldface monsters and \(lq\fB\-\-More\-\-\fP\(rq (default off).
Persistent.
.lp statushilites
Controls how many turns status hilite behaviors highlight the field.
If negated or set to zero, disables status hiliting.
See \(lqConfiguring Status Hilites\(rq for further information.
.lp status_updates
Allow updates to the status lines at the bottom of the screen (default true).
.lp suppress_alert
This option may be set to a NetHack version level to suppress
alert notification messages about feature changes for that
and prior versions (for example \(lqsuppress_alert:3.3.1\(rq).
.lp symset
This option may be used to select one of the named symbol sets found within
\(lqsymbols\(rq to alter the symbols displayed on the screen.
Use \(lqsymset:default\(rq to explicitly select the default symbols.
.lp "time    "
Show the elapsed game time in turns on bottom line (default off).
Persistent.
.lp timed_delay
When pausing momentarily for display effect, such as with explosions and
moving objects, use a timer rather than sending extra characters to the
screen.
(Applies to \(lqtty\(rq interface only; \(lqX11\(rq interface always
uses a timer based delay.
The default is on if configured into the program.)
Persistent.
.lp tombstone
Draw a tombstone graphic upon your death (default on).
Persistent.
.lp toptenwin
Put the ending display in a NetHack window instead of on stdout (default off).
Setting this option makes the score list visible when a windowing version
of NetHack is started without a parent window, but it no longer leaves
the score list around after game end on a terminal or emulating window.
.lp travel
Allow the travel command (default on).  Turning this option off will
prevent the game from attempting unintended moves if you make inadvertent
mouse clicks on the map window.  Persistent.
." .lp travel_debug
." Display intended path during each step of travel (default off).
." Debug mode only.
.lp verbose
Provide more commentary during the game (default on).  Persistent.
.lp whatis_coord
When using the \(oq/\(cq or \(oq;\(cq commands to look around on the map with
.op autodescribe
on, display coordinates after the description.
Also works in other situations where you are asked to pick a location.
.lp ""
The possible settings are:
.sd
.si
.CC c "compass (\(lqeast\(rq or \(lq3s\(rq or \(lq2n,4w\(rq);"
.CC f "full compass (\(lqeast\(rq or \(lq3south\(rq or \(lq2north,4west\(rq);"
.CC m "map <x,y> (map column x=0 is not used);"
.CC s "screen [row,column] (row is offset to match tty usage);"
.CC n "none (no coordinates shown) [default]."
.ei
.ed
The
.op whatis_coord
option is also used with the \(lq/m\(rq, \(lq/M\(rq, \(lq/o\(rq,
and \(lq/O\(rq sub-commands of \(oq/\(cq,
where the \(lqnone\(rq setting is overridden with \(lqmap\(rq.
.lp whatis_filter
When getting a location on the map, and using the keys to cycle through
next and previous targets, allows filtering the possible targets.
.sd
.si
.CC n "no filtering [default]"
.CC v "in view only"
.CC a "in same area only"
.ei
.ed
The area-filter tries to be slightly predictive \(em if you're standing
on a doorway,
it will consider the area on the side of the door you were last moving towards.
.lp ""
Filtering can also be changed when getting a location with the
\(lqgetpos.filter\(rq key.
.lp whatis_menu
When getting a location on the map, and using a key to cycle through
next and previous targets, use a menu instead to pick a target.
(default off)
.lp whatis_moveskip
When getting a location on the map, and using shifted movement keys or
meta-digit keys to fast-move, instead of moving 8 units at a time,
move by skipping the same glyphs.
(default off)
.lp windowtype
When the program has been built to support multiple interfaces,
select which one to use, such as \(lqtty\(rq or \(lqX11\(rq
(default depends on build-time settings; use \(lq#version\(rq to check).
Cannot be set with the \(oqO\(cq command.
.lp ""
When used, it should be the first option set since its value might
enable or disable the availability of various other options.
For multiple lines in a configuration file, that would be the first
non-comment line.
For a comma-separated list in NETHACKOPTIONS or an OPTIONS line in a
configuration file,
that would
be the \fIrightmost\fP option in the list.
.lp wizweight
Augment object descriptions with their objects' weight (default off).
Debug mode only.
.lp zerocomp
When writing out a save file, perform zero-comp compression of the
contents. Not all ports support zero-comp compression. It has no effect
on reading an existing save file.
.hn 2
Window Port Customization options
.pg
Here are explanations of the various options that are
used to customize and change the characteristics of the
windowtype that you have chosen.
Character strings that are too long may be truncated.
Not all window ports will adjust for all settings listed
here.  You can safely add any of these options to your config
file, and if the window port is capable of adjusting to
suit your preferences, it will attempt to do so. If it
can't it will silently ignore it.  You can find out if an
option is supported by the window port that you are currently
using by checking to see if it shows up in the Options list.
Some options are dynamic and can be specified during the game
with the \(oqO\(cq command.
.lp align_message
Where to align or place the message window (top, bottom, left, or right)
.lp align_status
Where to align or place the status window (top, bottom, left, or right).
.lp ascii_map
If NetHack can, it should display an ascii character map if it can.
.lp color
If NetHack can, it should display color if it can for different monsters,
objects, and dungeon features.
.lp eight_bit_tty
If NetHack can, it should pass eight-bit character values (for example,
specified with the
.op traps
option) straight through to your terminal (default off).
.lp font_map
if NetHack can, it should use a font by the chosen name for the map window.
.lp font_menu
If NetHack can, it should use a font by the chosen name for menu windows.
.lp font_message
If NetHack can, it should use a font by the chosen name for the message window.
.lp font_status
If NetHack can, it should use a font by the chosen name for the status window.
.lp font_text
If NetHack can, it should use a font by the chosen name for text windows.
.lp font_size_map
If NetHack can, it should use this size font for the map window.
.lp font_size_menu
If NetHack can, it should use this size font for menu windows.
.lp font_size_message
If NetHack can, it should use this size font for the message window.
.lp font_size_status
If NetHack can, it should use this size font for the status window.
.lp font_size_text
If NetHack can, it should use this size font for text windows.
.lp fullscreen
If NetHack can, it should try and display on the entire screen rather than
in a window.
.lp guicolor
Use color text and/or highlighting attributes when displaying some
non-map data (such as menu selector letters).
Curses interface only; default is on.
.lp large_font
If NetHack can, it should use a large font.
.lp map_mode
If NetHack can, it should display the map in the manner specified.
.lp player_selection
If NetHack can, it should pop up dialog boxes, or use prompts for character
selection.
.lp popup_dialog
If NetHack can, it should pop up dialog boxes for input.
.lp preload_tiles
If NetHack can, it should preload tiles into memory.
For example, in the protected mode MS-DOS version, control whether tiles
get pre-loaded into RAM at the start of the game.  Doing so
enhances performance of the tile graphics, but uses more memory. (default on).
Cannot be set with the \(oqO\(cq command.
.lp scroll_amount
If NetHack can, it should scroll the display by this number of cells
when the hero reaches the scroll_margin.
.lp scroll_margin
If NetHack can, it should scroll the display when the hero or cursor
is this number of cells away from the edge of the window.
.lp selectsaved
If NetHack can, it should display a menu of existing saved games for the
player to choose from at game startup, if it can.
Not all ports support this option.
.lp softkeyboard
Display an onscreen keyboard.
Handhelds are most likely to support this option.
.lp splash_screen
If NetHack can, it should display an opening splash screen when it starts
up (default yes).
.lp statuslines
Number of lines for traditional below-the-map status display.
Acceptable values are 2 and 3 (default is 2).
Curses and tty interfaces only.
.lp "term_cols\ \ \fIand\fP"
.lp term_rows
Curses interface only.
Number of columns and rows to use for the display.
Curses will attempt to resize to the values specified but will settle
for smaller sizes if they are too big.
Default is the current window size.
.lp tiled_map
If NetHack can, it should display a tiled map if it can.
.lp tile_file
Specify the name of an alternative tile file to override the default.
.lp tile_height
Specify the preferred height of each tile in a tile capable port.
.lp tile_width
Specify the preferred width of each tile in a tile capable port
.lp use_darkgray
Use bold black instead of blue for black glyphs (TTY only).
.lp use_inverse
If NetHack can, it should display inverse when the game specifies it.
.lp vary_msgcount
If NetHack can, it should display this number of messages at a time in
the message window.
.lp windowborders
Whether to draw boxes around the map, status area, message area, and
persistent inventory window if enabled.
Curses interface only.
Acceptable values are
.sd
.si
.CC 0 "off, never show borders"
.CC 1 "on, always show borders"
.CC 2 "auto, on if display is at least (24+2)x(80+2)\ \ (default)"
.ei
.ed
.lp ""
(The 26x82 size threshold for \(oq2\(cq refers to number of rows and
columns of the display.
A width of at least 110 columns (80+2+26+2) is needed for
.op align_status
set to \f(CRleft\fP or \f(CRright\fP.)
.lp windowcolors
If NetHack can, it should display windows with the specified
foreground/background colors. Windows GUI only. The format is
.si
.lp "OPTION=windowcolors:wintype foreground/background"
.ei
.pg
where wintype is one of \(lqmenu\(rq, \(lqmessage\(rq, \(lqstatus\(rq,
or \(lqtext\(rq, and
foreground and background are colors, either a hexadecimal \\'#rrggbb',
one of the named colors (black, red, green, brown,
blue, magenta, cyan, orange, brightgreen, yellow, brightblue,
brightmagenta, brightcyan, white, trueblack, gray, purple,
silver, maroon, fuchsia, lime, olive, navy, teal, aqua),
or one of Windows UI colors (activeborder, activecaption,
appworkspace, background, btnface, btnshadow, btntext,
captiontext, graytext, greytext, highlight, highlighttext,
inactiveborder, inactivecaption, menu, menutext, scrollbar,
window, windowframe, windowtext).
.lp wraptext
If NetHack can, it should wrap long lines of text if they don't fit in
the visible area of the window.
.hn 2
Platform-specific Customization options
.pg
Here are explanations of options that are used by specific platforms or ports
to customize and change the port behavior.
.lp altkeyhandler
Select an alternate keystroke handler dll to load (Win32 tty NetHack only).
The name of the handler is specified without the .dll extension and without
any path information.
Cannot be set with the \(oqO\(cq command.
.lp altmeta
On Amiga, this option controls whether typing \(lqAlt\(rq plus another key
functions as a meta-shift for that key (default on).
.lp altmeta
On other (non-Amiga) systems where this option is available, it can be
set to tell NetHack to convert a two character sequence beginning with
ESC into a meta-shifted version of the second character (default off).
.lp ""
This conversion is only done for commands, not for other input prompts.
Note that typing one or more digits as a count prefix prior to a
command \(em preceded by \fBn\fP if the
.op number_pad
option is set \(em is also subject to this conversion, so attempting to
abort the count by typing ESC will leave NetHack waiting for another
character to complete the two character sequence.
Type a second ESC to finish cancelling such a count.
At other prompts a single ESC suffices.
.lp "BIOS    "
Use BIOS calls to update the screen
display quickly and to read the keyboard (allowing the use of arrow
keys to move) on machines with an IBM PC compatible BIOS ROM (default off,
OS/2, PC, and ST NetHack only).
.lp flush
(default off, Amiga NetHack only).
.lp "MACgraphics"
(default on, Mac NetHack only).
.lp page_wait
(default on, Mac NetHack only).
.lp "rawio   "
Force raw (non-cbreak) mode for faster output and more
bulletproof input (MS-DOS sometimes treats \(oq\(haP\(cq as a printer toggle
without it) (default off, OS/2, PC, and ST NetHack only).
Note:  DEC Rainbows hang if this is turned on.
Cannot be set with the \(oqO\(cq command.
.lp subkeyvalue
(Win32 tty NetHack only).
May be used to alter the value of keystrokes that the operating system
returns to NetHack to help compensate for international keyboard issues.
OPTIONS=subkeyvalue:171/92
will return 92 to NetHack, if 171 was originally going to be returned.
You can use multiple subkeyvalue statements in the config file if needed.
Cannot be set with the \(oqO\(cq command.
.lp video
Set the video mode used (PC NetHack only).
Values are \(lqautodetect\(rq, \(lqdefault\(rq, or \(lqvga\(rq.
Setting \(lqvga\(rq (or \(lqautodetect\(rq with vga hardware present)
will cause the game to display tiles.
Cannot be set with the \(oqO\(cq command.
.lp videocolors
Set the color palette for PC systems using NO_TERMS
(default 4-2-6-1-5-3-15-12-10-14-9-13-11, (PC NetHack only).
The order of colors is red, green, brown, blue, magenta, cyan,
bright.white, bright.red, bright.green, yellow, bright.blue,
bright.magenta, and bright.cyan.
Cannot be set with the \(oqO\(cq command.
.lp videoshades
Set the intensity level of the three gray scales available
(default dark normal light, PC NetHack only).
If the game display is difficult to read, try adjusting these scales;
if this does not correct the problem, try !color.
Cannot be set with the \(oqO\(cq command.
.hn 2
Regular Expressions
.pg
Regular expressions are normally POSIX extended regular expressions. It is
possible to compile NetHack without regular expression support on a platform
where there is no regular expression library. While this is not true of any
modern platform, if your NetHack was built this way, patterns are instead glob
patterns. This applies to Autopickup exceptions, Message types, Menu colors,
and User sounds.
.hn 2
Configuring Autopickup Exceptions
.pg
You can further refine the behavior of the
.op autopickup
option beyond what is available through the
.op pickup_types
option.
.pg
By placing
.op autopickup_exception
lines in your configuration
file, you can define patterns to be checked when the game is about to
autopickup something.
.lp autopickup_exception
Sets an exception to the
.op pickup_types
option.
The
.op autopickup_exception
option should be followed by a regular expression to be used as a pattern to
match against the singular form of the description of an object at your
location.
.lp ""
In addition, some characters are treated specially if they occur as the first
character in the pattern, specifically:
.sd
.si
.CC < "always pickup an object that matches rest of pattern;"
.CC > "never pickup an object that matches rest of pattern."
.ei
.ed
A \(lqnever pickup\(rq rule takes precedence over an \(lqalways pickup\(rq
rule if both match.
.lp ""
Exceptions can be set with the \(oqO\(cq command, but ones set that way will
not be preserved across saves and restores.
.\" end of ``.lp autopickup_exception'' entry; continue enclosing page...
.\" use .lp "text" to make an unindented paragraph ("text" should be short)
.lp "Here are some examples:"
.sd
.si
autopickup_exception="<*arrow"
autopickup_exception=">*corpse"
autopickup_exception=">* cursed*"
.ei
.ed
.\" (this paragraph would look better unindented but can't use .lp hack...)
.pg
The first example above will result in autopickup of any type of arrow.
The second example results in the exclusion of any corpse from autopickup.
The last example results in the exclusion of items known to be cursed from
autopickup.
.hn 2
Changing Key Bindings
.pg
It is possible to change the default key bindings of some special commands,
menu accelerator keys, and extended commands, by using BIND stanzas in the
configuration file.
Format is key, followed by the command to bind to, separated by a colon.
The key can be a single character (\(lqx\(rq), a control key (\(lq\(haX\(rq,
\(lqC-x\(rq), a meta key (\(lqM-x\(rq), or a three-digit decimal ASCII code.
.pg
For example:
.sd
.si
BIND=\(haX:getpos.autodescribe
BIND={:menu_first_page
BIND=v:loot
.ei
.ed
.pg
.lp "Extended command keys"
You can bind multiple keys to the same extended command.
Unbind a key by using \(lqnothing\(rq as the extended command to bind to.
You can also bind the \(lq<esc>\(rq, \(lq<enter>\(rq, and \(lq<space>\(rq keys.
.lp "Menu accelerator keys"
The menu control or accelerator keys can also be rebound via OPTIONS-lines
in the config file.
You cannot bind object symbols into menu accelerators.
.lp "Special command keys"
Below are the special commands you can rebind.
Some of them can be bound to
same keys with no problems, others are in the same \(lqcontext\(rq,
and if bound to same keys, only one of those commands will be available.
Special command can only be bound to a single key.
.pg
.lp count
Prefix key to start a count, to repeat a command this many times.
With
.op number_pad
only.
Default is \(oqn\(cq.
.lp doinv
Show inventory.
With
.op number_pad
only.
Default is \(oq0\(cq.
.lp fight
Prefix key to force fight a direction.
Default is \(oqF\(cq.
.lp fight.numpad
Prefix key to force fight a direction.
With
.op number_pad
only.
Default is \(oq\-\(cq.
.lp getdir.help
When asked for a direction, the key to show the help.
Default is \(oq?\(cq.
.lp getdir.self
When asked for a direction, the key to target yourself.
Default is \(oq.\(cq.
.lp getdir.self2
When asked for a direction, the key to target yourself.
Default is \(oqs\(cq.
.lp getpos.autodescribe
When asked for a location, the key to toggle autodescribe.
Default is \(oq#\(cq.
.lp getpos.all.next
When asked for a location, the key to go to next closest interesting thing.
Default is \(oqa\(cq.
.lp getpos.all.prev
When asked for a location, the key to go to previous closest interesting
thing.
Default is \(oqA\(cq.
.lp getpos.door.next
When asked for a location, the key to go to next closest door or doorway.
Default is \(oqd\(cq.
.lp getpos.door.prev
When asked for a location, the key to go to previous closest door or doorway.
Default is \(oqD\(cq.
.lp getpos.help
When asked for a location, the key to show help.
Default is \(oq?\(cq.
.lp getpos.mon.next
When asked for a location, the key to go to next closest monster.
Default is \(oqm\(cq.
.lp getpos.mon.prev
When asked for a location, the key to go to previous closest monster.
Default is \(oqM\(cq.
.lp getpos.obj.next
When asked for a location, the key to go to next closest object.
Default is \(oqo\(cq.
.lp getpos.obj.prev
When asked for a location, the key to go to previous closest object.
Default is \(oqO\(cq.
.lp getpos.menu
When asked for a location, and using one of the next or previous keys to
cycle through targets, toggle showing a menu instead.
Default is \(oq!\(cq.
.lp getpos.moveskip
When asked for a location, and using the shifted movement keys or meta-digit
keys to fast-move around, move by skipping the same glyphs instead of
by 8 units.
Default is \(oq*\(cq.
.lp getpos.filter
When asked for a location, change the filtering mode when using one of
the next or previous keys to cycle through targets.
Toggles between no
filtering, in view only, and in the same area only.
Default is \(oq\(dq\(cq. \" double quote
.lp getpos.pick
When asked for a location, the key to choose the location, and possibly
ask for more info.
Default is \(oq.\(cq.
.lp getpos.pick.once
When asked for a location, the key to choose the location, and skip asking
for more info.
Default is \(oq,\(cq.
.lp getpos.pick.quick
When asked for a location, the key to choose the location, skip asking for
more info, and exit the location asking loop.
Default is \(oq;\(cq.
.lp getpos.pick.verbose
When asked for a location, the key to choose the location, and show more
info without asking.
Default is \(oq:\(cq.
.lp getpos.self
When asked for a location, the key to go to your location.
Default is \(oq@\(cq.
.lp getpos.unexplored.next
When asked for a location, the key to go to next closest unexplored location.
Default is \(oqx\(cq.
.lp getpos.unexplored.prev
When asked for a location, the key to go to previous closest unexplored
location.
Default is \(oqX\(cq.
.lp getpos.valid
When asked for a location, the key to go to show valid target locations.
Default is \(oq$\(cq.
.lp getpos.valid.next
When asked for a location, the key to go to next closest valid location.
Default is \(oqz\(cq.
.lp getpos.valid.prev
When asked for a location, the key to go to previous closest valid location.
Default is \(oqZ\(cq.
.lp nopickup
Prefix key to move without picking up items.
Default is \(oqm\(cq.
.lp redraw
Key to redraw the screen.
Default is \(oq\(haR\(cq.
.lp redraw.numpad
Key to redraw the screen.
With
.op number_pad
only.
Default is \(oq\(haL\(cq.
.lp repeat
Key to repeat previous command.
Default is \(oq\(haA\(cq.
.lp reqmenu
Prefix key to request menu from some commands.
Default is \(oqm\(cq.
.lp run
Prefix key to run towards a direction.
Default is \(oqG\(cq.
.lp run.nopickup
Prefix key to run towards a direction without picking up items on the way.
Default is \(oqM\(cq.
.lp run.numpad
Prefix key to run towards a direction.
With
.op number_pad
only.
Default is \(oq5\(cq.
.lp rush
Prefix key to rush towards a direction.
Default is \(oqg\(cq.
.hn 2
Configuring Message Types
.pg
You can change the way the messages are shown in the message area, when
the message matches a user-defined pattern.
.pg
In general, the config file entries to configure the message types
look like this:
.si
MSGTYPE=type "pattern"
.ei
.PS "pattern"
.PL type
how the message should be shown;
.PL pattern
the pattern to match.
.PE
.lp ""
The pattern should be a regular expression.
.lp ""
Allowed types are:
.PS "norep"
.PL show
show message normally;
.PL hide
never show the message;
.PL stop
wait for user with more-prompt;
.PL norep
show the message once, but not again if no other message is shown in between.
.PE
.lp ""
Here's an example of message types using NetHack's internal
pattern matching facility:
.sd
.si
MSGTYPE=stop "You feel hungry."
MSGTYPE=hide "You displaced *."
.ei
.ed
specifies that whenever a message \(lqYou feel hungry\(rq is shown,
the user is prompted with more-prompt, and a message matching
\(lqYou displaced <something>.\(rq is not shown at all.
.\" historical trivia:  "You displaced Fido." was the sort of message you
.\" got when swapping places with your pet, but that was changed long ago...
.lp ""
The order of the defined MSGTYPE-lines is important; the last matching
rule is used. Put the general case first, exceptions below them.
.hn 2
Configuring Menu Colors
.pg
Some platforms allow you to define colors used in menu lines when the
line matches a user-defined pattern. At this time the tty, win32tty and
win32gui support this.
.pg
In general, the config file entries to configure the menu color mappings
look like this:
.si
.lp MENUCOLOR="pattern"=color&attribute
.ei
.PS "menu color"
.PL pattern
the pattern to match;
.PL color
the color to use for lines matching the pattern;
.PL attribute
the attribute to use for lines matching the pattern. The attribute is
optional, and if left out, you must also leave out the preceding ampersand.
If no attribute is defined, no attribute is used.
.PE
.lp ""
The pattern should be a regular expression.
.lp ""
Allowed colors are black, red, green, brown, blue, magenta, cyan, gray,
orange, light-green, yellow, light-blue, light-magenta, light-cyan, and white.
And \f(CRno-color\fP, the default foreground color, which isn't necessarily
the same as any of the other colors.
.lp ""
Allowed attributes are none, bold, dim, underline, blink, and inverse.
\(lqNormal\(rq is a synonym for \(lqnone\(rq.
Note that the platform used may interpret the attributes any way it
wants.
.lp ""
Here's an example of menu colors using NetHack's internal
pattern matching facility:
.sd
.si
MENUCOLOR="* blessed *"=green
MENUCOLOR="* cursed *"=red
MENUCOLOR="* cursed *(being worn)"=red&underline
.ei
.ed
.\" note backslash-quoted spaces to prevent line breaks within " word "
specifies that any menu line with \(lq\ blessed\ \(rq contained
in it will be shown in green color, lines with \(lq\ cursed\ \(rq will be
shown in red, and lines with \(lq\ cursed\ \(rq followed
by \(lq(being worn)\(rq
on the same line will be shown in red color and underlined.
You can have multiple MENUCOLOR entries in your config file,
and the last MENUCOLOR-line in your config file that matches
a menu line will be used for the line.
.pg
Note that if you intend to have one or more color specifications match
\(lq\ uncursed\ \(rq, you will probably want to turn the
.op implicit_uncursed
option off so that all items known to be uncursed are actually
displayed with the \(lquncursed\(rq description.
.hn 2
Configuring User Sounds
.pg
Some platforms allow you to define sound files to be played when a message
that matches a user-defined pattern is delivered to the message window.
At this time the Qt port and the win32tty and win32gui ports support the
use of user sounds.
.pg
The following config file entries are relevant to mapping user sounds
to messages:
.lp SOUNDDIR
The directory that houses the sound files to be played.
.lp SOUND
An entry that maps a sound file to a user-specified message pattern.
Each SOUND entry is broken down into the following parts:
.PS "sound file"
.PL MESG
message window mapping (the only one supported in 3.6);
.PL pattern
the pattern to match;
.PL "sound file"
the sound file to play;
.PL volume
the volume to be set while playing the sound file.
.PE
.lp ""
The pattern should be a POSIX extended regular expression.
.pg
.hn 2
Configuring Status Hilites
.pg
Your copy of NetHack may have been compiled with support for
\(lqStatus Hilites\(rq.
If so, you can customize your game display by setting thresholds to
change the color or appearance of fields in the status display.
.pg
The format for defining status colors is:
.SD n
\f(CROPTION=hilite_status:\fIfield-name\fP/\fIbehavior\fP/\fIcolor\fP&\fIattributes\fP\fP
.ED
.pg
For example, the following line in your configuration file will cause
the hitpoints field to display in the color red if your hitpoints
drop to or below a threshold of 30%:
.SD n
\f(CROPTION=hilite_status:hitpoints/<=30%/red/normal\fP
.ED
(That example is actually specifying \f(CRred&normal\fP for <=30%
and \f(CRno-color&normal\fP for >30%.)
.pg
For another example, the following line in your configuration file will cause
wisdom to be displayed red if it drops and green if it rises:
.SD n
\f(CROPTION=hilite_status:wisdom/down/red/up/green\fP
.ED
.pg
Allowed colors are black, red, green, brown, blue, magenta, cyan, gray,
orange, light-green, yellow, light-blue, light-magenta, light-cyan, and white.
And \(lqno-color\(rq, the default foreground color on the display, which
is not necessarily the same as black or white or any of the other colors.
.pg
Allowed attributes are none, bold, dim, underline, blink, and inverse.
\(lqNormal\(rq is a synonym for \(lqnone\(rq; they should not be used in
combination with any of the other attributes.
.pg
To specify both a color and an attribute, use \(oq&\(cq to combine them.
To specify multiple attributes, use \(oq+\(cq to combine those.
For example: \(lqmagenta&inverse+dim\(rq.
.pg
Note that the display may substitute or ignore particular attributes
depending upon its capabilities, and in general may interpret the
attributes any way it wants.
For example, on some display systems a request for bold might yield
blink or vice versa.
On others, issuing an attribute request while another is already
set up will replace the earlier attribute rather than combine with it.
Since NetHack issues attribute requests sequentially (at least with
the \f(CRtty\fP interface) rather than all at once, the only way a
situation like that can be controlled is to specify just one attribute.
.pg
You can adjust the appearance of the following status fields:
.TS S
center;
c c c.
.\"TABLE_START
title	dungeon-level	experience-level
strength	gold	experience
dexterity	hitpoints	HD
constitution	hitpoints-max	time
intelligence	power	hunger
wisdom	power-max	carrying-capacity
charisma	armor-class	condition
alignment		score
.\"TABLE_END  Do not delete this line.
.TE
.lp ""
The pseudo-field \(lqcharacteristics\(rq can be used to set all six
of Str, Dex, Con, Int, Wis, and Cha at once.  \(lqHD\(rq is \(lqhit dice\(rq,
an approximation of experience level displayed when polymorphed.
\(lqexperience\(rq, \(lqtime\(rq, and \(lqscore\(rq are conditionally
displayed depending upon your other option settings.
.lp ""
Instead of a behavior, \(lqcondition\(rq takes the following condition flags:
stone, slime, strngl, foodpois, termill, blind, deaf, stun, conf, hallu,
lev, fly, and ride.
You can use \(lqmajor_troubles\(rq as an alias
for stone through termill, \(lqminor_troubles\(rq for blind through hallu,
\(lqmovement\(rq for lev, fly, and ride, and \(lqall\(rq for every condition.
.lp ""
Allowed behaviors are \(lqalways\(rq, \(lqup\(rq, \(lqdown\(rq,
\(lqchanged\(rq, a percentage or absolute number threshold, or
text to match against.
.si
.lp "*"
\(lqalways\(rq will set the default attributes for that field.
.lp "*"
\(lqup\(rq and \(lqdown\(rq set the field attributes for when the field
value changes upwards or downwards.
This attribute times out after
.op statushilites
turns.
.lp "*"
\(lqchanged\(rq sets the field attribute for when the field value changes.
This attribute times out after
.op statushilites
turns.
(If a field has both a \(lqchanged\(rq rule and an \(lqup\(rq or \(lqdown\(rq
rule which matches a change in the field's value,
the \(lqup\(rq or \(lqdown\(rq one takes precedence.)
.lp "*"
percentage sets the field attribute when the field value
matches the percentage.
It is specified as a number between 0 and 100, followed by \(oq%\(cq
(percent sign).
If the percentage is prefixed with \(oq<=\(cq or \(oq>=\(cq,
it also matches when value is below or above the percentage.
Use prefix \(oq<\(cq or \(oq>\(cq to match when strictly below or above.
(The numeric limit is relaxed slightly for those: \f(CR>-1%\fP
and \f(CR<101%\fP are allowed.)
Only four fields support percentage rules.
Percentages for \(lqhitpoints\(rq and \(lqpower\(rq are
straightforward; they're based on the corresponding maximum field.
Percentage highlight rules are also allowed for \(lqexperience level\(rq
and \(lqexperience points\(rq (valid when the
.op showexp
option is enabled).
For those, the percentage is based on the progress from the start of
the current experience level to the start of the next level.
So if level 2 starts at 20 points and level 3 starts at 40 points,
having 30 points is 50% and 35 points is 75%.
100% is unattainable for experience because you'll gain a level and
the calculations will be reset for that new level, but a rule for
\f(CR=100%\fP is allowed and matches the special case of being
exactly 1 experience point short of the next level.
.\" (If you manage to reach level 30, there is no next level and the
.\" percentage will remain at 0% no matter have many additional experience
.\" points you earn.)
.lp "*"
absolute value sets the attribute when the field value matches
that number.
The number must be 0 or higher, except for \(lqarmor-class\(cq which
allows negative values, and may optionally be preceded by \(oq=\(cq.
If the number is preceded by \(oq<=\(cq or \(oq>=\(cq instead,
it also matches when value is below or above.
If the prefix is \(oq<\(cq or \(oq>\(cq, only match when strictly
above or below.
.lp "*"
text match sets the attribute when the field value
matches the text.
Text matches can only be used for \(lqalignment\(rq,
\(lqcarrying-capacity\(rq, \(lqhunger\(rq, \(lqdungeon-level\(rq,
and \(lqtitle\(rq.
For title, only the role's rank title
is tested; the character's name is ignored.
.ei
.pg
The in-game options menu can help you determine the correct syntax for a
config file.
.pg
The whole feature can be disabled by setting option
.op statushilites
to 0.
.pg
Example hilites:
.sd
.si
OPTION=hilite_status: gold/up/yellow/down/brown
OPTION=hilite_status: characteristics/up/green/down/red
OPTION=hilite_status: hitpoints/100%/gray&normal
OPTION=hilite_status: hitpoints/<100%/green&normal
OPTION=hilite_status: hitpoints/<66%/yellow&normal
OPTION=hilite_status: hitpoints/<50%/orange&normal
OPTION=hilite_status: hitpoints/<33%/red&bold
OPTION=hilite_status: hitpoints/<15%/red&inverse
OPTION=hilite_status: condition/major/orange&inverse
OPTION=hilite_status: condition/lev+fly/red&inverse
.ei
.ed
.pg
.hn 2
Modifying NetHack Symbols
.pg
NetHack can load entire symbol sets from the symbol file.
.pg
The options that are used to select a particular symbol set from the
symbol file are:
.lp symset
Set the name of the symbol set that you want to load.
.lp roguesymset
Set the name of the symbol set that you want to load for display
on the rogue level.
.pg
You can also override one or more symbols using the SYMBOLS config
file option. Symbols are specified as name:value pairs.
Note that
NetHack escape-processes the value string in conventional C fashion.
This means that \\ is a prefix to take the following character literally.
Thus \\ needs to be represented as \\\\.
The special prefix form \\m switches on the meta bit in the symbol value,
and the \(ha prefix causes the following character to be treated as a
control character.
.pg
.TS S
center;
c s s
c1 l1 l.
.\"TABLE_START
.\" because description is wide, centered title seems off, so pad it a bit
.\" note that each backslash precedes one space of padding (including the
.\" last one; in other words, there's a trailing space here)
NetHack Symbols\ \ \ \ \ \ \ 
Default	Symbol Name	Description
\_	\_	\_
\ 	S_air	(air)
\&_	S_altar	(altar)
\(dq	S_amulet	(amulet)
A	S_angel	(angelic being)
a	S_ant	(ant or other insect)
\(ha	S_anti_magic_trap	(anti-magic field)
[	S_armor	(suit or piece of armor)
[	S_armour	(suit or piece of armor)
\(ha	S_arrow_trap	(arrow trap)
0	S_ball	(iron ball)
#	S_bars	(iron bars)
B	S_bat	(bat or bird)
\(ha	S_bear_trap	(bear trap)
\-	S_blcorn	(bottom left corner)
b	S_blob	(blob)
+	S_book	(spellbook)
)	S_boomleft	(boomerang open left)
(	S_boomright	(boomerang open right)
\`	S_boulder	(boulder)
\-	S_brcorn	(bottom right corner)
C	S_centaur	(centaur)
\&_	S_chain	(iron chain)
#	S_cloud	(cloud)
c	S_cockatrice	(cockatrice)
$	S_coin	(pile of coins)
#	S_corr	(corridor)
\-	S_crwall	(wall)
#	S_darkroom	(dark room)
\(ha	S_dart_trap	(dart trap)
&	S_demon	(major demon)
*	S_digbeam	(dig beam)
>	S_dnladder	(ladder down)
>	S_dnstair	(staircase down)
d	S_dog	(dog or other canine)
D	S_dragon	(dragon)
;	S_eel	(sea monster)
E	S_elemental	(elemental)
/	S_explode1	(explosion top left)
\-	S_explode2	(explosion top center)
\\	S_explode3	(explosion top right)
|	S_explode4	(explosion middle left)
\ 	S_explode5	(explosion middle center)
|	S_explode6	(explosion middle right)
\\	S_explode7	(explosion bottom left)
\-	S_explode8	(explosion bottom center)
/	S_explode9	(explosion bottom right)
e	S_eye	(eye or sphere)
\(ha	S_falling_rock_trap	(falling rock trap)
f	S_feline	(cat or other feline)
\(ha	S_fire_trap	(fire trap)
!	S_flashbeam	(flash beam)
%	S_food	(piece of food)
{	S_fountain	(fountain)
F	S_fungus	(fungus or mold)
*	S_gem	(gem or rock)
\ 	S_ghost	(ghost)
H	S_giant	(giant humanoid)
G	S_gnome	(gnome)
\'	S_golem	(golem)
|	S_grave	(grave)
g	S_gremlin	(gremlin)
\-	S_hbeam	(horizontal beam [zap animation])
#	S_hcdbridge	(horizontal raised drawbridge)
+	S_hcdoor	(closed door in horizontal wall)
\.	S_hodbridge	(horizontal lowered drawbridge)
|	S_hodoor	(open door in horizontal wall)
\(ha	S_hole	(hole)
@	S_human	(human or elf)
h	S_humanoid	(humanoid)
\-	S_hwall	(horizontal wall)
\.	S_ice	(ice)
i	S_imp	(imp or minor demon)
I	S_invisible	(invisible monster)
J	S_jabberwock	(jabberwock)
j	S_jelly	(jelly)
k	S_kobold	(kobold)
K	S_kop	(Keystone Kop)
\(ha	S_land_mine	(land mine)
}	S_lava	(molten lava)
l	S_leprechaun	(leprechaun)
\(ha	S_level_teleporter	(level teleporter)
L	S_lich	(lich)
y	S_light	(light)
#	S_litcorr	(lit corridor)
:	S_lizard	(lizard)
\\	S_lslant	(diagonal beam [zap animation])
\(ha	S_magic_portal	(magic portal)
\(ha	S_magic_trap	(magic trap)
m	S_mimic	(mimic)
]	S_mimic_def	(mimic)
M	S_mummy	(mummy)
N	S_naga	(naga)
\.	S_ndoor	(doorway without door)
n	S_nymph	(nymph)
O	S_ogre	(ogre)
o	S_orc	(orc)
p	S_piercer	(piercer)
\(ha	S_pit	(pit)
#	S_poisoncloud	(poison cloud)
\(ha	S_polymorph_trap	(polymorph trap)
}	S_pool	(water)
!	S_potion	(potion)
P	S_pudding	(pudding or ooze)
q	S_quadruped	(quadruped)
Q	S_quantmech	(quantum mechanic)
\&=	S_ring	(ring)
\`	S_rock	(boulder or statue)
r	S_rodent	(rodent)
\(ha	S_rolling_boulder_trap	(rolling boulder trap)
\.	S_room	(floor of a room)
/	S_rslant	(diagonal beam [zap animation])
\(ha	S_rust_trap	(rust trap)
R	S_rustmonst	(rust monster or disenchanter)
?	S_scroll	(scroll)
#	S_sink	(sink)
\(ha	S_sleeping_gas_trap	(sleeping gas trap)
S	S_snake	(snake)
s	S_spider	(arachnid or centipede)
\(ha	S_spiked_pit	(spiked pit)
\(ha	S_squeaky_board	(squeaky board)
0	S_ss1	(magic shield 1 of 4)
#	S_ss2	(magic shield 2 of 4)
@	S_ss3	(magic shield 3 of 4)
*	S_ss4	(magic shield 4 of 4)
\(ha	S_statue_trap	(statue trap)
\ 	S_stone	(dark part of a room)
]	S_strange_obj	(strange object)
\-	S_sw_bc	(swallow bottom center)
\\	S_sw_bl	(swallow bottom left)
/	S_sw_br	(swallow bottom right)
|	S_sw_ml	(swallow middle left)
|	S_sw_mr	(swallow middle right)
\-	S_sw_tc	(swallow top center)
/	S_sw_tl	(swallow top left)
\\	S_sw_tr	(swallow top right)
\-	S_tdwall	(wall)
\(ha	S_teleportation_trap	(teleportation trap)
\\	S_throne	(opulent throne)
\-	S_tlcorn	(top left corner)
|	S_tlwall	(wall)
(	S_tool	(useful item (pick-axe, key, lamp...))
\(ha	S_trap_door	(trap door)
t	S_trapper	(trapper or lurker above)
\-	S_trcorn	(top right corner)
#	S_tree	(tree)
T	S_troll	(troll)
|	S_trwall	(wall)
\-	S_tuwall	(wall)
U	S_umber	(umber hulk)
u	S_unicorn	(unicorn or horse)
<	S_upladder	(ladder up)
<	S_upstair	(staircase up)
V	S_vampire	(vampire)
|	S_vbeam	(vertical beam [zap animation])
#	S_vcdbridge	(vertical raised drawbridge)
+	S_vcdoor	(closed door in vertical wall)
\.	S_venom	(splash of venom)
\(ha	S_vibrating_square	(vibrating square)
\.	S_vodbridge	(vertical lowered drawbridge)
\-	S_vodoor	(open door in vertical wall)
v	S_vortex	(vortex)
|	S_vwall	(vertical wall)
/	S_wand	(wand)
}	S_water	(water)
)	S_weapon	(weapon)
\(dq	S_web	(web)
w	S_worm	(worm)
\(ti	S_worm_tail	(long worm tail)
W	S_wraith	(wraith)
x	S_xan	(xan or other mythical/fantastic insect)
X	S_xorn	(xorn)
Y	S_yeti	(apelike creature)
Z	S_zombie	(zombie)
z	S_zruty	(zruty)
.\"TABLE_END  Do not delete this line.
.TE
.pg
.hn 2
Configuring NetHack for Play by the Blind
.pg
NetHack can be set up to use only standard ASCII characters for making
maps of the dungeons. This makes the MS-DOS versions of NetHack completely
accessible to the blind who use speech and/or Braille access technologies.
Players will require a good working knowledge of their screen-reader's
review features, and will have to know how to navigate horizontally and
vertically character by character. They will also find the search
capabilities of their screen-readers to be quite valuable. Be certain to
examine this Guidebook before playing so you have an idea what the screen
layout is like. You'll also need to be able to locate the PC cursor. It is
always where your character is located. Merely searching for an @-sign will
not always find your character since there are other humanoids represented
by the same sign. Your screen-reader should also have a function which
gives you the row and column of your review cursor and the PC cursor.
These co-ordinates are often useful in giving players a better sense of the
overall location of items on the screen.
.pg
NetHack can also be compiled with support for sending the game messages
to an external program, such as a text-to-speech synthesizer.
If the \(lq#version\(rq extended command shows \(lqexternal program as a
message handler\(rq, your NetHack has been compiled with the capability.
When compiling NetHack from source on Linux and other POSIX systems,
define MSGHANDLER to enable it.
To use
the capability, set the environment variable NETHACK_MSGHANDLER to an
executable, which will be executed with the game message as the program's
only parameter.
.pg
While it is not difficult for experienced users to edit the \fBdefaults.nh\fP
file to accomplish this, novices may find this task somewhat daunting.
Included within the \(lqsymbols\(rq file of all official distributions
of NetHack is a symset called \fBNHAccess\fP.
Selecting that symset in your
configuration file will cause the game to run in a manner accessible
to the blind.
After you have gained some experience with the game
and with editing files, you may want to alter settings via \fBSYMBOLS=\fP
in your configuration file to better suit your preferences.
The most crucial settings to make the game accessible are:
.pg
.lp symset:NHAccess
Load a symbol set appropriate for use by blind players.
.lp roguesymset:NHAccess
Load a symbol set for the rogue level that is appropriate for
use by blind players.
.lp menustyle:traditional
This will assist in the interface to speech synthesizers.
.lp nomenu_overlay
Show menus on a cleared screen and aligned to the left edge.
.lp number_pad
A lot of speech access programs use the number-pad to review the screen.
If this is the case, disable the
.op number_pad
option and use the traditional
Rogue-like commands.
.lp autodescribe
Automatically describe the terrain under the cursor when targeting.
.lp mention_walls
Give feedback messages when walking towards a wall or when travel command
was interrupted.
.lp whatis_coord:compass
When targeting with cursor, describe the cursor position with coordinates
relative to your character.
.lp whatis_filter:area
When targeting with cursor, filter possible locations so only those in
the same area (eg. same room, or same corridor) are considered.
.lp whatis_moveskip
When targeting with cursor and using fast-move, skip the same glyphs instead
of moving 8 units at a time.
.lp nostatus_updates
Prevent updates to the status lines at the bottom of the screen, if
your screen-reader reads those lines. The same information can be
seen via the #attributes command.
.hn 2
Global Configuration for System Administrators
.pg
If NetHack is compiled with the SYSCF option, a system administrator
should set up a global configuration; this is a file in the
same format as the traditional per-user configuration file (see above).
This file should be named sysconf and placed in the same directory as
the other NetHack support files.
The options recognized in this file are listed below.  Any option not
set uses a compiled-in default (which may not be appropriate for your
system).
.pg
.\"  '\ =\ Word'  follow each option name with space+equals+space+first
.\"               word of sentence in a way that won't have spaces inserted
.\"               there if that line is padded from left to right;
.\"               essentially, "OPTION = Word" becomes one token as far
.\"               as filling and justifying are concerned
.lp
WIZARDS\ =\ A space-separated list of user names who are allowed to
play in debug mode (commonly referred to as wizard mode).
A value of a single
asterisk (*) allows anyone to start a game in debug mode.
.lp
SHELLERS\ =\ A list of users who are allowed to use the shell
escape command (!).  The syntax is the same as WIZARDS.
.lp
EXPLORERS\ =\ A list of users who are allowed to use the explore mode.
The syntax is the same as WIZARDS.
.lp
MAXPLAYERS\ =\ Limit the maximum number of games that can be running
at the same time.
.lp
SAVEFORMAT\ =\ A list of up to two save file formats separated by space. 
The first format in the list will written as well as read. The second format 
will be read only if no save file in the first format exists.
Valid choices are \(lqhistorical\(rq for binary writing of entire structs, 
\(lqlendian\(rq for binary writing of each field in little-endian order,
\(lqascii\(rq for writing the save file content in ascii text.
.lp
BONESFORMAT\ =\ A list of up to two bones file formats separated by space. 
The first format in the list will written as well as read. The second format 
will be read only if no bones files in the first format exist.
Valid choices are \(lqhistorical\(rq for binary writing of entire structs, 
\(lqlendian\(rq for binary writing of each field in little-endian order,
\(lqascii\(rq for writing the bones file content in ascii text.
.lp
SUPPORT\ =\ A string explaining how to get local support (no default value).
.lp
RECOVER\ =\ A string explaining how to recover a game on this system
(no default value).
.lp
SEDUCE\ =\ 0 or 1 to disable or enable, respectively, the SEDUCE option.
When disabled, incubi and succubi behave like nymphs.
.lp
CHECK_PLNAME\ =\ Setting this to 1 will make the EXPLORERS, WIZARDS, and
SHELLERS check for the player name instead of the user's login name.
.lp
CHECK_SAVE_UID\ =\ 0 or 1 to disable or enable, respectively, the UID
(used identification number) checking for save files (to verify that the
user who is restoring is the same one who saved).
.pg
The following options affect the score file:
.pg
.lp
PERSMAX\ =\ Maximum number of entries for one person.
.lp
ENTRYMAX\ =\ Maximum number of entries in the score file.
.lp
POINTSMIN\ =\ Minimum number of points to get an entry in the score file.
.lp
PERS_IS_UID\ =\ 0 or 1 to use user names or numeric userids, respectively,
to identify unique people for the score file.
.lp
MAX_STATUENAME_RANK\ =\ Maximum number of score file entries to use for
random statue names (default is 10).
.lp
DUMPLOGFILE\ =\ A filename where the end-of-game dumplog is saved.
Not defining this will prevent dumplog from being created. Only available
if your game is compiled with DUMPLOG. Allows the following placeholders:
.\" note: %M is not an entry in the table, but 'M' is the widest letter
.PS %M
.\" \f(CR = set font to constant-width Roman; approximation of {\tt ...} in TeX
.PL %%
literal \(oq\f(CR%\fP\(cq
.PL %v
version (eg. \(lq\f(CR3.6.2\-0\fP\(rq)
.PL %u
game UID
.PL %t
game start time, UNIX timestamp format
.PL %T
current time, UNIX timestamp format
.PL %d
game start time, YYYYMMDDhhmmss format
.PL %D
current time, YYYYMMDDhhmmss format
.PL %n
player name
.PL %N
first character of player name
.PE
.
.hn 1
Scoring
.pg
NetHack maintains a list of the top scores or scorers on your machine,
depending on how it is set up.  In the latter case, each account on
the machine can post only one non-winning score on this list.  If
you score higher than someone else on this list, or better your
previous score, you will be inserted in the proper place under your
current name.  How many scores are kept can also be set up when
NetHack is compiled.
.pg
Your score is chiefly based upon how much experience you gained, how
much loot you accumulated, how deep you explored, and how the game
ended.  If you quit the game, you escape with all of your gold intact.
If, however, you get killed in the Mazes of Menace, the guild will
only hear about 90% of your gold when your corpse is discovered
(adventurers have been known to collect finder's fees).  So, consider
whether you want to take one last hit at that monster and possibly
live, or quit and stop with whatever you have.  If you quit, you keep
all your gold, but if you swing and live, you might find more.
.pg
If you just want to see what the current top players/games list is, you
can type \fBnethack \-s all\fP on most versions.
.
.hn 1
Explore mode
.pg
NetHack is an intricate and difficult game.
Novices might falter
in fear, aware of their ignorance of the means to survive.
Well, fear not.
Your dungeon comes equipped with an \(lqexplore\(rq or \(lqdiscovery\(rq
mode that enables you to keep old save files and cheat death, at the
paltry cost of not getting on the high score list.
.pg
There are two ways of enabling explore mode.
One is to start the game with the
.op \-X
command-line switch or with the
.op playmode:explore
option.
The other is to issue the \(lq#exploremode\(rq extended command while
already playing the game.
Starting a new game in explore mode provides your
character with a wand of wishing in initial inventory; switching
during play does not.
The other benefits of explore mode are left for
the trepid reader to discover.
.pg
.hn 2
Debug mode
.pg
Debug mode, also known as wizard mode, is undocumented aside from this
brief description and the various \(lqdebug mode only\(rq commands listed
among the command descriptions.
It is intended for tracking down problems within the
program rather than to provide god-like powers to your character, and
players who attempt debugging are expected to figure out how to use it
themselves.
It is initiated by starting the game with the
.op \-D
command-line switch or with the
.op playmode:debug
option.
.pg
For some systems, the player must be logged in
under a particular user name to be allowed to use debug mode; for others,
the hero must be given a particular character name (but may be any role;
there's no connection between \(lqwizard mode\(rq and the Wizard role).
Attempting to start a game in debug mode when not allowed
or not available will result in falling back to explore mode instead.
.
.hn
Credits
.pg
The original \fIhack\fP game was modeled on the Berkeley
.UX
\fIrogue\fP game.  Large portions of this paper were shamelessly
cribbed from \fIA Guide to the Dungeons of Doom\fP, by Michael C. Toy
and Kenneth C. R. C. Arnold.  Small portions were adapted from
\fIFurther Exploration of the Dungeons of Doom\fP, by Ken Arromdee.
.pg
NetHack is the product of literally dozens of people's work.
Main events in the course of the game development are described below:
.
.pg
\fBJay Fenlason\fP wrote the original Hack, with help from
\fBKenny Woodland\fP, \fBMike Thome\fP and \fBJon Payne\fP.
.pg
\fBAndries Brouwer\fP did a major re-write, transforming Hack into a
very different game, and published (at least) three versions (1.0.1,
1.0.2, and 1.0.3) for
.UX
machines to the Usenet.
.pg
\fBDon G. Kneller\fP ported Hack 1.0.3 to Microsoft C and MS-DOS, producing PC
HACK 1.01e, added support for DEC Rainbow graphics in version 1.03g, and went
on to produce at least four more versions (3.0, 3.2, 3.51, and 3.6).
.pg
\fBR. Black\fP ported PC HACK 3.51 to Lattice C and the Atari 520/1040ST,
producing ST Hack 1.03.
.pg
\fBMike Stephenson\fP merged these various versions back together,
incorporating many of the added features, and produced NetHack 1.4.
He then coordinated a cast of thousands in enhancing and debugging
NetHack 1.4 and released NetHack versions 2.2 and 2.3.
.pg
Later, Mike coordinated a major rewrite of the game, heading a
team which included \fBKen Arromdee\fP, \fBJean-Christophe Collet\fP, \fBSteve
Creps\fP, \fBEric Hendrickson\fP, \fBIzchak Miller\fP, \fBJohn Rupley\fP,
\fBMike Threepoint\fP, and \fBJanet Walz\fP, to produce NetHack 3.0c.
.pg
NetHack 3.0 was ported to the Atari by \fBEric R. Smith\fP, to OS/2 by
\fBTimo Hakulinen\fP, and to VMS by \fBDavid Gentzel\fP.  The three of them
and \fBKevin Darcy\fP later joined the main NetHack Development Team to produce
subsequent revisions of 3.0.
.pg
\fBOlaf Seibert\fP ported NetHack 2.3 and 3.0 to the Amiga.
\fBNorm Meluch\fP, \fBStephen Spackman\fP and \fBPierre Martineau\fP designed
overlay code for PC NetHack 3.0.  \fBJohnny Lee\fP ported
NetHack 3.0 to the Macintosh.  Along with various other Dungeoneers, they
continued to enhance the PC, Macintosh, and Amiga ports through the later
revisions of 3.0.
.pg
Headed by \fBMike Stephenson\fP and coordinated by \fBIzchak Miller\fP and
\fBJanet Walz\fP, the NetHack Development Team which now included \fBKen Arromdee\fP,
\fBDavid Cohrs\fP, \fBJean-Christophe Collet\fP, \fBKevin Darcy\fP,
\fBMatt Day\fP, \fBTimo Hakulinen\fP, \fBSteve Linhart\fP, \fBDean Luick\fP,
\fBPat Rankin\fP, \fBEric Raymond\fP, and \fBEric Smith\fP undertook a radical
revision of 3.0.  They re-structured the game's design, and re-wrote major
parts of the code.  They added multiple dungeons, a new display, special
individual character quests, a new endgame and many other new features, and
produced NetHack 3.1.
.pg
\fBKen Lorber\fP, \fBGregg Wonderly\fP and \fBGreg Olson\fP, with help
from \fBRichard Addison\fP, \fBMike Passaretti\fP, and \fBOlaf Seibert\fP,
developed NetHack 3.1 for the Amiga.
.pg
\fBNorm Meluch\fP and \fBKevin Smolkowski\fP, with help from
\fBCarl Schelin\fP, \fBStephen Spackman\fP, \fBSteve VanDevender\fP,
and \fBPaul Winner\fP, ported NetHack 3.1 to the PC.
.pg
\fBJon W{tte\fP and \fBHao-yang Wang\fP, with help from \fBRoss Brown\fP,
\fBMike Engber\fP, \fBDavid Hairston\fP, \fBMichael Hamel\fP,
\fBJonathan Handler\fP, \fBJohnny Lee\fP, \fBTim Lennan\fP, \fBRob Menke\fP,
and \fBAndy Swanson\fP, developed NetHack 3.1 for the Macintosh,
porting it for MPW.  Building on their development, \fBBarton House\fP
added a Think C port.
.pg
\fBTimo Hakulinen\fP ported NetHack 3.1 to OS/2.  \fBEric Smith\fP
ported NetHack 3.1 to the Atari.  \fBPat Rankin\fP, with help from
\fBJoshua Delahunty\fP, was responsible for the VMS version of NetHack 3.1.
\fBMichael Allison\fP ported NetHack 3.1 to Windows NT.
.pg
\fBDean Luick\fP, with help from \fBDavid Cohrs\fP, developed NetHack
3.1 for X11.
\fBWarwick Allison\fP wrote a tiled version of NetHack for the Atari;
he later contributed the tiles to the NetHack Development Team and tile support was
then added to other platforms.
.pg
The 3.2 NetHack Development Team, comprised of \fBMichael Allison\fP, \fBKen
Arromdee\fP, \fBDavid Cohrs\fP, \fBJessie Collet\fP, \fBSteve Creps\fP,
\fBKevin Darcy\fP, \fBTimo Hakulinen\fP, \fBSteve Linhart\fP, \fBDean
Luick\fP, \fBPat Rankin\fP, \fBEric Smith\fP, \fBMike Stephenson\fP,
\fBJanet Walz\fP, and \fBPaul Winner\fP, released version 3.2 in April of
1996.
.pg
Version 3.2 marked the tenth anniversary of the formation of the development
team.  In a testament to their dedication to the game, all thirteen members
of the original NetHack Development Team remained on the team at the start of work
on that release.  During the interval between the release of 3.1.3
and 3.2, one of the founding members of the NetHack Development Team, \fBDr. Izchak
Miller\fP, was diagnosed with cancer and passed away.  That release of the
game was dedicated to him by the development and porting teams.
.pg
During the lifespan of NetHack 3.1 and 3.2, several enthusiasts
of the game added
their own modifications to the game and made these \(lqvariants\(rq publicly
available:
.pg
\fBTom Proudfoot\fP and \fBYuval Oren\fP created NetHack++,
which was quickly renamed NetHack--.
Working independently, \fBStephen White\fP wrote NetHack Plus.
\fBTom Proudfoot\fP later merged NetHack Plus
and his own NetHack-- to produce SLASH.
\fBLarry Stewart-Zerba\fP and \fBWarwick Allison\fP improved the spell
casting system with the Wizard Patch.
\fBWarwick Allison\fP also ported NetHack to use the Qt interface.
.pg
\fBWarren Cheung\fP combined SLASH with the Wizard Patch to produce Slash'EM,
and with the help of \fBKevin Hugo\fP, added more features.
Kevin later joined the
NetHack Development Team and incorporated the best of these ideas in NetHack 3.3.
.pg
The final update to 3.2 was the bug fix release 3.2.3, which was released
simultaneously with 3.3.0 in December 1999 just in time for the Year 2000.
.pg
The 3.3 NetHack Development Team, consisting of
\fBMichael Allison\fP, \fBKen Arromdee\fP,
\fBDavid Cohrs\fP, \fBJessie Collet\fP, \fBSteve Creps\fP, \fBKevin Darcy\fP,
\fBTimo Hakulinen\fP, \fBKevin Hugo\fP, \fBSteve Linhart\fP, \fBKen Lorber\fP,
\fBDean Luick\fP, \fBPat Rankin\fP, \fBEric Smith\fP, \fBMike Stephenson\fP,
\fBJanet Walz\fP, and \fBPaul Winner\fP, released 3.3.0 in
December 1999 and 3.3.1 in August of 2000.
.pg
Version 3.3 offered many firsts. It was the first version to separate race
and profession. The Elf class was removed in preference to an elf race,
and the races of dwarves, gnomes, and orcs made their first appearance in
the game alongside the familiar human race.  Monk and Ranger roles joined
Archeologists, Barbarians, Cavemen, Healers, Knights, Priests, Rogues,
Samurai,
Tourists, Valkyries and of course, Wizards.  It was also the first version
to allow you to ride a steed, and was the first version to have a publicly
available web-site listing all the bugs that had been discovered.  Despite
that constantly growing bug list, 3.3 proved stable enough to last for
more than a year and a half.
.pg
The 3.4 NetHack Development Team initially consisted of
\fBMichael Allison\fP, \fBKen Arromdee\fP,
\fBDavid Cohrs\fP, \fBJessie Collet\fP, \fBKevin Hugo\fP, \fBKen Lorber\fP,
\fBDean Luick\fP, \fBPat Rankin\fP, \fBMike Stephenson\fP,
\fBJanet Walz\fP, and \fBPaul Winner\fP, with \fB Warwick Allison\fP joining
just before the release of NetHack 3.4.0 in March 2002.
.pg
As with version 3.3, various people contributed to the game as a whole as
well as supporting ports on the different platforms that NetHack runs on:
.pg
\fBPat Rankin\fP maintained 3.4 for VMS.
.pg
\fBMichael Allison\fP maintained NetHack 3.4 for the MS-DOS platform.
\fBPaul Winner\fP and \fBYitzhak Sapir\fP provided encouragement.
.pg
\fBDean Luick\fP, \fBMark Modrall\fP, and \fBKevin Hugo\fP maintained
and enhanced the Macintosh port of 3.4.
.pg
\fBMichael Allison\fP, \fBDavid Cohrs\fP, \fBAlex Kompel\fP,
\fBDion Nicolaas\fP, and
\fBYitzhak Sapir\fP maintained and enhanced 3.4 for the Microsoft Windows
platform.
\fBAlex Kompel\fP contributed a new graphical interface for the Windows port.
\fBAlex Kompel\fP also contributed a Windows CE port for 3.4.1.
.pg
\fBRon Van Iwaarden\fP was the sole maintainer of NetHack for OS/2 the past
several releases. Unfortunately Ron's last OS/2 machine stopped working in
early 2006. A great many thanks to Ron for keeping NetHack alive on OS/2
all these years.
.pg
\fBJanne Salmijarvi\fP and \fBTeemu Suikki\fP maintained and
enhanced the Amiga port of 3.4 after \fBJanne Salmijarvi\fP resurrected
it for 3.3.1.
.pg
\fBChristian \(lqMarvin\(rq Bressler\fP maintained 3.4 for the Atari after he
resurrected it for 3.3.1.
.pg
The release of NetHack 3.4.3 in December 2003 marked the beginning of a
long release hiatus. 3.4.3 proved to be a remarkably stable version that
provided continued enjoyment by the community for more than a decade. The
NetHack Development Team slowly and quietly continued to work on the game behind the scenes
during the tenure of 3.4.3. It was during that same period that several new
variants emerged within the NetHack community. Notably sporkhack by
\fBDerek S. Ray\fP, unnethack by \fBPatric Mueller\fP, nitrohack and its
successors originally by \fBDaniel Thaler\fP and then by \fBAlex Smith\fP,
and Dynahack by \fBTung Nguyen\fP. Some of those variants continue to be
developed, maintained, and enjoyed by the community to this day.
.pg
In September 2014, an interim snapshot of the code under development was
released publicly by other parties. Since that code was a work-in-progress
and had not gone through the process of debugging it as a suitable release,
it was decided that the version numbers present on that code snapshot would
be retired and never used in an official NetHack release. An announcement
was posted on the NetHack Development Team's official
.UR nethack.org
website to that effect,
stating that there would never be a 3.4.4, 3.5, or 3.5.0 official release
version.
.pg
In January 2015, preparation began for the release of NetHack 3.6.
.pg
At the beginning of development for what would eventually get released
as 3.6.0, the NetHack Development Team consisted of \fBWarwick Allison\fP,
\fBMichael Allison\fP, \fBKen Arromdee\fP,
\fBDavid Cohrs\fP, \fBJessie Collet\fP,
\fBKen Lorber\fP, \fBDean Luick\fP, \fBPat Rankin\fP,
\fBMike Stephenson\fP, \fBJanet Walz\fP, and \fBPaul Winner\fP.
In early 2015, ahead of the release of 3.6.0, new members
\fBSean Hunt\fP, \fBPasi Kallinen\fP, and \fBDerek S. Ray\fP
joined the NetHack Development Team.
.pg
Near the end of the development of 3.6.0, one of the significant inspirations for many of
the humorous and fun features found in the game, author Terry Pratchett,
passed away. NetHack 3.6.0 introduced a tribute to him.
.pg
3.6.0 was released in December 2015, and merged work done by the development
team since the release of 3.4.3 with some of the beloved community
patches. Many bugs were fixed and some code was restructured.
.pg
The NetHack Development Team, as well as \fBSteve VanDevender\fP and
\fBKevin Smolkowski\fP, ensured that NetHack 3.6 continued to operate on
various
.UX
flavors and maintained the X11 interface.
.pg
\fBKen Lorber\fP, \fBHaoyang Wang\fP, \fBPat Rankin\fP, and \fBDean Luick\fP
maintained the port of NetHack 3.6 for Mac OSX.
.pg
\fBMichael Allison\fP, \fBDavid Cohrs\fP, \fBBarton House\fP,
\fBPasi Kallinen\fP, \fBAlex Kompel\fP, \fBDion Nicolaas\fP,
\fBDerek S. Ray\fP and \fBYitzhak Sapir\fP maintained the port of
NetHack 3.6 for Microsoft Windows.
.pg
\fBPat Rankin\fP attempted to keep the VMS port running for NetHack 3.6,
hindered by limited access. \fBKevin Smolkowski\fP has updated and tested it
for the most recent version of OpenVMS (V8.4 as of this writing) on Alpha
and Integrity (aka Itanium aka IA64) but not VAX.
.pg
\fBRay Chason\fP resurrected the msdos port for 3.6 and contributed the
necessary updates to the community at large.
.pg
In late April 2018, several hundred bug fixes for 3.6.0 and
some new features were assembled and released as NetHack 3.6.1.
The NetHack Development Team at the time of release of 3.6.1 consisted of
\fBWarwick Allison\fP, \fBMichael Allison\fP, \fBKen Arromdee\fP,
\fBDavid Cohrs\fP, \fBJessie Collet\fP, \fBPasi Kallinen\fP,
\fBKen Lorber\fP, \fBDean Luick\fP, \fBPatric Mueller\fP,
\fBPat Rankin\fP, \fBDerek S. Ray\fP, \fBAlex Smith\fP,
\fBMike Stephenson\fP, \fBJanet Walz\fP, and \fBPaul Winner\fP.
.pg
In early May 2019, another 320 bug fixes along with some enhancements and 
the adopted curses window port, were released as 3.6.2.
.pg
The official NetHack web site is maintained by \fBKen Lorber\fP
at
.UR http://www.nethack.org/ .
.pg
.hn 2
SPECIAL THANKS
.pg
On behalf of the NetHack community, thank you very much once
again to \fBM. Drew Streib\fP and \fBPasi Kallinen\fP for providing a
public NetHack server at nethack.alt.org. Thanks to \fBKeith Simpson\fP
and \fBAndy Thomson\fP for hardfought.org. Thanks to all those
unnamed dungeoneers who invest their time and effort into annual
NetHack tournaments such as Junethack, The November NetHack Tournament 
and in days past, devnull.net (gone for now, but not forgotten).
.pg
.ce
- - - - - - - - - -\ \ \ \ \" when centered, the dashes look a little too far
.                          \" to the right, so pad them with a few spaces
.pg
From time to time, some depraved individual out there in netland sends a
particularly intriguing modification to help out with the game.  The NetHack
Development Team sometimes makes note of the names of the worst of these
miscreants in this, the list of Dungeoneers:
.
.TS S
center;
c c c.
.\"TABLE_START
Adam Aronow	Janet Walz	Nathan Eady
Alex Kompel	Janne Salmijarvi	Norm Meluch
Alex Smith	Jean-Christophe Collet	Olaf Seibert
Andreas Dorn	Jeff Bailey	Pasi Kallinen
Andy Church	Jochen Erwied	Pat Rankin
Andy Swanson	John Kallen	Patric Mueller
Ari Huttunen	John Rupley	Paul Winner
Barton House	John S. Bien	Pierre Martineau
Benson I. Margulies	Johnny Lee	Ralf Brown
Bill Dyer	Jon W{tte	Ray Chason
Boudewijn Waijers	Jonathan Handler	Richard Addison
Bruce Cox	Joshua Delahunty	Richard Beigel
Bruce Holloway	Karl Garrison	Richard P. Hughey
Bruce Mewborne	Keizo Yamamoto	Rob Menke
Carl Schelin	Ken Arnold	Robin Bandy
Chris Russo	Ken Arromdee	Robin Johnson
David Cohrs	Ken Lorber	Roderick Schertler
David Damerell	Ken Washikita	Roland McGrath
David Gentzel	Kevin Darcy	Ron Van Iwaarden
David Hairston	Kevin Hugo	Ronnen Miller
Dean Luick	Kevin Sitze	Ross Brown
Del Lamb	Kevin Smolkowski	Sascha Wostmann
Derek S. Ray	Kevin Sweet	Scott Bigham
Deron Meranda	Lars Huttar	Scott R. Turner
Dion Nicolaas	Leon Arnott	Sean Hunt
Dylan O'Donnell	M. Drew Streib	Stephen Spackman
Eric Backus	Malcolm Ryan	Stefan Thielscher
Eric Hendrickson	Mark Gooderum	Stephen White
Eric R. Smith	Mark Modrall	Steve Creps
Eric S. Raymond	Marvin Bressler	Steve Linhart
Erik Andersen	Matthew Day	Steve VanDevender
Frederick Roeber	Merlyn LeRoy	Teemu Suikki
Gil Neiger	Michael Allison	Tim Lennan
Greg Laskin	Michael Feir	Timo Hakulinen
Greg Olson	Michael Hamel	Tom Almy
Gregg Wonderly	Michael Sokolov	Tom West
Hao-yang Wang	Mike Engber	Warren Cheung
Helge Hafting	Mike Gallop	Warwick Allison
Irina Rempt-Drijfhout	Mike Passaretti	Yitzhak Sapir
Izchak Miller	Mike Stephenson
J. Ali Harlow	Mikko Juola
.\"TABLE_END  Do not delete this line.
.TE
.pg
.\"Microsoft and MS-DOS are registered trademarks of Microsoft Corporation.
.\"Lattice is a trademark of Lattice, Inc.
.\"Atari and 1040ST are trademarks of Atari, Inc.
.\"Amiga is a trademark of Commodore-Amiga, Inc
.sm "Brand and product names are trademarks or registered trademarks \
of their respective holders."<|MERGE_RESOLUTION|>--- conflicted
+++ resolved
@@ -24,11 +24,7 @@
 .ds vr "NetHack 3.7
 .ds f0 "\*(vr
 .ds f1
-<<<<<<< HEAD
-.ds f2 "June 20, 2019
-=======
 .ds f2 "July 9, 2019
->>>>>>> 7dfffbb7
 .
 .\" A note on some special characters:
 .\" \(lq = left double quote
