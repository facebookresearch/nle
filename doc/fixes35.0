--- conflicted
+++ resolved
@@ -1115,11 +1115,8 @@
 added new hallucinatory-only gods
 options to create the character blind or nudist
 moving clouds on the plane of air
-<<<<<<< HEAD
+disclose extinct species alongside genocided ones
 tribute to Terry Pratchett
-=======
-disclose extinct species alongside genocided ones
->>>>>>> a7b4309c
 
 
 Platform- and/or Interface-Specific New Features
