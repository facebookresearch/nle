--- conflicted
+++ resolved
@@ -352,12 +352,9 @@
 	or with dead ends changed to loops
 put throne room gold in the chest
 wielding Trollsbane prevents trolls from reviving
-<<<<<<< HEAD
 wielding Demonbane prevents demons summoning friends
-=======
 Elbereth must now be on a square by itself to function
 Elbereth now erodes based on attacks by the player, not monsters scared
->>>>>>> 9c5cfc41
 
 
 Fixes to Post-3.6.0 Problems that Were Exposed Via git Repository
