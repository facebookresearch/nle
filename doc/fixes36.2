--- conflicted
+++ resolved
@@ -36,11 +36,8 @@
 	list of objects, so changing it to 'n'one will get the original order
 	back and having a persistent inventory window open when performing
 	full-pack identify won't result in possibly skipping some items
-<<<<<<< HEAD
-=======
 give vault guards a cursed tin whistle since there is a shrill whistling
 	sound if hero teleports out of vault while being confronted by guard
->>>>>>> f81818e8
 
 
 Fixes to Post-3.6.1 Problems that Were Exposed Via git Repository
