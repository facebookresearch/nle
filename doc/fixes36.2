$NHDT-Branch: $:$NHDT-Revision: $ $NHDT-Date: $

This fixes36.2 file is here to capture information about updates in the 3.6.x
lineage following the release of 3.6.1 in April 2018. Please note, however, 
that another 3.6.x release is not anticipated after 3.6.2, and most developer 
focus will shift to the next major release.

General Fixes and Modified Features
-----------------------------------
last line of config file wasn't being heeded if it had no newline
list MSGTYPE values shows empty strings as reported in H7140
Killing Vlad while he was in bat/fog cloud/wolf form gave poorly worded
	feedback when he reverted to vampire form
spaces in hilite_status option title text field not working
numeric hilite_status values didn't allow negative numbers (needed for AC);
	change them to accept leading '-', also accept unary '+' as a no-op
permanent inventory window was updated too soon when a scroll of charging
	was used to [re]charge an item, not reflecting the item's change(s)
for starting inventory, don't give an orc hero lembas wafers or cram rations
targetting with a polearm could give away location of hidden monster
static prototype could be left orphaned depending on #defines in rip.c
config file error handling routines were calling xx_wait_synch early
	even before the window system was initialized; add a default routine
status_finish() in botl.c would unconditionally invoke the window port's 
	win_status_finish() routine which was problematic if the windowport
	wasn't initialized yet
using 'O' to set up a hilite_status rule for string comparison, the menu for
	color was titled "choose attribute for when <foo> is 'bar'" and the
	one prompting for attribute used the default "pick an attribute"
when finishing using 'O' to examine or set hilite_status rules, if the
	'statushilites' option is 0 and there is at least one rule, give a
	reminder about setting it to non-zero to activate highlighting
end of game disclosure was exercising Wisdom when revealing inventory and
	also repeatedly updating persistent inventory window if enabled
internals for 'sortloot' option have been changed to not reorder the actual
	list of objects, so changing it to 'n'one will get the original order
	back and having a persistent inventory window open when performing
	full-pack identify won't result in possibly skipping some items
give vault guards a cursed tin whistle since there is a shrill whistling
	sound if hero teleports out of vault while being confronted by guard
polymorphing worn amulet triggers panic if it turns into amulet of change
wishing for small mimic corpse or large mimic corpse failed with 'nothing
	matching that exists'; wishing for large {dog,cat,kobold} corpse
	yielded normal size one (size prefix was being stripped off for globs)
wishing for "glob of grey ooze" failed even though grey ooze is recognized
	as a variant spelling for gray ooze
spells of healing and extra healing cast at monsters handled monster blindness
	inconsistently compared to other healing
when using the 'O' command to create a status highlight that specifies
	multiple attributes (blink+inverse, &c), pick all of them in one menu
	selection and create a single hilite_status rule instead of having
	separate rules for each attribute to be merged when highlighting
highlighting status conditions would fail to use attributes if a rule with
	them was followed by another one without (color only or color&normal)
when using 'O' to set hilite_status rules, hide the 'score' status field if
	game has been built without SCORE_ON_BOTL; latent rules for 'score'
	can still be set in config file and removed via 'O' but can't be added
make stone-to-flesh behave the same on statues of petrified monsters as it
	does on random 'dungeon art' ones (revive at a nearby spot instead of
	becoming a corpse when there's already a monster at statue's location)
special level loader didn't support populating several types of special rooms
	(ant hole, cockatrice nest, leprechaun hall)
eating rings while polymorphed didn't handle bonus/penalty for increase damage,
	increase accuracy, or protection correctly
shopkeeper's position in front of shop door didn't correctly handle bottom
	edge of irregularly shaped shop due to typo or copy+paste error
	(latent bug; no such shops are present in 3.6.x)
attempting to update permanent inventory window during restore had problems
	with unpaid items (needed shop bill before shop and its shopkeeper
	were restored) and named fruit
remembered corpse which isn't there anymore would be described by farlook as
	the corpse of a random monster type
when eating a tin of spinach, don't "feel like Popeye" is sustain-abilities
	prevents any strength gain
summary text [for message history] of quest message Pri 00081 (Priest quest
	success message given when bringing quest artifact to leader)
	misspelled "congratulations"
verbal charm/seduce messages were given even when hero was deaf
succubus/incubus seduction might result in loss of levitation which in turn
	could drop the hero onto a trap that transports him/her elsewhere;
	seduction was proceeding as if nothing unusual had happened
#turn command which aggravated monsters did so without using a turn (not a pun)
fix hole/trapdoor passage inconsistency when polymorphed into a giant
making a wide-open special level with FLAGS:inaccessibles could trigger a
	"floodfill stack overrun" panic (no 3.6.x levels were affected)
wallifying a special level might go out of map bounds (not with 3.6.x levels)
	and corrupt other level data
if a random grave produced during level creation included some gold, that gold
	was left on the ground instead of being buried with other treasure
multiple instances of shop damage at same spot (before repairs, so a broken
	door or dug wall plus trap creation) only charged hero for first one
shop door repair which took place when hero was on another level only worked
	correctly if a trap at the same spot was removed
object scattering during shop wall repair was skipped if a trap at the same
	spot was also being removed
augmented death reason for "while helpless" was broken for record and logfile
	(but still correct for xlogfile)
prevent wish prompt input from remembering the previous wish
parchment and vellum are made from animal skin so change material composition
	and color for spellbooks with those descriptions from paper to leather;
	eating those books now breaks vegetarian conduct
fix monsters not wielding digging implements
wizard mode ^I^I didn't make temporary identifications become persistent if
	the build configuration makes plain 'char' unsigned
wizard mode #wizidentify didn't disclose extra information for unID'd items if
	key bindings took away ^I and didn't bind #wizidentify to another key
make transformation message of a deliberate apply of a figurine seem a bit 
	less definite when blind and place unseen monster marker at the spot
	you think it should be
add window port status_update() value BL_RESET to use as a flag to 
	redraw all status fields, distinguished from BL_FLUSH which now only
	specifies that the bot() call has completed so any buffered changes
	should now be rendered
for hilite_status of string status fields (title, dungeon-level, alignment),
	the types value-goes-up and -down aren't meaningful; treat them as
	value-changed if from config file and don't offer as choices with 'O'
jumping into or over a Sokoban pit, or over a fire trap, triggers trap twice
mimics created by #wizgenesis could block or not block vision incorrectly
handle monsters inside the invocation area
give monsters who have had a worn item stolen or who have been life-saved
	(used up amulet) a chance to wear replacement gear on next move
	instead of having to wait until they pick something up
Unchanging hero in clay golem form will be killed when cancelled
poly'd shapechanger and hiding mimic will revert to normal when cancelled,
	like werecreature in beast form and non-Unchanging hero
cancelled shapeshifter is no longer able to change shape
cancelled shapeshifter hit by polymorph magic will become uncancelled
polymorph zap which creates a new long worm (or retains an old one via wizard
	mode monpolycontrol) can hit that worm multiple times (tail segments)
wishing for "orange" could yield orange or orange colored gem/potion/spellbook
a sleeping or paralyzed mon would be frightened by its reflection when 
	applying a mirror
prevent leash showing unseen monster as "attached to it"
gremlins seemed impervious to Sunsword's light yet a flash from a camera
	caused them to cry out in pain
when objects migrate (fall down stairs) and invisible hero (w/o see invisible,
	no-autopickup) descends, stairs get shown instead of object(s) on them
drum of earthquake was causing deafness but oddly enough only when used up
known bear trap was being forgotten about by a player polymorphed into a
	flying monster if the player unsuccessfully tried to #untrap it and
	moved onto the trap square as a result
no leash-related message is given when a leashed pet yellow light explodes
shop messages refer to shk by name even when shk is not visible but some
	used pronoun "it" or "its" in same sentence; ditto for vault guards
poly'd hero and monsters could eat through iron bars in areas where walls
	were flagged as non-diggable
Samurai seeing items at a distance could have them be described by their
	ordinary names rather than by their Japanese names
wizard mode ^T shouldn't have been diminishing player power but it was
	and hilite_status:power settings really drew attention to that
fix missing space in "would flyif you weren't levitating"
a wand of polymorph lost its magical ability for the turn just because the
	player using it to engrave happened to be blind, which didn't make
	much sense
floating eye is classified as a flyer but flying is blocked while levitating,
	so don't set intrinsic flying if hero is polymorphed into one
being trapped (bear trap, web, molten or solidified lava, chained to buried
	iron ball) blocks both levitation and flight (note: being stuck in a
	pit ends when either of those starts so doesn't apply)
change default value for the 'autodescribe' option to 'on'
Elbereth hypocrisy penalty doesn't apply if attacking a monster which isn't
	frightened by Elbereth; normal scuffing of engravings still applies
Elbereth hypocrisy penalty reduced when alignment is already low
during character creation, don't unset alternate weapon when a shield gets
	worn (was preventing knight from having lance set up as uswapwep)
preformatted Guidebook.txt split line in middle of "' '" for #wait command
prevent simiulated screenshot in Guidebook.txt from spanning page boundary
overview information for former hero was not being set properly when bones
	file was saved, so current hero coming across a dead hero's grave
	didn't have #overview feedback augmented with "final resting place"
in Guidebook.mn and Guidebook.txt, the 'I' command mis-described `IX' as
	displaying inventory items whose bless/curse state is "known"
	(Guidebook.tex correctly had "unknown")
poison gas (stinking cloud) wasn't shown at drawbridge-up spot
prayer result which enhanced strength (fix weakness from hunger) didn't give
	a message if a change in encumbrance occurred; it came on next move
add current location within the dungeon to the Background section of ^X and
	final disclosure (it's not background but doesn't fit anywhere else)
death from something other than loss of hit points could leave hero with
	non-zero HP at end of game (during "really die?" prompt, disclosure)
added several special cases for genocide and/or wishing prompt: (cookie,
	pie, genie, watchmen)
lightning strike from Mjollnir did not make any noise
with menustyle:Full, picking 'A - autoselect all' when putting items into a
	container actually took everything out of that container
add missing 'A - autoselect all' choice for menustyle:Full when taking items
	out while looting a container
fix odd wording "The boulder triggers and fills a pit"
^X status feedback: don't report "not wearing any armor" when wearing a shield
attempting to #ride a long worm's tail could trigger impossible "worm_cross
	checking for non-adjacent location?"
avoid "The " in "The <known-artifact-but-not-The-artifact> falls down stairs."
avoid potential buffer overflow if object with very long name knocks other
	objects down stairs when dropped, thrown, or kicked there
#wizintrinsic for 'flying' didn't update status line when flying ended
#wizintrinsic for 'warn_of_mon' didn't set any type of monster (now grid bugs)
clairvoyance would show trap instead of a monster on/in that trap, which was
	intentional, but when clairvoyance finished the monster wasn't shown
nurse corpse/tin chance to convey poison resistance when eaten was not honored
make tame vampires be more aggressive when shifted to bat/fog/wolf form
a stale gold symbol could be displayed on the status line following a switch
	to a new symset, as observed and reported for Windows RogueEpyx symset
successfully paying for shop damage with shop credit would be followed by
	impossible "zero payment in money2mon"
if a migrating monster was killed off because there was no room on the
	destination level, it would leave a corpse even if it was a type
	which should never leave one (demon, golem, blob, &c)
monsters accompanying hero during level change (usually pets) who failed to
	arrive and tried to re-migrate were being removed from the map after
	already having been removed [impossible "no monster to remove" if
	compiled with EXTRA_SANITY_CHECKS enabled] during migration handling
monsters accompanying hero during level change (usually pets) who failed to
	arrive and tried to re-migrate (for hero's next visit to the level)
	ended up being killed because the migration attempt happened right
	away (same visit by hero, so level still full) and they weren't
	accompanying hero on the second attempt
fix for above (all failed arrivals will re-migrate) makes the earlier fix (for
	invalid corpse being left by monst killed upon migration failure) moot
end of game while carrying Schroedinger's Box would reveal cat-or-corpse
	for inventory disclosure or put that info into dumplog, but not both
attempting to untrap an adjacent trap while on the edge of--not in--a pit
	failed due to not being able to reach the floor
magic trap's deafening roar effect wasn't waking nearby monsters
scattering of objects might leave source location with wrong thing displayed
for configurations with 'long int' larger than 'int', lev_comp wrote some
	garbage into the *.lev files, but nethack seemed unaffected by that
	(at least on little-endian hardare) and loaded the levels successfully
stinking cloud placed near water could kill underwater creatures
applying--rather than wielding--a cursed polearm or weapon-tool didn't report
	that it had become welded to hero's hand(s)
the message when riding a steed into a pit was composed but not shown
dismount that kills steed because there is no room to put it on map blamed the
	hero; change that to only blame hero if dismount was voluntary
to emphasize that it's not a light source, change description of wielded Sting
	from "(glowing light blue)" to "(light blue aura)" when sighted and
	from "(glowing)" to nothing (not warm enough to feel) when blind
glowing Sting quivers if hero becomes blind and quivering Sting glows if
	blindness ends; it worked for timed blindness but not for blindfold
weapon (wielded pie, egg, potion, boomerang) might be destroyed when hitting a
	long worm, then freed memory was accessed to decide whether to cut it
level change after being interruped locking or unlocking a container might
	access freed memory
if a restore attempt failed and a new game was started instead, it would use
	stale context from old game if restoration got far enough to load that
if hero survives turning into slime (life-saving), survive as a green slime
hero hit by something that causes inventory items to be destroyed with loss of
	any of those causing other inventory items to be dropped or destroyed,
	inventory traversal became unreliable (known sequence: potions hit by
	fire then breahing vapor from boiled unholy water triggering were
	transformation to beast form; possible sequence: ring of levitation
	blasted by lightning and dropping hero onto fire trap); [3.6.1 fixed a
	similar problem with more obvious symptom, an "object lost" panic when
	the unholy water was wielded; the fix for that wasn't general enough]
add MM_ASLEEP makemon() flag and honor it when creating group for fill_zoo
<<<<<<< HEAD
add MM_NOGRP makemon() flag as a means of suppressing groups of monsters in
	a couple places that warrant it when a specific monster type isn't
	specified on the call to makemon()
=======
at start of session (new game or restore), HILITE_STATUS for gold was ignored
if player creates any menu colors via 'O' while menucolors is off, issue a
	reminder that it needs to be on in order for those to become effective
>>>>>>> f3c4a52e


Fixes to Post-3.6.1 Problems that Were Exposed Via git Repository
------------------------------------------------------------------
fix access violation when --debug:xxxx has no other args after it
setting the inverse attribute for gold had the space before "$:"
	getting highlighted along with the gold field
sortloot segfaulted when filtering a subset of items (seen with 'A' command)
orctown: prevent Bad fruit #0 and some minor tuning
orctown: orcs beyond the mines were being given any left-over booty and named
	as part of the same marauding gang operating within the mines
make long extended commands list be more navigable
simplify #wizidentify; don't rely on having bold menu entries
ensure tmp_at() structures are initialized for all code paths when swallowed
trapped-vs-levitation/flying change broke Sting releasing hero from web
life-saving while poly'd and Unchanging wasn't restoring u.mh (HP as monster)
change in searching stopped finding unseen monsters except hiders and eels
buliding with EXTRA_SANITY_CHECKS enabled would issue "no monster to remove"
	warning if steed was killed out from under the hero
changing Sting's description to be "(weapon in hand) (light blue aura)" was
	too close to feedback when objects become blessed; change it again,
	to "(weapon in hand, flickering/glimmering/gleaming light blue)"
fix bit-use collision between WC2_TERM_SIZE and WC2_RESET_STATUS in
	include/winprocs.h following a recent merge
tty: turn off an optimization that is the suspected cause of Windows reported 
	partial status lines following level changes
tty: ensure that current status fields are always copied to prior status
	values so that comparisons are correct
tty: fix an out of bounds error in tty_status_update() for BL_HUNGER case
tty: fix leftover display artifact when the last field on the row got placed
	to the left of where it was previously due to it, or one of the fields
	to its left, getting shorter
X11: its use of genl_status_update exposed a negative index use that could
	lead to a segfault
X11: rollback disabling of keystroke input for PICK_NONE menus (for scrolling)


Platform- and/or Interface-Specific Fixes or Features
-----------------------------------------------------
move 'perm_invent' value from flags to iflags to keep it out of save files;
	affects X11, win32, and curses
always define shell and suspend commands so that key bindings copied from one
	platform to another work even if second one disables those commands
windows-gui: In nethackw, there could be conflicts between menu accelerators 
	and an extra choice accelerator to fix H7132.
windows-gui: recognize new BL_RESET in status_update; no change in behavior yet
windows-gui: align hpbar behavior at zero hit points with tty behavior
windows-gui: add support for status_hilites for the player condition field 
	such as stone, slime, strngl, blind, deaf, stun, conf, etc.
windows-tty: Specify both width and height when creating font for width testing
windows-tty: To counter lag problems that were occuring with the Win32 console
	port, implement a console back buffer to reduce the number of calls
	made to  WriteConsoleOutputXXX
windows-tty: Additional changes to xputc_core() and early_raw_print() to
	manage  the cursor position correctly as that is needed to handle
	raw printing  correctly
windows-tty: Added check for when we might be running off the bottom of the 
	screen when handling msmsg()
windows-tty: Added runtime checks to keep cursor always within bounds
windows-tty: Fix memory leaks as reported in H5779
windows-tty: Use nhraykey by default if the players keyboard layout is 
	non-english as reported in H4216
windows-tty: We now support changing altkeyhandler in game
windows-tty: augment codepage850-to-Unicode mappings that are not displayable
	with codepage437-to-Unicode mappings that are, to help ensure
	that rogue-level characters in the status line match their appearance
	on the map
windows-tty: add support for mouse_support:0 (disabled), mouse_support:1
	(fully-functional including disabling QuickEdit on Windows console
	because QuickEdit intercepts the mouse clicks so NetHack never sees
	them), or mouse_support:2 (NetHack support on but QuickEdit left as is)
windows: Added ntassert() mechanism for Windows based port use
windows: heed OPTIONS=symset:default in config file if it is present 
windows: add curses window port which can co-exist with tty in exe and be
	selectable in user config file via OPTIONS=windowtype:curses
tty: significant optimizations for performance and per field rendering
tty: use WC2_FLUSH_STATUS to buffer changes until BL_FLUSH is received
tty: support BL_RESET in status_update to force an update to all status fields
tty: stop hitpointbar from jumping to 100% health at zero hit points
MacOSX: add curses window port
MacOSX: add Xcode project to sys/unixNetHack.xcodeproj
MacOSX: add Xcode supporting files README.xcode and XCode.xcconfig
	containing important build info
unix: Makefile.src and Makefile.utl inadvertently relied on a 'gnu make'
	extension when using $(VERBOSEMAKE) to reduce build-time feedback;
	replace with $(QUIETCC) which operates the same but defaults to
	verbose so doesn't use '$<' for multi-prerequisite targets unless
	specifically requested; use 'make QUIETCC=1 <target>' to get the
	3.6.1 behavior back
unix: add curses window port
vms: data file processing and playground setup were missing post-3.4.3 files
	engrave, epitaph, and bogusmon made from corresponding *.txt
Qt: add Qt5 specific hints file for linux and Mac OS X (Ray Chason)
Qt: enable compiling Qt5 on Windows (Ray Chason)
Qt: entering extended commands, hide non-matching ones
Qt: remember tile and font size
X11: implement menucolors and allow menus to obey some attributes
X11: make key translations work with menus on Linux
X11: allow mouse wheel scrolling to work in menus by default
X11: handle paged menu control keys
X11: remember perm_invent window geometry
X11: handle X errors via panic
X11: don't reuse perm_invent window for picking an object
X11: obey mouse_support and allow toggling it in game
X11: obey menu movement keys
X11: enable menu [cancel] button for PICK_NONE menus
X11: text popups on OSX wouldn't accept keyboard input unless the 'autofocus'
	resource was enabled; most noticeable when trying to dismiss 'things
	that are here' while walking over object piles


General New Features
--------------------
integrate aklys feature introduced in 3.6.1 into display
status_hilite options which use comparisons may now use <= and >= in
	addition to previous < and >; in 3.6.1 the latter operated as if
	they were <= and >= but now behave as conventional less than and
	greater than; old highlight rules using them should be updated
sortloot option has been enhanced to improve object ordering; primarily,
	items of undiscovered type come out before items of discovered type
	within each class or sub-class of objects
YAFM when stumbling on an undetected monster while hallucinating
make it clear when a leprechaun dodges your attack
wizard mode #wizidentify can now select individual items for permanent 
	identification and don't display the selection to permanently
	identify everything if everything is already fully identified
spiders will occasionally spin webs when moving around
make mine town "orctown" variation a multiple level feature of the mines
replace #monpolycontrol command with monpolycontrol boolean option
replace #wizdebug_traveldisplay command with travel_debug boolean option
rename #wizdebug_bury command to #wizbury
life-saving now makes swallower or grabber release hero
for ^X and enlightenment, display the information in a menu rather than a
	plain text popup, so that player can go back within the text via
	'<' (menu_previous_page) and '^' (menu_first_page) menu keys;
	needed for interfaces (tty) without text popup scrollbar support;
	end of game disclosure of attributes remains single-forward-pass


NetHack Community Patches (or Variation) Included
-------------------------------------------------
curses: the community patch for an optional curses window-port was
	incorporated into the NetHack source code tree. The curses
	window-port evolved from work originally done by Karl Garrison,
	and has been in use in several NetHack variants and on 
	nethack.alt.org and on www.hardfought.org/nethack/ for a while.
	It is available and tested for 3.6.2 for Windows with PDCurses 
	layered underneath, and for Mac OSX and Unix (using ncurses as
	the layer underneath). It may also work for DOS with PDCurses
	layered underneath, but that has not been tested.


Code Cleanup and Reorganization
-------------------------------
generated source file monstr.c is no longer used
<|MERGE_RESOLUTION|>--- conflicted
+++ resolved
@@ -252,15 +252,12 @@
 	similar problem with more obvious symptom, an "object lost" panic when
 	the unholy water was wielded; the fix for that wasn't general enough]
 add MM_ASLEEP makemon() flag and honor it when creating group for fill_zoo
-<<<<<<< HEAD
+at start of session (new game or restore), HILITE_STATUS for gold was ignored
+if player creates any menu colors via 'O' while menucolors is off, issue a
+	reminder that it needs to be on in order for those to become effective
 add MM_NOGRP makemon() flag as a means of suppressing groups of monsters in
 	a couple places that warrant it when a specific monster type isn't
 	specified on the call to makemon()
-=======
-at start of session (new game or restore), HILITE_STATUS for gold was ignored
-if player creates any menu colors via 'O' while menucolors is off, issue a
-	reminder that it needs to be on in order for those to become effective
->>>>>>> f3c4a52e
 
 
 Fixes to Post-3.6.1 Problems that Were Exposed Via git Repository
