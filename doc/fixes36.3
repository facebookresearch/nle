<<<<<<< HEAD
$NHDT-Branch: NetHack-3.6 $:$NHDT-Revision: 1.79 $ $NHDT-Date: 1561917056 2019/06/30 17:50:56 $
=======
$NHDT-Branch: NetHack-3.6 $:$NHDT-Revision: 1.159 $ $NHDT-Date: 1572892926 2019/11/04 18:42:06 $
>>>>>>> a7e31299

This fixes36.3 file is here to capture information about updates in the 3.6.x
lineage following the release of 3.6.2 in May 2019. Please note, however,
that another 3.6.x release is not anticipated, and most developer
focus will shift to the next major release.

General Fixes and Modified Features
-----------------------------------
when place_object() puts a non-boulder on the map at a spot which contains
	other objects, put it under all boulders in the pile rather than just
	under the top one; previously, map wasn't showing a boulder there if
	the top one got moved by means other than pushing
when examining the map with '/' or ';', picking a symbol which is used for
	more than 4 things yielded a sentence lacking its terminating period
billing and payment issue as a result of glob coalescing
glob pricing did not consider weight properly
glob shop interaction improved to handle more of the expected scenarios
non-flying steed on Plane of Water would drown when air bubble moved hero
xans fly, but could not reach your feet if you flew
adjust vortex database entry to be consistent with fire and energy vortices
when co-located with a boulder you could sometimes swap places with pets of
	any size
on rare occasions, multiple mine's end luckstones were being marked as the
	prize and triggering an impossible() on a public server
make sure the correct luckstone is the prize in mine's end
free dungeon overview's bones information at end of game
free current level's bones information at end of game
free ball and chain if Punished hero dies while descending stairs or dies or
	quits while swallowed; put ball and chain in bones for the stairs case
if hero dies while a thrown or kicked object is in transit, put that object
	on the map in case bones data gets saved
fix a memory leak that occurred if player used wizard mode to leave and return
	to the Plane of Air or Plane of Water (not possible in normal play)
free sortloot data if object handling is short-circuited by cockatrice corpse
on the Plane of Water, make water go all the way to the edges of the level
on the Plane of Air, make clouds disrupt line of sight along the edges
have '&' (whatdoes) command describe movement keystrokes instead of reporting
	them as unknown or showing their number_pad action when that is Off
some improvement to the handling of endgame levels filling up with monsters
if you survive turning into green slime due to life-saving (surviving as a
	green slime) then die again due to green slimes having been genocided,
	the feedback was strange because it assumed that the prior message
	came from answering No to "Really die?" in explore or wizard mode
various cases where objects had their bless/curse state become known weren't
	updating persistent inventory window, when enabled, to reflect changes
	(cited case was trying to remove cursed armor and being told of the
	curse but there were lots of other situations with the same issue)
similar perm_invent issue when lock state known and/or contents known become
	set for carried container
blessed scroll of remove curse read while confused might be shown to operate
	on itself by perm_invent after player is told that it has disappeared
fix memory leak if corpse auto-revival attempt failed ("you feel less hassled")
allow a parent function to issue an an unplacebc() call that restricts
	subsequent placebc() calls to that parent only
flying monsters could enter water on the Plane of Water but then they'd drown
	unless they could also swim or else didn't need to breathe
when finding a place to put a monster on the Plane of Water, don't pick a
	water location for flyers or floaters (levitate) or clingers (ceiling)
#turn worked when unable to speak despite "you chant an arcane formula"
#turn implicitly required sight due to wrong check for avoiding spanning walls
thrown or kicked light source (lit lamp, candle, oil) should emit light as it
	traverses the map; dungeon features, objects, or monsters seen while
	it's in transit will become part of hero's memory of the level, and
	any messages delivered won't have stale light from it around the hero
unlike watching a monster trying to swap out a cursed weapon for some other
	weapon and failing, watching it wield a cursed weapon didn't report
	that weapon becoming welded to the monster's hand/claw/whatever
accept "hidden" as an attribute for wizard mode ^G monster creation; created
	monsters which can't be seen will have their locations highlighted
don't give feedback for monster zapping a wand if a monster plays a fire horn
	directed at self to burn away slime
if hero knows the number of charges in a wand or magical horn and a monster
	acquires it and zaps/plays it when not in view, remove the hero's
	memory of the number of charges
for wizard mode 'monpolycontrol', allow usually disallowed type 'chameleon',
	'doppelganger', or 'sandestin' as answer to "change <monster> @ <x,y>
	into what?" prompt when <monster> is really that type of creature
add Space, Return, and Escape to '? k' (help for menu control keys)
hero can no longer negotiate a bribe with a demon lord when deaf
wishing for "foo amulet" now yields an "amulet of foo" rather than random one
code in parse_conf_file() to trim trailing blanks/cr was skipping over them
partly eaten food with one bite left had message anomalies when eaten; the
	usual "you resume your meal" case lacked the "you're finished" message
	when done; eating something else in between to clobber meal context
	resulted in no messages at all when restarting and finishing last bite
wizard mode ^I menu could list "Not carrying anything" after inventory items
	if perm_invent option was On (even on tty where that's not supported)
wizard mode ^I with 'perm_invent' On would unintentionally filter the content
	of the persistent inventory window to unIDed items if any item got
	chosen to be identified (^R would fix it, as would any invent change)
change #adjust to treat carrying only gold as not having anything to adjust
saving bones with 'perm_invent' On could result in "Bad fruit #N" warnings
update persistent inventory window immediately if 'sortpack' option is toggled
grammar bit for wizard mode final disclosure; attribute section could show
	"You had N experience points, 1 more were needed to attain level X+1."
<<<<<<< HEAD
=======
if an engulfer has any worn items, hero could pick them up from inside and
	they wouldn't be unworn properly, eventually triggering warnings or
	worse (Juiblex will wear an amulet if created with one; a shapechanger
	might wear one and then turn into an engulfer)
kicking an altar ignored god's wrath if hero injured himself during the kick
detect unseen/secret door detection/^E failed to find monsters hiding under
	objects and failed to find monsters hiding at trap locations
when farlook describes a monster at a visible spot as trapped, reveal the trap
fix theft when poly'd into nymph form; 3.6.2 change made that anger the victim
hero poly'd into nymph would steal gold along with other items
change wizard mode #panic to require "yes" if 'paranoid_confirm:quit' is set
add some additional validation checks when setting up a new timer (triggered
	by an ancient source comment rather than by any observed problems)
if a chaotic monk or wizard gets crowned and is given a spellbook rather than
	Stormbringer as the crowning gift, don't describe the hero as having
	been "chosen to steal souls for [Arioch's] glory"
for multi-shot shooting by monsters, a typo checked hero's weapon for
	compatibility with ammo when monster was wielding an elven bow
when a boulder was teleported, if it landed in a pit or trap door or hole its
	former location wasn't updated to show that it wasn't there anymore
	(noticed in Sokoban but not limited to there)
Terry Pratchett tribute, fix typo in passage #4 for Mort ("the" -> "they")
fix typo in end_of_input() present since 3.6.0 that would prevent compilation
	for NOSAVEONHANGUP+INSURANCE configuration
when a status condition becomes fatal, keep it listed as an active condition
	during disclosure and/or dumplog rather than having it already reset
when a shape-shifted sandestin was turned to stone, it died and reverted to
	sandestin form with 0 HP; that confused known_hitum() because
	sandestins are immune to stoning; net result was monster dying twice,
	triggering "dmonsfree: N removed doesn't match N+1 pending" warning;
	instead of dying, make it revert to sandestin form with full health
toggling perm_invent (where supported) while swallowed or underwater didn't
	necessarily update the persistent inventory window right away
have 'O' update persistent inventory window if 'implicit_uncursed',
	'menucolors', or 'guicolors' (curses) is toggled or if menucolors is
	On and any menu color patterns are added or removed
'O's "set <option> to what?" could be used to force a buffer overflow
'O's response to bad 'statuslines' value said "must be 2 and 3" (at one point
	it was "must be between 2 and 3", change it to "must be 2 or 3")
when spellcasting monster aimed at wrong spot due to not being able to see
	invisible hero, feedback could be erroneous if hero could see self
	[messages used 'if (Invisible)' test where 'if (Invis)' was meant]
prevent impossible when guard tries to relocate a monster on a full level
hallucination provides partial protection from passive gaze counterattack
	against hero's attack; check for that before checking for free action
feedback from blessed potion of restore ability never reported "you feel great"
	due to bad logic for not-unihorn case in unfixable_trouble_count()
when rubbing a ring on a touchstone, all types of rings were treated as if
	they were gems; an iron ring made a cyan streak instead of yielding
	"scritch, scritch" and a gold ring made a yellow streak rather than
	a golden scratch
zapping self with wand of opening or spell of knock to escape from a trap
	reported "you're released from <trap>" rather than "from the <trap>"
zapping self with wand of opening or spell of knock to escape from a pit trap
	didn't reset vision limits--only spots adjacent to pit were visible
wielded aklys that returned to hero when thrown while inside an engulfer left
	a stale 'thrownobj' pointer that triggered "add_to_minv: obj not free"
	panic if same weapon killed any engulfer via melee from inside
uarmh null pointer dereference if a helm of opposite alignment came off due 
	to being polymorphed
verb tense was inappropriate in some messages when a mon/pet had a name 
	ending in 's'
orctown booty items should have been initialized in mksobj()
query_category() and whatdoes_help() had early returns which could each leave
	a temporary window around, which in turn might eventually lead to a
	panic due to lack of window slots [probably moot for unmodified 3.6.x;
	the query one couldn't happen unless there is a coding error for
	object classes somewhere and the help one couldn't happen unless the
	installed data files left 'keyhelp' missing]
ball and chain could end up too far from punished hero (triggering b&c warning
	for wizard mode with sanity checking active) when crawling out of
	water failed because dropping stuff left hero overly encumbered and
	hero was life saved--or player declined to die--if the hero got
	teleported one step further from ball and chain's current location
avoid 'object lost' panic when polymorph causes loss of levitation boots or
	water walking boots which dumps hero into water where emergency
	disrobing/dropping in order to crawl out chooses to drop those boots
'sortloot's attempt to group musical instruments separately from other tools
	didn't work as intended due to missing 'break' in sortloot_classify()
<shift><letter> running told player about engravings as they were being moved
	over but buffered output didn't show it until hero stopped, so it
	wasn't possible to tell where they were, unlike all other forms of
	multiple movement; stop running if/when an engraving is reached
fix exploding land mine moving ball or chain and causing a sanity error
fix firing attached iron ball when swallowed causing a sanity error
fix vault guard impossible when he could not relocate in certain situation
fix temple priests or shopkeepers moving over other monsters
fix hero still hiding under a statue shattered by a land mine
fix helping a monster out of a pit addressing a deleted trap
fix launched rolling boulder code accessing deleted trap
fix monster stepping on a land mine code accessing deleted trap
revise 'O' to show symbol sets in the same order they appear in the symbols
	file and order the sets in dat/symbols to yield a sensible symset menu
yellow dragons had green breath
partly eaten food in a bones level shop would show a non-zero sale price
	while on the floor but not be placed on shop bill if picked up;
	sale price should have been "no charge"
when non-empty container is dropped in shop and hero is asked whether to sell,
	counting the subset of contents owned by hero vs those owned by shk
	could obtain wrong answer because the container had been placed on
	the floor but the 'unpaid' and 'no_charge' flags of its contents
	hadn't been updated yet, they were still set for when it was carried
in a shop which doesn't care about tools:  You drop a <box> containing 1 item.
	<Shk> offers you <gold> for your items in your <box>.  Sell them?
	[plural 'items' and 'them' were including the box along with the one
	item in it even though shk was only offering to buy its contents]
grammar correction for "That walking shoes is really a small mimic" when
	applying a stethoscope
mimic immitating a slime mold would change fruit type when player assigned new
	named fruit
parsing for the argument to 'scores' option was sloppy; "3a/o" (slash) and
	"3a 1o" (space and digit one, not lowercase L) both worked but "3a o"
	(just space) was supposed to but didn't
wizmakemap could leave genocided monsters on map
when entering Astral level, initial rendering of guardian angel didn't show
	it as tame; noticeable if the level was entered with 'hilite_pet' On
fix a leashed pet polymorphed into a long worm staying leashed
prevent leashing unsolid monsters and monsters with no extremities
playing musical instruments gave feedback which ignored deafness
some other deafness-related message corrections
when dipping into holy/unholy water while blind (where the glow message is
	suppressed), clear dipped item's bknown flag unless water potion's
	bless/curse state is known
>>>>>>> a7e31299


Fixes to Post-3.6.2 Problems that Were Exposed Via git Repository
------------------------------------------------------------------
elemental_clog() loop needed to guard against obliteration of the monster
	that was trying to be placed
using ^G to create "hidden mimic" shouldn't have marked it as undetected since
	mimics 'hide' by appearing to be something else; honor "hidden" for
	'hides_under' creatures if/when created at location with object(s),
	also for eels and other fish if/when created at water location
for wizard mode 'wizweight' option, glob weight wasn't shown unless glob had
	shop price information attached
fix for feedback when a monster plays a fire horn at self to cure green slime
	ended up being used for zapping a wand of fire at self too
wizard mode ^I "not carrying anything" still claimed "not carrying anything"
	if "(all items are already identified)" was given
monster throwing from stack of missiles (darts, daggers, spears) would cause
	crash if it wasn't wielding a weapon (bug in multi-shot shooting fix)
surviving death while polymorphed would yield "You are a <foo>" without
	terminating period
'mksobj failure' commit resulted in wrong corpse types for dying monsters
a recent intended sanity check fix inadvertently bypassed placing 
	a thrown chained ball back onto the floor
in symset:curses, symbol S_tree was accidentally set to horizontal line where
	plus-or-minus sign was meant; also, change S_bars to not-equals sign
curses: sometimes the message window would show a blank line after a prompt
curses: the change to show map in columns 1..79 instead of 2..80 made the
	highlight for '@' show up in the wrong place if clipped map had been
	panned horizontally
curses+'perm_invent': menu coloring patterns which match ordinary inventory
	menu might fail to match persistent inventory window because leading
	article and space ("a ", "an ", "the ") is stripped off for brevity;
	perform the pattern matching tests before stripping doname() prefix
tty: revert the attempt to fix "message line anomaly: if autodecribe feedback
	wrapped to second line, the wrapped portion wasn't erased when a
	shorter line was shown or getpos was dismissed" because it disrupted
	prompts that spanned more than one line, a more significant issue


Platform- and/or Interface-Specific Fixes or Features
-----------------------------------------------------
EDIT_GETLIN: wizard mode 'monpolycontrol' was using the getlin() answer buffer
	to format the coordinate portion of the "change <monster> @ <x,y> into
	what kind of monster?" prompt, resulting in "<x,y>" as default answer
EDIT_GETLIN: when naming an object or a monster use the existing name, if
	there is one, as the default answer
EDIT_GETLIN: using 'O' to set message types or menu colors was overloading the
	answer buffer with other stuff, resulting in bogus default response
	during repeat prompting
EDIT_GETLIN: for paranoid confirmation, if answer was neither "yes" nor "no",
	don't supply the rejected answer as the default when retrying
curses: very tall menus tried to use selector characters a-z, A-Z, and 0-9,
	but 0-9 should be reserved for counts and if the display was tall
	enough for more than 62 entries, arbitrary ASCII punctuation got used
curses: when all available lines in the message window are in use,
	autodescribe feedback for 'pick a position with cursor' overwrote
	the last line (usually the 'pick a position' prompt/hint), sometimes
	leaving part of longer underlying line's text visible
curses: if message window is only one line, cancelling some prompts with ESC
	left the prompts visible on the message line instead of erasing them
curses: support EDIT_GETLIN (but like with tty, it's disabled by default) to
	pre-load an earlier response as the default answer for some prompts
	(however, it's skipped if the 'popup_dialog' option is On)
curses: when display windows get reconfigured (after setting align_status,
	align_message, statuslines, windowborders or due to external resize),
	the message window was being refreshed with the oldest available N
	messages rather than most recent N.  [Still room for improvement;
	when feasible it combines short lines, resulting in N messages on
	fewer than N lines and leaving some of the available lines blank.]
curses: plug memory leak when getting a line of input is cancelled by ESC
curses: after requesting a line of input from player, next line of message
	window could end up being skipped
curses: don't convert ^M (or <return> or <enter> key) into ^J; both ^J and ^M
	indicate end of input when typing a line of text but as nethack
	commands, ^J means run toward bottom of screen (when number_pad is
	off) and ^M is not bound to any command, so accidental <return> won't
	cause the hero to try to move
curses: draw map in screen columns 1..79 like tty, rather than in 2..80
curses: make text windows wider so that help feedback is more readable
curses: using ':' for search string matching to toggle menu items in a multple
	page menu would highlight arbitrary items on the currently visible
	page in sync with the lines that matching items had on other pages
curses: when map window was clipped, the 'scrollbars' shown to indicate which
	part of the map was in view didn't work as intended, always drawing
	"*--------------" for horizontal (and comparable '*' with multiple '|'
	underneath for vertical) when it meant to show "---******------" if
	the 2nd and 3rd fifths (for example) were currently within view
curses: support users's setting for erase char and kill char when getting a
	line of input with 'popup_dialog' Off (already supported for popup On)
curses: support erase char and kill char when choosing an extended command
curses: attempting to use ^H to rush left actually executed ^G (#wizgenesis)
curses: disable the attempt to support Ctrl+Left_click as an alternate way
	to generate Right_click for systems with one-button mouse or trackpad;
	the mouse data passed to nethack didn't match the curses (ncurses on
	OSX 10.11) documentation and things didn't work as intended
curses: menu coloring required that both 'menucolors' and 'guicolor' be On;
	for menus, override guicolor with more-specific menucolors
curses: support symset:DECgraphics for map display
curses: enable the 'use_inverse' boolean option (via wincap WC_INVERSE flag)
	for extended monster detection and black&white lava; forced to True
	to override default of False (for tty's benefit)
curses: force 'O' command's menus for 'symset' and 'roguesymset' options to
	be wider so that fewer entries with set descriptions will wrap
curses+'perm_invent': entries were wrapping without any control; usually not
	noticeable because next entry overwrote, but visible for final entry
	when whole inventory fit within the available height; looked ok with
	borders Off but clearly wrong for borders On
curses+'perm_invent': if too many entries for window height, last one which
	fit had the next one appended (including hightlighted selector letter)
	when window borders were Off
curses+'perm_invent': top line was wasted (left blank) when borders Off
curses+'perm_invent': don't highlight inventory letters since nothing is
	selectable from the menu comprising the persistent inventory window
curses+'perm_invent': could crash during restore if game was saved while
	hero was swallowed (invalid u.ustuck pointer; suppressing attempts to
	update persistent inventory window during restore hides the problem)
curses+'popup_dialog': show the text cursor at the end of prompts for single
	character input
curses+DUMPLOG: pass along old messages from save file and quest message
	summaries to dumplog message history
curses+EDIT_GETLIN: when a prompt's answer was preloaded, using ESC to discard
	it deleted it from the answer buffer but didn't erase it from screen
curses+EDIT_GETLIN: the preceding fix handled an answer which spanned more
	than one line but didn't remove the answer properly if the prompt
	portion of prompt+answer spanned more than one line
<<<<<<< HEAD
=======
msdos:  code fixes to allow a build with curses and PDCurses
>>>>>>> a7e31299
tty: re-do one optimization used when status conditions have all been removed
	and remove another that tried to check whether condition text to be
	displayed next was the same as the existing value; sometimes new
	status condition wouldn't be shown unless a screen redraw was forced
tty: take two, if/when autodecribe feedback wraps past top line, clear
	continuation lines and redraw map if needed when top line is cleared
	['exposed by git' section has an entry for reversal of 'take one']
tty: video attributes (bold, inverse, &c) for status highlighting sometimes
	were scrambled
unix: sysconf CHECK_PLNAME=1 wouldn't work if attempt to obtain unix username
	failed even though it didn't need that username
unix+curses: startup error only reset terminal for tty; one noticeable
	example was answering 'n' to "Destroy old game?"
Windows: some startup error messages were not being delivered successfully
WindowsGUI: player selection dialog box layout was not being adjusted for DPI
Windows: signifiant changes to default directory choices.  see documentation
    for details.


General New Features
--------------------
classify sources as released, beta, or work-in-progress via NH_DEVEL_STATUS
	rather than just released vs beta via BETA
if you reach the edge of a level (relatively uncommon) and try to move off,
	report that you can't go farther if the 'mention_walls' option is set
'attributes' disclosure at end of game includes number of experience points
	that were needed to reach the next experience level (new for normal
	play and explore mode; previously only shown for wizard mode)
<<<<<<< HEAD
=======
report Friday-13th/phase-of-moon/time-of-day for ^X and final disclosure when
	their values matter to game play (date and moon are from the start of
	current session and are not dynamically updated as real time elapses;
	night is a fixed range of hours using the computer's conception of
	local time which could differ from player's if there are time zone or
	system clock issues or simply seasonal variation based on latitude;
	not new but needs to be documented somewhere other than spoilers...)
status highlighting using percentage rules now supported for experience level
	and experience points; for both, percent is based on Exp progress from
	the start of the current Xp level to the start of the next Xp level;
	100% isn't possible so used as special case for next_Xp_lvl - 1 Exp_pt
>>>>>>> a7e31299
wizard-mode: display effect to show where an unseen wished-for monster landed
for 'O's symset and roguesymset menus, mark current symbol set as preselected
curses: enable latent mouse support
curses: give menus and text windows a minimum size of 5x25 since tiny ones can
	sometimes be overlooked when shown over old messages rather than map
curses+'perm_invent': since persistent inventory is narrow, strip off "a",
	"an", or "the" prefix on inventory entries shown there so that a tiny
	bit more of the interesting portion is visible
curses+'curses': change the curses map display to use new symbol set 'curses'
	instead of hard-coded values; it attempts to show IBMgraphics-style
	map using DECgraphics characters; DECgraphics can also be used as-is
fulfill a request from a blind player to have a unique overriding SYMBOL for
	pets and for the player
ROGUESYMBOLS can be overridden in config files like SYMBOLS can
in symset:DECgraphics, set S_altar to 'pi' (was default '_'), S_bars to
	not-equals sign (was 'pi')


NetHack Community Patches (or Variation) Included
-------------------------------------------------
add a couple of engraving suggestions in pull request #79
chasonr's faster method to write characters to msdos VGA in pull request #220
chasonr's msdos Makefile.gcc pdcurses build changes in pull request #243
autopickup exception priority change in pull request #226


Code Cleanup and Reorganization
-------------------------------
began to add some function caller BREADCRUMBS to aid debugging
flag existing occurrences of "You hear" as "Deaf-aware" to aid in
	future maintenance


<|MERGE_RESOLUTION|>--- conflicted
+++ resolved
@@ -1,8 +1,4 @@
-<<<<<<< HEAD
-$NHDT-Branch: NetHack-3.6 $:$NHDT-Revision: 1.79 $ $NHDT-Date: 1561917056 2019/06/30 17:50:56 $
-=======
 $NHDT-Branch: NetHack-3.6 $:$NHDT-Revision: 1.159 $ $NHDT-Date: 1572892926 2019/11/04 18:42:06 $
->>>>>>> a7e31299
 
 This fixes36.3 file is here to capture information about updates in the 3.6.x
 lineage following the release of 3.6.2 in May 2019. Please note, however,
@@ -98,8 +94,6 @@
 update persistent inventory window immediately if 'sortpack' option is toggled
 grammar bit for wizard mode final disclosure; attribute section could show
 	"You had N experience points, 1 more were needed to attain level X+1."
-<<<<<<< HEAD
-=======
 if an engulfer has any worn items, hero could pick them up from inside and
 	they wouldn't be unworn properly, eventually triggering warnings or
 	worse (Juiblex will wear an amulet if created with one; a shapechanger
@@ -223,7 +217,6 @@
 when dipping into holy/unholy water while blind (where the glow message is
 	suppressed), clear dipped item's bknown flag unless water potion's
 	bless/curse state is known
->>>>>>> a7e31299
 
 
 Fixes to Post-3.6.2 Problems that Were Exposed Via git Repository
@@ -349,10 +342,7 @@
 curses+EDIT_GETLIN: the preceding fix handled an answer which spanned more
 	than one line but didn't remove the answer properly if the prompt
 	portion of prompt+answer spanned more than one line
-<<<<<<< HEAD
-=======
 msdos:  code fixes to allow a build with curses and PDCurses
->>>>>>> a7e31299
 tty: re-do one optimization used when status conditions have all been removed
 	and remove another that tried to check whether condition text to be
 	displayed next was the same as the existing value; sometimes new
@@ -381,8 +371,6 @@
 'attributes' disclosure at end of game includes number of experience points
 	that were needed to reach the next experience level (new for normal
 	play and explore mode; previously only shown for wizard mode)
-<<<<<<< HEAD
-=======
 report Friday-13th/phase-of-moon/time-of-day for ^X and final disclosure when
 	their values matter to game play (date and moon are from the start of
 	current session and are not dynamically updated as real time elapses;
@@ -394,7 +382,6 @@
 	and experience points; for both, percent is based on Exp progress from
 	the start of the current Xp level to the start of the next Xp level;
 	100% isn't possible so used as special case for next_Xp_lvl - 1 Exp_pt
->>>>>>> a7e31299
 wizard-mode: display effect to show where an unseen wished-for monster landed
 for 'O's symset and roguesymset menus, mark current symbol set as preselected
 curses: enable latent mouse support
