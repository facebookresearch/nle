<<<<<<< HEAD
/* NetHack 3.5	config.h	$NHDT-Date: 1425083082 2015/02/28 00:24:42 $  $NHDT-Branch: (no branch, rebasing scshunt-unconditionals) $:$NHDT-Revision: 1.51 $ */
=======
/* NetHack 3.5	config.h	$NHDT-Date: 1425083082 2015/02/28 00:24:42 $  $NHDT-Branch: master $:$NHDT-Revision: 1.51 $ */
>>>>>>> b7ad4a8a
/* NetHack 3.5	config.h	$Date: 2012/01/27 20:15:26 $  $Revision: 1.37 $ */
/* Copyright (c) Stichting Mathematisch Centrum, Amsterdam, 1985. */
/* NetHack may be freely redistributed.  See license for details. */

#ifndef CONFIG_H /* make sure the compiler does not see the typedefs twice */
#define CONFIG_H


/*
 * Section 1:	Operating and window systems selection.
 *		Select the version of the OS you are using.
 *		For "UNIX" select BSD, ULTRIX, SYSV, or HPUX in unixconf.h.
 *		A "VMS" option is not needed since the VMS C-compilers
 *		provide it (no need to change sec#1, vmsconf.h handles it).
 */

#define UNIX		/* delete if no fork(), exec() available */

/* #define MSDOS */	/* in case it's not auto-detected */

/* #define OS2 */	/* define for OS/2 */

/* #define TOS */	/* define for Atari ST/TT */

/* #define STUPID */	/* avoid some complicated expressions if
			   your C compiler chokes on them */
/* #define MINIMAL_TERM */
			/* if a terminal handles highlighting or tabs poorly,
			   try this define, used in pager.c and termcap.c */
/* #define ULTRIX_CC20 */
			/* define only if using cc v2.0 on a DECstation */
/* #define ULTRIX_PROTO */
			/* define for Ultrix 4.0 (or higher) on a DECstation;
			 * if you get compiler errors, don't define this. */
			/* Hint: if you're not developing code, don't define
			   ULTRIX_PROTO. */

#include "config1.h"	/* should auto-detect MSDOS, MAC, AMIGA, and WIN32 */


/* Windowing systems...
 * Define all of those you want supported in your binary.
 * Some combinations make no sense.  See the installation document.
 */
#if !defined(NOTTYGRAPHICS)
# define TTY_GRAPHICS	/* good old tty based graphics */
#endif
/* #define X11_GRAPHICS */	/* X11 interface */
/* #define QT_GRAPHICS */	/* Qt interface */
/* #define GNOME_GRAPHICS */	/* Gnome interface */
/* #define MSWIN_GRAPHICS */	/* Windows NT, CE, Graphics */

/*
 * Define the default window system.  This should be one that is compiled
 * into your system (see defines above).  Known window systems are:
 *
 *	tty, X11, mac, amii, BeOS, Qt, Gem, Gnome
 */

/* MAC also means MAC windows */
#ifdef MAC
# ifndef	AUX
#  define DEFAULT_WINDOW_SYS "mac"
# endif
#endif

/* Amiga supports AMII_GRAPHICS and/or TTY_GRAPHICS */
#ifdef AMIGA
# define AMII_GRAPHICS			/* (optional) */
# define DEFAULT_WINDOW_SYS "amii"	/* "amii", "amitile" or "tty" */
#endif

/* Atari supports GEM_GRAPHICS and/or TTY_GRAPHICS */
#ifdef TOS
# define GEM_GRAPHICS			/* Atari GEM interface (optional) */
# define DEFAULT_WINDOW_SYS "Gem"	/* "Gem" or "tty" */
#endif

#ifdef __BEOS__
#define BEOS_GRAPHICS /* (optional) */
#define DEFAULT_WINDOW_SYS "BeOS"  /* "tty" */
#ifndef HACKDIR	/* override the default hackdir below */
# define HACKDIR "/boot/apps/NetHack"
#endif
#endif

#ifdef QT_GRAPHICS
# ifndef DEFAULT_WC_TILED_MAP
#  define DEFAULT_WC_TILED_MAP	/* Default to tiles if users doesn't say wc_ascii_map */
# endif
#ifndef NOUSER_SOUNDS
# define USER_SOUNDS		/* Use sounds */
/* # define USER_SOUNDS_REGEX */    /* Use regexps for sound message matches */
#endif
# define USE_XPM		/* Use XPM format for images (required) */
# define GRAPHIC_TOMBSTONE	/* Use graphical tombstone (rip.ppm) */
# ifndef DEFAULT_WINDOW_SYS
#  define DEFAULT_WINDOW_SYS "Qt"
# endif
#endif

#ifdef GNOME_GRAPHICS
# define USE_XPM		/* Use XPM format for images (required) */
# define GRAPHIC_TOMBSTONE	/* Use graphical tombstone (rip.ppm) */
# ifndef DEFAULT_WINDOW_SYS
#  define DEFAULT_WINDOW_SYS "Gnome"
# endif
#endif

#ifdef MSWIN_GRAPHICS
# ifdef TTY_GRAPHICS
# undef TTY_GRAPHICS
# endif
# ifndef DEFAULT_WINDOW_SYS
#  define DEFAULT_WINDOW_SYS "mswin"
# endif
# define HACKDIR "\\nethack"
#endif

#ifndef DEFAULT_WINDOW_SYS
# define DEFAULT_WINDOW_SYS "tty"
#endif

#ifdef X11_GRAPHICS
/*
 * There are two ways that X11 tiles may be defined.  (1) using a custom
 * format loaded by NetHack code, or (2) using the XPM format loaded by
 * the free XPM library.  The second option allows you to then use other
 * programs to generate tiles files.  For example, the PBMPlus tools
 * would allow:
 *  xpmtoppm <x11tiles.xpm | pnmscale 1.25 | ppmquant 90 >x11tiles_big.xpm
 */
/* # define USE_XPM */		/* Disable if you do not have the XPM library */
# ifdef USE_XPM
#  define GRAPHIC_TOMBSTONE	/* Use graphical tombstone (rip.xpm) */
# endif
# ifndef DEFAULT_WC_TILED_MAP
#  define DEFAULT_WC_TILED_MAP	/* Default to tiles */
# endif
#endif


/*
 * Section 2:	Some global parameters and filenames.
 *		Commenting out WIZARD, LOGFILE, NEWS or PANICLOG removes that
 *		feature from the game; otherwise set the appropriate wizard
 *		name.  LOGFILE, NEWS and PANICLOG refer to files in the
 *		playground.
 *
 *		If SYSCF is defined, the following configuration info is
 *		available in a global config space, with the compiled-in
 *		entries as defaults:
 *		WIZARDS		(a value of * allows anyone to be wizard)
 *                              (this does NOT default to compiled-in value)
 *		MAXPLAYERS	(see MAX_NR_OF_PLAYERS above and nethack.sh)
 *		SUPPORT		(how to get local support)(no default)
 *		RECOVER		(how to recover a game at your site)(no default)
 *		SHELLERS	(who can use !, syntax as WIZARDS)
 *		  for the record file (see topten.c):
 *		PERSMAX		(max entries for one person)
 *		ENTRYMAX	(max entries in the record file)
 *		POINTSMIN	(min points to get an entry)
 *		PERS_IS_UID	(0 or 1 - person is name or (numeric) userid)
 *		SEDUCE		(0 or 1 - runtime disable/enable SEDUCE option)
 *
 *		The following options select how the config space is stored:
 *		SYSCF_FILE	in the named file
 *
 *              The following options pertain to crash reporting:
 *              GREPPATH	(the path to the system grep(1) utility)
 *              GDBPATH		(the path to the system gdb(1) program)
 */

#ifndef WIZARD_NAME		/* allow for compile-time or Makefile changes */
# define WIZARD_NAME "wizard"
#endif

/* #define SYSCF */	/* use a global configuration */
/* #define SYSCF_FILE "sysconf" */ /* global configuration is in a file */

#ifndef GDBPATH
# define GDBPATH "/usr/bin/gdb"
#endif
#ifndef GREPPATH
# define GREPPATH "/bin/grep"
#endif

#define LOGFILE "logfile"	/* larger file for debugging purposes */
#define XLOGFILE "xlogfile"	/* even larger logfile */
#define NEWS "news"		/* the file containing the latest hack news */
#define PANICLOG "paniclog"	/* log of panic and impossible events */

#ifndef PERSMAX
# define PERSMAX        3       /* entries per name/uid per char. allowed */
#endif
#ifndef POINTSMIN
# define POINTSMIN      1       /* must be > 0 */
#endif
#ifndef ENTRYMAX
# define ENTRYMAX       100     /* must be >= 10 */
#endif
#ifndef PERS_IS_UID
# if !defined(MICRO) && !defined(MAC) && !defined(WIN32)
#  define PERS_IS_UID   1         /* delete for PERSMAX per name; now per uid */
# else
#  define PERS_IS_UID   0
# endif
#endif


/*
 *	If COMPRESS is defined, it should contain the full path name of your
 *	'compress' program.
 *
 *	If you define COMPRESS, you must also define COMPRESS_EXTENSION
 *	as the extension your compressor appends to filenames after
 *	compression. Currently, only UNIX fully implements
 *	COMPRESS; other ports should be able to uncompress save files a
 *	la unixmain.c if so inclined.
 *
 *	Defining ZLIB_COMP builds in support for zlib compression. If you
 *	define ZLIB_COMP, you must link with a zlib library. Not all ports
 *	support ZLIB_COMP.
 *
 *	COMPRESS and ZLIB_COMP are mutually exclusive.
 *
 */
 
#if defined(UNIX) && !defined(ZLIB_COMP) && !defined(COMPRESS)
/* path and file name extension for compression program */
#define COMPRESS "/usr/bin/compress"	/* Lempel-Ziv compression */
#define COMPRESS_EXTENSION ".Z"		/* compress's extension */
/* An example of one alternative you might want to use: */
/* #define COMPRESS "/usr/local/bin/gzip" */	/* FSF gzip compression */
/* #define COMPRESS_EXTENSION ".gz" */		/* normal gzip extension */
#endif

#ifndef COMPRESS
/* # define ZLIB_COMP		*/	/* ZLIB for compression */
#endif

/*
 *	Internal Compression Options
 *
 *	Internal compression options RLECOMP and ZEROCOMP alter the data
 *	that gets written to the save file by NetHack, in contrast
 *	to COMPRESS or ZLIB_COMP which compress the entire file after
 *	the NetHack data is written out.
 *
 *	Defining RLECOMP builds in support for internal run-length
 *	compression of level structures. If RLECOMP support is included
 *	it can be toggled on/off at runtime via the config file option
 *	rlecomp.
 *
 *	Defining ZEROCOMP builds in support for internal zero-comp
 *	compression of data. If ZEROCOMP support is included it can still
 *	be toggled on/off at runtime via the config file option zerocomp.
 *
 *	RLECOMP and ZEROCOMP support can be included even if
 *	COMPRESS or ZLIB_COMP support is included. One reason for doing
 *	so would be to provide savefile read compatibility with a savefile
 *	where those options were in effect. With RLECOMP and/or ZEROCOMP
 *	defined, NetHack can read an rlecomp or zerocomp savefile in, yet
 *	re-save without them.
 *
 *	Using any compression option will create smaller bones/level/save
 *	files at the cost of additional code and time.
 */

/* # define INTERNAL_COMP	*/	/* defines both ZEROCOMP and RLECOMP */
/* # define ZEROCOMP		*/	/* Support ZEROCOMP compression */
/* # define RLECOMP		*/	/* Support RLECOMP compression  */

/*
 *	Data librarian.  Defining DLB places most of the support files into
 *	a tar-like file, thus making a neater installation.  See *conf.h
 *	for detailed configuration.
 */
/* #define DLB */	/* not supported on all platforms */

/*
 *	Defining INSURANCE slows down level changes, but allows games that
 *	died due to program or system crashes to be resumed from the point
 *	of the last level change, after running a utility program.
 */
#define INSURANCE	/* allow crashed game recovery */

#ifndef MAC
# define CHDIR		/* delete if no chdir() available */
#endif

#ifdef CHDIR
/*
 * If you define HACKDIR, then this will be the default playground;
 * otherwise it will be the current directory.
 */
# ifndef HACKDIR
#  define HACKDIR "/usr/games/lib/nethackdir"
# endif

/*
 * Some system administrators are stupid enough to make Hack suid root
 * or suid daemon, where daemon has other powers besides that of reading or
 * writing Hack files.	In such cases one should be careful with chdir's
 * since the user might create files in a directory of his choice.
 * Of course SECURE is meaningful only if HACKDIR is defined.
 */
/* #define SECURE */	/* do setuid(getuid()) after chdir() */

/*
 * If it is desirable to limit the number of people that can play Hack
 * simultaneously, define HACKDIR, SECURE and MAX_NR_OF_PLAYERS (or use
 * MAXPLAYERS under SYSCF).
 * #define MAX_NR_OF_PLAYERS 6
 */
#endif /* CHDIR */

<<<<<<< HEAD
=======

/* If GENERIC_USERNAMES is defined, and the user name is found
 * in that list, prompt for username instead.
 * A public server should probably disable this. */
#define GENERIC_USERNAMES "play player game games nethack nethacker"
>>>>>>> b7ad4a8a


/*
 * Section 3:	Definitions that may vary with system type.
 *		For example, both schar and uchar should be short ints on
 *		the AT&T 3B2/3B5/etc. family.
 */

/*
 * Uncomment the following line if your compiler doesn't understand the
 * 'void' type (and thus would give all sorts of compile errors without
 * this definition).
 */
/* #define NOVOID */			/* define if no "void" data type. */

/*
 * Uncomment the following line if your compiler falsely claims to be
 * a standard C compiler (i.e., defines __STDC__ without cause).
 * Examples are Apollo's cc (in some versions) and possibly SCO UNIX's rcc.
 */
/* #define NOTSTDC */			/* define for lying compilers */

#include "tradstdc.h"

/*
 * type schar: small signed integers (8 bits suffice) (eg. TOS)
 *
 *	typedef char	schar;
 *
 *	will do when you have signed characters; otherwise use
 *
 *	typedef short int schar;
 */
#ifdef AZTEC
# define schar	char
#else
typedef signed char	schar;
#endif

/*
 * type uchar: small unsigned integers (8 bits suffice - but 7 bits do not)
 *
 *	typedef unsigned char	uchar;
 *
 *	will be satisfactory if you have an "unsigned char" type;
 *	otherwise use
 *
 *	typedef unsigned short int uchar;
 */
#ifndef _AIX32		/* identical typedef in system file causes trouble */
typedef unsigned char	uchar;
#endif

/*
 * Various structures have the option of using bitfields to save space.
 * If your C compiler handles bitfields well (e.g., it can initialize structs
 * containing bitfields), you can define BITFIELDS.  Otherwise, the game will
 * allocate a separate character for each bitfield.  (The bitfields used never
 * have more than 7 bits, and most are only 1 bit.)
 */
#define BITFIELDS	/* Good bitfield handling */

/* #define STRNCMPI */	/* compiler/library has the strncmpi function */

/*
 * There are various choices for the NetHack vision system.  There is a
 * choice of two algorithms with the same behavior.  Defining VISION_TABLES
 * creates huge (60K) tables at compile time, drastically increasing data
 * size, but runs slightly faster than the alternate algorithm.  (MSDOS in
 * particular cannot tolerate the increase in data size; other systems can
 * flip a coin weighted to local conditions.)
 *
 * If VISION_TABLES is not defined, things will be faster if you can use
 * MACRO_CPATH.  Some cpps, however, cannot deal with the size of the
 * functions that have been macroized.
 */

/* #define VISION_TABLES */ /* use vision tables generated at compile time */
#ifndef VISION_TABLES
# ifndef NO_MACRO_CPATH
#  define MACRO_CPATH	/* use clear_path macros instead of functions */
# endif
#endif

/*
 * Section 4:  THE FUN STUFF!!!
 *
 * Conditional compilation of special options are controlled here.
 * If you define the following flags, you will add not only to the
 * complexity of the game but also to the size of the load module.
 */

/* display features */
/* dungeon features */
/* dungeon levels */
#define WALLIFIED_MAZE	/* Fancy mazes - Jean-Christophe Collet */
/* monsters & objects */
/* I/O */
#if !defined(MAC)
# if !defined(NOCLIPPING)
# define CLIPPING	/* allow smaller screens -- ERS */
# endif
#endif

#define DOAGAIN '\001' /* ^A, the "redo" key used in cmd.c and getline.c */

/* #define SCORE_ON_BOTL */	/* added by Gary Erickson (erickson@ucivax) */

/*
 * Section 5:  EXPERIMENTAL STUFF
 *
 * Conditional compilation of new or experimental options are controlled here.
 * Enable any of these at your own risk -- there are almost certainly
 * bugs left here.
 */

<<<<<<< HEAD
=======
/* Menucolors */
# define MENU_COLOR_REGEX  /* use GNU regex */
/*# define MENU_COLOR_REGEX_POSIX*/ /* use POSIX regex */
/* if neither is defined, uses pmatch()
 * pmatch() provides basic globbing: '*' and '?' wildcards.
 */


>>>>>>> b7ad4a8a
#define STATUS_VIA_WINDOWPORT	/* re-work of the status line updating process */
#define STATUS_HILITES		/* support hilites of status fields */
/* #define WINCHAIN*/		/* stacked window systems */
/* End of Section 5 */

#include "global.h"	/* Define everything else according to choices above */

#endif /* CONFIG_H */<|MERGE_RESOLUTION|>--- conflicted
+++ resolved
@@ -1,9 +1,4 @@
-<<<<<<< HEAD
-/* NetHack 3.5	config.h	$NHDT-Date: 1425083082 2015/02/28 00:24:42 $  $NHDT-Branch: (no branch, rebasing scshunt-unconditionals) $:$NHDT-Revision: 1.51 $ */
-=======
 /* NetHack 3.5	config.h	$NHDT-Date: 1425083082 2015/02/28 00:24:42 $  $NHDT-Branch: master $:$NHDT-Revision: 1.51 $ */
->>>>>>> b7ad4a8a
-/* NetHack 3.5	config.h	$Date: 2012/01/27 20:15:26 $  $Revision: 1.37 $ */
 /* Copyright (c) Stichting Mathematisch Centrum, Amsterdam, 1985. */
 /* NetHack may be freely redistributed.  See license for details. */
 
@@ -320,14 +315,11 @@
  */
 #endif /* CHDIR */
 
-<<<<<<< HEAD
-=======
 
 /* If GENERIC_USERNAMES is defined, and the user name is found
  * in that list, prompt for username instead.
  * A public server should probably disable this. */
 #define GENERIC_USERNAMES "play player game games nethack nethacker"
->>>>>>> b7ad4a8a
 
 
 /*
@@ -444,8 +436,6 @@
  * bugs left here.
  */
 
-<<<<<<< HEAD
-=======
 /* Menucolors */
 # define MENU_COLOR_REGEX  /* use GNU regex */
 /*# define MENU_COLOR_REGEX_POSIX*/ /* use POSIX regex */
@@ -454,7 +444,6 @@
  */
 
 
->>>>>>> b7ad4a8a
 #define STATUS_VIA_WINDOWPORT	/* re-work of the status line updating process */
 #define STATUS_HILITES		/* support hilites of status fields */
 /* #define WINCHAIN*/		/* stacked window systems */
