--- conflicted
+++ resolved
@@ -188,24 +188,9 @@
     int n, i;
     short o;
     boolean s;
-<<<<<<< HEAD
-};
-=======
-} m_shot;
-
-E NEARDATA long moves, monstermoves;
-E NEARDATA long wailmsg;
-
-E NEARDATA boolean in_mklev;
-E NEARDATA boolean stoned;
-E NEARDATA boolean unweapon;
-E NEARDATA boolean mrg_to_wielded;
-E NEARDATA boolean defer_see_monsters;
-
-E NEARDATA boolean in_steed_dismounting;
+};
+
 E NEARDATA boolean has_strong_rngseed;
->>>>>>> d9a2c572
-
 E const int shield_static[];
 
 #include "spell.h"
