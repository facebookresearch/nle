--- conflicted
+++ resolved
@@ -469,18 +469,6 @@
     int minlength;
     boolean valallowed;
 };
-
-<<<<<<< HEAD
-struct ptr_array {
-    size_t  length;
-    size_t  max_length;
-    void ** elements;
-};
-typedef struct ptr_array ptr_array_t;
-
-/* logging verbosity levels */
-#define LOG_MINIMAL 0
-#define LOG_VERBOSE 1
 
 /* special key functions */
 enum nh_keyfunc {
@@ -1273,8 +1261,6 @@
 
 E const struct const_globals cg;
 
-=======
->>>>>>> a607ea2b
 #undef E
 
 #endif /* DECL_H */
