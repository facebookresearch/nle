--- conflicted
+++ resolved
@@ -152,14 +152,8 @@
  *
  * Respectively return a random monster or object.
  */
-<<<<<<< HEAD
 #define random_monster(rng) rng(NUMMONS)
 #define random_object(rng) (rng(NUM_OBJECTS - 1) + 1)
-#define random_trap(rng) (rng(TRAPNUM - 1) + 1)
-=======
-#define random_monster() rn2(NUMMONS)
-#define random_object() rn1(NUM_OBJECTS - 1, 1)
->>>>>>> 31ea7c1f
 
 /*
  * what_obj()
@@ -170,7 +164,6 @@
  */
 #define what_obj(obj, rng) (Hallucination ? random_object(rng) : obj)
 #define what_mon(mon, rng) (Hallucination ? random_monster(rng) : mon)
-#define what_trap(trp, rng) (Hallucination ? random_trap(rng) : trp)
 
 /*
  * newsym_rn2
@@ -182,12 +175,7 @@
  * memory (this isn't important at present but may be if we need
  * reproducible gameplay for some reason).
  */
-<<<<<<< HEAD
 #define newsym_rn2 rn2_on_display_rng
-=======
-#define what_obj(obj) (Hallucination ? random_object() : obj)
-#define what_mon(mon) (Hallucination ? random_monster() : mon)
->>>>>>> 31ea7c1f
 
 /*
  * covers_objects()
@@ -346,13 +334,8 @@
 #define explosion_to_glyph(expltype, idx) \
     ((((expltype) * MAXEXPCHARS) + ((idx) - S_explode1)) + GLYPH_EXPLODE_OFF)
 
-<<<<<<< HEAD
-#define trap_to_glyph(trap, rng)                                \
-    cmap_to_glyph(trap_to_defsym(what_trap((trap)->ttyp, rng)))
-=======
-#define trap_to_glyph(trap) \
+#define trap_to_glyph(trap)                                \
     cmap_to_glyph(trap_to_defsym((trap)->ttyp))
->>>>>>> 31ea7c1f
 
 /* Not affected by hallucination.  Gives a generic body for CORPSE */
 /* MRKR: ...and the generic statue */
