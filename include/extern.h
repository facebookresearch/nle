--- conflicted
+++ resolved
@@ -1,8 +1,4 @@
-<<<<<<< HEAD
-/* NetHack 3.6	extern.h	$NHDT-Date: 1574636502 2019/11/24 23:01:42 $  $NHDT-Branch: paxed-quest-lua $:$NHDT-Revision: 1.760 $ */
-=======
 /* NetHack 3.6	extern.h	$NHDT-Date: 1574648937 2019/11/25 02:28:57 $  $NHDT-Branch: NetHack-3.7 $:$NHDT-Revision: 1.760 $ */
->>>>>>> 9adeff5e
 /* Copyright (c) Steve Creps, 1988.				  */
 /* NetHack may be freely redistributed.  See license for details. */
 
