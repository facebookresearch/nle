/* NetHack 3.6	hack.h	$NHDT-Date: 1525012595 2018/04/29 14:36:35 $  $NHDT-Branch: master $:$NHDT-Revision: 1.82 $ */
/* Copyright (c) Stichting Mathematisch Centrum, Amsterdam, 1985. */
/*-Copyright (c) Pasi Kallinen, 2017. */
/* NetHack may be freely redistributed.  See license for details. */

#ifndef HACK_H
#define HACK_H

#ifndef CONFIG_H
#include "config.h"
#endif
#include "lint.h"

#define TELL 1
#define NOTELL 0
#define ON 1
#define OFF 0
#define BOLT_LIM 8        /* from this distance ranged attacks will be made */
#define MAX_CARR_CAP 1000 /* so that boulders can be heavier */
#define DUMMY \
    {         \
        0     \
    }

/* symbolic names for capacity levels */
enum encumbrance_types {
    UNENCUMBERED = 0,
    SLT_ENCUMBER, /* Burdened */
    MOD_ENCUMBER, /* Stressed */
    HVY_ENCUMBER, /* Strained */
    EXT_ENCUMBER, /* Overtaxed */
    OVERLOADED    /* Overloaded */
};

/* weight increment of heavy iron ball */
#define IRON_BALL_W_INCR 160

/* number of turns it takes for vault guard to show up */
#define VAULT_GUARD_TIME 30

#define SHOP_DOOR_COST 400L /* cost of a destroyed shop door */
#define SHOP_BARS_COST 300L /* cost of iron bars */
#define SHOP_HOLE_COST 200L /* cost of making hole/trapdoor */
#define SHOP_WALL_COST 200L /* cost of destroying a wall */
#define SHOP_WALL_DMG  (10L * ACURRSTR) /* damaging a wall */

/* hunger states - see hu_stat in eat.c */
enum hunger_state_types {
    SATIATED = 0,
    NOT_HUNGRY,
    HUNGRY,
    WEAK,
    FAINTING,
    FAINTED,
    STARVED
};

/* Macros for how a rumor was delivered in outrumor() */
#define BY_ORACLE 0
#define BY_COOKIE 1
#define BY_PAPER 2
#define BY_OTHER 9

/* Macros for why you are no longer riding */
enum dismount_types {
    DISMOUNT_GENERIC = 0,
    DISMOUNT_FELL,
    DISMOUNT_THROWN,
    DISMOUNT_POLY,
    DISMOUNT_ENGULFED,
    DISMOUNT_BONES,
    DISMOUNT_BYCHOICE
};

/* Special returns from mapglyph() */
#define MG_CORPSE  0x01
#define MG_INVIS   0x02
#define MG_DETECT  0x04
#define MG_PET     0x08
#define MG_RIDDEN  0x10
#define MG_STATUE  0x20
#define MG_OBJPILE 0x40  /* more than one stack of objects */
#define MG_BW_LAVA 0x80  /* 'black & white lava': highlight lava if it
                            can't be distringuished from water by color */

/* sellobj_state() states */
#define SELL_NORMAL (0)
#define SELL_DELIBERATE (1)
#define SELL_DONTSELL (2)

/* alteration types--keep in synch with costly_alteration(mkobj.c) */
enum cost_alteration_types {
    COST_CANCEL = 0,   /* standard cancellation */
    COST_DRAIN,    /* drain life upon an object */
    COST_UNCHRG,   /* cursed charging */
    COST_UNBLSS,   /* unbless (devalues holy water) */
    COST_UNCURS,   /* uncurse (devalues unholy water) */
    COST_DECHNT,   /* disenchant weapons or armor */
    COST_DEGRD,    /* removal of rustproofing, dulling via engraving */
    COST_DILUTE,   /* potion dilution */
    COST_ERASE,    /* scroll or spellbook blanking */
    COST_BURN,     /* dipped into flaming oil */
    COST_NUTRLZ,   /* neutralized via unicorn horn */
    COST_DSTROY,   /* wand breaking (bill first, useup later) */
    COST_SPLAT,    /* cream pie to own face (ditto) */
    COST_BITE,     /* start eating food */
    COST_OPEN,     /* open tin */
    COST_BRKLCK,   /* break box/chest's lock */
    COST_RUST,     /* rust damage */
    COST_ROT,      /* rotting attack */
    COST_CORRODE   /* acid damage */
};

/* bitmask flags for corpse_xname();
   PFX_THE takes precedence over ARTICLE, NO_PFX takes precedence over both */
#define CXN_NORMAL 0    /* no special handling */
#define CXN_SINGULAR 1  /* override quantity if greather than 1 */
#define CXN_NO_PFX 2    /* suppress "the" from "the Unique Monst */
#define CXN_PFX_THE 4   /* prefix with "the " (unless pname) */
#define CXN_ARTICLE 8   /* include a/an/the prefix */
#define CXN_NOCORPSE 16 /* suppress " corpse" suffix */

/* getpos() return values */
enum getpos_retval {
    LOOK_TRADITIONAL = 0, /* '.' -- ask about "more info?" */
    LOOK_QUICK,           /* ',' -- skip "more info?" */
    LOOK_ONCE,            /* ';' -- skip and stop looping */
    LOOK_VERBOSE          /* ':' -- show more info w/o asking */
};

/*
 * This is the way the game ends.  If these are rearranged, the arrays
 * in end.c and topten.c will need to be changed.  Some parts of the
 * code assume that PANIC separates the deaths from the non-deaths.
 */
enum game_end_types {
    DIED = 0,
    CHOKING,
    POISONING,
    STARVING,
    DROWNING,
    BURNING,
    DISSOLVED,
    CRUSHING,
    STONING,
    TURNED_SLIME,
    GENOCIDED,
    PANICKED,
    TRICKED,
    QUIT,
    ESCAPED,
    ASCENDED
};

typedef struct strbuf {
    int    len;
    char * str;
    char   buf[256];
} strbuf_t;

#include "align.h"
#include "dungeon.h"
#include "monsym.h"
#include "mkroom.h"
#include "objclass.h"
#include "youprop.h"
#include "wintype.h"
#include "context.h"
#include "decl.h"
#include "timeout.h"

NEARDATA extern coord bhitpos; /* place where throw or zap hits or stops */

/* types of calls to bhit() */
enum bhit_call_types {
    ZAPPED_WAND = 0,
    THROWN_WEAPON,
    THROWN_TETHERED_WEAPON,
    KICKED_WEAPON,
    FLASHED_LIGHT,
    INVIS_BEAM
};

/* attack mode for hmon() */
enum hmon_atkmode_types {
    HMON_MELEE = 0, /* hand-to-hand */
    HMON_THROWN,    /* normal ranged (or spitting while poly'd) */
    HMON_KICKED,    /* alternate ranged */
    HMON_APPLIED,   /* polearm, treated as ranged */
    HMON_DRAGGED    /* attached iron ball, pulled into mon */
};

/* sortloot() return type; needed before extern.h */
struct sortloot_item {
    struct obj *obj;
<<<<<<< HEAD
    int indx; /* signed int, because sortloot()'s qsort comparison routine
                 assumes (a->indx - b->indx) might yield a negative result */
=======
    char *str; /* result of loot_xname(obj) in some cases, otherwise null */
    int indx; /* signed int, because sortloot()'s qsort comparison routine
                 assumes (a->indx - b->indx) might yield a negative result */
    xchar class; /* order rather than object class; 0 => not yet init'd */
    xchar subclass; /* subclass for some classes */
    xchar disco; /* discovery status */
>>>>>>> f81818e8
};
typedef struct sortloot_item Loot;

#define MATCH_WARN_OF_MON(mon)                                               \
    (Warn_of_mon && ((context.warntype.obj                                   \
                      && (context.warntype.obj & (mon)->data->mflags2))      \
                     || (context.warntype.polyd                              \
                         && (context.warntype.polyd & (mon)->data->mflags2)) \
                     || (context.warntype.species                            \
                         && (context.warntype.species == (mon)->data))))

#include "trap.h"
#include "flag.h"
#include "rm.h"
#include "vision.h"
#include "display.h"
#include "engrave.h"
#include "rect.h"
#include "region.h"

/* Symbol offsets */
#define SYM_OFF_P (0)
#define SYM_OFF_O (SYM_OFF_P + MAXPCHARS)
#define SYM_OFF_M (SYM_OFF_O + MAXOCLASSES)
#define SYM_OFF_W (SYM_OFF_M + MAXMCLASSES)
#define SYM_OFF_X (SYM_OFF_W + WARNCOUNT)
#define SYM_MAX (SYM_OFF_X + MAXOTHER)

#ifdef USE_TRAMPOLI /* this doesn't belong here, but we have little choice */
#undef NDECL
#define NDECL(f) f()
#endif

#include "extern.h"
#include "winprocs.h"
#include "sys.h"

#ifdef USE_TRAMPOLI
#include "wintty.h"
#undef WINTTY_H
#include "trampoli.h"
#undef EXTERN_H
#include "extern.h"
#endif /* USE_TRAMPOLI */

/* flags to control makemon() */
#define NO_MM_FLAGS 0x00000 /* use this rather than plain 0 */
#define NO_MINVENT 0x00001  /* suppress minvent when creating mon */
#define MM_NOWAIT 0x00002   /* don't set STRAT_WAITMASK flags */
#define MM_NOCOUNTBIRTH \
    0x00004 /* don't increment born counter (for revival) */
#define MM_IGNOREWATER 0x00008 /* ignore water when positioning */
#define MM_ADJACENTOK \
    0x00010               /* it is acceptable to use adjacent coordinates */
#define MM_ANGRY 0x00020  /* monster is created angry */
#define MM_NONAME 0x00040 /* monster is not christened */
#define MM_EGD 0x00100    /* add egd structure */
#define MM_EPRI 0x00200   /* add epri structure */
#define MM_ESHK 0x00400   /* add eshk structure */
#define MM_EMIN 0x00800   /* add emin structure */
#define MM_EDOG 0x01000   /* add edog structure */

/* flags for make_corpse() and mkcorpstat() */
#define CORPSTAT_NONE 0x00
#define CORPSTAT_INIT 0x01   /* pass init flag to mkcorpstat */
#define CORPSTAT_BURIED 0x02 /* bury the corpse or statue */

/* flags for decide_to_shift() */
#define SHIFT_SEENMSG 0x01 /* put out a message if in sight */
#define SHIFT_MSG 0x02     /* always put out a message */

/* special mhpmax value when loading bones monster to flag as extinct or
 * genocided */
#define DEFUNCT_MONSTER (-100)

/* macro form of adjustments of physical damage based on Half_physical_damage.
 * Can be used on-the-fly with the 1st parameter to losehp() if you don't
 * need to retain the dmg value beyond that call scope.
 * Take care to ensure it doesn't get used more than once in other instances.
 */
#define Maybe_Half_Phys(dmg) \
    ((Half_physical_damage) ? (((dmg) + 1) / 2) : (dmg))

/* flags for special ggetobj status returns */
#define ALL_FINISHED 0x01 /* called routine already finished the job */

/* flags to control query_objlist() */
#define BY_NEXTHERE 0x1       /* follow objlist by nexthere field */
#define AUTOSELECT_SINGLE 0x2 /* if only 1 object, don't ask */
#define USE_INVLET 0x4        /* use object's invlet */
#define INVORDER_SORT 0x8     /* sort objects by packorder */
#define SIGNAL_NOMENU 0x10    /* return -1 rather than 0 if none allowed */
#define SIGNAL_ESCAPE 0x20    /* return -2 rather than 0 for ESC */
#define FEEL_COCKATRICE 0x40  /* engage cockatrice checks and react */
#define INCLUDE_HERO 0x80     /* show hero among engulfer's inventory */

/* Flags to control query_category() */
/* BY_NEXTHERE used by query_category() too, so skip 0x01 */
#define UNPAID_TYPES 0x02
#define GOLD_TYPES 0x04
#define WORN_TYPES 0x08
#define ALL_TYPES 0x10
#define BILLED_TYPES 0x20
#define CHOOSE_ALL 0x40
#define BUC_BLESSED 0x80
#define BUC_CURSED 0x100
#define BUC_UNCURSED 0x200
#define BUC_UNKNOWN 0x400
#define BUC_ALLBKNOWN (BUC_BLESSED | BUC_CURSED | BUC_UNCURSED)
#define BUCX_TYPES (BUC_ALLBKNOWN | BUC_UNKNOWN)
#define ALL_TYPES_SELECTED -2

/* Flags to control find_mid() */
#define FM_FMON 0x01    /* search the fmon chain */
#define FM_MIGRATE 0x02 /* search the migrating monster chain */
#define FM_MYDOGS 0x04  /* search mydogs */
#define FM_EVERYWHERE (FM_FMON | FM_MIGRATE | FM_MYDOGS)

/* Flags to control pick_[race,role,gend,align] routines in role.c */
#define PICK_RANDOM 0
#define PICK_RIGID 1

/* Flags to control dotrap() in trap.c */
#define FORCETRAP 0x01     /* triggering not left to chance */
#define NOWEBMSG 0x02      /* suppress stumble into web message */
#define FORCEBUNGLE 0x04   /* adjustments appropriate for bungling */
#define RECURSIVETRAP 0x08 /* trap changed into another type this same turn */
#define TOOKPLUNGE 0x10    /* used '>' to enter pit below you */
#define VIASITTING 0x20    /* #sit while at trap location (affects message) */

/* Flags to control test_move in hack.c */
#define DO_MOVE 0   /* really doing the move */
#define TEST_MOVE 1 /* test a normal move (move there next) */
#define TEST_TRAV 2 /* test a future travel location */
#define TEST_TRAP 3 /* check if a future travel loc is a trap */

/*** some utility macros ***/
#define yn(query) yn_function(query, ynchars, 'n')
#define ynq(query) yn_function(query, ynqchars, 'q')
#define ynaq(query) yn_function(query, ynaqchars, 'y')
#define nyaq(query) yn_function(query, ynaqchars, 'n')
#define nyNaq(query) yn_function(query, ynNaqchars, 'n')
#define ynNaq(query) yn_function(query, ynNaqchars, 'y')

/* Macros for scatter */
#define VIS_EFFECTS 0x01 /* display visual effects */
#define MAY_HITMON 0x02  /* objects may hit monsters */
#define MAY_HITYOU 0x04  /* objects may hit you */
#define MAY_HIT (MAY_HITMON | MAY_HITYOU)
#define MAY_DESTROY 0x08  /* objects may be destroyed at random */
#define MAY_FRACTURE 0x10 /* boulders & statues may fracture */

/* Macros for launching objects */
#define ROLL 0x01          /* the object is rolling */
#define FLING 0x02         /* the object is flying thru the air */
#define LAUNCH_UNSEEN 0x40 /* hero neither caused nor saw it */
#define LAUNCH_KNOWN 0x80  /* the hero caused this by explicit action */

/* Macros for explosion types */
enum explosion_types {
    EXPL_DARK = 0,
    EXPL_NOXIOUS,
    EXPL_MUDDY,
    EXPL_WET,
    EXPL_MAGICAL,
    EXPL_FIERY,
    EXPL_FROSTY,
    EXPL_MAX
};

/* enlightenment control flags */
#define BASICENLIGHTENMENT 1 /* show mundane stuff */
#define MAGICENLIGHTENMENT 2 /* show intrinsics and such */
#define ENL_GAMEINPROGRESS 0
#define ENL_GAMEOVERALIVE  1 /* ascension, escape, quit, trickery */
#define ENL_GAMEOVERDEAD   2

/* control flags for sortloot() */
#define SORTLOOT_PACK   0x01
#define SORTLOOT_INVLET 0x02
#define SORTLOOT_LOOT   0x04
#define SORTLOOT_PETRIFY 0x20 /* override filter func for c-trice corpses */

/* flags for xkilled() [note: meaning of first bit used to be reversed,
   1 to give message and 0 to suppress] */
#define XKILL_GIVEMSG   0
#define XKILL_NOMSG     1
#define XKILL_NOCORPSE  2
#define XKILL_NOCONDUCT 4

/* pline_flags; mask values for custompline()'s first argument */
/* #define PLINE_ORDINARY 0 */
#define PLINE_NOREPEAT   1
#define OVERRIDE_MSGTYPE 2
#define SUPPRESS_HISTORY 4

/* Macros for messages referring to hands, eyes, feet, etc... */
enum bodypart_types {
    ARM = 0,
    EYE,
    FACE,
    FINGER,
    FINGERTIP,
    FOOT,
    HAND,
    HANDED,
    HEAD,
    LEG,
    LIGHT_HEADED,
    NECK,
    SPINE,
    TOE,
    HAIR,
    BLOOD,
    LUNG,
    NOSE,
    STOMACH
};

/* indices for some special tin types */
#define ROTTEN_TIN 0
#define HOMEMADE_TIN 1
#define SPINACH_TIN (-1)
#define RANDOM_TIN (-2)
#define HEALTHY_TIN (-3)

/* Some misc definitions */
#define POTION_OCCUPANT_CHANCE(n) (13 + 2 * (n))
#define WAND_BACKFIRE_CHANCE 100
#define BALL_IN_MON (u.uswallow && uball && uball->where == OBJ_FREE)
#define NODIAG(monnum) ((monnum) == PM_GRID_BUG)

/* Flags to control menus */
#define MENUTYPELEN sizeof("traditional ")
#define MENU_TRADITIONAL 0
#define MENU_COMBINATION 1
#define MENU_FULL 2
#define MENU_PARTIAL 3

#define MENU_SELECTED TRUE
#define MENU_UNSELECTED FALSE

/*
 * Option flags
 * Each higher number includes the characteristics of the numbers
 * below it.
 */
/* XXX This should be replaced with a bitmap. */
#define SET_IN_SYS 0   /* system config file option only */
#define SET_IN_FILE 1  /* config file option only */
#define SET_VIA_PROG 2 /* may be set via extern program, not seen in game */
#define DISP_IN_GAME 3 /* may be set via extern program, displayed in game \
                          */
#define SET_IN_GAME 4  /* may be set via extern program or set in the game */
#define SET_IN_WIZGAME 5  /* may be set set in the game if wizmode */
#define SET__IS_VALUE_VALID(s) ((s < SET_IN_SYS) || (s > SET_IN_WIZGAME))

#define FEATURE_NOTICE_VER(major, minor, patch)                    \
    (((unsigned long) major << 24) | ((unsigned long) minor << 16) \
     | ((unsigned long) patch << 8) | ((unsigned long) 0))

#define FEATURE_NOTICE_VER_MAJ (flags.suppress_alert >> 24)
#define FEATURE_NOTICE_VER_MIN \
    (((unsigned long) (0x0000000000FF0000L & flags.suppress_alert)) >> 16)
#define FEATURE_NOTICE_VER_PATCH \
    (((unsigned long) (0x000000000000FF00L & flags.suppress_alert)) >> 8)

#ifndef max
#define max(a, b) ((a) > (b) ? (a) : (b))
#endif
#ifndef min
#define min(x, y) ((x) < (y) ? (x) : (y))
#endif
#define plur(x) (((x) == 1) ? "" : "s")

#define ARM_BONUS(obj)                      \
    (objects[(obj)->otyp].a_ac + (obj)->spe \
     - min((int) greatest_erosion(obj), objects[(obj)->otyp].a_ac))

#define makeknown(x) discover_object((x), TRUE, TRUE)
#define distu(xx, yy) dist2((int)(xx), (int)(yy), (int) u.ux, (int) u.uy)
#define onlineu(xx, yy) online2((int)(xx), (int)(yy), (int) u.ux, (int) u.uy)

#define rn1(x, y) (rn2(x) + (y))

/* negative armor class is randomly weakened to prevent invulnerability */
#define AC_VALUE(AC) ((AC) >= 0 ? (AC) : -rnd(-(AC)))

#if defined(MICRO) && !defined(__DJGPP__)
#define getuid() 1
#define getlogin() ((char *) 0)
#endif /* MICRO */

#if defined(OVERLAY)
#define USE_OVLx
#define STATIC_DCL extern
#define STATIC_OVL
#define STATIC_VAR

#else /* !OVERLAY */

#define STATIC_DCL static
#define STATIC_OVL static
#define STATIC_VAR static

#endif /* OVERLAY */

/* Macro for a few items that are only static if we're not overlaid.... */
#if defined(USE_TRAMPOLI) || defined(USE_OVLx)
#define STATIC_PTR
#else
#define STATIC_PTR static
#endif

/* The function argument to qsort() requires a particular
 * calling convention under WINCE which is not the default
 * in that environment.
 */
#if defined(WIN_CE)
#define CFDECLSPEC __cdecl
#else
#define CFDECLSPEC
#endif

#define DEVTEAM_EMAIL "devteam@nethack.org"
#define DEVTEAM_URL "http://www.nethack.org"

#endif /* HACK_H */<|MERGE_RESOLUTION|>--- conflicted
+++ resolved
@@ -193,17 +193,12 @@
 /* sortloot() return type; needed before extern.h */
 struct sortloot_item {
     struct obj *obj;
-<<<<<<< HEAD
-    int indx; /* signed int, because sortloot()'s qsort comparison routine
-                 assumes (a->indx - b->indx) might yield a negative result */
-=======
     char *str; /* result of loot_xname(obj) in some cases, otherwise null */
     int indx; /* signed int, because sortloot()'s qsort comparison routine
                  assumes (a->indx - b->indx) might yield a negative result */
     xchar class; /* order rather than object class; 0 => not yet init'd */
     xchar subclass; /* subclass for some classes */
     xchar disco; /* discovery status */
->>>>>>> f81818e8
 };
 typedef struct sortloot_item Loot;
 
