--- conflicted
+++ resolved
@@ -289,13 +289,9 @@
 #define nethack_enter(argc, argv) nethack_enter_winnt()
 extern void FDECL(nethack_exit, (int)) NORETURN;
 extern boolean FDECL(file_exists, (const char *));
-<<<<<<< HEAD
-
+extern boolean FDECL(file_newer, (const char *, const char *));
 #ifndef SYSTEM_H
 #include "system.h"
 #endif
 
-=======
-extern boolean FDECL(file_newer, (const char *, const char *));
->>>>>>> a7e31299
 #endif /* NTCONF_H */