--- conflicted
+++ resolved
@@ -307,19 +307,11 @@
 extern const struct symdef defsyms[MAXPCHARS]; /* defaults */
 #define WARNCOUNT 6 /* number of different warning levels */
 extern const struct symdef def_warnsyms[WARNCOUNT];
-<<<<<<< HEAD
 #define SYMHANDLING(ht) (g.symset[g.currentgraphics].handling == (ht))
-=======
-extern int currentgraphics; /* from drawing.c */
-extern nhsym showsyms[];
 extern nhsym primary_syms[];
 extern nhsym rogue_syms[];
 extern nhsym ov_primary_syms[];
 extern nhsym ov_rogue_syms[];
-
-extern struct symsetentry symset[NUM_GRAPHICS]; /* from drawing.c */
-#define SYMHANDLING(ht) (symset[currentgraphics].handling == (ht))
->>>>>>> f487083a
 
 /*
  * The 5 possible states of doors
