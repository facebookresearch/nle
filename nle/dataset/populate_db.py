--- conflicted
+++ resolved
@@ -127,13 +127,8 @@
 
     """
 
-<<<<<<< HEAD
     with nld.db.db(filename=filename, rw=True) as conn:
-        logging.info("Adding dataset '%s' ('%s') to '%s' " % (name, path, filename))
-=======
-    with db.db(filename=filename, rw=True) as conn:
         print("Adding dataset '%s' ('%s') to '%s' " % (name, path, filename))
->>>>>>> b6253b5a
 
         root = os.path.abspath(path)
         stime = time.time()
@@ -155,15 +150,9 @@
             """
             c.executemany(insert_sql, game_gen)
 
-<<<<<<< HEAD
             gameids = nld.db.get_most_recent_games(c.rowcount, conn=c)
             nld.db.add_games(name, *gameids, conn=c, commit=False)
-            logging.info("Found %i games in '%s'" % (len(gameids), xlogfile))
-=======
-            gameids = db.get_most_recent_games(c.rowcount, conn=c)
-            db.add_games(name, *gameids, conn=c, commit=False)
             print("Found %i games in '%s'" % (len(gameids), xlogfile))
->>>>>>> b6253b5a
 
         # 3. Find all the (unblacklisted) ttyrecs belonging to each player
         #    and all the games belonging to each player.
@@ -220,15 +209,9 @@
 
         # 7. Commit and wrap up (optimize the db).
         conn.commit()
-<<<<<<< HEAD
-        logging.info("Optimizing DB...")
+        print("Optimizing DB...")
         nld.db.vacuum(conn=conn)
         games_added = nld.db.count_games(name, conn=conn)
-=======
-        print("Optimizing DB...")
-        db.vacuum(conn=conn)
-        games_added = db.count_games(name, conn=conn)
->>>>>>> b6253b5a
 
     print(
         "Updated '%s' in %.2f sec. Size: %.2f MB, Games: %i"
@@ -260,13 +243,8 @@
     This algorithm should be deterministic and always return the same dataset
     from an empty database, regardless of environment.
     """
-<<<<<<< HEAD
     with nld.db.db(filename=filename, rw=True) as conn:
-        logging.info("Adding dataset '%s' ('%s') to '%s' " % (name, path, filename))
-=======
-    with db.db(filename=filename, rw=True) as conn:
         print("Adding dataset '%s' ('%s') to '%s' " % (name, path, filename))
->>>>>>> b6253b5a
 
         root = os.path.abspath(path)
         stime = time.time()
