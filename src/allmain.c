--- conflicted
+++ resolved
@@ -182,13 +182,8 @@
 
                     if (u.ublesscnt)
                         u.ublesscnt--;
-<<<<<<< HEAD
                     if (flags.time && !g.context.run)
-                        g.context.botl = TRUE;
-=======
-                    if (flags.time && !context.run)
                         iflags.time_botl = TRUE;
->>>>>>> d11d91a0
 
                     /* One possible result of prayer is healing.  Whether or
                      * not you get healed depends on your current hit points.
@@ -214,10 +209,10 @@
                                                    : g.moves % 10)) {
                             if (Upolyd && u.mh > 1) {
                                 u.mh--;
-                                context.botl = TRUE;
+                                g.context.botl = TRUE;
                             } else if (!Upolyd && u.uhp > 1) {
                                 u.uhp--;
-                                context.botl = TRUE;
+                                g.context.botl = TRUE;
                             } else {
                                 You("pass out from exertion!");
                                 exercise(A_CON, FALSE);
