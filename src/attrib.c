<<<<<<< HEAD
/* NetHack 3.5	attrib.c	$NHDT-Date$  $NHDT-Branch$:$NHDT-Revision$ */
=======
/* NetHack 3.5	attrib.c	$NHDT-Date: 1426465433 2015/03/16 00:23:53 $  $NHDT-Branch: debug $:$NHDT-Revision: 1.34 $ */
>>>>>>> b7ad4a8a
/* NetHack 3.5	attrib.c	$Date: 2011/10/01 00:25:55 $  $Revision: 1.30 $ */
/*	Copyright 1988, 1989, 1990, 1992, M. Stephenson		  */
/* NetHack may be freely redistributed.  See license for details. */

/*  attribute modification routines. */

#include "hack.h"
#include <ctype.h>

	/* part of the output on gain or loss of attribute */
static
const char	* const plusattr[] = {
	"strong", "smart", "wise", "agile", "tough", "charismatic"
},
		* const minusattr[] = {
	"weak", "stupid", "foolish", "clumsy", "fragile", "repulsive"
};


static
const struct innate {
	schar	ulevel;
	long	*ability;
	const char *gainstr, *losestr;
}	arc_abil[] = { {	 1, &(HStealth), "", "" },
		     {   1, &(HFast), "", "" },
		     {  10, &(HSearching), "perceptive", "" },
		     {	 0, 0, 0, 0 } },

	bar_abil[] = { {	 1, &(HPoison_resistance), "", "" },
		     {   7, &(HFast), "quick", "slow" },
		     {  15, &(HStealth), "stealthy", "" },
		     {	 0, 0, 0, 0 } },

	cav_abil[] = { {	 7, &(HFast), "quick", "slow" },
		     {	15, &(HWarning), "sensitive", "" },
		     {	 0, 0, 0, 0 } },

	hea_abil[] = { {	 1, &(HPoison_resistance), "", "" },
		     {	15, &(HWarning), "sensitive", "" },
		     {	 0, 0, 0, 0 } },

	kni_abil[] = { {	 7, &(HFast), "quick", "slow" },
		     {	 0, 0, 0, 0 } },

	mon_abil[] = { {   1, &(HFast), "", "" },
		     {   1, &(HSleep_resistance), "", "" },
		     {   1, &(HSee_invisible), "", "" },
		     {   3, &(HPoison_resistance), "healthy", "" },
		     {   5, &(HStealth), "stealthy", "" },
		     {   7, &(HWarning), "sensitive", "" },
		     {   9, &(HSearching), "perceptive", "unaware" },
		     {  11, &(HFire_resistance), "cool", "warmer" },
		     {  13, &(HCold_resistance), "warm", "cooler" },
		     {  15, &(HShock_resistance), "insulated", "conductive" },
		     {  17, &(HTeleport_control), "controlled","uncontrolled" },
		     {   0, 0, 0, 0 } },

	pri_abil[] = { {	15, &(HWarning), "sensitive", "" },
		     {  20, &(HFire_resistance), "cool", "warmer" },
		     {	 0, 0, 0, 0 } },

	ran_abil[] = { {   1, &(HSearching), "", "" },
		     {	 7, &(HStealth), "stealthy", "" },
		     {	15, &(HSee_invisible), "", "" },
		     {	 0, 0, 0, 0 } },

	rog_abil[] = { {	 1, &(HStealth), "", ""  },
		     {  10, &(HSearching), "perceptive", "" },
		     {	 0, 0, 0, 0 } },

	sam_abil[] = { {	 1, &(HFast), "", "" },
		     {  15, &(HStealth), "stealthy", "" },
		     {	 0, 0, 0, 0 } },

	tou_abil[] = { {	10, &(HSearching), "perceptive", "" },
		     {	20, &(HPoison_resistance), "hardy", "" },
		     {	 0, 0, 0, 0 } },

	val_abil[] = { {	 1, &(HCold_resistance), "", "" },
		     {	 1, &(HStealth), "", "" },
		     {   7, &(HFast), "quick", "slow" },
		     {	 0, 0, 0, 0 } },

	wiz_abil[] = { {	15, &(HWarning), "sensitive", "" },
		     {  17, &(HTeleport_control), "controlled","uncontrolled" },
		     {	 0, 0, 0, 0 } },

	/* Intrinsics conferred by race */
	elf_abil[] = { {	4, &(HSleep_resistance), "awake", "tired" },
		     {	 0, 0, 0, 0 } },

	orc_abil[] = { {	1, &(HPoison_resistance), "", "" },
		     {	 0, 0, 0, 0 } };

STATIC_DCL void NDECL(exerper);
STATIC_DCL void FDECL(postadjabil, (long *));
STATIC_DCL const struct innate *FDECL(check_innate_abil,(long *, long));
STATIC_DCL int FDECL(innately, (long *));

/* adjust an attribute; return TRUE if change is made, FALSE otherwise */
boolean
adjattrib(ndx, incr, msgflg)
	int	ndx, incr;
	int	msgflg;	    /* positive => no message, zero => message, and */
{			    /* negative => conditional (msg if change made) */
	int old_acurr;
	boolean abonflg;
	const char *attrstr;

	if (Fixed_abil || !incr) return FALSE;

	if ((ndx == A_INT || ndx == A_WIS)
				&& uarmh && uarmh->otyp == DUNCE_CAP) {
		if (msgflg == 0)
		    Your("cap constricts briefly, then relaxes again.");
		return FALSE;
	}

	old_acurr = ACURR(ndx);
	if (incr > 0) {
	    ABASE(ndx) += incr;
	    if (ABASE(ndx) > AMAX(ndx)) {
		incr = ABASE(ndx) - AMAX(ndx);
		AMAX(ndx) += incr;
		if (AMAX(ndx) > ATTRMAX(ndx))
		    AMAX(ndx) = ATTRMAX(ndx);
		ABASE(ndx) = AMAX(ndx);
	    }
	    attrstr = plusattr[ndx];
	    abonflg = (ABON(ndx) < 0);
	} else {
	    ABASE(ndx) += incr;
	    if (ABASE(ndx) < ATTRMIN(ndx)) {
		incr = ABASE(ndx) - ATTRMIN(ndx);
		ABASE(ndx) = ATTRMIN(ndx);
		AMAX(ndx) += incr;
		if (AMAX(ndx) < ATTRMIN(ndx))
		    AMAX(ndx) = ATTRMIN(ndx);
	    }
	    attrstr = minusattr[ndx];
	    abonflg = (ABON(ndx) > 0);
	}
	if (ACURR(ndx) == old_acurr) {
	    if (msgflg == 0 && flags.verbose)
		pline("You're %s as %s as you can get.",
		      abonflg ? "currently" : "already", attrstr);
	    return FALSE;
	}

	if (msgflg <= 0)
	    You_feel("%s%s!",
		     (incr > 1 || incr < -1) ? "very ": "", attrstr);
	context.botl = 1;
	if (moves > 1 && (ndx == A_STR || ndx == A_CON))
		(void)encumber_msg();
	return TRUE;
}

void
gainstr(otmp, incr, givemsg)
struct obj *otmp;
int incr;
boolean givemsg;
{
	int num = incr;

	if (!num) {
	    if (ABASE(A_STR) < 18) num = (rn2(4) ? 1 : rnd(6));
	    else if (ABASE(A_STR) < STR18(85)) num = rnd(10);
	    else num = 1;
	}
	(void) adjattrib(A_STR, (otmp && otmp->cursed) ? -num : num,
			 givemsg ? -1 : 1);
}

void
losestr(num)	/* may kill you; cause may be poison or monster like 'a' */
	register int num;
{
	int ustr = ABASE(A_STR) - num;

	while(ustr < 3) {
	    ++ustr;
	    --num;
	    if (Upolyd) {
		u.mh -= 6;
		u.mhmax -= 6;
	    } else {
		u.uhp -= 6;
		u.uhpmax -= 6;
	    }
	}
	(void) adjattrib(A_STR, -num, 1);
}

static const struct poison_effect_message {
    void VDECL((*delivery_func), (const char *,...));
    const char *effect_msg;
} poiseff[] = {
    { You_feel,	"weaker" },			/* A_STR */
    { Your,	"brain is on fire" },		/* A_INT */
    { Your,	"judgement is impaired" },	/* A_WIS */
    { Your,	"muscles won't obey you" },	/* A_DEX */
    { You_feel,	"very sick" },			/* A_CON */
    { You,	"break out in hives" }		/* A_CHA */
};

/* feedback for attribute loss due to poisoning */
void
poisontell(typ, exclaim)
int typ;		/* which attribute */
boolean exclaim;	/* emphasis */
{
    void VDECL((*func), (const char *,...)) = poiseff[typ].delivery_func;

    (*func)("%s%c", poiseff[typ].effect_msg, exclaim ? '!' : '.');
}

/* called when an attack or trap has poisoned the hero (used to be in mon.c) */
void
poisoned(reason, typ, pkiller, fatal, thrown_weapon)
const char *reason,	/* controls what messages we display */
	   *pkiller;	/* for score+log file if fatal */
int  typ, fatal;		/* if fatal is 0, limit damage to adjattrib */
boolean thrown_weapon;	/* thrown weapons are less deadly */
{
	int i, loss, kprefix = KILLED_BY_AN;

	/* inform player about being poisoned unless that's already been done;
	   "blast" has given a "blast of poison gas" message; "poison arrow",
	   "poison dart", etc have implicitly given poison messages too... */
	if (strcmp(reason, "blast") && !strstri(reason, "poison")) {
	    boolean plural = (reason[strlen(reason) - 1] == 's') ? 1 : 0;

	    /* avoid "The" Orcus's sting was poisoned... */
	    pline("%s%s %s poisoned!",
		  isupper(*reason) ? "" : "The ", reason,
		  plural ? "were" : "was");
	}
	if (Poison_resistance) {
	    if (!strcmp(reason, "blast")) shieldeff(u.ux, u.uy);
	    pline_The("poison doesn't seem to affect you.");
	    return;
	}

	/* suppress killer prefix if it already has one */
	i = name_to_mon(pkiller);
	if (i >= LOW_PM && (mons[i].geno & G_UNIQ)) {
	    kprefix = KILLED_BY;
	    if (!type_is_pname(&mons[i])) pkiller = the(pkiller);
	} else if (!strncmpi(pkiller, "the ", 4) ||
		   !strncmpi(pkiller, "an ", 3) ||
		   !strncmpi(pkiller, "a ", 2)) {
	    /*[ does this need a plural check too? ]*/
	    kprefix = KILLED_BY;
	}

	i = !fatal ? 1 : rn2(fatal + (thrown_weapon ? 20 : 0));
	if (i == 0 && typ != A_CHA) {
	    /* instant kill */
	    u.uhp = -1;
	    pline_The("poison was deadly...");
	} else if (i > 5) {
	    /* HP damage; more likely--but less severe--with missiles */
	    loss = thrown_weapon ? rnd(6) : rn1(10,6);
	    losehp(loss, pkiller, kprefix);	/* poison damage */
	} else {
	    /* attribute loss; if typ is A_STR, reduction in current and
	       maximum HP will occur once strength has dropped down to 3 */
	    loss = (thrown_weapon || !fatal) ? 1 : d(2, 2); /* was rn1(3,3) */
	    /* check that a stat change was made */
	    if (adjattrib(typ, -loss, 1))
		poisontell(typ, TRUE);
	}

	if (u.uhp < 1) {
	    killer.format = kprefix;
	    Strcpy(killer.name, pkiller);
	    /* "Poisoned by a poisoned ___" is redundant */
	    done(strstri(pkiller, "poison") ? DIED : POISONING);
	}
	(void) encumber_msg();
}

void
change_luck(n)
	register schar n;
{
	u.uluck += n;
	if (u.uluck < 0 && u.uluck < LUCKMIN)	u.uluck = LUCKMIN;
	if (u.uluck > 0 && u.uluck > LUCKMAX)	u.uluck = LUCKMAX;
}

int
stone_luck(parameter)
boolean parameter; /* So I can't think up of a good name.  So sue me. --KAA */
{
	register struct obj *otmp;
	register long bonchance = 0;

	for (otmp = invent; otmp; otmp = otmp->nobj)
	    if (confers_luck(otmp)) {
		if (otmp->cursed) bonchance -= otmp->quan;
		else if (otmp->blessed) bonchance += otmp->quan;
		else if (parameter) bonchance += otmp->quan;
	    }

	return sgn((int)bonchance);
}

/* there has just been an inventory change affecting a luck-granting item */
void
set_moreluck()
{
	int luckbon = stone_luck(TRUE);

	if (!luckbon && !carrying(LUCKSTONE)) u.moreluck = 0;
	else if (luckbon >= 0) u.moreluck = LUCKADD;
	else u.moreluck = -LUCKADD;
}

void
restore_attrib()
{
	int	i;

	for(i = 0; i < A_MAX; i++) {	/* all temporary losses/gains */

	   if(ATEMP(i) && ATIME(i)) {
		if(!(--(ATIME(i)))) { /* countdown for change */
		    ATEMP(i) += ATEMP(i) > 0 ? -1 : 1;

		    if(ATEMP(i)) /* reset timer */
			ATIME(i) = 100 / ACURR(A_CON);
		}
	    }
	}
	(void)encumber_msg();
}

#define AVAL	50		/* tune value for exercise gains */

void
exercise(i, inc_or_dec)
int	i;
boolean	inc_or_dec;
{
<<<<<<< HEAD
	debugpline("Exercise:");
=======
	debugpline0("Exercise:");
>>>>>>> b7ad4a8a
	if (i == A_INT || i == A_CHA) return;	/* can't exercise these */

	/* no physical exercise while polymorphed; the body's temporary */
	if (Upolyd && i != A_WIS) return;

	if(abs(AEXE(i)) < AVAL) {
		/*
		 *	Law of diminishing returns (Part I):
		 *
		 *	Gain is harder at higher attribute values.
		 *	79% at "3" --> 0% at "18"
		 *	Loss is even at all levels (50%).
		 *
		 *	Note: *YES* ACURR is the right one to use.
		 */
		AEXE(i) += (inc_or_dec) ? (rn2(19) > ACURR(i)) : -rn2(2);
<<<<<<< HEAD
		debugpline("%s, %s AEXE = %d",
=======
		debugpline3("%s, %s AEXE = %d",
>>>>>>> b7ad4a8a
			(i == A_STR) ? "Str" : (i == A_WIS) ? "Wis" :
			(i == A_DEX) ? "Dex" : "Con",
			(inc_or_dec) ? "inc" : "dec", AEXE(i));
	}
	if (moves > 0 && (i == A_STR || i == A_CON)) (void)encumber_msg();
}

/* hunger values - from eat.c */
#define SATIATED	0
#define NOT_HUNGRY	1
#define HUNGRY		2
#define WEAK		3
#define FAINTING	4
#define FAINTED		5
#define STARVED		6

STATIC_OVL void
exerper()
{
	if(!(moves % 10)) {
		/* Hunger Checks */

		int hs = (u.uhunger > 1000) ? SATIATED :
			 (u.uhunger > 150) ? NOT_HUNGRY :
			 (u.uhunger > 50) ? HUNGRY :
			 (u.uhunger > 0) ? WEAK : FAINTING;

<<<<<<< HEAD
		debugpline("exerper: Hunger checks");
=======
		debugpline0("exerper: Hunger checks");
>>>>>>> b7ad4a8a
		switch (hs) {
		    case SATIATED:	exercise(A_DEX, FALSE);
					if (Role_if(PM_MONK))
					    exercise(A_WIS, FALSE);
					break;
		    case NOT_HUNGRY:	exercise(A_CON, TRUE); break;
		    case WEAK:		exercise(A_STR, FALSE);
					if (Role_if(PM_MONK))	/* fasting */
					    exercise(A_WIS, TRUE);
					break;
		    case FAINTING:
		    case FAINTED:	exercise(A_CON, FALSE); break;
		}

		/* Encumberance Checks */
<<<<<<< HEAD
		debugpline("exerper: Encumber checks");
=======
		debugpline0("exerper: Encumber checks");
>>>>>>> b7ad4a8a
		switch (near_capacity()) {
		    case MOD_ENCUMBER:	exercise(A_STR, TRUE); break;
		    case HVY_ENCUMBER:	exercise(A_STR, TRUE);
					exercise(A_DEX, FALSE); break;
		    case EXT_ENCUMBER:	exercise(A_DEX, FALSE);
					exercise(A_CON, FALSE); break;
		}

	}

	/* status checks */
	if(!(moves % 5)) {
<<<<<<< HEAD
		debugpline("exerper: Status checks");
=======
		debugpline0("exerper: Status checks");
>>>>>>> b7ad4a8a
		if ((HClairvoyant & (INTRINSIC|TIMEOUT)) &&
			!BClairvoyant)                      exercise(A_WIS, TRUE);
		if (HRegeneration)			exercise(A_STR, TRUE);

		if(Sick || Vomiting)     exercise(A_CON, FALSE);
		if(Confusion || Hallucination)		exercise(A_WIS, FALSE);
		if((Wounded_legs && !u.usteed) || Fumbling || HStun)
            exercise(A_DEX, FALSE);
	}
}

/* exercise/abuse text (must be in attribute order, not botl order);
   phrased as "You must have been [][0]." or "You haven't been [][1]." */
static NEARDATA const char * const exertext[A_MAX][2] = {
    { "exercising diligently", "exercising properly" },		    /* Str */
    { 0, 0 },							    /* Int */
    { "very observant", "paying attention" },			    /* Wis */
    { "working on your reflexes", "working on reflexes lately" },   /* Dex */
    { "leading a healthy life-style", "watching your health" },	    /* Con */
    { 0, 0 },							    /* Cha */
};

void
exerchk()
{
	int i, ax, mod_val, lolim, hilim;

	/*	Check out the periodic accumulations */
	exerper();

	if(moves >= context.next_attrib_check)
<<<<<<< HEAD
		debugpline("exerchk: ready to test. multi = %d.", multi);
	/*	Are we ready for a test?	*/
	if(moves >= context.next_attrib_check && !multi) {
	    debugpline("exerchk: testing.");
=======
		debugpline1("exerchk: ready to test. multi = %d.", multi);
	/*	Are we ready for a test?	*/
	if(moves >= context.next_attrib_check && !multi) {
	    debugpline0("exerchk: testing.");
>>>>>>> b7ad4a8a
	    /*
	     *	Law of diminishing returns (Part II):
	     *
	     *	The effects of "exercise" and "abuse" wear
	     *	off over time.  Even if you *don't* get an
	     *	increase/decrease, you lose some of the
	     *	accumulated effects.
	     */
	    for (i = 0; i < A_MAX; ++i) {
		ax = AEXE(i);
		/* nothing to do here if no exercise or abuse has occurred
		   (Int and Cha always fall into this category) */
		if (!ax) continue;	/* ok to skip nextattrib */

		mod_val = sgn(ax);		/* +1 or -1; used below */
		/* no further effect for exercise if at max or abuse if at min;
		   can't exceed 18 via exercise even if actual max is higher */
		lolim = ATTRMIN(i);	/* usually 3; might be higher */
		hilim = ATTRMAX(i);	/* usually 18; maybe lower or higher */
		if (hilim > 18) hilim = 18;
		if ((ax < 0) ? (ABASE(i) <= lolim) : (ABASE(i) >= hilim))
		    goto nextattrib;
		/* can't exercise non-Wisdom while polymorphed; previous
		   exercise/abuse gradually wears off without impact then */
		if (Upolyd && i != A_WIS) goto nextattrib;

<<<<<<< HEAD
		debugpline("exerchk: testing %s (%d).",
=======
		debugpline2("exerchk: testing %s (%d).",
>>>>>>> b7ad4a8a
		      (i == A_STR) ? "Str" : (i == A_INT) ? "Int?" :
		       (i == A_WIS) ? "Wis" : (i == A_DEX) ? "Dex" :
			(i == A_CON) ? "Con" : (i == A_CHA) ? "Cha?" : "???",
		      ax);
		/*
		 *	Law of diminishing returns (Part III):
		 *
		 *	You don't *always* gain by exercising.
		 *	[MRS 92/10/28 - Treat Wisdom specially for balance.]
		 */
		if (rn2(AVAL) > ((i != A_WIS) ? (abs(ax) * 2 / 3) : abs(ax)))
		    goto nextattrib;

<<<<<<< HEAD
		debugpline("exerchk: changing %d.", i);
		if(adjattrib(i, mod_val, -1)) {
		    debugpline("exerchk: changed %d.", i);
=======
		debugpline1("exerchk: changing %d.", i);
		if(adjattrib(i, mod_val, -1)) {
		    debugpline1("exerchk: changed %d.", i);
>>>>>>> b7ad4a8a
		    /* if you actually changed an attrib - zero accumulation */
		    AEXE(i) = ax = 0;
		    /* then print an explanation */
		    You("%s %s.",
			(mod_val > 0) ? "must have been" : "haven't been",
			exertext[i][(mod_val > 0) ? 0 : 1]);
		}
 nextattrib:
		/* this used to be ``AEXE(i) /= 2'' but that would produce
		   platform-dependent rounding/truncation for negative vals */
		AEXE(i) = (abs(ax) / 2) * mod_val;
	    }
	    context.next_attrib_check += rn1(200,800);
<<<<<<< HEAD
	    debugpline("exerchk: next check at %ld.", context.next_attrib_check);
=======
	    debugpline1("exerchk: next check at %ld.",
			context.next_attrib_check);
>>>>>>> b7ad4a8a
	}
}

void
init_attr(np)
	register int	np;
{
	register int	i, x, tryct;


	for(i = 0; i < A_MAX; i++) {
	    ABASE(i) = AMAX(i) = urole.attrbase[i];
	    ATEMP(i) = ATIME(i) = 0;
	    np -= urole.attrbase[i];
	}

	tryct = 0;
	while(np > 0 && tryct < 100) {

	    x = rn2(100);
	    for (i = 0; (i < A_MAX) && ((x -= urole.attrdist[i]) > 0); i++) ;
	    if(i >= A_MAX) continue; /* impossible */

	    if(ABASE(i) >= ATTRMAX(i)) {

		tryct++;
		continue;
	    }
	    tryct = 0;
	    ABASE(i)++;
	    AMAX(i)++;
	    np--;
	}

	tryct = 0;
	while(np < 0 && tryct < 100) {		/* for redistribution */

	    x = rn2(100);
	    for (i = 0; (i < A_MAX) && ((x -= urole.attrdist[i]) > 0); i++) ;
	    if(i >= A_MAX) continue; /* impossible */

	    if(ABASE(i) <= ATTRMIN(i)) {

		tryct++;
		continue;
	    }
	    tryct = 0;
	    ABASE(i)--;
	    AMAX(i)--;
	    np++;
	}
}

void
redist_attr()
{
	register int i, tmp;

	for(i = 0; i < A_MAX; i++) {
	    if (i==A_INT || i==A_WIS) continue;
		/* Polymorphing doesn't change your mind */
	    tmp = AMAX(i);
	    AMAX(i) += (rn2(5)-2);
	    if (AMAX(i) > ATTRMAX(i)) AMAX(i) = ATTRMAX(i);
	    if (AMAX(i) < ATTRMIN(i)) AMAX(i) = ATTRMIN(i);
	    ABASE(i) = ABASE(i) * AMAX(i) / tmp;
	    /* ABASE(i) > ATTRMAX(i) is impossible */
	    if (ABASE(i) < ATTRMIN(i)) ABASE(i) = ATTRMIN(i);
	}
	(void)encumber_msg();
}

STATIC_OVL
void
postadjabil(ability)
long *ability;
{
	if (!ability) return;
	if (ability == &(HWarning) || ability == &(HSee_invisible))
		see_monsters();
}

STATIC_OVL const struct innate *
check_innate_abil(ability, frommask)
long *ability;
long frommask;
{
	const struct innate *abil = 0;

	if (frommask == FROMEXPER)
	switch (Role_switch) {
	case PM_ARCHEOLOGIST:   abil = arc_abil;	break;
	case PM_BARBARIAN:      abil = bar_abil;	break;
	case PM_CAVEMAN:        abil = cav_abil;	break;
	case PM_HEALER:         abil = hea_abil;	break;
	case PM_KNIGHT:         abil = kni_abil;	break;
	case PM_MONK:           abil = mon_abil;	break;
	case PM_PRIEST:         abil = pri_abil;	break;
	case PM_RANGER:         abil = ran_abil;	break;
	case PM_ROGUE:          abil = rog_abil;	break;
	case PM_SAMURAI:        abil = sam_abil;	break;
	case PM_TOURIST:        abil = tou_abil;	break;
	case PM_VALKYRIE:       abil = val_abil;	break;
	case PM_WIZARD:         abil = wiz_abil;	break;
	default:		break;
	}
	else if (frommask == FROMRACE)
	switch (Race_switch) {
	case PM_ELF:            abil = elf_abil;	break;
	case PM_ORC:            abil = orc_abil;	break;
	case PM_HUMAN:
	case PM_DWARF:
	case PM_GNOME:
	default:		break;
	}

	while (abil && abil->ability) {
	    if((abil->ability == ability) && (u.ulevel >= abil->ulevel))
		return abil;
	    abil++;
	}
	return (struct innate *)0;
}

/*
 * returns 1 if FROMRACE or FROMEXPER and exper level == 1
 * returns 2 if FROMEXPER and exper level > 1
 * otherwise returns 0
 */
STATIC_OVL int
innately(ability)
long *ability;
{
	const struct innate *iptr;

	if ((iptr = check_innate_abil(ability, FROMRACE)) != 0)
	    return 1;
	else if ((iptr = check_innate_abil(ability, FROMEXPER)) != 0)
	    return (iptr->ulevel == 1) ? 1 : 2;
	return 0;
}

int
is_innate(propidx)
int propidx;
{
	if (propidx == BLINDED && !haseyes(youmonst.data)) return 1;
	return innately(&u.uprops[propidx].intrinsic);
}

char *
from_what(propidx)
int propidx;	/* special cases can have negative values */
{
    static char buf[BUFSZ];

    buf[0] = '\0';
    /*
     * Restrict the source of the attributes just to debug mode for now
     */
    if (wizard) {
	static NEARDATA const char because_of[] = " because of %s";

	if (propidx >= 0) {
	    char *p;
	    struct obj *obj = (struct obj *)0;
	    int innate = is_innate(propidx);

	    if (innate == 2)
		Strcpy(buf, " because of your experience");
	    else if (innate == 1)
		Strcpy(buf, " innately");
	    else if (wizard && (obj = what_gives(&u.uprops[propidx].extrinsic)))
		Sprintf(buf, because_of,
			obj->oartifact ? bare_artifactname(obj) :
				ysimple_name(obj));
	    else if (propidx == BLINDED && u.uroleplay.blind)
		Sprintf(buf, " from birth");
	    else if (propidx == BLINDED && Blindfolded_only)
		Sprintf(buf, because_of, ysimple_name(ublindf));

	    /* remove some verbosity and/or redundancy */
	    if ((p = strstri(buf, " pair of ")) != 0)
		copynchars(p + 1, p + 9, BUFSZ); /* overlapping buffers ok */
	    else if (propidx == STRANGLED &&
		    (p = strstri(buf, " of strangulation")) != 0)
		*p = '\0';

	} else {	/* negative property index */
	    /* if more blocking capabilities get implemented we'll need to
	       replace this with what_blocks() comparable to what_gives() */
	    switch (-propidx) {
	    case BLINDED:
		if (ublindf && ublindf->oartifact == ART_EYES_OF_THE_OVERWORLD)
		    Sprintf(buf, because_of, bare_artifactname(ublindf));
		break;
	    case INVIS:
		if (u.uprops[INVIS].blocked & W_ARMC)
		    Sprintf(buf, because_of, ysimple_name(uarmc)); /* mummy wrapping */
		break;
	    case CLAIRVOYANT:
		if (wizard && (u.uprops[CLAIRVOYANT].blocked & W_ARMH))
		    Sprintf(buf, because_of, ysimple_name(uarmh)); /* cornuthaum */
		break;
	    }
	}

    } /*wizard*/
    return buf;
}

void
adjabil(oldlevel,newlevel)
int oldlevel, newlevel;
{
	register const struct innate *abil, *rabil;
	long prevabil, mask = FROMEXPER;

	switch (Role_switch) {
	case PM_ARCHEOLOGIST:   abil = arc_abil;	break;
	case PM_BARBARIAN:      abil = bar_abil;	break;
	case PM_CAVEMAN:        abil = cav_abil;	break;
	case PM_HEALER:         abil = hea_abil;	break;
	case PM_KNIGHT:         abil = kni_abil;	break;
	case PM_MONK:           abil = mon_abil;	break;
	case PM_PRIEST:         abil = pri_abil;	break;
	case PM_RANGER:         abil = ran_abil;	break;
	case PM_ROGUE:          abil = rog_abil;	break;
	case PM_SAMURAI:        abil = sam_abil;	break;
	case PM_TOURIST:        abil = tou_abil;	break;
	case PM_VALKYRIE:       abil = val_abil;	break;
	case PM_WIZARD:         abil = wiz_abil;	break;
	default:                abil = 0;		break;
	}

	switch (Race_switch) {
	case PM_ELF:            rabil = elf_abil;	break;
	case PM_ORC:            rabil = orc_abil;	break;
	case PM_HUMAN:
	case PM_DWARF:
	case PM_GNOME:
	default:                rabil = 0;		break;
	}

	while (abil || rabil) {
		/* Have we finished with the intrinsics list? */
		if (!abil || !abil->ability) {
			/* Try the race intrinsics */
			if (!rabil || !rabil->ability) break;
			abil = rabil;
			rabil = 0;
			mask = FROMRACE;
		}
		prevabil = *(abil->ability);
		if(oldlevel < abil->ulevel && newlevel >= abil->ulevel) {
			/* Abilities gained at level 1 can never be lost
			 * via level loss, only via means that remove _any_
			 * sort of ability.  A "gain" of such an ability from
			 * an outside source is devoid of meaning, so we set
			 * FROMOUTSIDE to avoid such gains.
			 */
			if (abil->ulevel == 1)
				*(abil->ability) |= (mask|FROMOUTSIDE);
			else
				*(abil->ability) |= mask;
			if(!(*(abil->ability) & INTRINSIC & ~mask)) {
			    if(*(abil->gainstr))
				You_feel("%s!", abil->gainstr);
			}
		} else if (oldlevel >= abil->ulevel && newlevel < abil->ulevel) {
			*(abil->ability) &= ~mask;
			if(!(*(abil->ability) & INTRINSIC)) {
			    if(*(abil->losestr))
				You_feel("%s!", abil->losestr);
			    else if(*(abil->gainstr))
				You_feel("less %s!", abil->gainstr);
			}
		}
	    if (prevabil != *(abil->ability))	/* it changed */
		postadjabil(abil->ability);
	    abil++;
	}

	if (oldlevel > 0) {
	    if (newlevel > oldlevel)
		add_weapon_skill(newlevel - oldlevel);
	    else
		lose_weapon_skill(oldlevel - newlevel);
	}
}


int
newhp()
{
	int	hp, conplus;

	if (u.ulevel == 0) {
	    /* Initialize hit points */
	    hp = urole.hpadv.infix + urace.hpadv.infix;
	    if (urole.hpadv.inrnd > 0) hp += rnd(urole.hpadv.inrnd);
	    if (urace.hpadv.inrnd > 0) hp += rnd(urace.hpadv.inrnd);
	    if (moves <= 1L) { /* initial hero; skip for polyself to new man */
		/* Initialize alignment stuff */
		u.ualign.type = aligns[flags.initalign].value;
		u.ualign.record = urole.initrecord;
	    }
	    /* no Con adjustment for initial hit points */
	} else {
	    if (u.ulevel < urole.xlev) {
		hp = urole.hpadv.lofix + urace.hpadv.lofix;
		if (urole.hpadv.lornd > 0) hp += rnd(urole.hpadv.lornd);
		if (urace.hpadv.lornd > 0) hp += rnd(urace.hpadv.lornd);
	    } else {
		hp = urole.hpadv.hifix + urace.hpadv.hifix;
		if (urole.hpadv.hirnd > 0) hp += rnd(urole.hpadv.hirnd);
		if (urace.hpadv.hirnd > 0) hp += rnd(urace.hpadv.hirnd);
	    }
	    if (ACURR(A_CON) <= 3) conplus = -2;
	    else if (ACURR(A_CON) <= 6) conplus = -1;
	    else if (ACURR(A_CON) <= 14) conplus = 0;
	    else if (ACURR(A_CON) <= 16) conplus = 1;
	    else if (ACURR(A_CON) == 17) conplus = 2;
	    else if (ACURR(A_CON) == 18) conplus = 3;
	    else conplus = 4;
	    hp += conplus;
	}
	if (hp <= 0) hp = 1;
	if (u.ulevel < MAXULEV) u.uhpinc[u.ulevel] = (xchar)hp;
	return hp;
}

schar
acurr(x)
int x;
{
	register int tmp = (u.abon.a[x] + u.atemp.a[x] + u.acurr.a[x]);

	if (x == A_STR) {
		if (uarmg && uarmg->otyp == GAUNTLETS_OF_POWER) return(125);
#ifdef WIN32_BUG
		else return(x=((tmp >= 125) ? 125 : (tmp <= 3) ? 3 : tmp));
#else
		else return((schar)((tmp >= 125) ? 125 : (tmp <= 3) ? 3 : tmp));
#endif
	} else if (x == A_CHA) {
		if (tmp < 18 && (youmonst.data->mlet == S_NYMPH ||
		    u.umonnum==PM_SUCCUBUS || u.umonnum == PM_INCUBUS))
		    return 18;
	} else if (x == A_INT || x == A_WIS) {
		/* yes, this may raise int/wis if player is sufficiently
		 * stupid.  there are lower levels of cognition than "dunce".
		 */
		if (uarmh && uarmh->otyp == DUNCE_CAP) return(6);
	}
#ifdef WIN32_BUG
	return(x=((tmp >= 25) ? 25 : (tmp <= 3) ? 3 : tmp));
#else
	return((schar)((tmp >= 25) ? 25 : (tmp <= 3) ? 3 : tmp));
#endif
}

/* condense clumsy ACURR(A_STR) value into value that fits into game formulas
 */
schar
acurrstr()
{
	register int str = ACURR(A_STR);

	if (str <= 18) return((schar)str);
	if (str <= 121) return((schar)(19 + str / 50)); /* map to 19-21 */
	else return((schar)(str - 100));
}

/* when wearing (or taking off) an unID'd item, this routine is used
   to distinguish between observable +0 result and no-visible-effect
   due to an attribute not being able to exceed maximum or minimun */
boolean
extremeattr(attrindx)	/* does attrindx's value match its max or min? */
int attrindx;
{
    /* Fixed_abil and racial MINATTR/MAXATTR aren't relevant here */
    int lolimit = 3, hilimit = 25, curval = ACURR(attrindx);

    /* upper limit for Str is 25 but its value is encoded differently */
    if (attrindx == A_STR) {
	hilimit = STR19(25);	/* 125 */
	/* lower limit for Str can also be 25 */
	if (uarmg && uarmg->otyp == GAUNTLETS_OF_POWER)
	    lolimit = hilimit;
    }
    /* this exception is hypothetical; the only other worn item affecting
       Int or Wis is another helmet so can't be in use at the same time */
    if (attrindx == A_INT || attrindx == A_WIS) {
	if (uarmh && uarmh->otyp == DUNCE_CAP)
	    hilimit = lolimit = 6;
    }

    /* are we currently at either limit? */
    return (curval == lolimit || curval == hilimit) ? TRUE : FALSE;
}

/* avoid possible problems with alignment overflow, and provide a centralized
 * location for any future alignment limits
 */
void
adjalign(n)
register int n;
{
	register int newalign = u.ualign.record + n;

	if(n < 0) {
		if(newalign < u.ualign.record)
			u.ualign.record = newalign;
	} else
		if(newalign > u.ualign.record) {
			u.ualign.record = newalign;
			if(u.ualign.record > ALIGNLIM)
				u.ualign.record = ALIGNLIM;
		}
}

/* change hero's alignment type, possibly losing use of artifacts */
void
uchangealign(newalign, reason)
int newalign;
int reason;	/* 0==conversion, 1==helm-of-OA on, 2==helm-of-OA off */
{
    aligntyp oldalign = u.ualign.type;

    u.ublessed = 0;		/* lose divine protection */
    context.botl = 1;		/* status line needs updating */
    if (reason == 0) {
	/* conversion via altar */
	u.ualignbase[A_CURRENT] = (aligntyp)newalign;
	/* worn helm of opposite alignment might block change */
	if (!uarmh || uarmh->otyp != HELM_OF_OPPOSITE_ALIGNMENT)
	    u.ualign.type = u.ualignbase[A_CURRENT];
	You("have a %ssense of a new direction.",
	    (u.ualign.type != oldalign) ? "sudden " : "");
    } else {
	/* putting on or taking off a helm of opposite alignment */
	u.ualign.type = (aligntyp)newalign;
	if (reason == 1)
	    Your("mind oscillates %s.", Hallucination ? "wildly" : "briefly");
	else if (reason == 2)
	    Your("mind is %s.", Hallucination ? "much of a muchness" :
		 "back in sync with your body");
    }

    if (u.ualign.type != oldalign) {
	u.ualign.record = 0;	/* slate is wiped clean */
	retouch_equipment(0);
    }
}

/*attrib.c*/<|MERGE_RESOLUTION|>--- conflicted
+++ resolved
@@ -1,9 +1,4 @@
-<<<<<<< HEAD
-/* NetHack 3.5	attrib.c	$NHDT-Date$  $NHDT-Branch$:$NHDT-Revision$ */
-=======
 /* NetHack 3.5	attrib.c	$NHDT-Date: 1426465433 2015/03/16 00:23:53 $  $NHDT-Branch: debug $:$NHDT-Revision: 1.34 $ */
->>>>>>> b7ad4a8a
-/* NetHack 3.5	attrib.c	$Date: 2011/10/01 00:25:55 $  $Revision: 1.30 $ */
 /*	Copyright 1988, 1989, 1990, 1992, M. Stephenson		  */
 /* NetHack may be freely redistributed.  See license for details. */
 
@@ -351,11 +346,7 @@
 int	i;
 boolean	inc_or_dec;
 {
-<<<<<<< HEAD
-	debugpline("Exercise:");
-=======
 	debugpline0("Exercise:");
->>>>>>> b7ad4a8a
 	if (i == A_INT || i == A_CHA) return;	/* can't exercise these */
 
 	/* no physical exercise while polymorphed; the body's temporary */
@@ -372,11 +363,7 @@
 		 *	Note: *YES* ACURR is the right one to use.
 		 */
 		AEXE(i) += (inc_or_dec) ? (rn2(19) > ACURR(i)) : -rn2(2);
-<<<<<<< HEAD
-		debugpline("%s, %s AEXE = %d",
-=======
 		debugpline3("%s, %s AEXE = %d",
->>>>>>> b7ad4a8a
 			(i == A_STR) ? "Str" : (i == A_WIS) ? "Wis" :
 			(i == A_DEX) ? "Dex" : "Con",
 			(inc_or_dec) ? "inc" : "dec", AEXE(i));
@@ -404,11 +391,7 @@
 			 (u.uhunger > 50) ? HUNGRY :
 			 (u.uhunger > 0) ? WEAK : FAINTING;
 
-<<<<<<< HEAD
-		debugpline("exerper: Hunger checks");
-=======
 		debugpline0("exerper: Hunger checks");
->>>>>>> b7ad4a8a
 		switch (hs) {
 		    case SATIATED:	exercise(A_DEX, FALSE);
 					if (Role_if(PM_MONK))
@@ -424,11 +407,7 @@
 		}
 
 		/* Encumberance Checks */
-<<<<<<< HEAD
-		debugpline("exerper: Encumber checks");
-=======
 		debugpline0("exerper: Encumber checks");
->>>>>>> b7ad4a8a
 		switch (near_capacity()) {
 		    case MOD_ENCUMBER:	exercise(A_STR, TRUE); break;
 		    case HVY_ENCUMBER:	exercise(A_STR, TRUE);
@@ -441,11 +420,7 @@
 
 	/* status checks */
 	if(!(moves % 5)) {
-<<<<<<< HEAD
-		debugpline("exerper: Status checks");
-=======
 		debugpline0("exerper: Status checks");
->>>>>>> b7ad4a8a
 		if ((HClairvoyant & (INTRINSIC|TIMEOUT)) &&
 			!BClairvoyant)                      exercise(A_WIS, TRUE);
 		if (HRegeneration)			exercise(A_STR, TRUE);
@@ -477,17 +452,10 @@
 	exerper();
 
 	if(moves >= context.next_attrib_check)
-<<<<<<< HEAD
-		debugpline("exerchk: ready to test. multi = %d.", multi);
-	/*	Are we ready for a test?	*/
-	if(moves >= context.next_attrib_check && !multi) {
-	    debugpline("exerchk: testing.");
-=======
 		debugpline1("exerchk: ready to test. multi = %d.", multi);
 	/*	Are we ready for a test?	*/
 	if(moves >= context.next_attrib_check && !multi) {
 	    debugpline0("exerchk: testing.");
->>>>>>> b7ad4a8a
 	    /*
 	     *	Law of diminishing returns (Part II):
 	     *
@@ -514,11 +482,7 @@
 		   exercise/abuse gradually wears off without impact then */
 		if (Upolyd && i != A_WIS) goto nextattrib;
 
-<<<<<<< HEAD
-		debugpline("exerchk: testing %s (%d).",
-=======
 		debugpline2("exerchk: testing %s (%d).",
->>>>>>> b7ad4a8a
 		      (i == A_STR) ? "Str" : (i == A_INT) ? "Int?" :
 		       (i == A_WIS) ? "Wis" : (i == A_DEX) ? "Dex" :
 			(i == A_CON) ? "Con" : (i == A_CHA) ? "Cha?" : "???",
@@ -532,15 +496,9 @@
 		if (rn2(AVAL) > ((i != A_WIS) ? (abs(ax) * 2 / 3) : abs(ax)))
 		    goto nextattrib;
 
-<<<<<<< HEAD
-		debugpline("exerchk: changing %d.", i);
-		if(adjattrib(i, mod_val, -1)) {
-		    debugpline("exerchk: changed %d.", i);
-=======
 		debugpline1("exerchk: changing %d.", i);
 		if(adjattrib(i, mod_val, -1)) {
 		    debugpline1("exerchk: changed %d.", i);
->>>>>>> b7ad4a8a
 		    /* if you actually changed an attrib - zero accumulation */
 		    AEXE(i) = ax = 0;
 		    /* then print an explanation */
@@ -554,12 +512,8 @@
 		AEXE(i) = (abs(ax) / 2) * mod_val;
 	    }
 	    context.next_attrib_check += rn1(200,800);
-<<<<<<< HEAD
-	    debugpline("exerchk: next check at %ld.", context.next_attrib_check);
-=======
 	    debugpline1("exerchk: next check at %ld.",
 			context.next_attrib_check);
->>>>>>> b7ad4a8a
 	}
 }
 
