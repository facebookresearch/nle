--- conflicted
+++ resolved
@@ -582,18 +582,11 @@
      * The currency prefix is encoded as ten character \GXXXXNNNN
      * sequence.
      */
-<<<<<<< HEAD
     Sprintf(g.blstats[idx][BL_GOLD].val, "%s:%ld",
-            encglyph(objnum_to_glyph(GOLD_PIECE)),
-            g.blstats[idx][BL_GOLD].a.a_long);
-    g.valset[BL_GOLD] = TRUE; /* indicate val already set */
-=======
-    Sprintf(blstats[idx][BL_GOLD].val, "%s:%ld",
             (iflags.in_dumplog || iflags.invis_goldsym) ? "$"
               : encglyph(objnum_to_glyph(GOLD_PIECE)),
             blstats[idx][BL_GOLD].a.a_long);
     valset[BL_GOLD] = TRUE; /* indicate val already set */
->>>>>>> fcfb7488
 
     /* Power (magical energy) */
     g.blstats[idx][BL_ENE].a.a_int = min(u.uen, 9999);
