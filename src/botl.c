--- conflicted
+++ resolved
@@ -772,9 +772,6 @@
     }
 #endif
 
-<<<<<<< HEAD
-    if (g.update_all || chg || reset) {
-=======
         /*
          * TODO?
          *  It's possible for HPmax (or ENEmax) to change while current
@@ -784,8 +781,6 @@
          *  ought to force the windowport to treat current HP as changed
          *  if hitpointbar is On, in order for that to be re-rendered.
          */
-    if (update_all || chg || reset) {
->>>>>>> cd1d2275
         idxmax = curr->idxmax;
         pc = (idxmax >= 0) ? percentage(curr, &g.blstats[idx][idxmax]) : 0;
 
@@ -866,13 +861,8 @@
     if (g.context.botlx && (windowprocs.wincap2 & WC2_RESET_STATUS) != 0L)
         status_update(BL_RESET, (genericptr_t) 0, 0, 0,
                       NO_COLOR, (unsigned long *) 0);
-<<<<<<< HEAD
-    else if ((updated || g.context.botlx) &&
-             (windowprocs.wincap2 & WC2_FLUSH_STATUS) != 0L)
-=======
-    else if ((updated || context.botlx)
+    else if ((updated || g.context.botlx)
              && (windowprocs.wincap2 & WC2_FLUSH_STATUS) != 0L)
->>>>>>> cd1d2275
         status_update(BL_FLUSH, (genericptr_t) 0, 0, 0,
                       NO_COLOR, (unsigned long *) 0);
 
