--- conflicted
+++ resolved
@@ -129,37 +129,6 @@
 
 static int NDECL((*timed_occ_fn));
 
-<<<<<<< HEAD
-STATIC_PTR int NDECL(dosuspend_core);
-STATIC_PTR int NDECL(dosh_core);
-STATIC_PTR int NDECL(doherecmdmenu);
-STATIC_PTR int NDECL(dotherecmdmenu);
-STATIC_PTR int NDECL(doprev_message);
-STATIC_PTR int NDECL(timed_occupation);
-STATIC_PTR int NDECL(doextcmd);
-STATIC_PTR int NDECL(dotravel);
-STATIC_PTR int NDECL(doterrain);
-STATIC_PTR int NDECL(wiz_wish);
-STATIC_PTR int NDECL(wiz_identify);
-STATIC_PTR int NDECL(wiz_intrinsic);
-STATIC_PTR int NDECL(wiz_map);
-STATIC_PTR int NDECL(wiz_makemap);
-STATIC_PTR int NDECL(wiz_genesis);
-STATIC_PTR int NDECL(wiz_where);
-STATIC_PTR int NDECL(wiz_detect);
-STATIC_PTR int NDECL(wiz_panic);
-STATIC_PTR int NDECL(wiz_polyself);
-STATIC_PTR int NDECL(wiz_load_lua);
-STATIC_PTR int NDECL(wiz_level_tele);
-STATIC_PTR int NDECL(wiz_level_change);
-STATIC_PTR int NDECL(wiz_show_seenv);
-STATIC_PTR int NDECL(wiz_show_vision);
-STATIC_PTR int NDECL(wiz_smell);
-STATIC_PTR int NDECL(wiz_intrinsic);
-STATIC_PTR int NDECL(wiz_show_wmodes);
-STATIC_DCL void NDECL(wiz_map_levltyp);
-STATIC_DCL void NDECL(wiz_levltyp_legend);
-=======
 static int NDECL(dosuspend_core);
 static int NDECL(dosh_core);
 static int NDECL(doherecmdmenu);
@@ -179,6 +148,7 @@
 static int NDECL(wiz_detect);
 static int NDECL(wiz_panic);
 static int NDECL(wiz_polyself);
+STATIC_PTR int NDECL(wiz_load_lua);
 static int NDECL(wiz_level_tele);
 static int NDECL(wiz_level_change);
 static int NDECL(wiz_show_seenv);
@@ -188,7 +158,6 @@
 static int NDECL(wiz_show_wmodes);
 static void NDECL(wiz_map_levltyp);
 static void NDECL(wiz_levltyp_legend);
->>>>>>> a7e31299
 #if defined(__BORLANDC__) && !defined(_WIN32)
 extern void FDECL(show_borlandc_stats, (winid));
 #endif
@@ -817,15 +786,9 @@
     return 0;
 }
 
-<<<<<<< HEAD
 void
 makemap_prepost(pre, wiztower)
 boolean pre, wiztower;
-=======
-/* #wizmakemap - discard current dungeon level and replace with a new one */
-static int
-wiz_makemap(VOID_ARGS)
->>>>>>> a7e31299
 {
     NHFILE tmpnhfp;
     struct monst *mtmp;
