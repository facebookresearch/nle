<<<<<<< HEAD
/* NetHack 3.6	cmd.c	$NHDT-Date: 1560789049 2019/06/17 16:30:49 $  $NHDT-Branch: NetHack-3.6 $:$NHDT-Revision: 1.336 $ */
=======
/* NetHack 3.6	cmd.c	$NHDT-Date: 1561917056 2019/06/30 17:50:56 $  $NHDT-Branch: NetHack-3.6 $:$NHDT-Revision: 1.338 $ */
>>>>>>> 4985d5d2
/* Copyright (c) Stichting Mathematisch Centrum, Amsterdam, 1985. */
/*-Copyright (c) Robert Patrick Rankin, 2013. */
/* NetHack may be freely redistributed.  See license for details. */

#include "hack.h"
#include "lev.h"
#include "func_tab.h"

/* Macros for meta and ctrl modifiers:
 *   M and C return the meta/ctrl code for the given character;
 *     e.g., (C('c') is ctrl-c
 */
#ifndef M
#ifndef NHSTDC
#define M(c) (0x80 | (c))
#else
#define M(c) ((c) - 128)
#endif /* NHSTDC */
#endif

#ifndef C
#define C(c) (0x1f & (c))
#endif

#define unctrl(c) ((c) <= C('z') ? (0x60 | (c)) : (c))
#define unmeta(c) (0x7f & (c))

#ifdef ALTMETA
STATIC_VAR boolean alt_esc = FALSE;
#endif

extern const char *hu_stat[];  /* hunger status from eat.c */
extern const char *enc_stat[]; /* encumbrance status from botl.c */

#ifdef UNIX
/*
 * Some systems may have getchar() return EOF for various reasons, and
 * we should not quit before seeing at least NR_OF_EOFS consecutive EOFs.
 */
#if defined(SYSV) || defined(DGUX) || defined(HPUX)
#define NR_OF_EOFS 20
#endif
#endif

#define CMD_TRAVEL (char) 0x90
#define CMD_CLICKLOOK (char) 0x8F

#ifdef DEBUG
extern int NDECL(wiz_debug_cmd_bury);
#endif

#ifdef DUMB /* stuff commented out in extern.h, but needed here */
extern int NDECL(doapply);            /**/
extern int NDECL(dorub);              /**/
extern int NDECL(dojump);             /**/
extern int NDECL(doextlist);          /**/
extern int NDECL(enter_explore_mode); /**/
extern int NDECL(dodrop);             /**/
extern int NDECL(doddrop);            /**/
extern int NDECL(dodown);             /**/
extern int NDECL(doup);               /**/
extern int NDECL(donull);             /**/
extern int NDECL(dowipe);             /**/
extern int NDECL(docallcnd);          /**/
extern int NDECL(dotakeoff);          /**/
extern int NDECL(doremring);          /**/
extern int NDECL(dowear);             /**/
extern int NDECL(doputon);            /**/
extern int NDECL(doddoremarm);        /**/
extern int NDECL(dokick);             /**/
extern int NDECL(dofire);             /**/
extern int NDECL(dothrow);            /**/
extern int NDECL(doeat);              /**/
extern int NDECL(done2);              /**/
extern int NDECL(vanquished);         /**/
extern int NDECL(doengrave);          /**/
extern int NDECL(dopickup);           /**/
extern int NDECL(ddoinv);             /**/
extern int NDECL(dotypeinv);          /**/
extern int NDECL(dolook);             /**/
extern int NDECL(doprgold);           /**/
extern int NDECL(doprwep);            /**/
extern int NDECL(doprarm);            /**/
extern int NDECL(doprring);           /**/
extern int NDECL(dopramulet);         /**/
extern int NDECL(doprtool);           /**/
extern int NDECL(dosuspend);          /**/
extern int NDECL(doforce);            /**/
extern int NDECL(doopen);             /**/
extern int NDECL(doclose);            /**/
extern int NDECL(dosh);               /**/
extern int NDECL(dodiscovered);       /**/
extern int NDECL(doclassdisco);       /**/
extern int NDECL(doset);              /**/
extern int NDECL(dotogglepickup);     /**/
extern int NDECL(dowhatis);           /**/
extern int NDECL(doquickwhatis);      /**/
extern int NDECL(dowhatdoes);         /**/
extern int NDECL(dohelp);             /**/
extern int NDECL(dohistory);          /**/
extern int NDECL(doloot);             /**/
extern int NDECL(dodrink);            /**/
extern int NDECL(dodip);              /**/
extern int NDECL(dosacrifice);        /**/
extern int NDECL(dopray);             /**/
extern int NDECL(dotip);              /**/
extern int NDECL(doturn);             /**/
extern int NDECL(doredraw);           /**/
extern int NDECL(doread);             /**/
extern int NDECL(dosave);             /**/
extern int NDECL(dosearch);           /**/
extern int NDECL(doidtrap);           /**/
extern int NDECL(dopay);              /**/
extern int NDECL(dosit);              /**/
extern int NDECL(dotalk);             /**/
extern int NDECL(docast);             /**/
extern int NDECL(dovspell);           /**/
extern int NDECL(dotelecmd);          /**/
extern int NDECL(dountrap);           /**/
extern int NDECL(doversion);          /**/
extern int NDECL(doextversion);       /**/
extern int NDECL(doswapweapon);       /**/
extern int NDECL(dowield);            /**/
extern int NDECL(dowieldquiver);      /**/
extern int NDECL(dozap);              /**/
extern int NDECL(doorganize);         /**/
#endif /* DUMB */

static int NDECL((*timed_occ_fn));

STATIC_PTR int NDECL(dosuspend_core);
STATIC_PTR int NDECL(dosh_core);
STATIC_PTR int NDECL(doherecmdmenu);
STATIC_PTR int NDECL(dotherecmdmenu);
STATIC_PTR int NDECL(doprev_message);
STATIC_PTR int NDECL(timed_occupation);
STATIC_PTR int NDECL(doextcmd);
STATIC_PTR int NDECL(dotravel);
STATIC_PTR int NDECL(doterrain);
STATIC_PTR int NDECL(wiz_wish);
STATIC_PTR int NDECL(wiz_identify);
STATIC_PTR int NDECL(wiz_intrinsic);
STATIC_PTR int NDECL(wiz_map);
STATIC_PTR int NDECL(wiz_makemap);
STATIC_PTR int NDECL(wiz_genesis);
STATIC_PTR int NDECL(wiz_where);
STATIC_PTR int NDECL(wiz_detect);
STATIC_PTR int NDECL(wiz_panic);
STATIC_PTR int NDECL(wiz_polyself);
STATIC_PTR int NDECL(wiz_level_tele);
STATIC_PTR int NDECL(wiz_level_change);
STATIC_PTR int NDECL(wiz_show_seenv);
STATIC_PTR int NDECL(wiz_show_vision);
STATIC_PTR int NDECL(wiz_smell);
STATIC_PTR int NDECL(wiz_intrinsic);
STATIC_PTR int NDECL(wiz_show_wmodes);
STATIC_DCL void NDECL(wiz_map_levltyp);
STATIC_DCL void NDECL(wiz_levltyp_legend);
#if defined(__BORLANDC__) && !defined(_WIN32)
extern void FDECL(show_borlandc_stats, (winid));
#endif
#ifdef DEBUG_MIGRATING_MONS
STATIC_PTR int NDECL(wiz_migrate_mons);
#endif
STATIC_DCL int FDECL(size_monst, (struct monst *, BOOLEAN_P));
STATIC_DCL int FDECL(size_obj, (struct obj *));
STATIC_DCL void FDECL(count_obj, (struct obj *, long *, long *,
                                  BOOLEAN_P, BOOLEAN_P));
STATIC_DCL void FDECL(obj_chain, (winid, const char *, struct obj *,
                                  BOOLEAN_P, long *, long *));
STATIC_DCL void FDECL(mon_invent_chain, (winid, const char *, struct monst *,
                                         long *, long *));
STATIC_DCL void FDECL(mon_chain, (winid, const char *, struct monst *,
                                  BOOLEAN_P, long *, long *));
STATIC_DCL void FDECL(contained_stats, (winid, const char *, long *, long *));
STATIC_DCL void FDECL(misc_stats, (winid, long *, long *));
STATIC_PTR int NDECL(wiz_show_stats);
STATIC_DCL boolean FDECL(accept_menu_prefix, (int NDECL((*))));
STATIC_PTR int NDECL(wiz_rumor_check);
STATIC_PTR int NDECL(doattributes);

STATIC_DCL void FDECL(enlght_out, (const char *));
STATIC_DCL void FDECL(enlght_line, (const char *, const char *, const char *,
                                    const char *));
STATIC_DCL char *FDECL(enlght_combatinc, (const char *, int, int, char *));
STATIC_DCL void FDECL(enlght_halfdmg, (int, int));
STATIC_DCL boolean NDECL(walking_on_water);
STATIC_DCL boolean FDECL(cause_known, (int));
STATIC_DCL char *FDECL(attrval, (int, int, char *));
STATIC_DCL void FDECL(background_enlightenment, (int, int));
STATIC_DCL void FDECL(basics_enlightenment, (int, int));
STATIC_DCL void FDECL(characteristics_enlightenment, (int, int));
STATIC_DCL void FDECL(one_characteristic, (int, int, int));
STATIC_DCL void FDECL(status_enlightenment, (int, int));
STATIC_DCL void FDECL(attributes_enlightenment, (int, int));

STATIC_DCL void FDECL(add_herecmd_menuitem, (winid, int NDECL((*)),
                                             const char *));
STATIC_DCL char FDECL(here_cmd_menu, (BOOLEAN_P));
STATIC_DCL char FDECL(there_cmd_menu, (BOOLEAN_P, int, int));
STATIC_DCL char *NDECL(parse);
STATIC_DCL void FDECL(show_direction_keys, (winid, CHAR_P, BOOLEAN_P));
STATIC_DCL boolean FDECL(help_dir, (CHAR_P, int, const char *));

static const char *readchar_queue = "";
/* for rejecting attempts to use wizard mode commands */
static const char unavailcmd[] = "Unavailable command '%s'.";
/* for rejecting #if !SHELL, !SUSPEND */
static const char cmdnotavail[] = "'%s' command not available.";

STATIC_PTR int
doprev_message(VOID_ARGS)
{
    return nh_doprev_message();
}

/* Count down by decrementing multi */
STATIC_PTR int
timed_occupation(VOID_ARGS)
{
    (*timed_occ_fn)();
    if (g.multi > 0)
        g.multi--;
    return g.multi > 0;
}

/* If you have moved since initially setting some occupations, they
 * now shouldn't be able to restart.
 *
 * The basic rule is that if you are carrying it, you can continue
 * since it is with you.  If you are acting on something at a distance,
 * your orientation to it must have changed when you moved.
 *
 * The exception to this is taking off items, since they can be taken
 * off in a number of ways in the intervening time, screwing up ordering.
 *
 *      Currently:      Take off all armor.
 *                      Picking Locks / Forcing Chests.
 *                      Setting traps.
 */
void
reset_occupations()
{
    reset_remarm();
    reset_pick();
    reset_trapset();
}

/* If a time is given, use it to timeout this function, otherwise the
 * function times out by its own means.
 */
void
set_occupation(fn, txt, xtime)
int NDECL((*fn));
const char *txt;
int xtime;
{
    if (xtime) {
        g.occupation = timed_occupation;
        timed_occ_fn = fn;
    } else
        g.occupation = fn;
    g.occtxt = txt;
    g.occtime = 0;
    return;
}

STATIC_DCL char NDECL(popch);

STATIC_OVL char
popch()
{
    /* If occupied, return '\0', letting tgetch know a character should
     * be read from the keyboard.  If the character read is not the
     * ABORT character (as checked in pcmain.c), that character will be
     * pushed back on the pushq.
     */
    if (g.occupation)
        return '\0';
    if (g.in_doagain)
        return (char) ((g.shead != g.stail) ? g.saveq[g.stail++] : '\0');
    else
        return (char) ((g.phead != g.ptail) ? g.pushq[g.ptail++] : '\0');
}

char
pgetchar() /* courtesy of aeb@cwi.nl */
{
    register int ch;

    if (iflags.debug_fuzzer)
        return randomkey();
    if (!(ch = popch()))
        ch = nhgetch();
    return (char) ch;
}

/* A ch == 0 resets the pushq */
void
pushch(ch)
char ch;
{
    if (!ch)
        g.phead = g.ptail = 0;
    if (g.phead < BSIZE)
        g.pushq[g.phead++] = ch;
    return;
}

/* A ch == 0 resets the saveq.  Only save keystrokes when not
 * replaying a previous command.
 */
void
savech(ch)
char ch;
{
    if (!g.in_doagain) {
        if (!ch)
            g.phead = g.ptail = g.shead = g.stail = 0;
        else if (g.shead < BSIZE)
            g.saveq[g.shead++] = ch;
    }
    return;
}

/* here after # - now read a full-word command */
STATIC_PTR int
doextcmd(VOID_ARGS)
{
    int idx, retval;
    int NDECL((*func));

    /* keep repeating until we don't run help or quit */
    do {
        idx = get_ext_cmd();
        if (idx < 0)
            return 0; /* quit */

        func = extcmdlist[idx].ef_funct;
        if (!wizard && (extcmdlist[idx].flags & WIZMODECMD)) {
            You("can't do that.");
            return 0;
        }
        if (iflags.menu_requested && !accept_menu_prefix(func)) {
            pline("'%s' prefix has no effect for the %s command.",
                  visctrl(g.Cmd.spkeys[NHKF_REQMENU]),
                  extcmdlist[idx].ef_txt);
            iflags.menu_requested = FALSE;
        }
        retval = (*func)();
    } while (func == doextlist);

    return retval;
}

/* here after #? - now list all full-word commands and provid
   some navigation capability through the long list */
int
doextlist(VOID_ARGS)
{
    register const struct ext_func_tab *efp;
    char buf[BUFSZ], searchbuf[BUFSZ], promptbuf[QBUFSZ];
    winid menuwin;
    anything any;
    menu_item *selected;
    int n, pass;
    int menumode = 0, menushown[2], onelist = 0;
    boolean redisplay = TRUE, search = FALSE;
    static const char *headings[] = { "Extended commands",
                                      "Debugging Extended Commands" };

    searchbuf[0] = '\0';
    menuwin = create_nhwindow(NHW_MENU);

    while (redisplay) {
        redisplay = FALSE;
        any = cg.zeroany;
        start_menu(menuwin);
        add_menu(menuwin, NO_GLYPH, &any, 0, 0, ATR_NONE,
                 "Extended Commands List", MENU_UNSELECTED);
        add_menu(menuwin, NO_GLYPH, &any, 0, 0, ATR_NONE,
                 "", MENU_UNSELECTED);

        Strcpy(buf, menumode ? "Show" : "Hide");
        Strcat(buf, " commands that don't autocomplete");
        if (!menumode)
            Strcat(buf, " (those not marked with [A])");
        any.a_int = 1;
        add_menu(menuwin, NO_GLYPH, &any, 'a', 0, ATR_NONE, buf,
                 MENU_UNSELECTED);

        if (!*searchbuf) {
            any.a_int = 2;
            /* was 's', but then using ':' handling within the interface
               would only examine the two or three meta entries, not the
               actual list of extended commands shown via separator lines;
               having ':' as an explicit selector overrides the default
               menu behavior for it; we retain 's' as a group accelerator */
            add_menu(menuwin, NO_GLYPH, &any, ':', 's', ATR_NONE,
                     "Search extended commands", MENU_UNSELECTED);
        } else {
            Strcpy(buf, "Show all, clear search");
            if (strlen(buf) + strlen(searchbuf) + strlen(" (\"\")") < QBUFSZ)
                Sprintf(eos(buf), " (\"%s\")", searchbuf);
            any.a_int = 3;
            /* specifying ':' as a group accelerator here is mostly a
               statement of intent (we'd like to accept it as a synonym but
               also want to hide it from general menu use) because it won't
               work for interfaces which support ':' to search; use as a
               general menu command takes precedence over group accelerator */
            add_menu(menuwin, NO_GLYPH, &any, 's', ':', ATR_NONE,
                     buf, MENU_UNSELECTED);
        }
        if (wizard) {
            any.a_int = 4;
            add_menu(menuwin, NO_GLYPH, &any, 'z', 0, ATR_NONE,
                     onelist ? "Show debugging commands in separate section"
                     : "Show all alphabetically, including debugging commands",
                     MENU_UNSELECTED);
        }
        any = cg.zeroany;
        add_menu(menuwin, NO_GLYPH, &any, 0, 0, ATR_NONE,
                 "", MENU_UNSELECTED);
        menushown[0] = menushown[1] = 0;
        n = 0;
        for (pass = 0; pass <= 1; ++pass) {
            /* skip second pass if not in wizard mode or wizard mode
               commands are being integrated into a single list */
            if (pass == 1 && (onelist || !wizard))
                break;
            for (efp = extcmdlist; efp->ef_txt; efp++) {
                int wizc;

                if ((efp->flags & CMD_NOT_AVAILABLE) != 0)
                    continue;
                /* if hiding non-autocomplete commands, skip such */
                if (menumode == 1 && (efp->flags & AUTOCOMPLETE) == 0)
                    continue;
                /* if searching, skip this command if it doesn't match */
                if (*searchbuf
                    /* first try case-insensitive substring match */
                    && !strstri(efp->ef_txt, searchbuf)
                    && !strstri(efp->ef_desc, searchbuf)
                    /* wildcard support; most interfaces use case-insensitve
                       pmatch rather than regexp for menu searching */
                    && !pmatchi(searchbuf, efp->ef_txt)
                    && !pmatchi(searchbuf, efp->ef_desc))
                    continue;
                /* skip wizard mode commands if not in wizard mode;
                   when showing two sections, skip wizard mode commands
                   in pass==0 and skip other commands in pass==1 */
                wizc = (efp->flags & WIZMODECMD) != 0;
                if (wizc && !wizard)
                    continue;
                if (!onelist && pass != wizc)
                    continue;

                /* We're about to show an item, have we shown the menu yet?
                   Doing menu in inner loop like this on demand avoids a
                   heading with no subordinate entries on the search
                   results menu. */
                if (!menushown[pass]) {
                    Strcpy(buf, headings[pass]);
                    add_menu(menuwin, NO_GLYPH, &any, 0, 0,
                             iflags.menu_headings, buf, MENU_UNSELECTED);
                    menushown[pass] = 1;
                }
                Sprintf(buf, " %-14s %-3s %s",
                        efp->ef_txt,
                        (efp->flags & AUTOCOMPLETE) ? "[A]" : " ",
                        efp->ef_desc);
                add_menu(menuwin, NO_GLYPH, &any, 0, 0, ATR_NONE,
                         buf, MENU_UNSELECTED);
                ++n;
            }
            if (n)
                add_menu(menuwin, NO_GLYPH, &any, 0, 0, ATR_NONE,
                         "", MENU_UNSELECTED);
        }
        if (*searchbuf && !n)
            add_menu(menuwin, NO_GLYPH, &any, 0, 0, ATR_NONE,
                     "no matches", MENU_UNSELECTED);

        end_menu(menuwin, (char *) 0);
        n = select_menu(menuwin, PICK_ONE, &selected);
        if (n > 0) {
            switch (selected[0].item.a_int) {
            case 1: /* 'a': toggle show/hide non-autocomplete */
                menumode = 1 - menumode;  /* toggle 0 -> 1, 1 -> 0 */
                redisplay = TRUE;
                break;
            case 2: /* ':' when not searching yet: enable search */
                search = TRUE;
                break;
            case 3: /* 's' when already searching: disable search */
                search = FALSE;
                searchbuf[0] = '\0';
                redisplay = TRUE;
                break;
            case 4: /* 'z': toggle showing wizard mode commands separately */
                search = FALSE;
                searchbuf[0] = '\0';
                onelist = 1 - onelist;  /* toggle 0 -> 1, 1 -> 0 */
                redisplay = TRUE;
                break;
            }
            free((genericptr_t) selected);
        } else {
            search = FALSE;
            searchbuf[0] = '\0';
        }
        if (search) {
            Strcpy(promptbuf, "Extended command list search phrase");
            Strcat(promptbuf, "?");
            getlin(promptbuf, searchbuf);
            (void) mungspaces(searchbuf);
            if (searchbuf[0] == '\033')
                searchbuf[0] = '\0';
            if (*searchbuf)
                redisplay = TRUE;
            search = FALSE;
        }
    }
    destroy_nhwindow(menuwin);
    return 0;
}

#if defined(TTY_GRAPHICS) || defined(CURSES_GRAPHICS)
#define MAX_EXT_CMD 200 /* Change if we ever have more ext cmds */

/*
 * This is currently used only by the tty interface and is
 * controlled via runtime option 'extmenu'.  (Most other interfaces
 * already use a menu all the time for extended commands.)
 *
 * ``# ?'' is counted towards the limit of the number of commands,
 * so we actually support MAX_EXT_CMD-1 "real" extended commands.
 *
 * Here after # - now show pick-list of possible commands.
 */
int
extcmd_via_menu()
{
    const struct ext_func_tab *efp;
    menu_item *pick_list = (menu_item *) 0;
    winid win;
    anything any;
    const struct ext_func_tab *choices[MAX_EXT_CMD + 1];
    char buf[BUFSZ];
    char cbuf[QBUFSZ], prompt[QBUFSZ], fmtstr[20];
    int i, n, nchoices, acount;
    int ret, len, biggest;
    int accelerator, prevaccelerator;
    int matchlevel = 0;
    boolean wastoolong, one_per_line;

    ret = 0;
    cbuf[0] = '\0';
    biggest = 0;
    while (!ret) {
        i = n = 0;
        any = cg.zeroany;
        /* populate choices */
        for (efp = extcmdlist; efp->ef_txt; efp++) {
            if ((efp->flags & CMD_NOT_AVAILABLE)
                || !(efp->flags & AUTOCOMPLETE)
                || (!wizard && (efp->flags & WIZMODECMD)))
                continue;
            if (!matchlevel || !strncmp(efp->ef_txt, cbuf, matchlevel)) {
                choices[i] = efp;
                if ((len = (int) strlen(efp->ef_desc)) > biggest)
                    biggest = len;
                if (++i > MAX_EXT_CMD) {
#if (NH_DEVEL_STATUS != NH_STATUS_RELEASED)
                    impossible(
      "Exceeded %d extended commands in doextcmd() menu; 'extmenu' disabled.",
                               MAX_EXT_CMD);
#endif /* NH_DEVEL_STATUS != NH_STATUS_RELEASED */
                    iflags.extmenu = 0;
                    return -1;
                }
            }
        }
        choices[i] = (struct ext_func_tab *) 0;
        nchoices = i;
        /* if we're down to one, we have our selection so get out of here */
        if (nchoices  <= 1) {
            ret = (nchoices == 1) ? (int) (choices[0] - extcmdlist) : -1;
            break;
        }

        /* otherwise... */
        win = create_nhwindow(NHW_MENU);
        start_menu(win);
        Sprintf(fmtstr, "%%-%ds", biggest + 15);
        prompt[0] = '\0';
        wastoolong = FALSE; /* True => had to wrap due to line width
                             * ('w' in wizard mode) */
        /* -3: two line menu header, 1 line menu footer (for prompt) */
        one_per_line = (nchoices < ROWNO - 3);
        accelerator = prevaccelerator = 0;
        acount = 0;
        for (i = 0; choices[i]; ++i) {
            accelerator = choices[i]->ef_txt[matchlevel];
            if (accelerator != prevaccelerator || one_per_line)
                wastoolong = FALSE;
            if (accelerator != prevaccelerator || one_per_line
                || (acount >= 2
                    /* +4: + sizeof " or " - sizeof "" */
                    && (strlen(prompt) + 4 + strlen(choices[i]->ef_txt)
                        /* -6: enough room for 1 space left margin
                         *   + "%c - " menu selector + 1 space right margin */
                        >= min(sizeof prompt, COLNO - 6)))) {
                if (acount) {
                    /* flush extended cmds for that letter already in buf */
                    Sprintf(buf, fmtstr, prompt);
                    any.a_char = prevaccelerator;
                    add_menu(win, NO_GLYPH, &any, any.a_char, 0, ATR_NONE,
                             buf, FALSE);
                    acount = 0;
                    if (!(accelerator != prevaccelerator || one_per_line))
                        wastoolong = TRUE;
                }
            }
            prevaccelerator = accelerator;
            if (!acount || one_per_line) {
                Sprintf(prompt, "%s%s [%s]", wastoolong ? "or " : "",
                        choices[i]->ef_txt, choices[i]->ef_desc);
            } else if (acount == 1) {
                Sprintf(prompt, "%s%s or %s", wastoolong ? "or " : "",
                        choices[i - 1]->ef_txt, choices[i]->ef_txt);
            } else {
                Strcat(prompt, " or ");
                Strcat(prompt, choices[i]->ef_txt);
            }
            ++acount;
        }
        if (acount) {
            /* flush buf */
            Sprintf(buf, fmtstr, prompt);
            any.a_char = prevaccelerator;
            add_menu(win, NO_GLYPH, &any, any.a_char, 0, ATR_NONE, buf,
                     FALSE);
        }
        Sprintf(prompt, "Extended Command: %s", cbuf);
        end_menu(win, prompt);
        n = select_menu(win, PICK_ONE, &pick_list);
        destroy_nhwindow(win);
        if (n == 1) {
            if (matchlevel > (QBUFSZ - 2)) {
                free((genericptr_t) pick_list);
#if (NH_DEVEL_STATUS != NH_STATUS_RELEASED)
                impossible("Too many chars (%d) entered in extcmd_via_menu()",
                           matchlevel);
#endif
                ret = -1;
            } else {
                cbuf[matchlevel++] = pick_list[0].item.a_char;
                cbuf[matchlevel] = '\0';
                free((genericptr_t) pick_list);
            }
        } else {
            if (matchlevel) {
                ret = 0;
                matchlevel = 0;
            } else
                ret = -1;
        }
    }
    return ret;
}
#endif /* TTY_GRAPHICS */

/* #monster command - use special monster ability while polymorphed */
int
domonability(VOID_ARGS)
{
    if (can_breathe(g.youmonst.data))
        return dobreathe();
    else if (attacktype(g.youmonst.data, AT_SPIT))
        return dospit();
    else if (g.youmonst.data->mlet == S_NYMPH)
        return doremove();
    else if (attacktype(g.youmonst.data, AT_GAZE))
        return dogaze();
    else if (is_were(g.youmonst.data))
        return dosummon();
    else if (webmaker(g.youmonst.data))
        return dospinweb();
    else if (is_hider(g.youmonst.data))
        return dohide();
    else if (is_mind_flayer(g.youmonst.data))
        return domindblast();
    else if (u.umonnum == PM_GREMLIN) {
        if (IS_FOUNTAIN(levl[u.ux][u.uy].typ)) {
            if (split_mon(&g.youmonst, (struct monst *) 0))
                dryup(u.ux, u.uy, TRUE);
        } else
            There("is no fountain here.");
    } else if (is_unicorn(g.youmonst.data)) {
        use_unicorn_horn((struct obj *) 0);
        return 1;
    } else if (g.youmonst.data->msound == MS_SHRIEK) {
        You("shriek.");
        if (u.uburied)
            pline("Unfortunately sound does not carry well through rock.");
        else
            aggravate();
    } else if (is_vampire(g.youmonst.data) || is_vampshifter(&g.youmonst)) {
        return dopoly();
    } else if (Upolyd) {
        pline("Any special ability you may have is purely reflexive.");
    } else {
        You("don't have a special ability in your normal form!");
    }
    return 0;
}

int
enter_explore_mode(VOID_ARGS)
{
    if (wizard) {
        You("are in debug mode.");
    } else if (discover) {
        You("are already in explore mode.");
    } else {
#ifdef SYSCF
#if defined(UNIX)
        if (!sysopt.explorers || !sysopt.explorers[0]
            || !check_user_string(sysopt.explorers)) {
            You("cannot access explore mode.");
            return 0;
        }
#endif
#endif
        pline(
        "Beware!  From explore mode there will be no return to normal game.");
        if (paranoid_query(ParanoidQuit,
                           "Do you want to enter explore mode?")) {
            clear_nhwindow(WIN_MESSAGE);
            You("are now in non-scoring explore mode.");
            discover = TRUE;
        } else {
            clear_nhwindow(WIN_MESSAGE);
            pline("Resuming normal game.");
        }
    }
    return 0;
}

/* ^W command - wish for something */
STATIC_PTR int
wiz_wish(VOID_ARGS) /* Unlimited wishes for debug mode by Paul Polderman */
{
    if (wizard) {
        boolean save_verbose = flags.verbose;

        flags.verbose = FALSE;
        makewish();
        flags.verbose = save_verbose;
        (void) encumber_msg();
    } else
        pline(unavailcmd, visctrl((int) cmd_from_func(wiz_wish)));
    return 0;
}

/* ^I command - reveal and optionally identify hero's inventory */
STATIC_PTR int
wiz_identify(VOID_ARGS)
{
    if (wizard) {
        iflags.override_ID = (int) cmd_from_func(wiz_identify);
        /* command remapping might leave #wizidentify as the only way
           to invoke us, in which case cmd_from_func() will yield NUL;
           it won't matter to display_inventory()/display_pickinv()
           if ^I invokes some other command--what matters is that
           display_pickinv() and xname() see override_ID as nonzero */
        if (!iflags.override_ID)
            iflags.override_ID = C('I');
        (void) display_inventory((char *) 0, FALSE);
        iflags.override_ID = 0;
    } else
        pline(unavailcmd, visctrl((int) cmd_from_func(wiz_identify)));
    return 0;
}

/* #wizmakemap - discard current dungeon level and replace with a new one */
STATIC_PTR int
wiz_makemap(VOID_ARGS)
{
    NHFILE tmpnhfp;

    if (wizard) {
        struct monst *mtmp;
        boolean was_in_W_tower = In_W_tower(u.ux, u.uy, &u.uz);

        rm_mapseen(ledger_no(&u.uz));
        for (mtmp = fmon; mtmp; mtmp = mtmp->nmon) {
            if (mtmp->isgd) { /* vault is going away; get rid of guard */
                mtmp->isgd = 0;
                mongone(mtmp);
            }
            if (DEADMONSTER(mtmp))
                continue;
            if (mtmp->isshk)
                setpaid(mtmp);
            /* TODO?
             *  Reduce 'born' tally for each monster about to be discarded
             *  by savelev(), otherwise replacing heavily populated levels
             *  tends to make their inhabitants become extinct.
             */
        }
        if (Punished) {
            ballrelease(FALSE);
            unplacebc();
        }
        /* reset lock picking unless it's for a carried container */
        maybe_reset_pick((struct obj *) 0);
        /* reset interrupted digging if it was taking place on this level */
        if (on_level(&g.context.digging.level, &u.uz))
            (void) memset((genericptr_t) &g.context.digging, 0,
                          sizeof (struct dig_info));
        /* reset cached targets */
        iflags.travelcc.x = iflags.travelcc.y = 0; /* travel destination */
        g.context.polearm.hitmon = (struct monst *) 0; /* polearm target */
        /* escape from trap */
        reset_utrap(FALSE);
        check_special_room(TRUE); /* room exit */
        u.ustuck = (struct monst *) 0;
        u.uswallow = 0;
        u.uinwater = 0;
        u.uundetected = 0; /* not hidden, even if means are available */
        dmonsfree(); /* purge dead monsters from 'fmon' */
        /* keep steed and other adjacent pets after releasing them
           from traps, stopping eating, &c as if hero were ascending */
        keepdogs(TRUE); /* (pets-only; normally we'd be using 'FALSE' here) */

        /* discard current level; "saving" is used to release dynamic data */
        zero_nhfile(&tmpnhfp);  /* also sets fd to -1 as desired */
        tmpnhfp.mode = FREEING;
        savelev(&tmpnhfp, ledger_no(&u.uz));
        /* create a new level; various things like bestowing a guardian
           angel on Astral or setting off alarm on Ft.Ludios are handled
           by goto_level(do.c) so won't occur for replacement levels */
        mklev();

        vision_reset();
        g.vision_full_recalc = 1;
        cls();
        /* was using safe_teleds() but that doesn't honor arrival region
           on levels which have such; we don't force stairs, just area */
        u_on_rndspot((u.uhave.amulet ? 1 : 0) /* 'going up' flag */
                     | (was_in_W_tower ? 2 : 0));
        losedogs();
        /* u_on_rndspot() might pick a spot that has a monster, or losedogs()
           might pick the hero's spot (only if there isn't already a monster
           there), so we might have to move hero or the co-located monster */
        if ((mtmp = m_at(u.ux, u.uy)) != 0)
            u_collide_m(mtmp);
        initrack();
        if (Punished) {
            unplacebc();
            placebc();
        }
        docrt();
        flush_screen(1);
        deliver_splev_message(); /* level entry */
        check_special_room(FALSE); /* room entry */
#ifdef INSURANCE
        save_currentstate();
#endif
    } else {
        pline(unavailcmd, "#wizmakemap");
    }
    return 0;
}

/* ^F command - reveal the level map and any traps on it */
STATIC_PTR int
wiz_map(VOID_ARGS)
{
    if (wizard) {
        struct trap *t;
        long save_Hconf = HConfusion, save_Hhallu = HHallucination;

        HConfusion = HHallucination = 0L;
        for (t = g.ftrap; t != 0; t = t->ntrap) {
            t->tseen = 1;
            map_trap(t, TRUE);
        }
        do_mapping();
        HConfusion = save_Hconf;
        HHallucination = save_Hhallu;
    } else
        pline(unavailcmd, visctrl((int) cmd_from_func(wiz_map)));
    return 0;
}

/* ^G command - generate monster(s); a count prefix will be honored */
STATIC_PTR int
wiz_genesis(VOID_ARGS)
{
    if (wizard)
        (void) create_particular();
    else
        pline(unavailcmd, visctrl((int) cmd_from_func(wiz_genesis)));
    return 0;
}

/* ^O command - display dungeon layout */
STATIC_PTR int
wiz_where(VOID_ARGS)
{
    if (wizard)
        (void) print_dungeon(FALSE, (schar *) 0, (xchar *) 0);
    else
        pline(unavailcmd, visctrl((int) cmd_from_func(wiz_where)));
    return 0;
}

/* ^E command - detect unseen (secret doors, traps, hidden monsters) */
STATIC_PTR int
wiz_detect(VOID_ARGS)
{
    if (wizard)
        (void) findit();
    else
        pline(unavailcmd, visctrl((int) cmd_from_func(wiz_detect)));
    return 0;
}

/* ^V command - level teleport */
STATIC_PTR int
wiz_level_tele(VOID_ARGS)
{
    if (wizard)
        level_tele();
    else
        pline(unavailcmd, visctrl((int) cmd_from_func(wiz_level_tele)));
    return 0;
}

/* #levelchange command - adjust hero's experience level */
STATIC_PTR int
wiz_level_change(VOID_ARGS)
{
    char buf[BUFSZ] = DUMMY;
    int newlevel = 0;
    int ret;

    getlin("To what experience level do you want to be set?", buf);
    (void) mungspaces(buf);
    if (buf[0] == '\033' || buf[0] == '\0')
        ret = 0;
    else
        ret = sscanf(buf, "%d", &newlevel);

    if (ret != 1) {
        pline1(Never_mind);
        return 0;
    }
    if (newlevel == u.ulevel) {
        You("are already that experienced.");
    } else if (newlevel < u.ulevel) {
        if (u.ulevel == 1) {
            You("are already as inexperienced as you can get.");
            return 0;
        }
        if (newlevel < 1)
            newlevel = 1;
        while (u.ulevel > newlevel)
            losexp("#levelchange");
    } else {
        if (u.ulevel >= MAXULEV) {
            You("are already as experienced as you can get.");
            return 0;
        }
        if (newlevel > MAXULEV)
            newlevel = MAXULEV;
        while (u.ulevel < newlevel)
            pluslvl(FALSE);
    }
    u.ulevelmax = u.ulevel;
    return 0;
}

/* #panic command - test program's panic handling */
STATIC_PTR int
wiz_panic(VOID_ARGS)
{
    if (iflags.debug_fuzzer) {
        u.uhp = u.uhpmax = 1000;
        u.uen = u.uenmax = 1000;
        return 0;
    }
    if (yn("Do you want to call panic() and end your game?") == 'y')
        panic("Crash test.");
    return 0;
}

/* #polyself command - change hero's form */
STATIC_PTR int
wiz_polyself(VOID_ARGS)
{
    polyself(1);
    return 0;
}

/* #seenv command */
STATIC_PTR int
wiz_show_seenv(VOID_ARGS)
{
    winid win;
    int x, y, v, startx, stopx, curx;
    char row[COLNO + 1];

    win = create_nhwindow(NHW_TEXT);
    /*
     * Each seenv description takes up 2 characters, so center
     * the seenv display around the hero.
     */
    startx = max(1, u.ux - (COLNO / 4));
    stopx = min(startx + (COLNO / 2), COLNO);
    /* can't have a line exactly 80 chars long */
    if (stopx - startx == COLNO / 2)
        startx++;

    for (y = 0; y < ROWNO; y++) {
        for (x = startx, curx = 0; x < stopx; x++, curx += 2) {
            if (x == u.ux && y == u.uy) {
                row[curx] = row[curx + 1] = '@';
            } else {
                v = levl[x][y].seenv & 0xff;
                if (v == 0)
                    row[curx] = row[curx + 1] = ' ';
                else
                    Sprintf(&row[curx], "%02x", v);
            }
        }
        /* remove trailing spaces */
        for (x = curx - 1; x >= 0; x--)
            if (row[x] != ' ')
                break;
        row[x + 1] = '\0';

        putstr(win, 0, row);
    }
    display_nhwindow(win, TRUE);
    destroy_nhwindow(win);
    return 0;
}

/* #vision command */
STATIC_PTR int
wiz_show_vision(VOID_ARGS)
{
    winid win;
    int x, y, v;
    char row[COLNO + 1];

    win = create_nhwindow(NHW_TEXT);
    Sprintf(row, "Flags: 0x%x could see, 0x%x in sight, 0x%x temp lit",
            COULD_SEE, IN_SIGHT, TEMP_LIT);
    putstr(win, 0, row);
    putstr(win, 0, "");
    for (y = 0; y < ROWNO; y++) {
        for (x = 1; x < COLNO; x++) {
            if (x == u.ux && y == u.uy)
                row[x] = '@';
            else {
                v = g.viz_array[y][x]; /* data access should be hidden */
                if (v == 0)
                    row[x] = ' ';
                else
                    row[x] = '0' + g.viz_array[y][x];
            }
        }
        /* remove trailing spaces */
        for (x = COLNO - 1; x >= 1; x--)
            if (row[x] != ' ')
                break;
        row[x + 1] = '\0';

        putstr(win, 0, &row[1]);
    }
    display_nhwindow(win, TRUE);
    destroy_nhwindow(win);
    return 0;
}

/* #wmode command */
STATIC_PTR int
wiz_show_wmodes(VOID_ARGS)
{
    winid win;
    int x, y;
    char row[COLNO + 1];
    struct rm *lev;
    boolean istty = WINDOWPORT("tty");

    win = create_nhwindow(NHW_TEXT);
    if (istty)
        putstr(win, 0, ""); /* tty only: blank top line */
    for (y = 0; y < ROWNO; y++) {
        for (x = 0; x < COLNO; x++) {
            lev = &levl[x][y];
            if (x == u.ux && y == u.uy)
                row[x] = '@';
            else if (IS_WALL(lev->typ) || lev->typ == SDOOR)
                row[x] = '0' + (lev->wall_info & WM_MASK);
            else if (lev->typ == CORR)
                row[x] = '#';
            else if (IS_ROOM(lev->typ) || IS_DOOR(lev->typ))
                row[x] = '.';
            else
                row[x] = 'x';
        }
        row[COLNO] = '\0';
        /* map column 0, levl[0][], is off the left edge of the screen */
        putstr(win, 0, &row[1]);
    }
    display_nhwindow(win, TRUE);
    destroy_nhwindow(win);
    return 0;
}

/* wizard mode variant of #terrain; internal levl[][].typ values in base-36 */
STATIC_OVL void
wiz_map_levltyp(VOID_ARGS)
{
    winid win;
    int x, y, terrain;
    char row[COLNO + 1];
    boolean istty = !strcmp(windowprocs.name, "tty");

    win = create_nhwindow(NHW_TEXT);
    /* map row 0, levl[][0], is drawn on the second line of tty screen */
    if (istty)
        putstr(win, 0, ""); /* tty only: blank top line */
    for (y = 0; y < ROWNO; y++) {
        /* map column 0, levl[0][], is off the left edge of the screen;
           it should always have terrain type "undiggable stone" */
        for (x = 1; x < COLNO; x++) {
            terrain = levl[x][y].typ;
            /* assumes there aren't more than 10+26+26 terrain types */
            row[x - 1] = (char) ((terrain == STONE && !may_dig(x, y))
                                    ? '*'
                                    : (terrain < 10)
                                       ? '0' + terrain
                                       : (terrain < 36)
                                          ? 'a' + terrain - 10
                                          : 'A' + terrain - 36);
        }
        x--;
        if (levl[0][y].typ != STONE || may_dig(0, y))
            row[x++] = '!';
        row[x] = '\0';
        putstr(win, 0, row);
    }

    {
        char dsc[BUFSZ];
        s_level *slev = Is_special(&u.uz);

        Sprintf(dsc, "D:%d,L:%d", u.uz.dnum, u.uz.dlevel);
        /* [dungeon branch features currently omitted] */
        /* special level features */
        if (slev) {
            Sprintf(eos(dsc), " \"%s\"", slev->proto);
            /* special level flags (note: dungeon.def doesn't set `maze'
               or `hell' for any specific levels so those never show up) */
            if (slev->flags.maze_like)
                Strcat(dsc, " mazelike");
            if (slev->flags.hellish)
                Strcat(dsc, " hellish");
            if (slev->flags.town)
                Strcat(dsc, " town");
            if (slev->flags.rogue_like)
                Strcat(dsc, " roguelike");
            /* alignment currently omitted to save space */
        }
        /* level features */
        if (g.level.flags.nfountains)
            Sprintf(eos(dsc), " %c:%d", defsyms[S_fountain].sym,
                    (int) g.level.flags.nfountains);
        if (g.level.flags.nsinks)
            Sprintf(eos(dsc), " %c:%d", defsyms[S_sink].sym,
                    (int) g.level.flags.nsinks);
        if (g.level.flags.has_vault)
            Strcat(dsc, " vault");
        if (g.level.flags.has_shop)
            Strcat(dsc, " shop");
        if (g.level.flags.has_temple)
            Strcat(dsc, " temple");
        if (g.level.flags.has_court)
            Strcat(dsc, " throne");
        if (g.level.flags.has_zoo)
            Strcat(dsc, " zoo");
        if (g.level.flags.has_morgue)
            Strcat(dsc, " morgue");
        if (g.level.flags.has_barracks)
            Strcat(dsc, " barracks");
        if (g.level.flags.has_beehive)
            Strcat(dsc, " hive");
        if (g.level.flags.has_swamp)
            Strcat(dsc, " swamp");
        /* level flags */
        if (g.level.flags.noteleport)
            Strcat(dsc, " noTport");
        if (g.level.flags.hardfloor)
            Strcat(dsc, " noDig");
        if (g.level.flags.nommap)
            Strcat(dsc, " noMMap");
        if (!g.level.flags.hero_memory)
            Strcat(dsc, " noMem");
        if (g.level.flags.shortsighted)
            Strcat(dsc, " shortsight");
        if (g.level.flags.graveyard)
            Strcat(dsc, " graveyard");
        if (g.level.flags.is_maze_lev)
            Strcat(dsc, " maze");
        if (g.level.flags.is_cavernous_lev)
            Strcat(dsc, " cave");
        if (g.level.flags.arboreal)
            Strcat(dsc, " tree");
        if (Sokoban)
            Strcat(dsc, " sokoban-rules");
        /* non-flag info; probably should include dungeon branching
           checks (extra stairs and magic portals) here */
        if (Invocation_lev(&u.uz))
            Strcat(dsc, " invoke");
        if (On_W_tower_level(&u.uz))
            Strcat(dsc, " tower");
        /* append a branch identifier for completeness' sake */
        if (u.uz.dnum == 0)
            Strcat(dsc, " dungeon");
        else if (u.uz.dnum == mines_dnum)
            Strcat(dsc, " mines");
        else if (In_sokoban(&u.uz))
            Strcat(dsc, " sokoban");
        else if (u.uz.dnum == quest_dnum)
            Strcat(dsc, " quest");
        else if (Is_knox(&u.uz))
            Strcat(dsc, " ludios");
        else if (u.uz.dnum == 1)
            Strcat(dsc, " gehennom");
        else if (u.uz.dnum == tower_dnum)
            Strcat(dsc, " vlad");
        else if (In_endgame(&u.uz))
            Strcat(dsc, " endgame");
        else {
            /* somebody's added a dungeon branch we're not expecting */
            const char *brname = g.dungeons[u.uz.dnum].dname;

            if (!brname || !*brname)
                brname = "unknown";
            if (!strncmpi(brname, "the ", 4))
                brname += 4;
            Sprintf(eos(dsc), " %s", brname);
        }
        /* limit the line length to map width */
        if (strlen(dsc) >= COLNO)
            dsc[COLNO - 1] = '\0'; /* truncate */
        putstr(win, 0, dsc);
    }

    display_nhwindow(win, TRUE);
    destroy_nhwindow(win);
    return;
}

/* temporary? hack, since level type codes aren't the same as screen
   symbols and only the latter have easily accessible descriptions */
static const char *levltyp[] = {
    "stone", "vertical wall", "horizontal wall", "top-left corner wall",
    "top-right corner wall", "bottom-left corner wall",
    "bottom-right corner wall", "cross wall", "tee-up wall", "tee-down wall",
    "tee-left wall", "tee-right wall", "drawbridge wall", "tree",
    "secret door", "secret corridor", "pool", "moat", "water",
    "drawbridge up", "lava pool", "iron bars", "door", "corridor", "room",
    "stairs", "ladder", "fountain", "throne", "sink", "grave", "altar", "ice",
    "drawbridge down", "air", "cloud",
    /* not a real terrain type, but used for undiggable stone
       by wiz_map_levltyp() */
    "unreachable/undiggable",
    /* padding in case the number of entries above is odd */
    ""
};

/* explanation of base-36 output from wiz_map_levltyp() */
STATIC_OVL void
wiz_levltyp_legend(VOID_ARGS)
{
    winid win;
    int i, j, last, c;
    const char *dsc, *fmt;
    char buf[BUFSZ];

    win = create_nhwindow(NHW_TEXT);
    putstr(win, 0, "#terrain encodings:");
    putstr(win, 0, "");
    fmt = " %c - %-28s"; /* TODO: include tab-separated variant for win32 */
    *buf = '\0';
    /* output in pairs, left hand column holds [0],[1],...,[N/2-1]
       and right hand column holds [N/2],[N/2+1],...,[N-1];
       N ('last') will always be even, and may or may not include
       the empty string entry to pad out the final pair, depending
       upon how many other entries are present in levltyp[] */
    last = SIZE(levltyp) & ~1;
    for (i = 0; i < last / 2; ++i)
        for (j = i; j < last; j += last / 2) {
            dsc = levltyp[j];
            c = !*dsc ? ' '
                   : !strncmp(dsc, "unreachable", 11) ? '*'
                      /* same int-to-char conversion as wiz_map_levltyp() */
                      : (j < 10) ? '0' + j
                         : (j < 36) ? 'a' + j - 10
                            : 'A' + j - 36;
            Sprintf(eos(buf), fmt, c, dsc);
            if (j > i) {
                putstr(win, 0, buf);
                *buf = '\0';
            }
        }
    display_nhwindow(win, TRUE);
    destroy_nhwindow(win);
    return;
}

/* #wizsmell command - test usmellmon(). */
STATIC_PTR int
wiz_smell(VOID_ARGS)
{
    int ans = 0;
    int mndx;  /* monster index */
    coord cc;  /* screen pos of unknown glyph */
    int glyph; /* glyph at selected position */

    cc.x = u.ux;
    cc.y = u.uy;
    mndx = 0; /* gcc -Wall lint */
    if (!olfaction(g.youmonst.data)) {
        You("are incapable of detecting odors in your present form.");
        return 0;
    }

    pline("You can move the cursor to a monster that you want to smell.");
    do {
        pline("Pick a monster to smell.");
        ans = getpos(&cc, TRUE, "a monster");
        if (ans < 0 || cc.x < 0) {
            return 0; /* done */
        }
        /* Convert the glyph at the selected position to a mndxbol. */
        glyph = glyph_at(cc.x, cc.y);
        if (glyph_is_monster(glyph))
            mndx = glyph_to_mon(glyph);
        else
            mndx = 0;
        /* Is it a monster? */
        if (mndx) {
            if (!usmellmon(&mons[mndx]))
                pline("That monster seems to give off no smell.");
        } else
            pline("That is not a monster.");
    } while (TRUE);
    return 0;
}

/* #wizinstrinsic command to set some intrinsics for testing */
STATIC_PTR int
wiz_intrinsic(VOID_ARGS)
{
    if (wizard) {
        extern const struct propname {
            int prop_num;
            const char *prop_name;
        } propertynames[]; /* timeout.c */
        static const char wizintrinsic[] = "#wizintrinsic";
        static const char fmt[] = "You are%s %s.";
        winid win;
        anything any;
        char buf[BUFSZ];
        int i, j, n, p, amt, typ;
        long oldtimeout, newtimeout;
        const char *propname;
        menu_item *pick_list = (menu_item *) 0;

        any = cg.zeroany;
        win = create_nhwindow(NHW_MENU);
        start_menu(win);
        for (i = 0; (propname = propertynames[i].prop_name) != 0; ++i) {
            p = propertynames[i].prop_num;
            if (p == HALLUC_RES) {
                /* Grayswandir vs hallucination; ought to be redone to
                   use u.uprops[HALLUC].blocked instead of being treated
                   as a separate property; letting in be manually toggled
                   even only in wizard mode would be asking for trouble... */
                continue;
            }
            if (p == FIRE_RES) {
                any.a_int = 0;
                add_menu(win, NO_GLYPH, &any, 0, 0, ATR_NONE, "--", FALSE);
            }
            any.a_int = i + 1; /* +1: avoid 0 */
            oldtimeout = u.uprops[p].intrinsic & TIMEOUT;
            if (oldtimeout)
                Sprintf(buf, "%-27s [%li]", propname, oldtimeout);
            else
                Sprintf(buf, "%s", propname);
            add_menu(win, NO_GLYPH, &any, 0, 0, ATR_NONE, buf, FALSE);
        }
        end_menu(win, "Which intrinsics?");
        n = select_menu(win, PICK_ANY, &pick_list);
        destroy_nhwindow(win);

        amt = 30; /* TODO: prompt for duration */
        for (j = 0; j < n; ++j) {
            i = pick_list[j].item.a_int - 1; /* -1: reverse +1 above */
            p = propertynames[i].prop_num;
            oldtimeout = u.uprops[p].intrinsic & TIMEOUT;
            newtimeout = oldtimeout + (long) amt;
            switch (p) {
            case SICK:
            case SLIMED:
            case STONED:
                if (oldtimeout > 0L && newtimeout > oldtimeout)
                    newtimeout = oldtimeout;
                break;
            }

            switch (p) {
            case BLINDED:
                make_blinded(newtimeout, TRUE);
                break;
#if 0       /* make_confused() only gives feedback when confusion is
             * ending so use the 'default' case for it instead */
            case CONFUSION:
                make_confused(newtimeout, TRUE);
                break;
#endif /*0*/
            case DEAF:
                make_deaf(newtimeout, TRUE);
                break;
            case HALLUC:
                make_hallucinated(newtimeout, TRUE, 0L);
                break;
            case SICK:
                typ = !rn2(2) ? SICK_VOMITABLE : SICK_NONVOMITABLE;
                make_sick(newtimeout, wizintrinsic, TRUE, typ);
                break;
            case SLIMED:
                Sprintf(buf, fmt,
                        !Slimed ? "" : " still", "turning into slime");
                make_slimed(newtimeout, buf);
                break;
            case STONED:
                Sprintf(buf, fmt,
                        !Stoned ? "" : " still", "turning into stone");
                make_stoned(newtimeout, buf, KILLED_BY, wizintrinsic);
                break;
            case STUNNED:
                make_stunned(newtimeout, TRUE);
                break;
            case VOMITING:
                Sprintf(buf, fmt, !Vomiting ? "" : " still", "vomiting");
                make_vomiting(newtimeout, FALSE);
                pline1(buf);
                break;
            case WARN_OF_MON:
                if (!Warn_of_mon) {
                    g.context.warntype.speciesidx = PM_GRID_BUG;
                    g.context.warntype.species
                                         = &mons[g.context.warntype.speciesidx];
                }
                goto def_feedback;
            case LEVITATION:
            case FLYING:
                float_vs_flight();
                /*FALLTHRU*/
            default:
            def_feedback:
                pline("Timeout for %s %s %d.", propertynames[i].prop_name,
                      oldtimeout ? "increased by" : "set to", amt);
                incr_itimeout(&u.uprops[p].intrinsic, amt);
                break;
            }
            g.context.botl = 1; /* probably not necessary... */
        }
        if (n >= 1)
            free((genericptr_t) pick_list);
        doredraw();
    } else
        pline(unavailcmd, visctrl((int) cmd_from_func(wiz_intrinsic)));
    return 0;
}

/* #wizrumorcheck command - verify each rumor access */
STATIC_PTR int
wiz_rumor_check(VOID_ARGS)
{
    rumor_check();
    return 0;
}

/* #terrain command -- show known map, inspired by crawl's '|' command */
STATIC_PTR int
doterrain(VOID_ARGS)
{
    winid men;
    menu_item *sel;
    anything any;
    int n;
    int which;

    /*
     * normal play: choose between known map without mons, obj, and traps
     *  (to see underlying terrain only), or
     *  known map without mons and objs (to see traps under mons and objs), or
     *  known map without mons (to see objects under monsters);
     * explore mode: normal choices plus full map (w/o mons, objs, traps);
     * wizard mode: normal and explore choices plus
     *  a dump of the internal levl[][].typ codes w/ level flags, or
     *  a legend for the levl[][].typ codes dump
     */
    men = create_nhwindow(NHW_MENU);
    start_menu(men);
    any = cg.zeroany;
    any.a_int = 1;
    add_menu(men, NO_GLYPH, &any, 0, 0, ATR_NONE,
             "known map without monsters, objects, and traps",
             MENU_SELECTED);
    any.a_int = 2;
    add_menu(men, NO_GLYPH, &any, 0, 0, ATR_NONE,
             "known map without monsters and objects",
             MENU_UNSELECTED);
    any.a_int = 3;
    add_menu(men, NO_GLYPH, &any, 0, 0, ATR_NONE,
             "known map without monsters",
             MENU_UNSELECTED);
    if (discover || wizard) {
        any.a_int = 4;
        add_menu(men, NO_GLYPH, &any, 0, 0, ATR_NONE,
                 "full map without monsters, objects, and traps",
                 MENU_UNSELECTED);
        if (wizard) {
            any.a_int = 5;
            add_menu(men, NO_GLYPH, &any, 0, 0, ATR_NONE,
                     "internal levl[][].typ codes in base-36",
                     MENU_UNSELECTED);
            any.a_int = 6;
            add_menu(men, NO_GLYPH, &any, 0, 0, ATR_NONE,
                     "legend of base-36 levl[][].typ codes",
                     MENU_UNSELECTED);
        }
    }
    end_menu(men, "View which?");

    n = select_menu(men, PICK_ONE, &sel);
    destroy_nhwindow(men);
    /*
     * n <  0: player used ESC to cancel;
     * n == 0: preselected entry was explicitly chosen and got toggled off;
     * n == 1: preselected entry was implicitly chosen via <space>|<enter>;
     * n == 2: another entry was explicitly chosen, so skip preselected one.
     */
    which = (n < 0) ? -1 : (n == 0) ? 1 : sel[0].item.a_int;
    if (n > 1 && which == 1)
        which = sel[1].item.a_int;
    if (n > 0)
        free((genericptr_t) sel);

    switch (which) {
    case 1: /* known map */
        reveal_terrain(0, TER_MAP);
        break;
    case 2: /* known map with known traps */
        reveal_terrain(0, TER_MAP | TER_TRP);
        break;
    case 3: /* known map with known traps and objects */
        reveal_terrain(0, TER_MAP | TER_TRP | TER_OBJ);
        break;
    case 4: /* full map */
        reveal_terrain(1, TER_MAP);
        break;
    case 5: /* map internals */
        wiz_map_levltyp();
        break;
    case 6: /* internal details */
        wiz_levltyp_legend();
        break;
    default:
        break;
    }
    return 0; /* no time elapses */
}

/* -enlightenment and conduct- */
static const char You_[] = "You ", are[] = "are ", were[] = "were ",
                  have[] = "have ", had[] = "had ", can[] = "can ",
                  could[] = "could ";
static const char have_been[] = "have been ", have_never[] = "have never ",
                  never[] = "never ";

#define enl_msg(prefix, present, past, suffix, ps) \
    enlght_line(prefix, final ? past : present, suffix, ps)
#define you_are(attr, ps) enl_msg(You_, are, were, attr, ps)
#define you_have(attr, ps) enl_msg(You_, have, had, attr, ps)
#define you_can(attr, ps) enl_msg(You_, can, could, attr, ps)
#define you_have_been(goodthing) enl_msg(You_, have_been, were, goodthing, "")
#define you_have_never(badthing) \
    enl_msg(You_, have_never, never, badthing, "")
#define you_have_X(something) \
    enl_msg(You_, have, (const char *) "", something, "")

static void
enlght_out(buf)
const char *buf;
{
    if (g.en_via_menu) {
        anything any;

        any = cg.zeroany;
        add_menu(g.en_win, NO_GLYPH, &any, 0, 0, ATR_NONE, buf, FALSE);
    } else
        putstr(g.en_win, 0, buf);
}

static void
enlght_line(start, middle, end, ps)
const char *start, *middle, *end, *ps;
{
    char buf[BUFSZ];

    Sprintf(buf, " %s%s%s%s.", start, middle, end, ps);
    enlght_out(buf);
}

/* format increased chance to hit or damage or defense (Protection) */
static char *
enlght_combatinc(inctyp, incamt, final, outbuf)
const char *inctyp;
int incamt, final;
char *outbuf;
{
    const char *modif, *bonus;
    boolean invrt;
    int absamt;

    absamt = abs(incamt);
    /* Protection amount is typically larger than damage or to-hit;
       reduce magnitude by a third in order to stretch modifier ranges
       (small:1..5, moderate:6..10, large:11..19, huge:20+) */
    if (!strcmp(inctyp, "defense"))
        absamt = (absamt * 2) / 3;

    if (absamt <= 3)
        modif = "small";
    else if (absamt <= 6)
        modif = "moderate";
    else if (absamt <= 12)
        modif = "large";
    else
        modif = "huge";

    modif = !incamt ? "no" : an(modif); /* ("no" case shouldn't happen) */
    bonus = (incamt >= 0) ? "bonus" : "penalty";
    /* "bonus <foo>" (to hit) vs "<bar> bonus" (damage, defense) */
    invrt = strcmp(inctyp, "to hit") ? TRUE : FALSE;

    Sprintf(outbuf, "%s %s %s", modif, invrt ? inctyp : bonus,
            invrt ? bonus : inctyp);
    if (final || wizard)
        Sprintf(eos(outbuf), " (%s%d)", (incamt > 0) ? "+" : "", incamt);

    return outbuf;
}

/* report half physical or half spell damage */
STATIC_OVL void
enlght_halfdmg(category, final)
int category;
int final;
{
    const char *category_name;
    char buf[BUFSZ];

    switch (category) {
    case HALF_PHDAM:
        category_name = "physical";
        break;
    case HALF_SPDAM:
        category_name = "spell";
        break;
    default:
        category_name = "unknown";
        break;
    }
    Sprintf(buf, " %s %s damage", (final || wizard) ? "half" : "reduced",
            category_name);
    enl_msg(You_, "take", "took", buf, from_what(category));
}

/* is hero actively using water walking capability on water (or lava)? */
STATIC_OVL boolean
walking_on_water()
{
    if (u.uinwater || Levitation || Flying)
        return FALSE;
    return (boolean) (Wwalking
                      && (is_pool(u.ux, u.uy) || is_lava(u.ux, u.uy)));
}

/* check whether hero is wearing something that player definitely knows
   confers the target property; item must have been seen and its type
   discovered but it doesn't necessarily have to be fully identified */
STATIC_OVL boolean
cause_known(propindx)
int propindx; /* index of a property which can be conveyed by worn item */
{
    register struct obj *o;
    long mask = W_ARMOR | W_AMUL | W_RING | W_TOOL;

    /* simpler than from_what()/what_gives(); we don't attempt to
       handle artifacts and we deliberately ignore wielded items */
    for (o = g.invent; o; o = o->nobj) {
        if (!(o->owornmask & mask))
            continue;
        if ((int) objects[o->otyp].oc_oprop == propindx
            && objects[o->otyp].oc_name_known && o->dknown)
            return TRUE;
    }
    return FALSE;
}

/* format a characteristic value, accommodating Strength's strangeness */
STATIC_OVL char *
attrval(attrindx, attrvalue, resultbuf)
int attrindx, attrvalue;
char resultbuf[]; /* should be at least [7] to hold "18/100\0" */
{
    if (attrindx != A_STR || attrvalue <= 18)
        Sprintf(resultbuf, "%d", attrvalue);
    else if (attrvalue > STR18(100)) /* 19 to 25 */
        Sprintf(resultbuf, "%d", attrvalue - 100);
    else /* simplify "18/ **" to be "18/100" */
        Sprintf(resultbuf, "18/%02d", attrvalue - 18);
    return resultbuf;
}

void
enlightenment(mode, final)
int mode;  /* BASICENLIGHTENMENT | MAGICENLIGHTENMENT (| both) */
int final; /* ENL_GAMEINPROGRESS:0, ENL_GAMEOVERALIVE, ENL_GAMEOVERDEAD */
{
    char buf[BUFSZ], tmpbuf[BUFSZ];

    g.en_win = create_nhwindow(NHW_MENU);
    g.en_via_menu = !final;
    if (g.en_via_menu)
        start_menu(g.en_win);

    Strcpy(tmpbuf, g.plname);
    *tmpbuf = highc(*tmpbuf); /* same adjustment as bottom line */
    /* as in background_enlightenment, when poly'd we need to use the saved
       gender in u.mfemale rather than the current you-as-monster gender */
    Sprintf(buf, "%s the %s's attributes:", tmpbuf,
            ((Upolyd ? u.mfemale : flags.female) && g.urole.name.f)
                ? g.urole.name.f
                : g.urole.name.m);

    /* title */
    enlght_out(buf); /* "Conan the Archeologist's attributes:" */
    /* background and characteristics; ^X or end-of-game disclosure */
    if (mode & BASICENLIGHTENMENT) {
        /* role, race, alignment, deities, dungeon level, time, experience */
        background_enlightenment(mode, final);
        /* hit points, energy points, armor class, gold */
        basics_enlightenment(mode, final);
        /* strength, dexterity, &c */
        characteristics_enlightenment(mode, final);
    }
    /* expanded status line information, including things which aren't
       included there due to space considerations--such as obvious
       alternative movement indicators (riding, levitation, &c), and
       various troubles (turning to stone, trapped, confusion, &c);
       shown for both basic and magic enlightenment */
    status_enlightenment(mode, final);
    /* remaining attributes; shown for potion,&c or wizard mode and
       explore mode ^X or end of game disclosure */
    if (mode & MAGICENLIGHTENMENT) {
        /* intrinsics and other traditional enlightenment feedback */
        attributes_enlightenment(mode, final);
    }

    if (!g.en_via_menu) {
        display_nhwindow(g.en_win, TRUE);
    } else {
        menu_item *selected = 0;

        end_menu(g.en_win, (char *) 0);
        if (select_menu(g.en_win, PICK_NONE, &selected) > 0)
            free((genericptr_t) selected);
        g.en_via_menu = FALSE;
    }
    destroy_nhwindow(g.en_win);
    g.en_win = WIN_ERR;
}

/*ARGSUSED*/
/* display role, race, alignment and such to en_win */
STATIC_OVL void
background_enlightenment(unused_mode, final)
int unused_mode UNUSED;
int final;
{
    const char *role_titl, *rank_titl;
    int innategend, difgend, difalgn;
    char buf[BUFSZ], tmpbuf[BUFSZ];

    /* note that if poly'd, we need to use u.mfemale instead of flags.female
       to access hero's saved gender-as-human/elf/&c rather than current one */
    innategend = (Upolyd ? u.mfemale : flags.female) ? 1 : 0;
    role_titl = (innategend && g.urole.name.f) ? g.urole.name.f : g.urole.name.m;
    rank_titl = rank_of(u.ulevel, Role_switch, innategend);

    enlght_out(""); /* separator after title */
    enlght_out("Background:");

    /* if polymorphed, report current shape before underlying role;
       will be repeated as first status: "you are transformed" and also
       among various attributes: "you are in beast form" (after being
       told about lycanthropy) or "you are polymorphed into <a foo>"
       (with countdown timer appended for wizard mode); we really want
       the player to know he's not a samurai at the moment... */
    if (Upolyd) {
        char anbuf[20]; /* includes trailing space; [4] suffices */
        struct permonst *uasmon = g.youmonst.data;
        boolean altphrasing = vampshifted(&g.youmonst);

        tmpbuf[0] = '\0';
        /* here we always use current gender, not saved role gender */
        if (!is_male(uasmon) && !is_female(uasmon) && !is_neuter(uasmon))
            Sprintf(tmpbuf, "%s ", genders[flags.female ? 1 : 0].adj);
        if (altphrasing)
            Sprintf(eos(tmpbuf), "%s in ", mons[g.youmonst.cham].mname);
        Sprintf(buf, "%s%s%s%s form", !final ? "currently " : "",
                altphrasing ? just_an(anbuf, tmpbuf) : "in ",
                tmpbuf, uasmon->mname);
        you_are(buf, "");
    }

    /* report role; omit gender if it's redundant (eg, "female priestess") */
    tmpbuf[0] = '\0';
    if (!g.urole.name.f
        && ((g.urole.allow & ROLE_GENDMASK) == (ROLE_MALE | ROLE_FEMALE)
            || innategend != flags.initgend))
        Sprintf(tmpbuf, "%s ", genders[innategend].adj);
    buf[0] = '\0';
    if (Upolyd)
        Strcpy(buf, "actually "); /* "You are actually a ..." */
    if (!strcmpi(rank_titl, role_titl)) {
        /* omit role when rank title matches it */
        Sprintf(eos(buf), "%s, level %d %s%s", an(rank_titl), u.ulevel,
                tmpbuf, g.urace.noun);
    } else {
        Sprintf(eos(buf), "%s, a level %d %s%s %s", an(rank_titl), u.ulevel,
                tmpbuf, g.urace.adj, role_titl);
    }
    you_are(buf, "");

    /* report alignment (bypass you_are() in order to omit ending period);
       adverb is used to distinguish between temporary change (helm of opp.
       alignment), permanent change (one-time conversion), and original */
    Sprintf(buf, " %s%s%s, %son a mission for %s",
            You_, !final ? are : were,
            align_str(u.ualign.type),
            /* helm of opposite alignment (might hide conversion) */
            (u.ualign.type != u.ualignbase[A_CURRENT])
               /* what's the past tense of "currently"? if we used "formerly"
                  it would sound like a reference to the original alignment */
               ? (!final ? "currently " : "temporarily ")
               /* permanent conversion */
               : (u.ualign.type != u.ualignbase[A_ORIGINAL])
                  /* and what's the past tense of "now"? certainly not "then"
                     in a context like this...; "belatedly" == weren't that
                     way sooner (in other words, didn't start that way) */
                  ? (!final ? "now " : "belatedly ")
                  /* atheist (ignored in very early game) */
                  : (!u.uconduct.gnostic && g.moves > 1000L)
                     ? "nominally "
                     /* lastly, normal case */
                     : "",
            u_gname());
    enlght_out(buf);
    /* show the rest of this game's pantheon (finishes previous sentence)
       [appending "also Moloch" at the end would allow for straightforward
       trailing "and" on all three aligned entries but looks too verbose] */
    Sprintf(buf, " who %s opposed by", !final ? "is" : "was");
    if (u.ualign.type != A_LAWFUL)
        Sprintf(eos(buf), " %s (%s) and", align_gname(A_LAWFUL),
                align_str(A_LAWFUL));
    if (u.ualign.type != A_NEUTRAL)
        Sprintf(eos(buf), " %s (%s)%s", align_gname(A_NEUTRAL),
                align_str(A_NEUTRAL),
                (u.ualign.type != A_CHAOTIC) ? " and" : "");
    if (u.ualign.type != A_CHAOTIC)
        Sprintf(eos(buf), " %s (%s)", align_gname(A_CHAOTIC),
                align_str(A_CHAOTIC));
    Strcat(buf, "."); /* terminate sentence */
    enlght_out(buf);

    /* show original alignment,gender,race,role if any have been changed;
       giving separate message for temporary alignment change bypasses need
       for tricky phrasing otherwise necessitated by possibility of having
       helm of opposite alignment mask a permanent alignment conversion */
    difgend = (innategend != flags.initgend);
    difalgn = (((u.ualign.type != u.ualignbase[A_CURRENT]) ? 1 : 0)
               + ((u.ualignbase[A_CURRENT] != u.ualignbase[A_ORIGINAL])
                  ? 2 : 0));
    if (difalgn & 1) { /* have temporary alignment so report permanent one */
        Sprintf(buf, "actually %s", align_str(u.ualignbase[A_CURRENT]));
        you_are(buf, "");
        difalgn &= ~1; /* suppress helm from "started out <foo>" message */
    }
    if (difgend || difalgn) { /* sex change or perm align change or both */
        Sprintf(buf, " You started out %s%s%s.",
                difgend ? genders[flags.initgend].adj : "",
                (difgend && difalgn) ? " and " : "",
                difalgn ? align_str(u.ualignbase[A_ORIGINAL]) : "");
        enlght_out(buf);
    }

    /* 3.6.2: dungeon level, so that ^X really has all status info as
       claimed by the comment below; this reveals more information than
       the basic status display, but that's one of the purposes of ^X;
       similar information is revealed by #overview; the "You died in
       <location>" given by really_done() is more rudimentary than this */
    *buf = *tmpbuf = '\0';
    if (In_endgame(&u.uz)) {
        int egdepth = observable_depth(&u.uz);

        (void) endgamelevelname(tmpbuf, egdepth);
        Sprintf(buf, "in the endgame, on the %s%s",
                !strncmp(tmpbuf, "Plane", 5) ? "Elemental " : "", tmpbuf);
    } else if (Is_knox(&u.uz)) {
        /* this gives away the fact that the knox branch is only 1 level */
        Sprintf(buf, "on the %s level", g.dungeons[u.uz.dnum].dname);
        /* TODO? maybe phrase it differently when actually inside the fort,
           if we're able to determine that (not trivial) */
    } else {
        char dgnbuf[QBUFSZ];

        Strcpy(dgnbuf, g.dungeons[u.uz.dnum].dname);
        if (!strncmpi(dgnbuf, "The ", 4))
            *dgnbuf = lowc(*dgnbuf);
        Sprintf(tmpbuf, "level %d",
                In_quest(&u.uz) ? dunlev(&u.uz) : depth(&u.uz));
        /* TODO? maybe extend this bit to include various other automatic
           annotations from the dungeon overview code */
        if (Is_rogue_level(&u.uz))
            Strcat(tmpbuf, ", a primitive area");
        else if (Is_bigroom(&u.uz) && !Blind)
            Strcat(tmpbuf, ", a very big room");
        Sprintf(buf, "in %s, on %s", dgnbuf, tmpbuf);
    }
    you_are(buf, "");

    /* this is shown even if the 'time' option is off */
    if (g.moves == 1L) {
        you_have("just started your adventure", "");
    } else {
        /* 'turns' grates on the nerves in this context... */
        Sprintf(buf, "the dungeon %ld turn%s ago", g.moves, plur(g.moves));
        /* same phrasing for current and final: "entered" is unconditional */
        enlght_line(You_, "entered ", buf, "");
    }
    if (!Upolyd) {
        int ulvl = (int) u.ulevel;
        /* [flags.showexp currently does not matter; should it?] */

        /* experience level is already shown above */
        Sprintf(buf, "%-1ld experience point%s", u.uexp, plur(u.uexp));
        /* TODO?
         *  Remove wizard-mode restriction since patient players can
         *  determine the numbers needed without resorting to spoilers
         *  (even before this started being disclosed for 'final';
         *  just enable 'showexp' and look at normal status lines
         *  after drinking gain level potions or eating wraith corpses
         *  or being level-drained by vampires).
         */
        if (ulvl < 30 && (final || wizard)) {
            long nxtlvl = newuexp(ulvl), delta = nxtlvl - u.uexp;

            Sprintf(eos(buf), ", %ld %s%sneeded %s level %d",
                    delta, (u.uexp > 0) ? "more " : "",
                    /* present tense=="needed", past tense=="were needed" */
                    !final ? "" : (delta == 1L) ? "was " : "were ",
                    /* "for": grammatically iffy but less likely to wrap */
                    (ulvl < 18) ? "to attain" : "for", (ulvl + 1));
        }
        you_have(buf, "");
    }
#ifdef SCORE_ON_BOTL
    if (flags.showscore) {
        /* describes what's shown on status line, which is an approximation;
           only show it here if player has the 'showscore' option enabled */
        Sprintf(buf, "%ld%s", botl_score(),
                !final ? "" : " before end-of-game adjustments");
        enl_msg("Your score ", "is ", "was ", buf, "");
    }
#endif
}

/* hit points, energy points, armor class -- essential information which
   doesn't fit very well in other categories */
/*ARGSUSED*/
STATIC_OVL void
basics_enlightenment(mode, final)
int mode UNUSED;
int final;
{
    static char Power[] = "energy points (spell power)";
    char buf[BUFSZ];
    int pw = u.uen, hp = (Upolyd ? u.mh : u.uhp),
        pwmax = u.uenmax, hpmax = (Upolyd ? u.mhmax : u.uhpmax);

    enlght_out(""); /* separator after background */
    enlght_out("Basics:");

    if (hp < 0)
        hp = 0;
    /* "1 out of 1" rather than "all" if max is only 1; should never happen */
    if (hp == hpmax && hpmax > 1)
        Sprintf(buf, "all %d hit points", hpmax);
    else
        Sprintf(buf, "%d out of %d hit point%s", hp, hpmax, plur(hpmax));
    you_have(buf, "");

    /* low max energy is feasible, so handle couple of extra special cases */
    if (pwmax == 0 || (pw == pwmax && pwmax == 2)) /* both: "all 2" is silly */
        Sprintf(buf, "%s %s", !pwmax ? "no" : "both", Power);
    else if (pw == pwmax && pwmax > 2)
        Sprintf(buf, "all %d %s", pwmax, Power);
    else
        Sprintf(buf, "%d out of %d %s", pw, pwmax, Power);
    you_have(buf, "");

    if (Upolyd) {
        switch (mons[u.umonnum].mlevel) {
        case 0:
            /* status line currently being explained shows "HD:0" */
            Strcpy(buf, "0 hit dice (actually 1/2)");
            break;
        case 1:
            Strcpy(buf, "1 hit die");
            break;
        default:
            Sprintf(buf, "%d hit dice", mons[u.umonnum].mlevel);
            break;
        }
        you_have(buf, "");
    }

    Sprintf(buf, "%d", u.uac);
    enl_msg("Your armor class ", "is ", "was ", buf, "");

    /* gold; similar to doprgold(#seegold) but without shop billing info;
       same amount as shown on status line which ignores container contents */
    {
        static const char Your_wallet[] = "Your wallet ";
        long umoney = money_cnt(g.invent);

        if (!umoney) {
            enl_msg(Your_wallet, "is ", "was ", "empty", "");
        } else {
            Sprintf(buf, "%ld %s", umoney, currency(umoney));
            enl_msg(Your_wallet, "contains ", "contained ", buf, "");
        }
    }

    if (flags.pickup) {
        char ocl[MAXOCLASSES + 1];

        Strcpy(buf, "on");
        oc_to_str(flags.pickup_types, ocl);
        Sprintf(eos(buf), " for %s%s%s",
                *ocl ? "'" : "", *ocl ? ocl : "all types", *ocl ? "'" : "");
        if (flags.pickup_thrown && *ocl) /* *ocl: don't show if 'all types' */
            Strcat(buf, " plus thrown");
        if (iflags.autopickup_exceptions[AP_GRAB]
            || iflags.autopickup_exceptions[AP_LEAVE])
            Strcat(buf, ", with exceptions");
    } else
        Strcpy(buf, "off");
    enl_msg("Autopickup ", "is ", "was ", buf, "");
}

/* characteristics: expanded version of bottom line strength, dexterity, &c */
STATIC_OVL void
characteristics_enlightenment(mode, final)
int mode;
int final;
{
    char buf[BUFSZ];

    enlght_out("");
    Sprintf(buf, "%s Characteristics:", !final ? "Current" : "Final");
    enlght_out(buf);

    /* bottom line order */
    one_characteristic(mode, final, A_STR); /* strength */
    one_characteristic(mode, final, A_DEX); /* dexterity */
    one_characteristic(mode, final, A_CON); /* constitution */
    one_characteristic(mode, final, A_INT); /* intelligence */
    one_characteristic(mode, final, A_WIS); /* wisdom */
    one_characteristic(mode, final, A_CHA); /* charisma */
}

/* display one attribute value for characteristics_enlightenment() */
STATIC_OVL void
one_characteristic(mode, final, attrindx)
int mode, final, attrindx;
{
    extern const char *const attrname[]; /* attrib.c */
    boolean hide_innate_value = FALSE, interesting_alimit;
    int acurrent, abase, apeak, alimit;
    const char *paren_pfx;
    char subjbuf[BUFSZ], valubuf[BUFSZ], valstring[32];

    /* being polymorphed or wearing certain cursed items prevents
       hero from reliably tracking changes to characteristics so
       we don't show base & peak values then; when the items aren't
       cursed, hero could take them off to check underlying values
       and we show those in such case so that player doesn't need
       to actually resort to doing that */
    if (Upolyd) {
        hide_innate_value = TRUE;
    } else if (Fixed_abil) {
        if (stuck_ring(uleft, RIN_SUSTAIN_ABILITY)
            || stuck_ring(uright, RIN_SUSTAIN_ABILITY))
            hide_innate_value = TRUE;
    }
    switch (attrindx) {
    case A_STR:
        if (uarmg && uarmg->otyp == GAUNTLETS_OF_POWER && uarmg->cursed)
            hide_innate_value = TRUE;
        break;
    case A_DEX:
        break;
    case A_CON:
        if (uwep && uwep->oartifact == ART_OGRESMASHER && uwep->cursed)
            hide_innate_value = TRUE;
        break;
    case A_INT:
        if (uarmh && uarmh->otyp == DUNCE_CAP && uarmh->cursed)
            hide_innate_value = TRUE;
        break;
    case A_WIS:
        if (uarmh && uarmh->otyp == DUNCE_CAP && uarmh->cursed)
            hide_innate_value = TRUE;
        break;
    case A_CHA:
        break;
    default:
        return; /* impossible */
    };
    /* note: final disclosure includes MAGICENLIGHTENTMENT */
    if ((mode & MAGICENLIGHTENMENT) && !Upolyd)
        hide_innate_value = FALSE;

    acurrent = ACURR(attrindx);
    (void) attrval(attrindx, acurrent, valubuf); /* Sprintf(valubuf,"%d",) */
    Sprintf(subjbuf, "Your %s ", attrname[attrindx]);

    if (!hide_innate_value) {
        /* show abase, amax, and/or attrmax if acurr doesn't match abase
           (a magic bonus or penalty is in effect) or abase doesn't match
           amax (some points have been lost to poison or exercise abuse
           and are restorable) or attrmax is different from normal human
           (while game is in progress; trying to reduce dependency on
           spoilers to keep track of such stuff) or attrmax was different
           from abase (at end of game; this attribute wasn't maxed out) */
        abase = ABASE(attrindx);
        apeak = AMAX(attrindx);
        alimit = ATTRMAX(attrindx);
        /* criterium for whether the limit is interesting varies */
        interesting_alimit =
            final ? TRUE /* was originally `(abase != alimit)' */
                  : (alimit != (attrindx != A_STR ? 18 : STR18(100)));
        paren_pfx = final ? " (" : " (current; ";
        if (acurrent != abase) {
            Sprintf(eos(valubuf), "%sbase:%s", paren_pfx,
                    attrval(attrindx, abase, valstring));
            paren_pfx = ", ";
        }
        if (abase != apeak) {
            Sprintf(eos(valubuf), "%speak:%s", paren_pfx,
                    attrval(attrindx, apeak, valstring));
            paren_pfx = ", ";
        }
        if (interesting_alimit) {
            Sprintf(eos(valubuf), "%s%slimit:%s", paren_pfx,
                    /* more verbose if exceeding 'limit' due to magic bonus */
                    (acurrent > alimit) ? "innate " : "",
                    attrval(attrindx, alimit, valstring));
            /* paren_pfx = ", "; */
        }
        if (acurrent != abase || abase != apeak || interesting_alimit)
            Strcat(valubuf, ")");
    }
    enl_msg(subjbuf, "is ", "was ", valubuf, "");
}

/* status: selected obvious capabilities, assorted troubles */
STATIC_OVL void
status_enlightenment(mode, final)
int mode;
int final;
{
    boolean magic = (mode & MAGICENLIGHTENMENT) ? TRUE : FALSE;
    int cap, wtype;
    char buf[BUFSZ], youtoo[BUFSZ];
    boolean Riding = (u.usteed
                      /* if hero dies while dismounting, u.usteed will still
                         be set; we want to ignore steed in that situation */
                      && !(final == ENL_GAMEOVERDEAD
                           && !strcmp(g.killer.name, "riding accident")));
    const char *steedname = (!Riding ? (char *) 0
                      : x_monnam(u.usteed,
                                 u.usteed->mtame ? ARTICLE_YOUR : ARTICLE_THE,
                                 (char *) 0,
                                 (SUPPRESS_SADDLE | SUPPRESS_HALLUCINATION),
                                 FALSE));

    /*\
     * Status (many are abbreviated on bottom line; others are or
     *     should be discernible to the hero hence to the player)
    \*/
    enlght_out(""); /* separator after title or characteristics */
    enlght_out(final ? "Final Status:" : "Current Status:");

    Strcpy(youtoo, You_);
    /* not a traditional status but inherently obvious to player; more
       detail given below (attributes section) for magic enlightenment */
    if (Upolyd) {
        Strcpy(buf, "transformed");
        if (ugenocided())
            Sprintf(eos(buf), " and %s %s inside",
                    final ? "felt" : "feel", udeadinside());
        you_are(buf, "");
    }
    /* not a trouble, but we want to display riding status before maybe
       reporting steed as trapped or hero stuck to cursed saddle */
    if (Riding) {
        Sprintf(buf, "riding %s", steedname);
        you_are(buf, "");
        Sprintf(eos(youtoo), "and %s ", steedname);
    }
    /* other movement situations that hero should always know */
    if (Levitation) {
        if (Lev_at_will && magic)
            you_are("levitating, at will", "");
        else
            enl_msg(youtoo, are, were, "levitating", from_what(LEVITATION));
    } else if (Flying) { /* can only fly when not levitating */
        enl_msg(youtoo, are, were, "flying", from_what(FLYING));
    }
    if (Underwater) {
        you_are("underwater", "");
    } else if (u.uinwater) {
        you_are(Swimming ? "swimming" : "in water", from_what(SWIMMING));
    } else if (walking_on_water()) {
        /* show active Wwalking here, potential Wwalking elsewhere */
        Sprintf(buf, "walking on %s",
                is_pool(u.ux, u.uy) ? "water"
                : is_lava(u.ux, u.uy) ? "lava"
                  : surface(u.ux, u.uy)); /* catchall; shouldn't happen */
        you_are(buf, from_what(WWALKING));
    }
    if (Upolyd && (u.uundetected || U_AP_TYPE != M_AP_NOTHING))
        youhiding(TRUE, final);

    /* internal troubles, mostly in the order that prayer ranks them */
    if (Stoned)
        you_are("turning to stone", "");
    if (Slimed)
        you_are("turning into slime", "");
    if (Strangled) {
        if (u.uburied) {
            you_are("buried", "");
        } else {
            Strcpy(buf, "being strangled");
            if (wizard)
                Sprintf(eos(buf), " (%ld)", (Strangled & TIMEOUT));
            you_are(buf, from_what(STRANGLED));
        }
    }
    if (Sick) {
        /* prayer lumps these together; botl puts Ill before FoodPois */
        if (u.usick_type & SICK_NONVOMITABLE)
            you_are("terminally sick from illness", "");
        if (u.usick_type & SICK_VOMITABLE)
            you_are("terminally sick from food poisoning", "");
    }
    if (Vomiting)
        you_are("nauseated", "");
    if (Stunned)
        you_are("stunned", "");
    if (Confusion)
        you_are("confused", "");
    if (Hallucination)
        you_are("hallucinating", "");
    if (Blind) {
        /* from_what() (currently wizard-mode only) checks !haseyes()
           before u.uroleplay.blind, so we should too */
        Sprintf(buf, "%s blind",
                !haseyes(g.youmonst.data) ? "innately"
                : u.uroleplay.blind ? "permanently"
                  /* better phrasing desperately wanted... */
                  : Blindfolded_only ? "deliberately"
                    : "temporarily");
        if (wizard && (Blinded & TIMEOUT) != 0L
            && !u.uroleplay.blind && haseyes(g.youmonst.data))
            Sprintf(eos(buf), " (%ld)", (Blinded & TIMEOUT));
        /* !haseyes: avoid "you are innately blind innately" */
        you_are(buf, !haseyes(g.youmonst.data) ? "" : from_what(BLINDED));
    }
    if (Deaf)
        you_are("deaf", from_what(DEAF));

    /* external troubles, more or less */
    if (Punished) {
        if (uball) {
            Sprintf(buf, "chained to %s", ansimpleoname(uball));
        } else {
            impossible("Punished without uball?");
            Strcpy(buf, "punished");
        }
        you_are(buf, "");
    }
    if (u.utrap) {
        char predicament[BUFSZ];
        struct trap *t;
        boolean anchored = (u.utraptype == TT_BURIEDBALL);

        if (anchored) {
            Strcpy(predicament, "tethered to something buried");
        } else if (u.utraptype == TT_INFLOOR || u.utraptype == TT_LAVA) {
            Sprintf(predicament, "stuck in %s", the(surface(u.ux, u.uy)));
        } else {
            Strcpy(predicament, "trapped");
            if ((t = t_at(u.ux, u.uy)) != 0)
                Sprintf(eos(predicament), " in %s",
                        an(defsyms[trap_to_defsym(t->ttyp)].explanation));
        }
        if (u.usteed) { /* not `Riding' here */
            Sprintf(buf, "%s%s ", anchored ? "you and " : "", steedname);
            *buf = highc(*buf);
            enl_msg(buf, (anchored ? "are " : "is "),
                    (anchored ? "were " : "was "), predicament, "");
        } else
            you_are(predicament, "");
    } /* (u.utrap) */
    if (u.uswallow) {
        Sprintf(buf, "swallowed by %s", a_monnam(u.ustuck));
        if (wizard)
            Sprintf(eos(buf), " (%u)", u.uswldtim);
        you_are(buf, "");
    } else if (u.ustuck) {
        Sprintf(buf, "%s %s",
                (Upolyd && sticks(g.youmonst.data)) ? "holding" : "held by",
                a_monnam(u.ustuck));
        you_are(buf, "");
    }
    if (Riding) {
        struct obj *saddle = which_armor(u.usteed, W_SADDLE);

        if (saddle && saddle->cursed) {
            Sprintf(buf, "stuck to %s %s", s_suffix(steedname),
                    simpleonames(saddle));
            you_are(buf, "");
        }
    }
    if (Wounded_legs) {
        /* when mounted, Wounded_legs applies to steed rather than to
           hero; we only report steed's wounded legs in wizard mode */
        if (u.usteed) { /* not `Riding' here */
            if (wizard && steedname) {
                Strcpy(buf, steedname);
                *buf = highc(*buf);
                enl_msg(buf, " has", " had", " wounded legs", "");
            }
        } else {
            Sprintf(buf, "wounded %s", makeplural(body_part(LEG)));
            you_have(buf, "");
        }
    }
    if (Glib) {
        Sprintf(buf, "slippery %s", makeplural(body_part(FINGER)));
        you_have(buf, "");
    }
    if (Fumbling) {
        if (magic || cause_known(FUMBLING))
            enl_msg(You_, "fumble", "fumbled", "", from_what(FUMBLING));
    }
    if (Sleepy) {
        if (magic || cause_known(SLEEPY)) {
            Strcpy(buf, from_what(SLEEPY));
            if (wizard)
                Sprintf(eos(buf), " (%ld)", (HSleepy & TIMEOUT));
            enl_msg("You ", "fall", "fell", " asleep uncontrollably", buf);
        }
    }
    /* hunger/nutrition */
    if (Hunger) {
        if (magic || cause_known(HUNGER))
            enl_msg(You_, "hunger", "hungered", " rapidly",
                    from_what(HUNGER));
    }
    Strcpy(buf, hu_stat[u.uhs]); /* hunger status; omitted if "normal" */
    mungspaces(buf);             /* strip trailing spaces */
    if (*buf) {
        *buf = lowc(*buf); /* override capitalization */
        if (!strcmp(buf, "weak"))
            Strcat(buf, " from severe hunger");
        else if (!strncmp(buf, "faint", 5)) /* fainting, fainted */
            Strcat(buf, " due to starvation");
        you_are(buf, "");
    }
    /* encumbrance */
    if ((cap = near_capacity()) > UNENCUMBERED) {
        const char *adj = "?_?"; /* (should always get overridden) */

        Strcpy(buf, enc_stat[cap]);
        *buf = lowc(*buf);
        switch (cap) {
        case SLT_ENCUMBER:
            adj = "slightly";
            break; /* burdened */
        case MOD_ENCUMBER:
            adj = "moderately";
            break; /* stressed */
        case HVY_ENCUMBER:
            adj = "very";
            break; /* strained */
        case EXT_ENCUMBER:
            adj = "extremely";
            break; /* overtaxed */
        case OVERLOADED:
            adj = "not possible";
            break;
        }
        Sprintf(eos(buf), "; movement %s %s%s", !final ? "is" : "was", adj,
                (cap < OVERLOADED) ? " slowed" : "");
        you_are(buf, "");
    } else {
        /* last resort entry, guarantees Status section is non-empty
           (no longer needed for that purpose since weapon status added;
           still useful though) */
        you_are("unencumbered", "");
    }

    /* report being weaponless; distinguish whether gloves are worn */
    if (!uwep) {
        you_are(uarmg ? "empty handed" /* gloves imply hands */
                      : humanoid(g.youmonst.data)
                         /* hands but no weapon and no gloves */
                         ? "bare handed"
                         /* alternate phrasing for paws or lack of hands */
                         : "not wielding anything",
                "");
    /* two-weaponing implies hands (can't be polymorphed) and
       a weapon or wep-tool (not other odd stuff) in each hand */
    } else if (u.twoweap) {
        you_are("wielding two weapons at once", "");
    /* report most weapons by their skill class (so a katana will be
       described as a long sword, for instance; mattock and hook are
       exceptions), or wielded non-weapon item by its object class */
    } else {
        const char *what = weapon_descr(uwep);

        if (!strcmpi(what, "armor") || !strcmpi(what, "food")
            || !strcmpi(what, "venom"))
            Sprintf(buf, "wielding some %s", what);
        else
            Sprintf(buf, "wielding %s",
                    (uwep->quan == 1L) ? an(what) : makeplural(what));
        you_are(buf, "");
    }
    /*
     * Skill with current weapon.  Might help players who've never
     * noticed #enhance or decided that it was pointless.
     *
     * TODO?  Maybe merge wielding line and skill line into one sentence.
     */
    if ((wtype = uwep_skill_type()) != P_NONE) {
        char sklvlbuf[20];
        int sklvl = P_SKILL(wtype);
        boolean hav = (sklvl != P_UNSKILLED && sklvl != P_SKILLED);

        if (sklvl == P_ISRESTRICTED)
            Strcpy(sklvlbuf, "no");
        else
            (void) lcase(skill_level_name(wtype, sklvlbuf));
        /* "you have no/basic/expert/master/grand-master skill with <skill>"
           or "you are unskilled/skilled in <skill>" */
        Sprintf(buf, "%s %s %s", sklvlbuf,
                hav ? "skill with" : "in", skill_name(wtype));
        if (can_advance(wtype, FALSE))
            Sprintf(eos(buf), " and %s that",
                    !final ? "can enhance" : "could have enhanced");
        if (hav)
            you_have(buf, "");
        else
            you_are(buf, "");
    }
    /* report 'nudity' */
    if (!uarm && !uarmu && !uarmc && !uarms && !uarmg && !uarmf && !uarmh) {
        if (u.uroleplay.nudist)
            enl_msg(You_, "do", "did", " not wear any armor", "");
        else
            you_are("not wearing any armor", "");
    }
}

/* attributes: intrinsics and the like, other non-obvious capabilities */
void
attributes_enlightenment(unused_mode, final)
int unused_mode UNUSED;
int final;
{
    static NEARDATA const char if_surroundings_permitted[] =
        " if surroundings permitted";
    int ltmp, armpro;
    char buf[BUFSZ];

    /*\
     *  Attributes
    \*/
    enlght_out("");
    enlght_out(final ? "Final Attributes:" : "Current Attributes:");

    if (u.uevent.uhand_of_elbereth) {
        static const char *const hofe_titles[3] = { "the Hand of Elbereth",
                                                    "the Envoy of Balance",
                                                    "the Glory of Arioch" };
        you_are(hofe_titles[u.uevent.uhand_of_elbereth - 1], "");
    }

    Sprintf(buf, "%s", piousness(TRUE, "aligned"));
    if (u.ualign.record >= 0)
        you_are(buf, "");
    else
        you_have(buf, "");

    if (wizard) {
        Sprintf(buf, " %d", u.ualign.record);
        enl_msg("Your alignment ", "is", "was", buf, "");
    }

    /*** Resistances to troubles ***/
    if (Invulnerable)
        you_are("invulnerable", from_what(INVULNERABLE));
    if (Antimagic)
        you_are("magic-protected", from_what(ANTIMAGIC));
    if (Fire_resistance)
        you_are("fire resistant", from_what(FIRE_RES));
    if (Cold_resistance)
        you_are("cold resistant", from_what(COLD_RES));
    if (Sleep_resistance)
        you_are("sleep resistant", from_what(SLEEP_RES));
    if (Disint_resistance)
        you_are("disintegration-resistant", from_what(DISINT_RES));
    if (Shock_resistance)
        you_are("shock resistant", from_what(SHOCK_RES));
    if (Poison_resistance)
        you_are("poison resistant", from_what(POISON_RES));
    if (Acid_resistance)
        you_are("acid resistant", from_what(ACID_RES));
    if (Drain_resistance)
        you_are("level-drain resistant", from_what(DRAIN_RES));
    if (Sick_resistance)
        you_are("immune to sickness", from_what(SICK_RES));
    if (Stone_resistance)
        you_are("petrification resistant", from_what(STONE_RES));
    if (Halluc_resistance)
        enl_msg(You_, "resist", "resisted", " hallucinations",
                from_what(HALLUC_RES));
    if (u.uedibility)
        you_can("recognize detrimental food", "");

    /*** Vision and senses ***/
    if (!Blind && (Blinded || !haseyes(g.youmonst.data)))
        you_can("see", from_what(-BLINDED)); /* Eyes of the Overworld */
    if (See_invisible) {
        if (!Blind)
            enl_msg(You_, "see", "saw", " invisible", from_what(SEE_INVIS));
        else
            enl_msg(You_, "will see", "would have seen",
                    " invisible when not blind", from_what(SEE_INVIS));
    }
    if (Blind_telepat)
        you_are("telepathic", from_what(TELEPAT));
    if (Warning)
        you_are("warned", from_what(WARNING));
    if (Warn_of_mon && g.context.warntype.obj) {
        Sprintf(buf, "aware of the presence of %s",
                (g.context.warntype.obj & M2_ORC) ? "orcs"
                : (g.context.warntype.obj & M2_ELF) ? "elves"
                : (g.context.warntype.obj & M2_DEMON) ? "demons" : something);
        you_are(buf, from_what(WARN_OF_MON));
    }
    if (Warn_of_mon && g.context.warntype.polyd) {
        Sprintf(buf, "aware of the presence of %s",
                ((g.context.warntype.polyd & (M2_HUMAN | M2_ELF))
                 == (M2_HUMAN | M2_ELF))
                    ? "humans and elves"
                    : (g.context.warntype.polyd & M2_HUMAN)
                          ? "humans"
                          : (g.context.warntype.polyd & M2_ELF)
                                ? "elves"
                                : (g.context.warntype.polyd & M2_ORC)
                                      ? "orcs"
                                      : (g.context.warntype.polyd & M2_DEMON)
                                            ? "demons"
                                            : "certain monsters");
        you_are(buf, "");
    }
    if (Warn_of_mon && g.context.warntype.speciesidx >= LOW_PM) {
        Sprintf(buf, "aware of the presence of %s",
                makeplural(mons[g.context.warntype.speciesidx].mname));
        you_are(buf, from_what(WARN_OF_MON));
    }
    if (Undead_warning)
        you_are("warned of undead", from_what(WARN_UNDEAD));
    if (Searching)
        you_have("automatic searching", from_what(SEARCHING));
    if (Clairvoyant)
        you_are("clairvoyant", from_what(CLAIRVOYANT));
    else if ((HClairvoyant || EClairvoyant) && BClairvoyant) {
        Strcpy(buf, from_what(-CLAIRVOYANT));
        if (!strncmp(buf, " because of ", 12))
            /* overwrite substring; strncpy doesn't add terminator */
            (void) strncpy(buf, " if not for ", 12);
        enl_msg(You_, "could be", "could have been", " clairvoyant", buf);
    }
    if (Infravision)
        you_have("infravision", from_what(INFRAVISION));
    if (Detect_monsters)
        you_are("sensing the presence of monsters", "");
    if (u.umconf)
        you_are("going to confuse monsters", "");

    /*** Appearance and behavior ***/
    if (Adornment) {
        int adorn = 0;

        if (uleft && uleft->otyp == RIN_ADORNMENT)
            adorn += uleft->spe;
        if (uright && uright->otyp == RIN_ADORNMENT)
            adorn += uright->spe;
        /* the sum might be 0 (+0 ring or two which negate each other);
           that yields "you are charismatic" (which isn't pointless
           because it potentially impacts seduction attacks) */
        Sprintf(buf, "%scharismatic",
                (adorn > 0) ? "more " : (adorn < 0) ? "less " : "");
        you_are(buf, from_what(ADORNED));
    }
    if (Invisible)
        you_are("invisible", from_what(INVIS));
    else if (Invis)
        you_are("invisible to others", from_what(INVIS));
    /* ordinarily "visible" is redundant; this is a special case for
       the situation when invisibility would be an expected attribute */
    else if ((HInvis || EInvis) && BInvis)
        you_are("visible", from_what(-INVIS));
    if (Displaced)
        you_are("displaced", from_what(DISPLACED));
    if (Stealth)
        you_are("stealthy", from_what(STEALTH));
    if (Aggravate_monster)
        enl_msg("You aggravate", "", "d", " monsters",
                from_what(AGGRAVATE_MONSTER));
    if (Conflict)
        enl_msg("You cause", "", "d", " conflict", from_what(CONFLICT));

    /*** Transportation ***/
    if (Jumping)
        you_can("jump", from_what(JUMPING));
    if (Teleportation)
        you_can("teleport", from_what(TELEPORT));
    if (Teleport_control)
        you_have("teleport control", from_what(TELEPORT_CONTROL));
    /* actively levitating handled earlier as a status condition */
    if (BLevitation) { /* levitation is blocked */
        long save_BLev = BLevitation;

        BLevitation = 0L;
        if (Levitation) {
            /* either trapped in the floor or inside solid rock
               (or both if chained to buried iron ball and have
               moved one step into solid rock somehow) */
            boolean trapped = (save_BLev & I_SPECIAL) != 0L,
                    terrain = (save_BLev & FROMOUTSIDE) != 0L;

            Sprintf(buf, "%s%s%s",
                    trapped ? " if not trapped" : "",
                    (trapped && terrain) ? " and" : "",
                    terrain ? if_surroundings_permitted : "");
            enl_msg(You_, "would levitate", "would have levitated", buf, "");
        }
        BLevitation = save_BLev;
    }
    /* actively flying handled earlier as a status condition */
    if (BFlying) { /* flight is blocked */
        long save_BFly = BFlying;

        BFlying = 0L;
        if (Flying) {
            enl_msg(You_, "would fly", "would have flown",
                    /* wording quibble: for past tense, "hadn't been"
                       would sound better than "weren't" (and
                       "had permitted" better than "permitted"), but
                       "weren't" and "permitted" are adequate so the
                       extra complexity to handle that isn't worth it */
                    Levitation
                       ? " if you weren't levitating"
                       : (save_BFly == I_SPECIAL)
                          /* this is an oversimpliction; being trapped
                             might also be blocking levitation so flight
                             would still be blocked after escaping trap */
                          ? " if you weren't trapped"
                          : (save_BFly == FROMOUTSIDE)
                             ? if_surroundings_permitted
                             /* two or more of levitation, surroundings,
                                and being trapped in the floor */
                             : " if circumstances permitted",
                    "");
        }
        BFlying = save_BFly;
    }
    /* actively walking on water handled earlier as a status condition */
    if (Wwalking && !walking_on_water())
        you_can("walk on water", from_what(WWALKING));
    /* actively swimming (in water but not under it) handled earlier */
    if (Swimming && (Underwater || !u.uinwater))
        you_can("swim", from_what(SWIMMING));
    if (Breathless)
        you_can("survive without air", from_what(MAGICAL_BREATHING));
    else if (Amphibious)
        you_can("breathe water", from_what(MAGICAL_BREATHING));
    if (Passes_walls)
        you_can("walk through walls", from_what(PASSES_WALLS));

    /*** Physical attributes ***/
    if (Regeneration)
        enl_msg("You regenerate", "", "d", "", from_what(REGENERATION));
    if (Slow_digestion)
        you_have("slower digestion", from_what(SLOW_DIGESTION));
    if (u.uhitinc)
        you_have(enlght_combatinc("to hit", u.uhitinc, final, buf), "");
    if (u.udaminc)
        you_have(enlght_combatinc("damage", u.udaminc, final, buf), "");
    if (u.uspellprot || Protection) {
        int prot = 0;

        if (uleft && uleft->otyp == RIN_PROTECTION)
            prot += uleft->spe;
        if (uright && uright->otyp == RIN_PROTECTION)
            prot += uright->spe;
        if (HProtection & INTRINSIC)
            prot += u.ublessed;
        prot += u.uspellprot;
        if (prot)
            you_have(enlght_combatinc("defense", prot, final, buf), "");
    }
    if ((armpro = magic_negation(&g.youmonst)) > 0) {
        /* magic cancellation factor, conferred by worn armor */
        static const char *const mc_types[] = {
            "" /*ordinary*/, "warded", "guarded", "protected",
        };
        /* sanity check */
        if (armpro >= SIZE(mc_types))
            armpro = SIZE(mc_types) - 1;
        you_are(mc_types[armpro], "");
    }
    if (Half_physical_damage)
        enlght_halfdmg(HALF_PHDAM, final);
    if (Half_spell_damage)
        enlght_halfdmg(HALF_SPDAM, final);
    /* polymorph and other shape change */
    if (Protection_from_shape_changers)
        you_are("protected from shape changers",
                from_what(PROT_FROM_SHAPE_CHANGERS));
    if (Unchanging) {
        const char *what = 0;

        if (!Upolyd) /* Upolyd handled below after current form */
            you_can("not change from your current form",
                    from_what(UNCHANGING));
        /* blocked shape changes */
        if (Polymorph)
            what = !final ? "polymorph" : "have polymorphed";
        else if (u.ulycn >= LOW_PM)
            what = !final ? "change shape" : "have changed shape";
        if (what) {
            Sprintf(buf, "would %s periodically", what);
            /* omit from_what(UNCHANGING); too verbose */
            enl_msg(You_, buf, buf, " if not locked into your current form",
                    "");
        }
    } else if (Polymorph) {
        you_are("polymorphing periodically", from_what(POLYMORPH));
    }
    if (Polymorph_control)
        you_have("polymorph control", from_what(POLYMORPH_CONTROL));
    if (Upolyd && u.umonnum != u.ulycn
        /* if we've died from turning into slime, we're polymorphed
           right now but don't want to list it as a temporary attribute
           [we need a more reliable way to detect this situation] */
        && !(final == ENL_GAMEOVERDEAD
             && u.umonnum == PM_GREEN_SLIME && !Unchanging)) {
        /* foreign shape (except were-form which is handled below) */
        if (!vampshifted(&g.youmonst))
            Sprintf(buf, "polymorphed into %s", an(g.youmonst.data->mname));
        else
            Sprintf(buf, "polymorphed into %s in %s form",
                    an(mons[g.youmonst.cham].mname), g.youmonst.data->mname);
        if (wizard)
            Sprintf(eos(buf), " (%d)", u.mtimedone);
        you_are(buf, "");
    }
    if (lays_eggs(g.youmonst.data) && flags.female) /* Upolyd */
        you_can("lay eggs", "");
    if (u.ulycn >= LOW_PM) {
        /* "you are a werecreature [in beast form]" */
        Strcpy(buf, an(mons[u.ulycn].mname));
        if (u.umonnum == u.ulycn) {
            Strcat(buf, " in beast form");
            if (wizard)
                Sprintf(eos(buf), " (%d)", u.mtimedone);
        }
        you_are(buf, "");
    }
    if (Unchanging && Upolyd) /* !Upolyd handled above */
        you_can("not change from your current form", from_what(UNCHANGING));
    if (Hate_silver)
        you_are("harmed by silver", "");
    /* movement and non-armor-based protection */
    if (Fast)
        you_are(Very_fast ? "very fast" : "fast", from_what(FAST));
    if (Reflecting)
        you_have("reflection", from_what(REFLECTING));
    if (Free_action)
        you_have("free action", from_what(FREE_ACTION));
    if (Fixed_abil)
        you_have("fixed abilities", from_what(FIXED_ABIL));
    if (Lifesaved)
        enl_msg("Your life ", "will be", "would have been", " saved", "");

    /*** Miscellany ***/
    if (Luck) {
        ltmp = abs((int) Luck);
        Sprintf(buf, "%s%slucky",
                ltmp >= 10 ? "extremely " : ltmp >= 5 ? "very " : "",
                Luck < 0 ? "un" : "");
        if (wizard)
            Sprintf(eos(buf), " (%d)", Luck);
        you_are(buf, "");
    } else if (wizard)
        enl_msg("Your luck ", "is", "was", " zero", "");
    if (u.moreluck > 0)
        you_have("extra luck", "");
    else if (u.moreluck < 0)
        you_have("reduced luck", "");
    if (carrying(LUCKSTONE) || stone_luck(TRUE)) {
        ltmp = stone_luck(FALSE);
        if (ltmp <= 0)
            enl_msg("Bad luck ", "does", "did", " not time out for you", "");
        if (ltmp >= 0)
            enl_msg("Good luck ", "does", "did", " not time out for you", "");
    }

    if (u.ugangr) {
        Sprintf(buf, " %sangry with you",
                u.ugangr > 6 ? "extremely " : u.ugangr > 3 ? "very " : "");
        if (wizard)
            Sprintf(eos(buf), " (%d)", u.ugangr);
        enl_msg(u_gname(), " is", " was", buf, "");
    } else {
        /*
         * We need to suppress this when the game is over, because death
         * can change the value calculated by can_pray(), potentially
         * resulting in a false claim that you could have prayed safely.
         */
        if (!final) {
#if 0
            /* "can [not] safely pray" vs "could [not] have safely prayed" */
            Sprintf(buf, "%s%ssafely pray%s", can_pray(FALSE) ? "" : "not ",
                    final ? "have " : "", final ? "ed" : "");
#else
            Sprintf(buf, "%ssafely pray", can_pray(FALSE) ? "" : "not ");
#endif
            if (wizard)
                Sprintf(eos(buf), " (%d)", u.ublesscnt);
            you_can(buf, "");
        }
    }

#ifdef DEBUG
    /* named fruit debugging (doesn't really belong here...); to enable,
       include 'fruit' in DEBUGFILES list (even though it isn't a file...) */
    if (wizard && explicitdebug("fruit")) {
        struct fruit *f;

        reorder_fruit(TRUE); /* sort by fruit index, from low to high;
                              * this modifies the g.ffruit chain, so could
                              * possibly mask or even introduce a problem,
                              * but it does useful sanity checking */
        for (f = g.ffruit; f; f = f->nextf) {
            Sprintf(buf, "Fruit #%d ", f->fid);
            enl_msg(buf, "is ", "was ", f->fname, "");
        }
        enl_msg("The current fruit ", "is ", "was ", g.pl_fruit, "");
        Sprintf(buf, "%d", flags.made_fruit);
        enl_msg("The made fruit flag ", "is ", "was ", buf, "");
    }
#endif

    {
        const char *p;

        buf[0] = '\0';
        if (final < 2) { /* still in progress, or quit/escaped/ascended */
            p = "survived after being killed ";
            switch (u.umortality) {
            case 0:
                p = !final ? (char *) 0 : "survived";
                break;
            case 1:
                Strcpy(buf, "once");
                break;
            case 2:
                Strcpy(buf, "twice");
                break;
            case 3:
                Strcpy(buf, "thrice");
                break;
            default:
                Sprintf(buf, "%d times", u.umortality);
                break;
            }
        } else { /* game ended in character's death */
            p = "are dead";
            switch (u.umortality) {
            case 0:
                impossible("dead without dying?");
            case 1:
                break; /* just "are dead" */
            default:
                Sprintf(buf, " (%d%s time!)", u.umortality,
                        ordin(u.umortality));
                break;
            }
        }
        if (p)
            enl_msg(You_, "have been killed ", p, buf, "");
    }
}

#if 0  /* no longer used */
STATIC_DCL boolean NDECL(minimal_enlightenment);

/*
 * Courtesy function for non-debug, non-explorer mode players
 * to help refresh them about who/what they are.
 * Returns FALSE if menu cancelled (dismissed with ESC), TRUE otherwise.
 */
STATIC_OVL boolean
minimal_enlightenment()
{
    winid tmpwin;
    menu_item *selected;
    anything any;
    int genidx, n;
    char buf[BUFSZ], buf2[BUFSZ];
    static const char untabbed_fmtstr[] = "%-15s: %-12s";
    static const char untabbed_deity_fmtstr[] = "%-17s%s";
    static const char tabbed_fmtstr[] = "%s:\t%-12s";
    static const char tabbed_deity_fmtstr[] = "%s\t%s";
    static const char *fmtstr;
    static const char *deity_fmtstr;

    fmtstr = iflags.menu_tab_sep ? tabbed_fmtstr : untabbed_fmtstr;
    deity_fmtstr = iflags.menu_tab_sep ? tabbed_deity_fmtstr
                                       : untabbed_deity_fmtstr;
    any = cg.zeroany;
    buf[0] = buf2[0] = '\0';
    tmpwin = create_nhwindow(NHW_MENU);
    start_menu(tmpwin);
    add_menu(tmpwin, NO_GLYPH, &any, 0, 0, iflags.menu_headings,
             "Starting", FALSE);

    /* Starting name, race, role, gender */
    Sprintf(buf, fmtstr, "name", g.plname);
    add_menu(tmpwin, NO_GLYPH, &any, 0, 0, ATR_NONE, buf, FALSE);
    Sprintf(buf, fmtstr, "race", g.urace.noun);
    add_menu(tmpwin, NO_GLYPH, &any, 0, 0, ATR_NONE, buf, FALSE);
    Sprintf(buf, fmtstr, "role",
            (flags.initgend && g.urole.name.f) ? g.urole.name.f : g.urole.name.m);
    add_menu(tmpwin, NO_GLYPH, &any, 0, 0, ATR_NONE, buf, FALSE);
    Sprintf(buf, fmtstr, "gender", genders[flags.initgend].adj);
    add_menu(tmpwin, NO_GLYPH, &any, 0, 0, ATR_NONE, buf, FALSE);

    /* Starting alignment */
    Sprintf(buf, fmtstr, "alignment", align_str(u.ualignbase[A_ORIGINAL]));
    add_menu(tmpwin, NO_GLYPH, &any, 0, 0, ATR_NONE, buf, FALSE);

    /* Current name, race, role, gender */
    add_menu(tmpwin, NO_GLYPH, &any, 0, 0, ATR_NONE, "", FALSE);
    add_menu(tmpwin, NO_GLYPH, &any, 0, 0, iflags.menu_headings,
             "Current", FALSE);
    Sprintf(buf, fmtstr, "race", Upolyd ? g.youmonst.data->mname : g.urace.noun);
    add_menu(tmpwin, NO_GLYPH, &any, 0, 0, ATR_NONE, buf, FALSE);
    if (Upolyd) {
        Sprintf(buf, fmtstr, "role (base)",
                (u.mfemale && g.urole.name.f) ? g.urole.name.f
                                            : g.urole.name.m);
        add_menu(tmpwin, NO_GLYPH, &any, 0, 0, ATR_NONE, buf, FALSE);
    } else {
        Sprintf(buf, fmtstr, "role",
                (flags.female && g.urole.name.f) ? g.urole.name.f
                                               : g.urole.name.m);
        add_menu(tmpwin, NO_GLYPH, &any, 0, 0, ATR_NONE, buf, FALSE);
    }
    /* don't want poly_gender() here; it forces `2' for non-humanoids */
    genidx = is_neuter(g.youmonst.data) ? 2 : flags.female;
    Sprintf(buf, fmtstr, "gender", genders[genidx].adj);
    add_menu(tmpwin, NO_GLYPH, &any, 0, 0, ATR_NONE, buf, FALSE);
    if (Upolyd && (int) u.mfemale != genidx) {
        Sprintf(buf, fmtstr, "gender (base)", genders[u.mfemale].adj);
        add_menu(tmpwin, NO_GLYPH, &any, 0, 0, ATR_NONE, buf, FALSE);
    }

    /* Current alignment */
    Sprintf(buf, fmtstr, "alignment", align_str(u.ualign.type));
    add_menu(tmpwin, NO_GLYPH, &any, 0, 0, ATR_NONE, buf, FALSE);

    /* Deity list */
    add_menu(tmpwin, NO_GLYPH, &any, 0, 0, ATR_NONE, "", FALSE);
    add_menu(tmpwin, NO_GLYPH, &any, 0, 0, iflags.menu_headings,
             "Deities", FALSE);
    Sprintf(buf2, deity_fmtstr, align_gname(A_CHAOTIC),
            (u.ualignbase[A_ORIGINAL] == u.ualign.type
             && u.ualign.type == A_CHAOTIC)               ? " (s,c)"
                : (u.ualignbase[A_ORIGINAL] == A_CHAOTIC) ? " (s)"
                : (u.ualign.type   == A_CHAOTIC)          ? " (c)" : "");
    Sprintf(buf, fmtstr, "Chaotic", buf2);
    add_menu(tmpwin, NO_GLYPH, &any, 0, 0, ATR_NONE, buf, FALSE);

    Sprintf(buf2, deity_fmtstr, align_gname(A_NEUTRAL),
            (u.ualignbase[A_ORIGINAL] == u.ualign.type
             && u.ualign.type == A_NEUTRAL)               ? " (s,c)"
                : (u.ualignbase[A_ORIGINAL] == A_NEUTRAL) ? " (s)"
                : (u.ualign.type   == A_NEUTRAL)          ? " (c)" : "");
    Sprintf(buf, fmtstr, "Neutral", buf2);
    add_menu(tmpwin, NO_GLYPH, &any, 0, 0, ATR_NONE, buf, FALSE);

    Sprintf(buf2, deity_fmtstr, align_gname(A_LAWFUL),
            (u.ualignbase[A_ORIGINAL] == u.ualign.type
             && u.ualign.type == A_LAWFUL)                ? " (s,c)"
                : (u.ualignbase[A_ORIGINAL] == A_LAWFUL)  ? " (s)"
                : (u.ualign.type   == A_LAWFUL)           ? " (c)" : "");
    Sprintf(buf, fmtstr, "Lawful", buf2);
    add_menu(tmpwin, NO_GLYPH, &any, 0, 0, ATR_NONE, buf, FALSE);

    end_menu(tmpwin, "Base Attributes");
    n = select_menu(tmpwin, PICK_NONE, &selected);
    destroy_nhwindow(tmpwin);
    return (boolean) (n != -1);
}
#endif /*0*/

/* ^X command */
STATIC_PTR int
doattributes(VOID_ARGS)
{
    int mode = BASICENLIGHTENMENT;

    /* show more--as if final disclosure--for wizard and explore modes */
    if (wizard || discover)
        mode |= MAGICENLIGHTENMENT;

    enlightenment(mode, ENL_GAMEINPROGRESS);
    return 0;
}

void
youhiding(via_enlghtmt, msgflag)
boolean via_enlghtmt; /* englightment line vs topl message */
int msgflag;          /* for variant message phrasing */
{
    char *bp, buf[BUFSZ];

    Strcpy(buf, "hiding");
    if (U_AP_TYPE != M_AP_NOTHING) {
        /* mimic; hero is only able to mimic a strange object or gold
           or hallucinatory alternative to gold, so we skip the details
           for the hypothetical furniture and monster cases */
        bp = eos(strcpy(buf, "mimicking"));
        if (U_AP_TYPE == M_AP_OBJECT) {
            Sprintf(bp, " %s", an(simple_typename(g.youmonst.mappearance)));
        } else if (U_AP_TYPE == M_AP_FURNITURE) {
            Strcpy(bp, " something");
        } else if (U_AP_TYPE == M_AP_MONSTER) {
            Strcpy(bp, " someone");
        } else {
            ; /* something unexpected; leave 'buf' as-is */
        }
    } else if (u.uundetected) {
        bp = eos(buf); /* points past "hiding" */
        if (g.youmonst.data->mlet == S_EEL) {
            if (is_pool(u.ux, u.uy))
                Sprintf(bp, " in the %s", waterbody_name(u.ux, u.uy));
        } else if (hides_under(g.youmonst.data)) {
            struct obj *o = g.level.objects[u.ux][u.uy];

            if (o)
                Sprintf(bp, " underneath %s", ansimpleoname(o));
        } else if (is_clinger(g.youmonst.data) || Flying) {
            /* Flying: 'lurker above' hides on ceiling but doesn't cling */
            Sprintf(bp, " on the %s", ceiling(u.ux, u.uy));
        } else {
            /* on floor; is_hider() but otherwise not special: 'trapper' */
            if (u.utrap && u.utraptype == TT_PIT) {
                struct trap *t = t_at(u.ux, u.uy);

                Sprintf(bp, " in a %spit",
                        (t && t->ttyp == SPIKED_PIT) ? "spiked " : "");
            } else
                Sprintf(bp, " on the %s", surface(u.ux, u.uy));
        }
    } else {
        ; /* shouldn't happen; will result in generic "you are hiding" */
    }

    if (via_enlghtmt) {
        int final = msgflag; /* 'final' is used by you_are() macro */

        you_are(buf, "");
    } else {
        /* for dohide(), when player uses '#monster' command */
        You("are %s %s.", msgflag ? "already" : "now", buf);
    }
}

/* KMH, #conduct
 * (shares enlightenment's tense handling)
 */
int
doconduct(VOID_ARGS)
{
    show_conduct(0);
    return 0;
}

void
show_conduct(final)
int final;
{
    char buf[BUFSZ];
    int ngenocided;

    /* Create the conduct window */
    g.en_win = create_nhwindow(NHW_MENU);
    putstr(g.en_win, 0, "Voluntary challenges:");

    if (u.uroleplay.blind)
        you_have_been("blind from birth");
    if (u.uroleplay.nudist)
        you_have_been("faithfully nudist");

    if (!u.uconduct.food)
        enl_msg(You_, "have gone", "went", " without food", "");
        /* but beverages are okay */
    else if (!u.uconduct.unvegan)
        you_have_X("followed a strict vegan diet");
    else if (!u.uconduct.unvegetarian)
        you_have_been("vegetarian");

    if (!u.uconduct.gnostic)
        you_have_been("an atheist");

    if (!u.uconduct.weaphit) {
        you_have_never("hit with a wielded weapon");
    } else if (wizard) {
        Sprintf(buf, "used a wielded weapon %ld time%s", u.uconduct.weaphit,
                plur(u.uconduct.weaphit));
        you_have_X(buf);
    }
    if (!u.uconduct.killer)
        you_have_been("a pacifist");

    if (!u.uconduct.literate) {
        you_have_been("illiterate");
    } else if (wizard) {
        Sprintf(buf, "read items or engraved %ld time%s", u.uconduct.literate,
                plur(u.uconduct.literate));
        you_have_X(buf);
    }

    ngenocided = num_genocides();
    if (ngenocided == 0) {
        you_have_never("genocided any monsters");
    } else {
        Sprintf(buf, "genocided %d type%s of monster%s", ngenocided,
                plur(ngenocided), plur(ngenocided));
        you_have_X(buf);
    }

    if (!u.uconduct.polypiles) {
        you_have_never("polymorphed an object");
    } else if (wizard) {
        Sprintf(buf, "polymorphed %ld item%s", u.uconduct.polypiles,
                plur(u.uconduct.polypiles));
        you_have_X(buf);
    }

    if (!u.uconduct.polyselfs) {
        you_have_never("changed form");
    } else if (wizard) {
        Sprintf(buf, "changed form %ld time%s", u.uconduct.polyselfs,
                plur(u.uconduct.polyselfs));
        you_have_X(buf);
    }

    if (!u.uconduct.wishes) {
        you_have_X("used no wishes");
    } else {
        Sprintf(buf, "used %ld wish%s", u.uconduct.wishes,
                (u.uconduct.wishes > 1L) ? "es" : "");
        if (u.uconduct.wisharti) {
            /* if wisharti == wishes
             *  1 wish (for an artifact)
             *  2 wishes (both for artifacts)
             *  N wishes (all for artifacts)
             * else (N is at least 2 in order to get here; M < N)
             *  N wishes (1 for an artifact)
             *  N wishes (M for artifacts)
             */
            if (u.uconduct.wisharti == u.uconduct.wishes)
                Sprintf(eos(buf), " (%s",
                        (u.uconduct.wisharti > 2L) ? "all "
                          : (u.uconduct.wisharti == 2L) ? "both " : "");
            else
                Sprintf(eos(buf), " (%ld ", u.uconduct.wisharti);

            Sprintf(eos(buf), "for %s)",
                    (u.uconduct.wisharti == 1L) ? "an artifact"
                                                : "artifacts");
        }
        you_have_X(buf);

        if (!u.uconduct.wisharti)
            enl_msg(You_, "have not wished", "did not wish",
                    " for any artifacts", "");
    }

    /* Pop up the window and wait for a key */
    display_nhwindow(g.en_win, TRUE);
    destroy_nhwindow(g.en_win);
    g.en_win = WIN_ERR;
}

/* ordered by command name */
struct ext_func_tab extcmdlist[] = {
    { '#', "#", "perform an extended command",
            doextcmd, IFBURIED | GENERALCMD },
    { M('?'), "?", "list all extended commands",
            doextlist, IFBURIED | AUTOCOMPLETE | GENERALCMD },
    { M('a'), "adjust", "adjust inventory letters",
            doorganize, IFBURIED | AUTOCOMPLETE },
    { M('A'), "annotate", "name current level",
            donamelevel, IFBURIED | AUTOCOMPLETE },
    { 'a', "apply", "apply (use) a tool (pick-axe, key, lamp...)",
            doapply },
    { C('x'), "attributes", "show your attributes",
            doattributes, IFBURIED },
    { '@', "autopickup", "toggle the pickup option on/off",
            dotogglepickup, IFBURIED },
    { 'C', "call", "call (name) something", docallcmd, IFBURIED },
    { 'Z', "cast", "zap (cast) a spell", docast, IFBURIED },
    { M('c'), "chat", "talk to someone", dotalk, IFBURIED | AUTOCOMPLETE },
    { 'c', "close", "close a door", doclose },
    { M('C'), "conduct", "list voluntary challenges you have maintained",
            doconduct, IFBURIED | AUTOCOMPLETE },
    { M('d'), "dip", "dip an object into something", dodip, AUTOCOMPLETE },
    { '>', "down", "go down a staircase", dodown },
    { 'd', "drop", "drop an item", dodrop },
    { 'D', "droptype", "drop specific item types", doddrop },
    { 'e', "eat", "eat something", doeat },
    { 'E', "engrave", "engrave writing on the floor", doengrave },
    { M('e'), "enhance", "advance or check weapon and spell skills",
            enhance_weapon_skill, IFBURIED | AUTOCOMPLETE },
    { '\0', "exploremode", "enter explore (discovery) mode",
            enter_explore_mode, IFBURIED },
    { 'f', "fire", "fire ammunition from quiver", dofire },
    { M('f'), "force", "force a lock", doforce, AUTOCOMPLETE },
    { ';', "glance", "show what type of thing a map symbol corresponds to",
            doquickwhatis, IFBURIED | GENERALCMD },
    { '?', "help", "give a help message", dohelp, IFBURIED | GENERALCMD },
    { '\0', "herecmdmenu", "show menu of commands you can do here",
            doherecmdmenu, IFBURIED },
    { 'V', "history", "show long version and game history",
            dohistory, IFBURIED | GENERALCMD },
    { 'i', "inventory", "show your inventory", ddoinv, IFBURIED },
    { 'I', "inventtype", "inventory specific item types",
            dotypeinv, IFBURIED },
    { M('i'), "invoke", "invoke an object's special powers",
            doinvoke, IFBURIED | AUTOCOMPLETE },
    { M('j'), "jump", "jump to another location", dojump, AUTOCOMPLETE },
    { C('d'), "kick", "kick something", dokick },
    { '\\', "known", "show what object types have been discovered",
            dodiscovered, IFBURIED | GENERALCMD },
    { '`', "knownclass", "show discovered types for one class of objects",
            doclassdisco, IFBURIED | GENERALCMD },
    { '\0', "levelchange", "change experience level",
            wiz_level_change, IFBURIED | AUTOCOMPLETE | WIZMODECMD },
    { '\0', "lightsources", "show mobile light sources",
            wiz_light_sources, IFBURIED | AUTOCOMPLETE | WIZMODECMD },
    { ':', "look", "look at what is here", dolook, IFBURIED },
    { M('l'), "loot", "loot a box on the floor", doloot, AUTOCOMPLETE },
#ifdef DEBUG_MIGRATING_MONS
    { '\0', "migratemons", "migrate N random monsters",
            wiz_migrate_mons, IFBURIED | AUTOCOMPLETE | WIZMODECMD },
#endif
    { M('m'), "monster", "use monster's special ability",
            domonability, IFBURIED | AUTOCOMPLETE },
    { 'N', "name", "name a monster or an object",
            docallcmd, IFBURIED | AUTOCOMPLETE },
    { M('o'), "offer", "offer a sacrifice to the gods",
            dosacrifice, AUTOCOMPLETE },
    { 'o', "open", "open a door", doopen },
    { 'O', "options", "show option settings, possibly change them",
            doset, IFBURIED | GENERALCMD },
    { C('o'), "overview", "show a summary of the explored dungeon",
            dooverview, IFBURIED | AUTOCOMPLETE },
    { '\0', "panic", "test panic routine (fatal to game)",
            wiz_panic, IFBURIED | AUTOCOMPLETE | WIZMODECMD },
    { 'p', "pay", "pay your shopping bill", dopay },
    { ',', "pickup", "pick up things at the current location", dopickup },
    { '\0', "polyself", "polymorph self",
            wiz_polyself, IFBURIED | AUTOCOMPLETE | WIZMODECMD },
    { M('p'), "pray", "pray to the gods for help",
            dopray, IFBURIED | AUTOCOMPLETE },
    { C('p'), "prevmsg", "view recent game messages",
            doprev_message, IFBURIED | GENERALCMD },
    { 'P', "puton", "put on an accessory (ring, amulet, etc)", doputon },
    { 'q', "quaff", "quaff (drink) something", dodrink },
    { M('q'), "quit", "exit without saving current game",
            done2, IFBURIED | AUTOCOMPLETE | GENERALCMD },
    { 'Q', "quiver", "select ammunition for quiver", dowieldquiver },
    { 'r', "read", "read a scroll or spellbook", doread },
    { C('r'), "redraw", "redraw screen", doredraw, IFBURIED | GENERALCMD },
    { 'R', "remove", "remove an accessory (ring, amulet, etc)", doremring },
    { M('R'), "ride", "mount or dismount a saddled steed",
            doride, AUTOCOMPLETE },
    { M('r'), "rub", "rub a lamp or a stone", dorub, AUTOCOMPLETE },
    { 'S', "save", "save the game and exit", dosave, IFBURIED | GENERALCMD },
    { 's', "search", "search for traps and secret doors",
            dosearch, IFBURIED, "searching" },
    { '*', "seeall", "show all equipment in use", doprinuse, IFBURIED },
    { AMULET_SYM, "seeamulet", "show the amulet currently worn",
            dopramulet, IFBURIED },
    { ARMOR_SYM, "seearmor", "show the armor currently worn",
            doprarm, IFBURIED },
    { GOLD_SYM, "seegold", "count your gold", doprgold, IFBURIED },
    { '\0', "seenv", "show seen vectors",
            wiz_show_seenv, IFBURIED | AUTOCOMPLETE | WIZMODECMD },
    { RING_SYM, "seerings", "show the ring(s) currently worn",
            doprring, IFBURIED },
    { SPBOOK_SYM, "seespells", "list and reorder known spells",
            dovspell, IFBURIED },
    { TOOL_SYM, "seetools", "show the tools currently in use",
            doprtool, IFBURIED },
    { '^', "seetrap", "show the type of adjacent trap", doidtrap, IFBURIED },
    { WEAPON_SYM, "seeweapon", "show the weapon currently wielded",
            doprwep, IFBURIED },
    { '!', "shell", "do a shell escape",
            dosh_core, IFBURIED | GENERALCMD
#ifndef SHELL
                       | CMD_NOT_AVAILABLE
#endif /* SHELL */
    },
    { M('s'), "sit", "sit down", dosit, AUTOCOMPLETE },
    { '\0', "stats", "show memory statistics",
            wiz_show_stats, IFBURIED | AUTOCOMPLETE | WIZMODECMD },
    { C('z'), "suspend", "suspend the game",
            dosuspend_core, IFBURIED | GENERALCMD
#ifndef SUSPEND
                            | CMD_NOT_AVAILABLE
#endif /* SUSPEND */
    },
    { 'x', "swap", "swap wielded and secondary weapons", doswapweapon },
    { 'T', "takeoff", "take off one piece of armor", dotakeoff },
    { 'A', "takeoffall", "remove all armor", doddoremarm },
    { C('t'), "teleport", "teleport around the level", dotelecmd, IFBURIED },
    { '\0', "terrain", "show map without obstructions",
            doterrain, IFBURIED | AUTOCOMPLETE },
    { '\0', "therecmdmenu",
            "menu of commands you can do from here to adjacent spot",
            dotherecmdmenu },
    { 't', "throw", "throw something", dothrow },
    { '\0', "timeout", "look at timeout queue and hero's timed intrinsics",
            wiz_timeout_queue, IFBURIED | AUTOCOMPLETE | WIZMODECMD },
    { M('T'), "tip", "empty a container", dotip, AUTOCOMPLETE },
    { '_', "travel", "travel to a specific location on the map", dotravel },
    { M('t'), "turn", "turn undead away", doturn, IFBURIED | AUTOCOMPLETE },
    { 'X', "twoweapon", "toggle two-weapon combat",
            dotwoweapon, AUTOCOMPLETE },
    { M('u'), "untrap", "untrap something", dountrap, AUTOCOMPLETE },
    { '<', "up", "go up a staircase", doup },
    { '\0', "vanquished", "list vanquished monsters",
            dovanquished, IFBURIED | AUTOCOMPLETE | WIZMODECMD },
    { M('v'), "version",
            "list compile time options for this version of NetHack",
            doextversion, IFBURIED | AUTOCOMPLETE | GENERALCMD },
    { 'v', "versionshort", "show version", doversion, IFBURIED | GENERALCMD },
    { '\0', "vision", "show vision array",
            wiz_show_vision, IFBURIED | AUTOCOMPLETE | WIZMODECMD },
    { '.', "wait", "rest one move while doing nothing",
            donull, IFBURIED, "waiting" },
    { 'W', "wear", "wear a piece of armor", dowear },
    { '&', "whatdoes", "tell what a command does", dowhatdoes, IFBURIED },
    { '/', "whatis", "show what type of thing a symbol corresponds to",
            dowhatis, IFBURIED | GENERALCMD },
    { 'w', "wield", "wield (put in use) a weapon", dowield },
    { M('w'), "wipe", "wipe off your face", dowipe, AUTOCOMPLETE },
#ifdef DEBUG
    { '\0', "wizbury", "bury objs under and around you",
            wiz_debug_cmd_bury, IFBURIED | AUTOCOMPLETE | WIZMODECMD },
#endif
    { C('e'), "wizdetect", "reveal hidden things within a small radius",
            wiz_detect, IFBURIED | AUTOCOMPLETE | WIZMODECMD },
    { C('g'), "wizgenesis", "create a monster",
            wiz_genesis, IFBURIED | AUTOCOMPLETE | WIZMODECMD },
    { C('i'), "wizidentify", "identify all items in inventory",
            wiz_identify, IFBURIED | AUTOCOMPLETE | WIZMODECMD },
    { '\0', "wizintrinsic", "set an intrinsic",
            wiz_intrinsic, IFBURIED | AUTOCOMPLETE | WIZMODECMD },
    { C('v'), "wizlevelport", "teleport to another level",
            wiz_level_tele, IFBURIED | AUTOCOMPLETE | WIZMODECMD },
    { '\0', "wizmakemap", "recreate the current level",
            wiz_makemap, IFBURIED | WIZMODECMD },
    { C('f'), "wizmap", "map the level",
            wiz_map, IFBURIED | AUTOCOMPLETE | WIZMODECMD },
    { '\0', "wizrumorcheck", "verify rumor boundaries",
            wiz_rumor_check, IFBURIED | AUTOCOMPLETE | WIZMODECMD },
    { '\0', "wizsmell", "smell monster",
            wiz_smell, IFBURIED | AUTOCOMPLETE | WIZMODECMD },
    { '\0', "wizwhere", "show locations of special levels",
            wiz_where, IFBURIED | AUTOCOMPLETE | WIZMODECMD },
    { C('w'), "wizwish", "wish for something",
            wiz_wish, IFBURIED | AUTOCOMPLETE | WIZMODECMD },
    { '\0', "wmode", "show wall modes",
            wiz_show_wmodes, IFBURIED | AUTOCOMPLETE | WIZMODECMD },
    { 'z', "zap", "zap a wand", dozap },
    { '\0', (char *) 0, (char *) 0, donull, 0, (char *) 0 } /* sentinel */
};

/* for key2extcmddesc() to support dowhatdoes() */
struct movcmd {
    uchar k1, k2, k3, k4; /* 'normal', 'qwertz', 'numpad', 'phone' */
    const char *txt, *alt; /* compass direction, screen direction */
};
static const struct movcmd movtab[] = {
    { 'h', 'h', '4', '4', "west",      "left" },
    { 'j', 'j', '2', '8', "south",     "down" },
    { 'k', 'k', '8', '2', "north",     "up" },
    { 'l', 'l', '6', '6', "east",      "right" },
    { 'b', 'b', '1', '7', "southwest", "lower left" },
    { 'n', 'n', '3', '9', "southeast", "lower right" },
    { 'u', 'u', '9', '3', "northeast", "upper right" },
    { 'y', 'z', '7', '1', "northwest", "upper left" },
    {   0,   0,   0,   0,  (char *) 0, (char *) 0 }
};

int extcmdlist_length = SIZE(extcmdlist) - 1;

const char *
key2extcmddesc(key)
uchar key;
{
    static char key2cmdbuf[48];
    const struct movcmd *mov;
    int k, c;
    uchar M_5 = (uchar) M('5'), M_0 = (uchar) M('0');

    /* need to check for movement commands before checking the extended
       commands table because it contains entries for number_pad commands
       that match !number_pad movement (like 'j' for "jump") */
    key2cmdbuf[0] = '\0';
    if (movecmd(k = key))
        Strcpy(key2cmdbuf, "move"); /* "move or attack"? */
    else if (movecmd(k = unctrl(key)))
        Strcpy(key2cmdbuf, "rush");
    else if (movecmd(k = (g.Cmd.num_pad ? unmeta(key) : lowc(key))))
        Strcpy(key2cmdbuf, "run");
    if (*key2cmdbuf) {
        for (mov = &movtab[0]; mov->k1; ++mov) {
            c = !g.Cmd.num_pad ? (!g.Cmd.swap_yz ? mov->k1 : mov->k2)
                             : (!g.Cmd.phone_layout ? mov->k3 : mov->k4);
            if (c == k) {
                Sprintf(eos(key2cmdbuf), " %s (screen %s)",
                        mov->txt, mov->alt);
                return key2cmdbuf;
            }
        }
    } else if (digit(key) || (g.Cmd.num_pad && digit(unmeta(key)))) {
        key2cmdbuf[0] = '\0';
        if (!g.Cmd.num_pad)
            Strcpy(key2cmdbuf, "start of, or continuation of, a count");
        else if (key == '5' || key == M_5)
            Sprintf(key2cmdbuf, "%s prefix",
                    (!!g.Cmd.pcHack_compat ^ (key == M_5)) ? "run" : "rush");
        else if (key == '0' || (g.Cmd.pcHack_compat && key == M_0))
            Strcpy(key2cmdbuf, "synonym for 'i'");
        if (*key2cmdbuf)
            return key2cmdbuf;
    }
    if (g.Cmd.commands[key]) {
        if (g.Cmd.commands[key]->ef_txt)
            return g.Cmd.commands[key]->ef_desc;

    }
    return (char *) 0;
}

boolean
bind_key(key, command)
uchar key;
const char *command;
{
    struct ext_func_tab *extcmd;

    /* special case: "nothing" is reserved for unbinding */
    if (!strcmp(command, "nothing")) {
        g.Cmd.commands[key] = (struct ext_func_tab *) 0;
        return TRUE;
    }

    for (extcmd = extcmdlist; extcmd->ef_txt; extcmd++) {
        if (strcmp(command, extcmd->ef_txt))
            continue;
        g.Cmd.commands[key] = extcmd;
#if 0 /* silently accept key binding for unavailable command (!SHELL,&c) */
        if ((extcmd->flags & CMD_NOT_AVAILABLE) != 0) {
            char buf[BUFSZ];

            Sprintf(buf, cmdnotavail, extcmd->ef_txt);
            config_error_add("%s", buf);
        }
#endif
        return TRUE;
    }

    return FALSE;
}

/* initialize all keyboard commands */
void
commands_init()
{
    struct ext_func_tab *extcmd;

    for (extcmd = extcmdlist; extcmd->ef_txt; extcmd++)
        if (extcmd->key)
            g.Cmd.commands[extcmd->key] = extcmd;

    (void) bind_key(C('l'), "redraw"); /* if number_pad is set */
    /*       'b', 'B' : go sw */
    /*       'F' : fight (one time) */
    /*       'g', 'G' : multiple go */
    /*       'h', 'H' : go west */
    (void) bind_key('h',    "help"); /* if number_pad is set */
    (void) bind_key('j',    "jump"); /* if number_pad is on */
    /*       'j', 'J', 'k', 'K', 'l', 'L', 'm', 'M', 'n', 'N' move commands */
    (void) bind_key('k',    "kick"); /* if number_pad is on */
    (void) bind_key('l',    "loot"); /* if number_pad is on */
    (void) bind_key(C('n'), "annotate"); /* if number_pad is on */
    (void) bind_key(M('n'), "name");
    (void) bind_key(M('N'), "name");
    (void) bind_key('u',    "untrap"); /* if number_pad is on */

    /* alt keys: */
    (void) bind_key(M('O'), "overview");
    (void) bind_key(M('2'), "twoweapon");

    /* wait_on_space */
    (void) bind_key(' ',    "wait");
}

int
dokeylist_putcmds(datawin, docount, cmdflags, exflags, keys_used)
winid datawin;
boolean docount;
int cmdflags, exflags;
boolean *keys_used; /* boolean keys_used[256] */
{
    int i;
    char buf[BUFSZ];
    char buf2[QBUFSZ];
    int count = 0;

    for (i = 0; i < 256; i++) {
        const struct ext_func_tab *extcmd;
        uchar key = (uchar) i;

        if (keys_used[i])
            continue;
        if (key == ' ' && !flags.rest_on_space)
            continue;
        if ((extcmd = g.Cmd.commands[i]) != (struct ext_func_tab *) 0) {
            if ((cmdflags && !(extcmd->flags & cmdflags))
                || (exflags && (extcmd->flags & exflags)))
                continue;
            if (docount) {
                count++;
                continue;
            }
            Sprintf(buf, "%-8s %-12s %s", key2txt(key, buf2),
                    extcmd->ef_txt,
                    extcmd->ef_desc);
            putstr(datawin, 0, buf);
            keys_used[i] = TRUE;
        }
    }
    return count;
}

/* list all keys and their bindings, like dat/hh but dynamic */
void
dokeylist(VOID_ARGS)
{
    char buf[BUFSZ], buf2[BUFSZ];
    uchar key;
    boolean keys_used[256] = {0};
    winid datawin;
    int i;
    static const char
        run_desc[] = "Prefix: run until something very interesting is seen",
        forcefight_desc[] =
                     "Prefix: force fight even if you don't see a monster";
    static const struct {
        int nhkf;
        const char *desc;
        boolean numpad;
    } misc_keys[] = {
        { NHKF_ESC, "escape from the current query/action", FALSE },
        { NHKF_RUSH,
          "Prefix: rush until something interesting is seen", FALSE },
        { NHKF_RUN, run_desc, FALSE },
        { NHKF_RUN2, run_desc, TRUE },
        { NHKF_FIGHT, forcefight_desc, FALSE },
        { NHKF_FIGHT2, forcefight_desc, TRUE } ,
        { NHKF_NOPICKUP,
          "Prefix: move without picking up objects/fighting", FALSE },
        { NHKF_RUN_NOPICKUP,
          "Prefix: run without picking up objects/fighting", FALSE },
        { NHKF_DOINV, "view inventory", TRUE },
        { NHKF_REQMENU, "Prefix: request a menu", FALSE },
#ifdef REDO
        { NHKF_DOAGAIN , "re-do: perform the previous command again", FALSE },
#endif
        { 0, (const char *) 0, FALSE }
    };

    datawin = create_nhwindow(NHW_TEXT);
    putstr(datawin, 0, "");
    putstr(datawin, 0, "            Full Current Key Bindings List");

    /* directional keys */
    putstr(datawin, 0, "");
    putstr(datawin, 0, "Directional keys:");
    show_direction_keys(datawin, '.', FALSE); /* '.'==self in direction grid */

    keys_used[(uchar) g.Cmd.move_NW] = keys_used[(uchar) g.Cmd.move_N]
        = keys_used[(uchar) g.Cmd.move_NE] = keys_used[(uchar) g.Cmd.move_W]
        = keys_used[(uchar) g.Cmd.move_E] = keys_used[(uchar) g.Cmd.move_SW]
        = keys_used[(uchar) g.Cmd.move_S] = keys_used[(uchar) g.Cmd.move_SE]
        = TRUE;

    if (!iflags.num_pad) {
        keys_used[(uchar) highc(g.Cmd.move_NW)]
            = keys_used[(uchar) highc(g.Cmd.move_N)]
            = keys_used[(uchar) highc(g.Cmd.move_NE)]
            = keys_used[(uchar) highc(g.Cmd.move_W)]
            = keys_used[(uchar) highc(g.Cmd.move_E)]
            = keys_used[(uchar) highc(g.Cmd.move_SW)]
            = keys_used[(uchar) highc(g.Cmd.move_S)]
            = keys_used[(uchar) highc(g.Cmd.move_SE)] = TRUE;
        keys_used[(uchar) C(g.Cmd.move_NW)]
            = keys_used[(uchar) C(g.Cmd.move_N)]
            = keys_used[(uchar) C(g.Cmd.move_NE)]
            = keys_used[(uchar) C(g.Cmd.move_W)]
            = keys_used[(uchar) C(g.Cmd.move_E)]
            = keys_used[(uchar) C(g.Cmd.move_SW)]
            = keys_used[(uchar) C(g.Cmd.move_S)]
            = keys_used[(uchar) C(g.Cmd.move_SE)] = TRUE;
        putstr(datawin, 0, "");
        putstr(datawin, 0,
          "Shift-<direction> will move in specified direction until you hit");
        putstr(datawin, 0, "        a wall or run into something.");
        putstr(datawin, 0,
          "Ctrl-<direction> will run in specified direction until something");
        putstr(datawin, 0, "        very interesting is seen.");
    }

    putstr(datawin, 0, "");
    putstr(datawin, 0, "Miscellaneous keys:");
    for (i = 0; misc_keys[i].desc; i++) {
        key = g.Cmd.spkeys[misc_keys[i].nhkf];
        if (key && ((misc_keys[i].numpad && iflags.num_pad)
                    || !misc_keys[i].numpad)) {
            keys_used[(uchar) key] = TRUE;
            Sprintf(buf, "%-8s %s", key2txt(key, buf2), misc_keys[i].desc);
            putstr(datawin, 0, buf);
        }
    }
#ifndef NO_SIGNAL
    putstr(datawin, 0, "^c       break out of NetHack (SIGINT)");
    keys_used[(uchar) C('c')] = TRUE;
#endif

    putstr(datawin, 0, "");
    show_menu_controls(datawin, TRUE);

    if (dokeylist_putcmds(datawin, TRUE, GENERALCMD, WIZMODECMD, keys_used)) {
        putstr(datawin, 0, "");
        putstr(datawin, 0, "General commands:");
        (void) dokeylist_putcmds(datawin, FALSE, GENERALCMD, WIZMODECMD,
                                 keys_used);
    }

    if (dokeylist_putcmds(datawin, TRUE, 0, WIZMODECMD, keys_used)) {
        putstr(datawin, 0, "");
        putstr(datawin, 0, "Game commands:");
        (void) dokeylist_putcmds(datawin, FALSE, 0, WIZMODECMD, keys_used);
    }

    if (wizard
        && dokeylist_putcmds(datawin, TRUE, WIZMODECMD, 0, keys_used)) {
        putstr(datawin, 0, "");
        putstr(datawin, 0, "Wizard-mode commands:");
        (void) dokeylist_putcmds(datawin, FALSE, WIZMODECMD, 0, keys_used);
    }

    display_nhwindow(datawin, FALSE);
    destroy_nhwindow(datawin);
}

char
cmd_from_func(fn)
int NDECL((*fn));
{
    int i;

    for (i = 0; i < 256; ++i)
        if (g.Cmd.commands[i] && g.Cmd.commands[i]->ef_funct == fn)
            return (char) i;
    return '\0';
}

/*
 * wizard mode sanity_check code
 */

static const char template[] = "%-27s  %4ld  %6ld";
static const char stats_hdr[] = "                             count  bytes";
static const char stats_sep[] = "---------------------------  ----- -------";

STATIC_OVL int
size_obj(otmp)
struct obj *otmp;
{
    int sz = (int) sizeof (struct obj);

    if (otmp->oextra) {
        sz += (int) sizeof (struct oextra);
        if (ONAME(otmp))
            sz += (int) strlen(ONAME(otmp)) + 1;
        if (OMONST(otmp))
            sz += size_monst(OMONST(otmp), FALSE);
        if (OMID(otmp))
            sz += (int) sizeof (unsigned);
        if (OLONG(otmp))
            sz += (int) sizeof (long);
        if (OMAILCMD(otmp))
            sz += (int) strlen(OMAILCMD(otmp)) + 1;
    }
    return sz;
}

STATIC_OVL void
count_obj(chain, total_count, total_size, top, recurse)
struct obj *chain;
long *total_count;
long *total_size;
boolean top;
boolean recurse;
{
    long count, size;
    struct obj *obj;

    for (count = size = 0, obj = chain; obj; obj = obj->nobj) {
        if (top) {
            count++;
            size += size_obj(obj);
        }
        if (recurse && obj->cobj)
            count_obj(obj->cobj, total_count, total_size, TRUE, TRUE);
    }
    *total_count += count;
    *total_size += size;
}

STATIC_OVL void
obj_chain(win, src, chain, force, total_count, total_size)
winid win;
const char *src;
struct obj *chain;
boolean force;
long *total_count;
long *total_size;
{
    char buf[BUFSZ];
    long count = 0L, size = 0L;

    count_obj(chain, &count, &size, TRUE, FALSE);

    if (count || size || force) {
        *total_count += count;
        *total_size += size;
        Sprintf(buf, template, src, count, size);
        putstr(win, 0, buf);
    }
}

STATIC_OVL void
mon_invent_chain(win, src, chain, total_count, total_size)
winid win;
const char *src;
struct monst *chain;
long *total_count;
long *total_size;
{
    char buf[BUFSZ];
    long count = 0, size = 0;
    struct monst *mon;

    for (mon = chain; mon; mon = mon->nmon)
        count_obj(mon->minvent, &count, &size, TRUE, FALSE);

    if (count || size) {
        *total_count += count;
        *total_size += size;
        Sprintf(buf, template, src, count, size);
        putstr(win, 0, buf);
    }
}

STATIC_OVL void
contained_stats(win, src, total_count, total_size)
winid win;
const char *src;
long *total_count;
long *total_size;
{
    char buf[BUFSZ];
    long count = 0, size = 0;
    struct monst *mon;

    count_obj(g.invent, &count, &size, FALSE, TRUE);
    count_obj(fobj, &count, &size, FALSE, TRUE);
    count_obj(g.level.buriedobjlist, &count, &size, FALSE, TRUE);
    count_obj(g.migrating_objs, &count, &size, FALSE, TRUE);
    /* DEADMONSTER check not required in this loop since they have no
     * inventory */
    for (mon = fmon; mon; mon = mon->nmon)
        count_obj(mon->minvent, &count, &size, FALSE, TRUE);
    for (mon = g.migrating_mons; mon; mon = mon->nmon)
        count_obj(mon->minvent, &count, &size, FALSE, TRUE);

    if (count || size) {
        *total_count += count;
        *total_size += size;
        Sprintf(buf, template, src, count, size);
        putstr(win, 0, buf);
    }
}

STATIC_OVL int
size_monst(mtmp, incl_wsegs)
struct monst *mtmp;
boolean incl_wsegs;
{
    int sz = (int) sizeof (struct monst);

    if (mtmp->wormno && incl_wsegs)
        sz += size_wseg(mtmp);

    if (mtmp->mextra) {
        sz += (int) sizeof (struct mextra);
        if (MNAME(mtmp))
            sz += (int) strlen(MNAME(mtmp)) + 1;
        if (EGD(mtmp))
            sz += (int) sizeof (struct egd);
        if (EPRI(mtmp))
            sz += (int) sizeof (struct epri);
        if (ESHK(mtmp))
            sz += (int) sizeof (struct eshk);
        if (EMIN(mtmp))
            sz += (int) sizeof (struct emin);
        if (EDOG(mtmp))
            sz += (int) sizeof (struct edog);
        /* mextra->mcorpsenm doesn't point to more memory */
    }
    return sz;
}

STATIC_OVL void
mon_chain(win, src, chain, force, total_count, total_size)
winid win;
const char *src;
struct monst *chain;
boolean force;
long *total_count;
long *total_size;
{
    char buf[BUFSZ];
    long count, size;
    struct monst *mon;
    /* mon->wormno means something different for g.migrating_mons and g.mydogs */
    boolean incl_wsegs = !strcmpi(src, "fmon");

    count = size = 0L;
    for (mon = chain; mon; mon = mon->nmon) {
        count++;
        size += size_monst(mon, incl_wsegs);
    }
    if (count || size || force) {
        *total_count += count;
        *total_size += size;
        Sprintf(buf, template, src, count, size);
        putstr(win, 0, buf);
    }
}

STATIC_OVL void
misc_stats(win, total_count, total_size)
winid win;
long *total_count;
long *total_size;
{
    char buf[BUFSZ], hdrbuf[QBUFSZ];
    long count, size;
    int idx;
    struct trap *tt;
    struct damage *sd; /* shop damage */
    struct kinfo *k; /* delayed killer */
    struct cemetery *bi; /* bones info */

    /* traps and engravings are output unconditionally;
     * others only if nonzero
     */
    count = size = 0L;
    for (tt = g.ftrap; tt; tt = tt->ntrap) {
        ++count;
        size += (long) sizeof *tt;
    }
    *total_count += count;
    *total_size += size;
    Sprintf(hdrbuf, "traps, size %ld", (long) sizeof (struct trap));
    Sprintf(buf, template, hdrbuf, count, size);
    putstr(win, 0, buf);

    count = size = 0L;
    engr_stats("engravings, size %ld+text", hdrbuf, &count, &size);
    *total_count += count;
    *total_size += size;
    Sprintf(buf, template, hdrbuf, count, size);
    putstr(win, 0, buf);

    count = size = 0L;
    light_stats("light sources, size %ld", hdrbuf, &count, &size);
    if (count || size) {
        *total_count += count;
        *total_size += size;
        Sprintf(buf, template, hdrbuf, count, size);
        putstr(win, 0, buf);
    }

    count = size = 0L;
    timer_stats("timers, size %ld", hdrbuf, &count, &size);
    if (count || size) {
        *total_count += count;
        *total_size += size;
        Sprintf(buf, template, hdrbuf, count, size);
        putstr(win, 0, buf);
    }

    count = size = 0L;
    for (sd = g.level.damagelist; sd; sd = sd->next) {
        ++count;
        size += (long) sizeof *sd;
    }
    if (count || size) {
        *total_count += count;
        *total_size += size;
        Sprintf(hdrbuf, "shop damage, size %ld",
                (long) sizeof (struct damage));
        Sprintf(buf, template, hdrbuf, count, size);
        putstr(win, 0, buf);
    }

    count = size = 0L;
    region_stats("regions, size %ld+%ld*rect+N", hdrbuf, &count, &size);
    if (count || size) {
        *total_count += count;
        *total_size += size;
        Sprintf(buf, template, hdrbuf, count, size);
        putstr(win, 0, buf);
    }

    count = size = 0L;
    for (k = g.killer.next; k; k = k->next) {
        ++count;
        size += (long) sizeof *k;
    }
    if (count || size) {
        *total_count += count;
        *total_size += size;
        Sprintf(hdrbuf, "delayed killer%s, size %ld",
                plur(count), (long) sizeof (struct kinfo));
        Sprintf(buf, template, hdrbuf, count, size);
        putstr(win, 0, buf);
    }

    count = size = 0L;
    for (bi = g.level.bonesinfo; bi; bi = bi->next) {
        ++count;
        size += (long) sizeof *bi;
    }
    if (count || size) {
        *total_count += count;
        *total_size += size;
        Sprintf(hdrbuf, "bones history, size %ld",
                (long) sizeof (struct cemetery));
        Sprintf(buf, template, hdrbuf, count, size);
        putstr(win, 0, buf);
    }

    count = size = 0L;
    for (idx = 0; idx < NUM_OBJECTS; ++idx)
        if (objects[idx].oc_uname) {
            ++count;
            size += (long) (strlen(objects[idx].oc_uname) + 1);
        }
    if (count || size) {
        *total_count += count;
        *total_size += size;
        Strcpy(hdrbuf, "object type names, text");
        Sprintf(buf, template, hdrbuf, count, size);
        putstr(win, 0, buf);
    }
}

/*
 * Display memory usage of all monsters and objects on the level.
 */
static int
wiz_show_stats()
{
    char buf[BUFSZ];
    winid win;
    long total_obj_size, total_obj_count,
         total_mon_size, total_mon_count,
         total_ovr_size, total_ovr_count,
         total_misc_size, total_misc_count;

    win = create_nhwindow(NHW_TEXT);
    putstr(win, 0, "Current memory statistics:");

    total_obj_count = total_obj_size = 0L;
    putstr(win, 0, stats_hdr);
    Sprintf(buf, "  Objects, base size %ld", (long) sizeof (struct obj));
    putstr(win, 0, buf);
    obj_chain(win, "invent", g.invent, TRUE, &total_obj_count, &total_obj_size);
    obj_chain(win, "fobj", fobj, TRUE, &total_obj_count, &total_obj_size);
    obj_chain(win, "buried", g.level.buriedobjlist, FALSE,
              &total_obj_count, &total_obj_size);
    obj_chain(win, "migrating obj", g.migrating_objs, FALSE,
              &total_obj_count, &total_obj_size);
    obj_chain(win, "billobjs", g.billobjs, FALSE,
              &total_obj_count, &total_obj_size);
    mon_invent_chain(win, "minvent", fmon, &total_obj_count, &total_obj_size);
    mon_invent_chain(win, "migrating minvent", g.migrating_mons,
                     &total_obj_count, &total_obj_size);
    contained_stats(win, "contained", &total_obj_count, &total_obj_size);
    putstr(win, 0, stats_sep);
    Sprintf(buf, template, "  Obj total", total_obj_count, total_obj_size);
    putstr(win, 0, buf);

    total_mon_count = total_mon_size = 0L;
    putstr(win, 0, "");
    Sprintf(buf, "  Monsters, base size %ld", (long) sizeof (struct monst));
    putstr(win, 0, buf);
    mon_chain(win, "fmon", fmon, TRUE, &total_mon_count, &total_mon_size);
    mon_chain(win, "migrating", g.migrating_mons, FALSE,
              &total_mon_count, &total_mon_size);
    /* 'g.mydogs' is only valid during level change or end of game disclosure,
       but conceivably we've been called from within debugger at such time */
    if (g.mydogs) /* monsters accompanying hero */
        mon_chain(win, "mydogs", g.mydogs, FALSE,
                  &total_mon_count, &total_mon_size);
    putstr(win, 0, stats_sep);
    Sprintf(buf, template, "  Mon total", total_mon_count, total_mon_size);
    putstr(win, 0, buf);

    total_ovr_count = total_ovr_size = 0L;
    putstr(win, 0, "");
    putstr(win, 0, "  Overview");
    overview_stats(win, template, &total_ovr_count, &total_ovr_size);
    putstr(win, 0, stats_sep);
    Sprintf(buf, template, "  Over total", total_ovr_count, total_ovr_size);
    putstr(win, 0, buf);

    total_misc_count = total_misc_size = 0L;
    putstr(win, 0, "");
    putstr(win, 0, "  Miscellaneous");
    misc_stats(win, &total_misc_count, &total_misc_size);
    putstr(win, 0, stats_sep);
    Sprintf(buf, template, "  Misc total", total_misc_count, total_misc_size);
    putstr(win, 0, buf);

    putstr(win, 0, "");
    putstr(win, 0, stats_sep);
    Sprintf(buf, template, "  Grand total",
            (total_obj_count + total_mon_count
             + total_ovr_count + total_misc_count),
            (total_obj_size + total_mon_size
             + total_ovr_size + total_misc_size));
    putstr(win, 0, buf);

#if defined(__BORLANDC__) && !defined(_WIN32)
    show_borlandc_stats(win);
#endif

    display_nhwindow(win, FALSE);
    destroy_nhwindow(win);
    return 0;
}

void
sanity_check()
{
    obj_sanity_check();
    timer_sanity_check();
    mon_sanity_check();
    light_sources_sanity_check();
    bc_sanity_check();
}

#ifdef DEBUG_MIGRATING_MONS
static int
wiz_migrate_mons()
{
    int mcount = 0;
    char inbuf[BUFSZ] = DUMMY;
    struct permonst *ptr;
    struct monst *mtmp;
    d_level tolevel;

    getlin("How many random monsters to migrate? [0]", inbuf);
    if (*inbuf == '\033')
        return 0;
    mcount = atoi(inbuf);
    if (mcount < 0 || mcount > (COLNO * ROWNO) || Is_botlevel(&u.uz))
        return 0;
    while (mcount > 0) {
        if (Is_stronghold(&u.uz))
            assign_level(&tolevel, &valley_level);
        else
            get_level(&tolevel, depth(&u.uz) + 1);
        ptr = rndmonst();
        mtmp = makemon(ptr, 0, 0, NO_MM_FLAGS);
        if (mtmp)
            migrate_to_level(mtmp, ledger_no(&tolevel), MIGR_RANDOM,
                             (coord *) 0);
        mcount--;
    }
    return 0;
}
#endif

struct {
    int nhkf;
    char key;
    const char *name;
} const spkeys_binds[] = {
    { NHKF_ESC,              '\033', (char *) 0 }, /* no binding */
    { NHKF_DOAGAIN,          DOAGAIN, "repeat" },
    { NHKF_REQMENU,          'm', "reqmenu" },
    { NHKF_RUN,              'G', "run" },
    { NHKF_RUN2,             '5', "run.numpad" },
    { NHKF_RUSH,             'g', "rush" },
    { NHKF_FIGHT,            'F', "fight" },
    { NHKF_FIGHT2,           '-', "fight.numpad" },
    { NHKF_NOPICKUP,         'm', "nopickup" },
    { NHKF_RUN_NOPICKUP,     'M', "run.nopickup" },
    { NHKF_DOINV,            '0', "doinv" },
    { NHKF_TRAVEL,           CMD_TRAVEL, (char *) 0 }, /* no binding */
    { NHKF_CLICKLOOK,        CMD_CLICKLOOK, (char *) 0 }, /* no binding */
    { NHKF_REDRAW,           C('r'), "redraw" },
    { NHKF_REDRAW2,          C('l'), "redraw.numpad" },
    { NHKF_GETDIR_SELF,      '.', "getdir.self" },
    { NHKF_GETDIR_SELF2,     's', "getdir.self2" },
    { NHKF_GETDIR_HELP,      '?', "getdir.help" },
    { NHKF_COUNT,            'n', "count" },
    { NHKF_GETPOS_SELF,      '@', "getpos.self" },
    { NHKF_GETPOS_PICK,      '.', "getpos.pick" },
    { NHKF_GETPOS_PICK_Q,    ',', "getpos.pick.quick" },
    { NHKF_GETPOS_PICK_O,    ';', "getpos.pick.once" },
    { NHKF_GETPOS_PICK_V,    ':', "getpos.pick.verbose" },
    { NHKF_GETPOS_SHOWVALID, '$', "getpos.valid" },
    { NHKF_GETPOS_AUTODESC,  '#', "getpos.autodescribe" },
    { NHKF_GETPOS_MON_NEXT,  'm', "getpos.mon.next" },
    { NHKF_GETPOS_MON_PREV,  'M', "getpos.mon.prev" },
    { NHKF_GETPOS_OBJ_NEXT,  'o', "getpos.obj.next" },
    { NHKF_GETPOS_OBJ_PREV,  'O', "getpos.obj.prev" },
    { NHKF_GETPOS_DOOR_NEXT, 'd', "getpos.door.next" },
    { NHKF_GETPOS_DOOR_PREV, 'D', "getpos.door.prev" },
    { NHKF_GETPOS_UNEX_NEXT, 'x', "getpos.unexplored.next" },
    { NHKF_GETPOS_UNEX_PREV, 'X', "getpos.unexplored.prev" },
    { NHKF_GETPOS_VALID_NEXT, 'z', "getpos.valid.next" },
    { NHKF_GETPOS_VALID_PREV, 'Z', "getpos.valid.prev" },
    { NHKF_GETPOS_INTERESTING_NEXT, 'a', "getpos.all.next" },
    { NHKF_GETPOS_INTERESTING_PREV, 'A', "getpos.all.prev" },
    { NHKF_GETPOS_HELP,      '?', "getpos.help" },
    { NHKF_GETPOS_LIMITVIEW, '"', "getpos.filter" },
    { NHKF_GETPOS_MOVESKIP,  '*', "getpos.moveskip" },
    { NHKF_GETPOS_MENU,      '!', "getpos.menu" }
};

boolean
bind_specialkey(key, command)
uchar key;
const char *command;
{
    int i;
    for (i = 0; i < SIZE(spkeys_binds); i++) {
        if (!spkeys_binds[i].name || strcmp(command, spkeys_binds[i].name))
            continue;
        g.Cmd.spkeys[spkeys_binds[i].nhkf] = key;
        return TRUE;
    }
    return FALSE;
}

/* returns a one-byte character from the text (it may massacre the txt
 * buffer) */
char
txt2key(txt)
char *txt;
{
    txt = trimspaces(txt);
    if (!*txt)
        return '\0';

    /* simple character */
    if (!txt[1])
        return txt[0];

    /* a few special entries */
    if (!strcmp(txt, "<enter>"))
        return '\n';
    if (!strcmp(txt, "<space>"))
        return ' ';
    if (!strcmp(txt, "<esc>"))
        return '\033';

    /* control and meta keys */
    switch (*txt) {
    case 'm': /* can be mx, Mx, m-x, M-x */
    case 'M':
        txt++;
        if (*txt == '-' && txt[1])
            txt++;
        if (txt[1])
            return '\0';
        return M(*txt);
    case 'c': /* can be cx, Cx, ^x, c-x, C-x, ^-x */
    case 'C':
    case '^':
        txt++;
        if (*txt == '-' && txt[1])
            txt++;
        if (txt[1])
            return '\0';
        return C(*txt);
    }

    /* ascii codes: must be three-digit decimal */
    if (*txt >= '0' && *txt <= '9') {
        uchar key = 0;
        int i;

        for (i = 0; i < 3; i++) {
            if (txt[i] < '0' || txt[i] > '9')
                return '\0';
            key = 10 * key + txt[i] - '0';
        }
        return key;
    }

    return '\0';
}

/* returns the text for a one-byte encoding;
 * must be shorter than a tab for proper formatting */
char *
key2txt(c, txt)
uchar c;
char *txt; /* sufficiently long buffer */
{
    /* should probably switch to "SPC", "ESC", "RET"
       since nethack's documentation uses ESC for <escape> */
    if (c == ' ')
        Sprintf(txt, "<space>");
    else if (c == '\033')
        Sprintf(txt, "<esc>");
    else if (c == '\n')
        Sprintf(txt, "<enter>");
    else if (c == '\177')
        Sprintf(txt, "<del>"); /* "<delete>" won't fit */
    else
        Strcpy(txt, visctrl((char) c));
    return txt;
}


void
parseautocomplete(autocomplete, condition)
char *autocomplete;
boolean condition;
{
    struct ext_func_tab *efp;
    register char *autoc;

    /* break off first autocomplete from the rest; parse the rest */
    if ((autoc = index(autocomplete, ',')) != 0
        || (autoc = index(autocomplete, ':')) != 0) {
        *autoc++ = '\0';
        parseautocomplete(autoc, condition);
    }

    /* strip leading and trailing white space */
    autocomplete = trimspaces(autocomplete);

    if (!*autocomplete)
        return;

    /* take off negation */
    if (*autocomplete == '!') {
        /* unlike most options, a leading "no" might actually be a part of
         * the extended command.  Thus you have to use ! */
        autocomplete++;
        autocomplete = trimspaces(autocomplete);
        condition = !condition;
    }

    /* find and modify the extended command */
    for (efp = extcmdlist; efp->ef_txt; efp++) {
        if (!strcmp(autocomplete, efp->ef_txt)) {
            if (condition)
                efp->flags |= AUTOCOMPLETE;
            else
                efp->flags &= ~AUTOCOMPLETE;
            return;
        }
    }

    /* not a real extended command */
    raw_printf("Bad autocomplete: invalid extended command '%s'.",
               autocomplete);
    wait_synch();
}

/* called at startup and after number_pad is twiddled */
void
reset_commands(initial)
boolean initial;
{
    static const char sdir[] = "hykulnjb><",
                      sdir_swap_yz[] = "hzkulnjb><",
                      ndir[] = "47896321><",
                      ndir_phone_layout[] = "41236987><";
    static const int ylist[] = {
        'y', 'Y', C('y'), M('y'), M('Y'), M(C('y'))
    };
    static struct ext_func_tab *back_dir_cmd[8];
    const struct ext_func_tab *cmdtmp;
    boolean flagtemp;
    int c, i, updated = 0;
    static boolean backed_dir_cmd = FALSE;

    if (initial) {
        updated = 1;
        g.Cmd.num_pad = FALSE;
        g.Cmd.pcHack_compat = g.Cmd.phone_layout = g.Cmd.swap_yz = FALSE;
        for (i = 0; i < SIZE(spkeys_binds); i++)
            g.Cmd.spkeys[spkeys_binds[i].nhkf] = spkeys_binds[i].key;
        commands_init();
    } else {

        if (backed_dir_cmd) {
            for (i = 0; i < 8; i++) {
                g.Cmd.commands[(uchar) g.Cmd.dirchars[i]] = back_dir_cmd[i];
            }
        }

        /* basic num_pad */
        flagtemp = iflags.num_pad;
        if (flagtemp != g.Cmd.num_pad) {
            g.Cmd.num_pad = flagtemp;
            ++updated;
        }
        /* swap_yz mode (only applicable for !num_pad); intended for
           QWERTZ keyboard used in Central Europe, particularly Germany */
        flagtemp = (iflags.num_pad_mode & 1) ? !g.Cmd.num_pad : FALSE;
        if (flagtemp != g.Cmd.swap_yz) {
            g.Cmd.swap_yz = flagtemp;
            ++updated;
            /* g.Cmd.swap_yz has been toggled;
               perform the swap (or reverse previous one) */
            for (i = 0; i < SIZE(ylist); i++) {
                c = ylist[i] & 0xff;
                cmdtmp = g.Cmd.commands[c];              /* tmp = [y] */
                g.Cmd.commands[c] = g.Cmd.commands[c + 1]; /* [y] = [z] */
                g.Cmd.commands[c + 1] = cmdtmp;          /* [z] = tmp */
            }
        }
        /* MSDOS compatibility mode (only applicable for num_pad) */
        flagtemp = (iflags.num_pad_mode & 1) ? g.Cmd.num_pad : FALSE;
        if (flagtemp != g.Cmd.pcHack_compat) {
            g.Cmd.pcHack_compat = flagtemp;
            ++updated;
            /* pcHack_compat has been toggled */
            c = M('5') & 0xff;
            cmdtmp = g.Cmd.commands['5'];
            g.Cmd.commands['5'] = g.Cmd.commands[c];
            g.Cmd.commands[c] = cmdtmp;
            c = M('0') & 0xff;
            g.Cmd.commands[c] = g.Cmd.pcHack_compat ? g.Cmd.commands['I'] : 0;
        }
        /* phone keypad layout (only applicable for num_pad) */
        flagtemp = (iflags.num_pad_mode & 2) ? g.Cmd.num_pad : FALSE;
        if (flagtemp != g.Cmd.phone_layout) {
            g.Cmd.phone_layout = flagtemp;
            ++updated;
            /* phone_layout has been toggled */
            for (i = 0; i < 3; i++) {
                c = '1' + i;             /* 1,2,3 <-> 7,8,9 */
                cmdtmp = g.Cmd.commands[c];              /* tmp = [1] */
                g.Cmd.commands[c] = g.Cmd.commands[c + 6]; /* [1] = [7] */
                g.Cmd.commands[c + 6] = cmdtmp;          /* [7] = tmp */
                c = (M('1') & 0xff) + i; /* M-1,M-2,M-3 <-> M-7,M-8,M-9 */
                cmdtmp = g.Cmd.commands[c];              /* tmp = [M-1] */
                g.Cmd.commands[c] = g.Cmd.commands[c + 6]; /* [M-1] = [M-7] */
                g.Cmd.commands[c + 6] = cmdtmp;          /* [M-7] = tmp */
            }
        }
    } /*?initial*/

    if (updated)
        g.Cmd.serialno++;
    g.Cmd.dirchars = !g.Cmd.num_pad
                       ? (!g.Cmd.swap_yz ? sdir : sdir_swap_yz)
                       : (!g.Cmd.phone_layout ? ndir : ndir_phone_layout);
    g.Cmd.alphadirchars = !g.Cmd.num_pad ? g.Cmd.dirchars : sdir;

    g.Cmd.move_W = g.Cmd.dirchars[0];
    g.Cmd.move_NW = g.Cmd.dirchars[1];
    g.Cmd.move_N = g.Cmd.dirchars[2];
    g.Cmd.move_NE = g.Cmd.dirchars[3];
    g.Cmd.move_E = g.Cmd.dirchars[4];
    g.Cmd.move_SE = g.Cmd.dirchars[5];
    g.Cmd.move_S = g.Cmd.dirchars[6];
    g.Cmd.move_SW = g.Cmd.dirchars[7];

    if (!initial) {
        for (i = 0; i < 8; i++) {
            back_dir_cmd[i] =
                (struct ext_func_tab *) g.Cmd.commands[(uchar) g.Cmd.dirchars[i]];
            g.Cmd.commands[(uchar) g.Cmd.dirchars[i]] = (struct ext_func_tab *) 0;
        }
        backed_dir_cmd = TRUE;
        for (i = 0; i < 8; i++)
            (void) bind_key(g.Cmd.dirchars[i], "nothing");
    }
}

/* non-movement commands which accept 'm' prefix to request menu operation */
STATIC_OVL boolean
accept_menu_prefix(cmd_func)
int NDECL((*cmd_func));
{
    if (cmd_func == dopickup || cmd_func == dotip
        /* eat, #offer, and apply tinning-kit all use floorfood() to pick
           an item on floor or in invent; 'm' skips picking from floor
           (ie, inventory only) rather than request use of menu operation */
        || cmd_func == doeat || cmd_func == dosacrifice || cmd_func == doapply
        /* 'm' for removing saddle from adjacent monster without checking
           for containers at <u.ux,u.uy> */
        || cmd_func == doloot
        /* travel: pop up a menu of interesting targets in view */
        || cmd_func == dotravel
        /* wizard mode ^V and ^T */
        || cmd_func == wiz_level_tele || cmd_func == dotelecmd
        /* 'm' prefix allowed for some extended commands */
        || cmd_func == doextcmd || cmd_func == doextlist)
        return TRUE;
    return FALSE;
}

char
randomkey()
{
    static unsigned i = 0;
    char c;

    switch (rn2(16)) {
    default:
        c = '\033';
        break;
    case 0:
        c = '\n';
        break;
    case 1:
    case 2:
    case 3:
    case 4:
        c = (char) rn1('~' - ' ' + 1, ' ');
        break;
    case 5:
        c = (char) (rn2(2) ? '\t' : ' ');
        break;
    case 6:
        c = (char) rn1('z' - 'a' + 1, 'a');
        break;
    case 7:
        c = (char) rn1('Z' - 'A' + 1, 'A');
        break;
    case 8:
        c = extcmdlist[i++ % SIZE(extcmdlist)].key;
        break;
    case 9:
        c = '#';
        break;
    case 10:
    case 11:
    case 12:
        c = g.Cmd.dirchars[rn2(8)];
        if (!rn2(7))
            c = !g.Cmd.num_pad ? (!rn2(3) ? C(c) : (c + 'A' - 'a')) : M(c);
        break;
    case 13:
        c = (char) rn1('9' - '0' + 1, '0');
        break;
    case 14:
        c = (char) rn2(iflags.wc_eight_bit_input ? 256 : 128);
        break;
    }

    return c;
}

void
random_response(buf, sz)
char *buf;
int sz;
{
    char c;
    int count = 0;

    for (;;) {
        c = randomkey();
        if (c == '\n')
            break;
        if (c == '\033') {
            count = 0;
            break;
        }
        if (count < sz - 1)
            buf[count++] = c;
    }
    buf[count] = '\0';
}

int
rnd_extcmd_idx(VOID_ARGS)
{
    return rn2(extcmdlist_length + 1) - 1;
}

int
ch2spkeys(c, start, end)
char c;
int start,end;
{
    int i;

    for (i = start; i <= end; i++)
        if (g.Cmd.spkeys[i] == c)
            return i;
    return NHKF_ESC;
}

void
rhack(cmd)
register char *cmd;
{
    int spkey;
    boolean prefix_seen, bad_command,
        firsttime = (cmd == 0);

    iflags.menu_requested = FALSE;
#ifdef SAFERHANGUP
    if (g.program_state.done_hup)
        end_of_input();
#endif
    if (firsttime) {
        g.context.nopick = 0;
        cmd = parse();
    }
    if (*cmd == g.Cmd.spkeys[NHKF_ESC]) {
        g.context.move = FALSE;
        return;
    }
    if (*cmd == DOAGAIN && !g.in_doagain && g.saveq[0]) {
        g.in_doagain = TRUE;
        g.stail = 0;
        rhack((char *) 0); /* read and execute command */
        g.in_doagain = FALSE;
        return;
    }
    /* Special case of *cmd == ' ' handled better below */
    if (!*cmd || *cmd == (char) 0377) {
        nhbell();
        g.context.move = FALSE;
        return; /* probably we just had an interrupt */
    }

    /* handle most movement commands */
    prefix_seen = FALSE;
    g.context.travel = g.context.travel1 = 0;
    spkey = ch2spkeys(*cmd, NHKF_RUN, NHKF_CLICKLOOK);

    switch (spkey) {
    case NHKF_RUSH:
        if (movecmd(cmd[1])) {
            g.context.run = 2;
            g.domove_attempting |= DOMOVE_RUSH;
        } else
            prefix_seen = TRUE;
        break;
    case NHKF_RUN2:
        if (!g.Cmd.num_pad)
            break;
        /*FALLTHRU*/
    case NHKF_RUN:
        if (movecmd(lowc(cmd[1]))) {
            g.context.run = 3;
            g.domove_attempting |= DOMOVE_RUSH;
        } else
            prefix_seen = TRUE;
        break;
    case NHKF_FIGHT2:
        if (!g.Cmd.num_pad)
            break;
        /*FALLTHRU*/
    /* Effects of movement commands and invisible monsters:
     * m: always move onto space (even if 'I' remembered)
     * F: always attack space (even if 'I' not remembered)
     * normal movement: attack if 'I', move otherwise.
     */
    case NHKF_FIGHT:
        if (movecmd(cmd[1])) {
            g.context.forcefight = 1;
            g.domove_attempting |= DOMOVE_WALK;
        } else
            prefix_seen = TRUE;
        break;
    case NHKF_NOPICKUP:
        if (movecmd(cmd[1]) || u.dz) {
            g.context.run = 0;
            g.context.nopick = 1;
            if (!u.dz)
                g.domove_attempting |= DOMOVE_WALK;
            else
                cmd[0] = cmd[1]; /* "m<" or "m>" */
        } else
            prefix_seen = TRUE;
        break;
    case NHKF_RUN_NOPICKUP:
        if (movecmd(lowc(cmd[1]))) {
            g.context.run = 1;
            g.context.nopick = 1;
            g.domove_attempting |= DOMOVE_RUSH;
        } else
            prefix_seen = TRUE;
        break;
    case NHKF_DOINV:
        if (!g.Cmd.num_pad)
            break;
        (void) ddoinv(); /* a convenience borrowed from the PC */
        g.context.move = FALSE;
        g.multi = 0;
        return;
    case NHKF_CLICKLOOK:
        if (iflags.clicklook) {
            g.context.move = FALSE;
            do_look(2, &g.clicklook_cc);
        }
        return;
    case NHKF_TRAVEL:
        if (flags.travelcmd) {
            g.context.travel = 1;
            g.context.travel1 = 1;
            g.context.run = 8;
            g.context.nopick = 1;
            g.domove_attempting |= DOMOVE_RUSH;
            break;
        }
        /*FALLTHRU*/
    default:
        if (movecmd(*cmd)) { /* ordinary movement */
            g.context.run = 0; /* only matters here if it was 8 */
            g.domove_attempting |= DOMOVE_WALK;
        } else if (movecmd(g.Cmd.num_pad ? unmeta(*cmd) : lowc(*cmd))) {
            g.context.run = 1;
            g.domove_attempting |= DOMOVE_RUSH;
        } else if (movecmd(unctrl(*cmd))) {
            g.context.run = 3;
            g.domove_attempting |= DOMOVE_RUSH;
        }
        break;
    }

    /* some special prefix handling */
    /* overload 'm' prefix to mean "request a menu" */
    if (prefix_seen && cmd[0] == g.Cmd.spkeys[NHKF_REQMENU]) {
        /* (for func_tab cast, see below) */
        const struct ext_func_tab *ft = g.Cmd.commands[cmd[1] & 0xff];
        int NDECL((*func)) = ft ? ((struct ext_func_tab *) ft)->ef_funct : 0;

        if (func && accept_menu_prefix(func)) {
            iflags.menu_requested = TRUE;
            ++cmd;
        }
    }

    if (((g.domove_attempting & (DOMOVE_RUSH | DOMOVE_WALK)) != 0L)
                            && !g.context.travel && !dxdy_moveok()) {
        /* trying to move diagonally as a grid bug;
           this used to be treated by movecmd() as not being
           a movement attempt, but that didn't provide for any
           feedback and led to strangeness if the key pressed
           ('u' in particular) was overloaded for num_pad use */
        You_cant("get there from here...");
        g.context.run = 0;
        g.context.nopick = g.context.forcefight = FALSE;
        g.context.move = g.context.mv = FALSE;
        g.multi = 0;
        return;
    }

    if ((g.domove_attempting & DOMOVE_WALK) != 0L) {
        if (g.multi)
            g.context.mv = TRUE;
        domove();
        g.context.forcefight = 0;
        return;
    } else if ((g.domove_attempting & DOMOVE_RUSH) != 0L) {
        if (firsttime) {
            if (!g.multi)
                g.multi = max(COLNO, ROWNO);
            u.last_str_turn = 0;
        }
        g.context.mv = TRUE;
        domove();
        return;
    } else if (prefix_seen && cmd[1] == g.Cmd.spkeys[NHKF_ESC]) {
        /* <prefix><escape> */
        /* don't report "unknown command" for change of heart... */
        bad_command = FALSE;
    } else if (*cmd == ' ' && !flags.rest_on_space) {
        bad_command = TRUE; /* skip cmdlist[] loop */

    /* handle all other commands */
    } else {
        register const struct ext_func_tab *tlist;
        int res, NDECL((*func));

        /* current - use *cmd to directly index cmdlist array */
        if ((tlist = g.Cmd.commands[*cmd & 0xff]) != 0) {
            if (!wizard && (tlist->flags & WIZMODECMD)) {
                You_cant("do that!");
                res = 0;
            } else if (u.uburied && !(tlist->flags & IFBURIED)) {
                You_cant("do that while you are buried!");
                res = 0;
            } else {
                /* we discard 'const' because some compilers seem to have
                   trouble with the pointer passed to set_occupation() */
                func = ((struct ext_func_tab *) tlist)->ef_funct;
                if (tlist->f_text && !g.occupation && g.multi)
                    set_occupation(func, tlist->f_text, g.multi);
                res = (*func)(); /* perform the command */
            }
            if (!res) {
                g.context.move = FALSE;
                g.multi = 0;
            }
            return;
        }
        /* if we reach here, cmd wasn't found in cmdlist[] */
        bad_command = TRUE;
    }

    if (bad_command) {
        char expcmd[20]; /* we expect 'cmd' to point to 1 or 2 chars */
        char c, c1 = cmd[1];

        expcmd[0] = '\0';
        while ((c = *cmd++) != '\0')
            Strcat(expcmd, visctrl(c)); /* add 1..4 chars plus terminator */

        if (!prefix_seen || !help_dir(c1, spkey, "Invalid direction key!"))
            Norep("Unknown command '%s'.", expcmd);
    }
    /* didn't move */
    g.context.move = FALSE;
    g.multi = 0;
    return;
}

/* convert an x,y pair into a direction code */
int
xytod(x, y)
schar x, y;
{
    register int dd;

    for (dd = 0; dd < 8; dd++)
        if (x == xdir[dd] && y == ydir[dd])
            return dd;
    return -1;
}

/* convert a direction code into an x,y pair */
void
dtoxy(cc, dd)
coord *cc;
register int dd;
{
    cc->x = xdir[dd];
    cc->y = ydir[dd];
    return;
}

/* also sets u.dz, but returns false for <> */
int
movecmd(sym)
char sym;
{
    register const char *dp = index(g.Cmd.dirchars, sym);

    u.dz = 0;
    if (!dp || !*dp)
        return 0;
    u.dx = xdir[dp - g.Cmd.dirchars];
    u.dy = ydir[dp - g.Cmd.dirchars];
    u.dz = zdir[dp - g.Cmd.dirchars];
#if 0 /* now handled elsewhere */
    if (u.dx && u.dy && NODIAG(u.umonnum)) {
        u.dx = u.dy = 0;
        return 0;
    }
#endif
    return !u.dz;
}

/* grid bug handling which used to be in movecmd() */
int
dxdy_moveok()
{
    if (u.dx && u.dy && NODIAG(u.umonnum))
        u.dx = u.dy = 0;
    return u.dx || u.dy;
}

/* decide whether a character (user input keystroke) requests screen repaint */
boolean
redraw_cmd(c)
char c;
{
    return (boolean) (c == g.Cmd.spkeys[NHKF_REDRAW]
                      || (g.Cmd.num_pad && c == g.Cmd.spkeys[NHKF_REDRAW2]));
}

boolean
prefix_cmd(c)
char c;
{
    return (c == g.Cmd.spkeys[NHKF_RUSH]
            || c == g.Cmd.spkeys[NHKF_RUN]
            || c == g.Cmd.spkeys[NHKF_NOPICKUP]
            || c == g.Cmd.spkeys[NHKF_RUN_NOPICKUP]
            || c == g.Cmd.spkeys[NHKF_FIGHT]
            || (g.Cmd.num_pad && (c == g.Cmd.spkeys[NHKF_RUN2]
                                || c == g.Cmd.spkeys[NHKF_FIGHT2])));
}

/*
 * uses getdir() but unlike getdir() it specifically
 * produces coordinates using the direction from getdir()
 * and verifies that those coordinates are ok.
 *
 * If the call to getdir() returns 0, Never_mind is displayed.
 * If the resulting coordinates are not okay, emsg is displayed.
 *
 * Returns non-zero if coordinates in cc are valid.
 */
int
get_adjacent_loc(prompt, emsg, x, y, cc)
const char *prompt, *emsg;
xchar x, y;
coord *cc;
{
    xchar new_x, new_y;
    if (!getdir(prompt)) {
        pline1(Never_mind);
        return 0;
    }
    new_x = x + u.dx;
    new_y = y + u.dy;
    if (cc && isok(new_x, new_y)) {
        cc->x = new_x;
        cc->y = new_y;
    } else {
        if (emsg)
            pline1(emsg);
        return 0;
    }
    return 1;
}

int
getdir(s)
const char *s;
{
    char dirsym;
    int is_mov;

retry:
    if (g.in_doagain || *readchar_queue)
        dirsym = readchar();
    else
        dirsym = yn_function((s && *s != '^') ? s : "In what direction?",
                             (char *) 0, '\0');
    /* remove the prompt string so caller won't have to */
    clear_nhwindow(WIN_MESSAGE);

    if (redraw_cmd(dirsym)) { /* ^R */
        docrt();              /* redraw */
        goto retry;
    }
    savech(dirsym);

    if (dirsym == g.Cmd.spkeys[NHKF_GETDIR_SELF]
        || dirsym == g.Cmd.spkeys[NHKF_GETDIR_SELF2]) {
        u.dx = u.dy = u.dz = 0;
    } else if (!(is_mov = movecmd(dirsym)) && !u.dz) {
        boolean did_help = FALSE, help_requested;

        if (!index(quitchars, dirsym)) {
            help_requested = (dirsym == g.Cmd.spkeys[NHKF_GETDIR_HELP]);
            if (help_requested || iflags.cmdassist) {
                did_help = help_dir((s && *s == '^') ? dirsym : '\0',
                                    NHKF_ESC,
                                    help_requested ? (const char *) 0
                                                  : "Invalid direction key!");
                if (help_requested)
                    goto retry;
            }
            if (!did_help)
                pline("What a strange direction!");
        }
        return 0;
    } else if (is_mov && !dxdy_moveok()) {
        You_cant("orient yourself that direction.");
        return 0;
    }
    if (!u.dz && (Stunned || (Confusion && !rn2(5))))
        confdir();
    return 1;
}

STATIC_OVL void
show_direction_keys(win, centerchar, nodiag)
winid win; /* should specify a window which is using a fixed-width font... */
char centerchar; /* '.' or '@' or ' ' */
boolean nodiag;
{
    char buf[BUFSZ];

    if (!centerchar)
        centerchar = ' ';

    if (nodiag) {
        Sprintf(buf, "             %c   ", g.Cmd.move_N);
        putstr(win, 0, buf);
        putstr(win, 0, "             |   ");
        Sprintf(buf, "          %c- %c -%c",
                g.Cmd.move_W, centerchar, g.Cmd.move_E);
        putstr(win, 0, buf);
        putstr(win, 0, "             |   ");
        Sprintf(buf, "             %c   ", g.Cmd.move_S);
        putstr(win, 0, buf);
    } else {
        Sprintf(buf, "          %c  %c  %c",
                g.Cmd.move_NW, g.Cmd.move_N, g.Cmd.move_NE);
        putstr(win, 0, buf);
        putstr(win, 0, "           \\ | / ");
        Sprintf(buf, "          %c- %c -%c",
                g.Cmd.move_W, centerchar, g.Cmd.move_E);
        putstr(win, 0, buf);
        putstr(win, 0, "           / | \\ ");
        Sprintf(buf, "          %c  %c  %c",
                g.Cmd.move_SW, g.Cmd.move_S, g.Cmd.move_SE);
        putstr(win, 0, buf);
    };
}

/* explain choices if player has asked for getdir() help or has given
   an invalid direction after a prefix key ('F', 'g', 'm', &c), which
   might be bogus but could be up, down, or self when not applicable */
STATIC_OVL boolean
help_dir(sym, spkey, msg)
char sym;
int spkey; /* NHKF_ code for prefix key, if one was used, or for ESC */
const char *msg;
{
    static const char wiz_only_list[] = "EFGIVW";
    char ctrl;
    winid win;
    char buf[BUFSZ], buf2[BUFSZ], *explain;
    const char *dothat, *how;
    boolean prefixhandling, viawindow;

    /* NHKF_ESC indicates that player asked for help at getdir prompt */
    viawindow = (spkey == NHKF_ESC || iflags.cmdassist);
    prefixhandling = (spkey != NHKF_ESC);
    /*
     * Handling for prefix keys that don't want special directions.
     * Delivered via pline if 'cmdassist' is off, or instead of the
     * general message if it's on.
     */
    dothat = "do that";
    how = " at"; /* for "<action> at yourself"; not used for up/down */
    switch (spkey) {
    case NHKF_NOPICKUP:
        dothat = "move";
        break;
    case NHKF_RUSH:
        dothat = "rush";
        break;
    case NHKF_RUN2:
        if (!g.Cmd.num_pad)
            break;
        /*FALLTHRU*/
    case NHKF_RUN:
    case NHKF_RUN_NOPICKUP:
        dothat = "run";
        break;
    case NHKF_FIGHT2:
        if (!g.Cmd.num_pad)
            break;
        /*FALLTHRU*/
    case NHKF_FIGHT:
        dothat = "fight";
        how = ""; /* avoid "fight at yourself" */
        break;
    default:
        prefixhandling = FALSE;
        break;
    }

    buf[0] = '\0';
    /* for movement prefix followed by '.' or (numpad && 's') to mean 'self';
       note: '-' for hands (inventory form of 'self') is not handled here */
    if (prefixhandling
        && (sym == g.Cmd.spkeys[NHKF_GETDIR_SELF]
            || (g.Cmd.num_pad && sym == g.Cmd.spkeys[NHKF_GETDIR_SELF2]))) {
        Sprintf(buf, "You can't %s%s yourself.", dothat, how);
    /* for movement prefix followed by up or down */
    } else if (prefixhandling && (sym == '<' || sym == '>')) {
        Sprintf(buf, "You can't %s %s.", dothat,
                /* was "upwards" and "downwards", but they're considered
                   to be variants of canonical "upward" and "downward" */
                (sym == '<') ? "upward" : "downward");
    }

    /* if '!cmdassist', display via pline() and we're done (note: asking
       for help at getdir() prompt forces cmdassist for this operation) */
    if (!viawindow) {
        if (prefixhandling) {
            if (!*buf)
                Sprintf(buf, "Invalid direction for '%s' prefix.",
                        visctrl(g.Cmd.spkeys[spkey]));
            pline("%s", buf);
            return TRUE;
        }
        /* when 'cmdassist' is off and caller doesn't insist, do nothing */
        return FALSE;
    }

    win = create_nhwindow(NHW_TEXT);
    if (!win)
        return FALSE;

    if (*buf) {
        /* show bad-prefix message instead of general invalid-direction one */
        putstr(win, 0, buf);
        putstr(win, 0, "");
    } else if (msg) {
        Sprintf(buf, "cmdassist: %s", msg);
        putstr(win, 0, buf);
        putstr(win, 0, "");
    }

    if (!prefixhandling && (letter(sym) || sym == '[')) {
        /* '[': old 'cmdhelp' showed ESC as ^[ */
        sym = highc(sym); /* @A-Z[ (note: letter() accepts '@') */
        ctrl = (sym - 'A') + 1; /* 0-27 (note: 28-31 aren't applicable) */
        if ((explain = dowhatdoes_core(ctrl, buf2)) != 0
            && (!index(wiz_only_list, sym) || wizard)) {
            Sprintf(buf, "Are you trying to use ^%c%s?", sym,
                    index(wiz_only_list, sym) ? ""
                        : " as specified in the Guidebook");
            putstr(win, 0, buf);
            putstr(win, 0, "");
            putstr(win, 0, explain);
            putstr(win, 0, "");
            putstr(win, 0,
                  "To use that command, hold down the <Ctrl> key as a shift");
            Sprintf(buf, "and press the <%c> key.", sym);
            putstr(win, 0, buf);
            putstr(win, 0, "");
        }
    }

    Sprintf(buf, "Valid direction keys%s%s%s are:",
            prefixhandling ? " to " : "", prefixhandling ? dothat : "",
            NODIAG(u.umonnum) ? " in your current form" : "");
    putstr(win, 0, buf);
    show_direction_keys(win, !prefixhandling ? '.' : ' ', NODIAG(u.umonnum));

    if (!prefixhandling || spkey == NHKF_NOPICKUP) {
        /* NOPICKUP: unlike the other prefix keys, 'm' allows up/down for
           stair traversal; we won't get here when "m<" or "m>" has been
           given but we include up and down for 'm'+invalid_direction;
           self is excluded as a viable direction for every prefix */
        putstr(win, 0, "");
        putstr(win, 0, "          <  up");
        putstr(win, 0, "          >  down");
        if (!prefixhandling) {
            int selfi = g.Cmd.num_pad ? NHKF_GETDIR_SELF2 : NHKF_GETDIR_SELF;

            Sprintf(buf,   "       %4s  direct at yourself",
                    visctrl(g.Cmd.spkeys[selfi]));
            putstr(win, 0, buf);
        }
    }

    if (msg) {
        /* non-null msg means that this wasn't an explicit user request */
        putstr(win, 0, "");
        putstr(win, 0,
               "(Suppress this message with !cmdassist in config file.)");
    }
    display_nhwindow(win, FALSE);
    destroy_nhwindow(win);
    return TRUE;
}

void
confdir()
{
    register int x = NODIAG(u.umonnum) ? 2 * rn2(4) : rn2(8);

    u.dx = xdir[x];
    u.dy = ydir[x];
    return;
}

const char *
directionname(dir)
int dir;
{
    static NEARDATA const char *const dirnames[] = {
        "west",      "northwest", "north",     "northeast", "east",
        "southeast", "south",     "southwest", "down",      "up",
    };

    if (dir < 0 || dir >= SIZE(dirnames))
        return "invalid";
    return dirnames[dir];
}

int
isok(x, y)
register int x, y;
{
    /* x corresponds to curx, so x==1 is the first column. Ach. %% */
    return x >= 1 && x <= COLNO - 1 && y >= 0 && y <= ROWNO - 1;
}

/* #herecmdmenu command */
STATIC_PTR int
doherecmdmenu(VOID_ARGS)
{
    char ch = here_cmd_menu(TRUE);

    return ch ? 1 : 0;
}

/* #therecmdmenu command, a way to test there_cmd_menu without mouse */
STATIC_PTR int
dotherecmdmenu(VOID_ARGS)
{
    char ch;

    if (!getdir((const char *) 0) || !isok(u.ux + u.dx, u.uy + u.dy))
        return 0;

    if (u.dx || u.dy)
        ch = there_cmd_menu(TRUE, u.ux + u.dx, u.uy + u.dy);
    else
        ch = here_cmd_menu(TRUE);

    return ch ? 1 : 0;
}

STATIC_OVL void
add_herecmd_menuitem(win, func, text)
winid win;
int NDECL((*func));
const char *text;
{
    char ch;
    anything any;

    if ((ch = cmd_from_func(func)) != '\0') {
        any = cg.zeroany;
        any.a_nfunc = func;
        add_menu(win, NO_GLYPH, &any, 0, 0, ATR_NONE, text, MENU_UNSELECTED);
    }
}

STATIC_OVL char
there_cmd_menu(doit, x, y)
boolean doit;
int x, y;
{
    winid win;
    char ch;
    char buf[BUFSZ];
    schar typ = levl[x][y].typ;
    int npick, K = 0;
    menu_item *picks = (menu_item *) 0;
    struct trap *ttmp;
    struct monst *mtmp;

    win = create_nhwindow(NHW_MENU);
    start_menu(win);

    if (IS_DOOR(typ)) {
        boolean key_or_pick, card;
        int dm = levl[x][y].doormask;

        if ((dm & (D_CLOSED | D_LOCKED))) {
            add_herecmd_menuitem(win, doopen, "Open the door"), ++K;
            /* unfortunately there's no lknown flag for doors to
               remember the locked/unlocked state */
            key_or_pick = (carrying(SKELETON_KEY) || carrying(LOCK_PICK));
            card = (carrying(CREDIT_CARD) != 0);
            if (key_or_pick || card) {
                Sprintf(buf, "%sunlock the door",
                        key_or_pick ? "lock or " : "");
                add_herecmd_menuitem(win, doapply, upstart(buf)), ++K;
            }
            /* unfortunately there's no tknown flag for doors (or chests)
               to remember whether a trap had been found */
            add_herecmd_menuitem(win, dountrap,
                                 "Search the door for a trap"), ++K;
            /* [what about #force?] */
            add_herecmd_menuitem(win, dokick, "Kick the door"), ++K;
        } else if ((dm & D_ISOPEN)) {
            add_herecmd_menuitem(win, doclose, "Close the door"), ++K;
        }
    }

    if (typ <= SCORR)
        add_herecmd_menuitem(win, dosearch, "Search for secret doors"), ++K;

    if ((ttmp = t_at(x, y)) != 0 && ttmp->tseen) {
        add_herecmd_menuitem(win, doidtrap, "Examine trap"), ++K;
        if (ttmp->ttyp != VIBRATING_SQUARE)
            add_herecmd_menuitem(win, dountrap, "Attempt to disarm trap"), ++K;
    }

    mtmp = m_at(x, y);
    if (mtmp && !canspotmon(mtmp))
        mtmp = 0;
    if (mtmp && which_armor(mtmp, W_SADDLE)) {
        char *mnam = x_monnam(mtmp, ARTICLE_THE, (char *) 0,
                              SUPPRESS_SADDLE, FALSE);

        if (!u.usteed) {
            Sprintf(buf, "Ride %s", mnam);
            add_herecmd_menuitem(win, doride, buf), ++K;
        }
        Sprintf(buf, "Remove saddle from %s", mnam);
        add_herecmd_menuitem(win, doloot, buf), ++K;
    }
    if (mtmp && can_saddle(mtmp) && !which_armor(mtmp, W_SADDLE)
        && carrying(SADDLE)) {
        Sprintf(buf, "Put saddle on %s", mon_nam(mtmp)), ++K;
        add_herecmd_menuitem(win, doapply, buf);
    }
#if 0
    if (mtmp || glyph_is_invisible(glyph_at(x, y))) {
        /* "Attack %s", mtmp ? mon_nam(mtmp) : "unseen creature" */
    } else {
        /* "Move %s", direction */
    }
#endif

    if (K) {
        end_menu(win, "What do you want to do?");
        npick = select_menu(win, PICK_ONE, &picks);
    } else {
        pline("No applicable actions.");
        npick = 0;
    }
    destroy_nhwindow(win);
    ch = '\0';
    if (npick > 0) {
        int NDECL((*func)) = picks->item.a_nfunc;
        free((genericptr_t) picks);

        if (doit) {
            int ret = (*func)();

            ch = (char) ret;
        } else {
            ch = cmd_from_func(func);
        }
    }
    return ch;
}

STATIC_OVL char
here_cmd_menu(doit)
boolean doit;
{
    winid win;
    char ch;
    char buf[BUFSZ];
    schar typ = levl[u.ux][u.uy].typ;
    int npick;
    menu_item *picks = (menu_item *) 0;

    win = create_nhwindow(NHW_MENU);
    start_menu(win);

    if (IS_FOUNTAIN(typ) || IS_SINK(typ)) {
        Sprintf(buf, "Drink from the %s",
                defsyms[IS_FOUNTAIN(typ) ? S_fountain : S_sink].explanation);
        add_herecmd_menuitem(win, dodrink, buf);
    }
    if (IS_FOUNTAIN(typ))
        add_herecmd_menuitem(win, dodip,
                             "Dip something into the fountain");
    if (IS_THRONE(typ))
        add_herecmd_menuitem(win, dosit,
                             "Sit on the throne");

    if ((u.ux == xupstair && u.uy == yupstair)
        || (u.ux == g.sstairs.sx && u.uy == g.sstairs.sy && g.sstairs.up)
        || (u.ux == xupladder && u.uy == yupladder)) {
        Sprintf(buf, "Go up the %s",
                (u.ux == xupladder && u.uy == yupladder)
                ? "ladder" : "stairs");
        add_herecmd_menuitem(win, doup, buf);
    }
    if ((u.ux == xdnstair && u.uy == ydnstair)
        || (u.ux == g.sstairs.sx && u.uy == g.sstairs.sy && !g.sstairs.up)
        || (u.ux == xdnladder && u.uy == ydnladder)) {
        Sprintf(buf, "Go down the %s",
                (u.ux == xupladder && u.uy == yupladder)
                ? "ladder" : "stairs");
        add_herecmd_menuitem(win, dodown, buf);
    }
    if (u.usteed) { /* another movement choice */
        Sprintf(buf, "Dismount %s",
                x_monnam(u.usteed, ARTICLE_THE, (char *) 0,
                         SUPPRESS_SADDLE, FALSE));
        add_herecmd_menuitem(win, doride, buf);
    }

#if 0
    if (Upolyd) { /* before objects */
        Sprintf(buf, "Use %s special ability",
                s_suffix(mons[u.umonnum].mname));
        add_herecmd_menuitem(win, domonability, buf);
    }
#endif

    if (OBJ_AT(u.ux, u.uy)) {
        struct obj *otmp = g.level.objects[u.ux][u.uy];

        Sprintf(buf, "Pick up %s", otmp->nexthere ? "items" : doname(otmp));
        add_herecmd_menuitem(win, dopickup, buf);

        if (Is_container(otmp)) {
            Sprintf(buf, "Loot %s", doname(otmp));
            add_herecmd_menuitem(win, doloot, buf);
        }
        if (otmp->oclass == FOOD_CLASS) {
            Sprintf(buf, "Eat %s", doname(otmp));
            add_herecmd_menuitem(win, doeat, buf);
        }
    }

    if (g.invent)
        add_herecmd_menuitem(win, dodrop, "Drop items");

    add_herecmd_menuitem(win, donull, "Rest one turn");
    add_herecmd_menuitem(win, dosearch, "Search around you");
    add_herecmd_menuitem(win, dolook, "Look at what is here");

    end_menu(win, "What do you want to do?");
    npick = select_menu(win, PICK_ONE, &picks);
    destroy_nhwindow(win);
    ch = '\0';
    if (npick > 0) {
        int NDECL((*func)) = picks->item.a_nfunc;
        free((genericptr_t) picks);

        if (doit) {
            int ret = (*func)();

            ch = (char) ret;
        } else {
            ch = cmd_from_func(func);
        }
    }
    return ch;
}

/*
 * convert a MAP window position into a movecmd
 */
const char *
click_to_cmd(x, y, mod)
int x, y, mod;
{
    int dir;
    static char cmd[4];
    cmd[1] = 0;

    if (iflags.clicklook && mod == CLICK_2) {
        g.clicklook_cc.x = x;
        g.clicklook_cc.y = y;
        cmd[0] = g.Cmd.spkeys[NHKF_CLICKLOOK];
        return cmd;
    }

    x -= u.ux;
    y -= u.uy;

    if (flags.travelcmd) {
        if (abs(x) <= 1 && abs(y) <= 1) {
            x = sgn(x), y = sgn(y);
        } else {
            u.tx = u.ux + x;
            u.ty = u.uy + y;
            cmd[0] = g.Cmd.spkeys[NHKF_TRAVEL];
            return cmd;
        }

        if (x == 0 && y == 0) {
            if (iflags.herecmd_menu) {
                cmd[0] = here_cmd_menu(FALSE);
                return cmd;
            }

            /* here */
            if (IS_FOUNTAIN(levl[u.ux][u.uy].typ)
                || IS_SINK(levl[u.ux][u.uy].typ)) {
                cmd[0] = cmd_from_func(mod == CLICK_1 ? dodrink : dodip);
                return cmd;
            } else if (IS_THRONE(levl[u.ux][u.uy].typ)) {
                cmd[0] = cmd_from_func(dosit);
                return cmd;
            } else if ((u.ux == xupstair && u.uy == yupstair)
                       || (u.ux == g.sstairs.sx && u.uy == g.sstairs.sy
                           && g.sstairs.up)
                       || (u.ux == xupladder && u.uy == yupladder)) {
                cmd[0] = cmd_from_func(doup);
                return cmd;
            } else if ((u.ux == xdnstair && u.uy == ydnstair)
                       || (u.ux == g.sstairs.sx && u.uy == g.sstairs.sy
                           && !g.sstairs.up)
                       || (u.ux == xdnladder && u.uy == ydnladder)) {
                cmd[0] = cmd_from_func(dodown);
                return cmd;
            } else if (OBJ_AT(u.ux, u.uy)) {
                cmd[0] = cmd_from_func(Is_container(g.level.objects[u.ux][u.uy])
                                       ? doloot : dopickup);
                return cmd;
            } else {
                cmd[0] = cmd_from_func(donull); /* just rest */
                return cmd;
            }
        }

        /* directional commands */

        dir = xytod(x, y);

        if (!m_at(u.ux + x, u.uy + y)
            && !test_move(u.ux, u.uy, x, y, TEST_MOVE)) {
            cmd[1] = g.Cmd.dirchars[dir];
            cmd[2] = '\0';
            if (iflags.herecmd_menu) {
                cmd[0] = there_cmd_menu(FALSE, u.ux + x, u.uy + y);
                if (cmd[0] == '\0')
                    cmd[1] = '\0';
                return cmd;
            }

            if (IS_DOOR(levl[u.ux + x][u.uy + y].typ)) {
                /* slight assistance to the player: choose kick/open for them
                 */
                if (levl[u.ux + x][u.uy + y].doormask & D_LOCKED) {
                    cmd[0] = cmd_from_func(dokick);
                    return cmd;
                }
                if (levl[u.ux + x][u.uy + y].doormask & D_CLOSED) {
                    cmd[0] = cmd_from_func(doopen);
                    return cmd;
                }
            }
            if (levl[u.ux + x][u.uy + y].typ <= SCORR) {
                cmd[0] = cmd_from_func(dosearch);
                cmd[1] = 0;
                return cmd;
            }
        }
    } else {
        /* convert without using floating point, allowing sloppy clicking */
        if (x > 2 * abs(y))
            x = 1, y = 0;
        else if (y > 2 * abs(x))
            x = 0, y = 1;
        else if (x < -2 * abs(y))
            x = -1, y = 0;
        else if (y < -2 * abs(x))
            x = 0, y = -1;
        else
            x = sgn(x), y = sgn(y);

        if (x == 0 && y == 0) {
            /* map click on player to "rest" command */
            cmd[0] = cmd_from_func(donull);
            return cmd;
        }
        dir = xytod(x, y);
    }

    /* move, attack, etc. */
    cmd[1] = 0;
    if (mod == CLICK_1) {
        cmd[0] = g.Cmd.dirchars[dir];
    } else {
        cmd[0] = (g.Cmd.num_pad
                     ? M(g.Cmd.dirchars[dir])
                     : (g.Cmd.dirchars[dir] - 'a' + 'A')); /* run command */
    }

    return cmd;
}

char
get_count(allowchars, inkey, maxcount, count, historical)
char *allowchars;
char inkey;
long maxcount;
long *count;
boolean historical; /* whether to include in message history: True => yes */
{
    char qbuf[QBUFSZ];
    int key;
    long cnt = 0L;
    boolean backspaced = FALSE;
    /* this should be done in port code so that we have erase_char
       and kill_char available; we can at least fake erase_char */
#define STANDBY_erase_char '\177'

    for (;;) {
        if (inkey) {
            key = inkey;
            inkey = '\0';
        } else
            key = readchar();

        if (digit(key)) {
            cnt = 10L * cnt + (long) (key - '0');
            if (cnt < 0)
                cnt = 0;
            else if (maxcount > 0 && cnt > maxcount)
                cnt = maxcount;
        } else if (cnt && (key == '\b' || key == STANDBY_erase_char)) {
            cnt = cnt / 10;
            backspaced = TRUE;
        } else if (key == g.Cmd.spkeys[NHKF_ESC]) {
            break;
        } else if (!allowchars || index(allowchars, key)) {
            *count = cnt;
            break;
        }

        if (cnt > 9 || backspaced) {
            clear_nhwindow(WIN_MESSAGE);
            if (backspaced && !cnt) {
                Sprintf(qbuf, "Count: ");
            } else {
                Sprintf(qbuf, "Count: %ld", cnt);
                backspaced = FALSE;
            }
            custompline(SUPPRESS_HISTORY, "%s", qbuf);
            mark_synch();
        }
    }

    if (historical) {
        Sprintf(qbuf, "Count: %ld ", *count);
        (void) key2txt((uchar) key, eos(qbuf));
        putmsghistory(qbuf, FALSE);
    }

    return key;
}


STATIC_OVL char *
parse()
{
#ifdef LINT /* static char in_line[COLNO]; */
    char in_line[COLNO];
#else
    static char in_line[COLNO];
#endif
    register int foo;

    iflags.in_parse = TRUE;
    g.multi = 0;
    g.context.move = 1;
    flush_screen(1); /* Flush screen buffer. Put the cursor on the hero. */

#ifdef ALTMETA
    alt_esc = iflags.altmeta; /* readchar() hack */
#endif
    if (!g.Cmd.num_pad || (foo = readchar()) == g.Cmd.spkeys[NHKF_COUNT]) {
        long tmpmulti = g.multi;

        foo = get_count((char *) 0, '\0', LARGEST_INT, &tmpmulti, FALSE);
        g.last_multi = g.multi = tmpmulti;
    }
#ifdef ALTMETA
    alt_esc = FALSE; /* readchar() reset */
#endif

    if (iflags.debug_fuzzer /* if fuzzing, override '!' and ^Z */
        && (g.Cmd.commands[foo & 0x0ff]
            && (g.Cmd.commands[foo & 0x0ff]->ef_funct == dosuspend_core
                || g.Cmd.commands[foo & 0x0ff]->ef_funct == dosh_core)))
        foo = g.Cmd.spkeys[NHKF_ESC];

    if (foo == g.Cmd.spkeys[NHKF_ESC]) { /* esc cancels count (TH) */
        clear_nhwindow(WIN_MESSAGE);
        g.multi = g.last_multi = 0;
    } else if (foo == g.Cmd.spkeys[NHKF_DOAGAIN] || g.in_doagain) {
        g.multi = g.last_multi;
    } else {
        g.last_multi = g.multi;
        savech(0); /* reset input queue */
        savech((char) foo);
    }

    if (g.multi) {
        g.multi--;
        g.save_cm = in_line;
    } else {
        g.save_cm = (char *) 0;
    }
    /* in 3.4.3 this was in rhack(), where it was too late to handle M-5 */
    if (g.Cmd.pcHack_compat) {
        /* This handles very old inconsistent DOS/Windows behaviour
           in a different way: earlier, the keyboard handler mapped
           these, which caused counts to be strange when entered
           from the number pad. Now do not map them until here. */
        switch (foo) {
        case '5':
            foo = g.Cmd.spkeys[NHKF_RUSH];
            break;
        case M('5'):
            foo = g.Cmd.spkeys[NHKF_RUN];
            break;
        case M('0'):
            foo = g.Cmd.spkeys[NHKF_DOINV];
            break;
        default:
            break; /* as is */
        }
    }

    in_line[0] = foo;
    in_line[1] = '\0';
    if (prefix_cmd(foo)) {
        foo = readchar();
        savech((char) foo);
        in_line[1] = foo;
        in_line[2] = 0;
    }
    clear_nhwindow(WIN_MESSAGE);

    iflags.in_parse = FALSE;
    return in_line;
}

#ifdef HANGUPHANDLING
/* some very old systems, or descendents of such systems, expect signal
   handlers to have return type `int', but they don't actually inspect
   the return value so we should be safe using `void' unconditionally */
/*ARGUSED*/
void
hangup(sig_unused) /* called as signal() handler, so sent at least one arg */
int sig_unused UNUSED;
{
    if (g.program_state.exiting)
        g.program_state.in_moveloop = 0;
    nhwindows_hangup();
#ifdef SAFERHANGUP
    /* When using SAFERHANGUP, the done_hup flag it tested in rhack
       and a couple of other places; actual hangup handling occurs then.
       This is 'safer' because it disallows certain cheats and also
       protects against losing objects in the process of being thrown,
       but also potentially riskier because the disconnected program
       must continue running longer before attempting a hangup save. */
    g.program_state.done_hup++;
    /* defer hangup iff game appears to be in progress */
    if (g.program_state.in_moveloop && g.program_state.something_worth_saving)
        return;
#endif /* SAFERHANGUP */
    end_of_input();
}

void
end_of_input()
{
#ifdef NOSAVEONHANGUP
#ifdef INSURANCE
    if (flags.ins_chkpt && g.program_state.something_worth_saving)
        program_statue.preserve_locks = 1; /* keep files for recovery */
#endif
    g.program_state.something_worth_saving = 0; /* don't save */
#endif

#ifndef SAFERHANGUP
    if (!g.program_state.done_hup++)
#endif
        if (g.program_state.something_worth_saving)
            (void) dosave0();
    if (iflags.window_inited)
        exit_nhwindows((char *) 0);
    clearlocks();
    nh_terminate(EXIT_SUCCESS);
    /*NOTREACHED*/ /* not necessarily true for vms... */
    return;
}
#endif /* HANGUPHANDLING */

char
readchar()
{
    register int sym;
    int x = u.ux, y = u.uy, mod = 0;

    if (iflags.debug_fuzzer)
        return randomkey();
    if (*readchar_queue)
        sym = *readchar_queue++;
    else
        sym = g.in_doagain ? pgetchar() : nh_poskey(&x, &y, &mod);

#ifdef NR_OF_EOFS
    if (sym == EOF) {
        register int cnt = NR_OF_EOFS;
        /*
         * Some SYSV systems seem to return EOFs for various reasons
         * (?like when one hits break or for interrupted systemcalls?),
         * and we must see several before we quit.
         */
        do {
            clearerr(stdin); /* omit if clearerr is undefined */
            sym = pgetchar();
        } while (--cnt && sym == EOF);
    }
#endif /* NR_OF_EOFS */

    if (sym == EOF) {
#ifdef HANGUPHANDLING
        hangup(0); /* call end_of_input() or set program_state.done_hup */
#endif
        sym = '\033';
#ifdef ALTMETA
    } else if (sym == '\033' && alt_esc) {
        /* iflags.altmeta: treat two character ``ESC c'' as single `M-c' */
        sym = *readchar_queue ? *readchar_queue++ : pgetchar();
        if (sym == EOF || sym == 0)
            sym = '\033';
        else if (sym != '\033')
            sym |= 0200; /* force 8th bit on */
#endif /*ALTMETA*/
    } else if (sym == 0) {
        /* click event */
        readchar_queue = click_to_cmd(x, y, mod);
        sym = *readchar_queue++;
    }
    return (char) sym;
}

/* '_' command, #travel, via keyboard rather than mouse click */
STATIC_PTR int
dotravel(VOID_ARGS)
{
    static char cmd[2];
    coord cc;

    /* [FIXME?  Supporting the ability to disable traveling via mouse
       click makes some sense, depending upon overall mouse usage.
       Disabling '_' on a user by user basis makes no sense at all since
       even if it is typed by accident, aborting when picking a target
       destination is trivial.  Travel via mouse predates travel via '_',
       and this use of OPTION=!travel is probably just a mistake....] */
    if (!flags.travelcmd)
        return 0;

    cmd[1] = 0;
    cc.x = iflags.travelcc.x;
    cc.y = iflags.travelcc.y;
    if (cc.x == 0 && cc.y == 0) {
        /* No cached destination, start attempt from current position */
        cc.x = u.ux;
        cc.y = u.uy;
    }
    iflags.getloc_travelmode = TRUE;
    if (iflags.menu_requested) {
        int gf = iflags.getloc_filter;
        iflags.getloc_filter = GFILTER_VIEW;
        if (!getpos_menu(&cc, GLOC_INTERESTING)) {
            iflags.getloc_filter = gf;
            iflags.getloc_travelmode = FALSE;
            return 0;
        }
        iflags.getloc_filter = gf;
    } else {
        pline("Where do you want to travel to?");
        if (getpos(&cc, TRUE, "the desired destination") < 0) {
            /* user pressed ESC */
            iflags.getloc_travelmode = FALSE;
            return 0;
        }
    }
    iflags.getloc_travelmode = FALSE;
    iflags.travelcc.x = u.tx = cc.x;
    iflags.travelcc.y = u.ty = cc.y;
    cmd[0] = g.Cmd.spkeys[NHKF_TRAVEL];
    readchar_queue = cmd;
    return 0;
}

/*
 *   Parameter validator for generic yes/no function to prevent
 *   the core from sending too long a prompt string to the
 *   window port causing a buffer overflow there.
 */
char
yn_function(query, resp, def)
const char *query, *resp;
char def;
{
    char res, qbuf[QBUFSZ];
#ifdef DUMPLOG
    unsigned idx = g.saved_pline_index;
    /* buffer to hold query+space+formatted_single_char_response */
    char dumplog_buf[QBUFSZ + 1 + 15]; /* [QBUFSZ+1+7] should suffice */
#endif

    iflags.last_msg = PLNMSG_UNKNOWN; /* most recent pline is clobbered */

    /* maximum acceptable length is QBUFSZ-1 */
    if (strlen(query) >= QBUFSZ) {
        /* caller shouldn't have passed anything this long */
        paniclog("Query truncated: ", query);
        (void) strncpy(qbuf, query, QBUFSZ - 1 - 3);
        Strcpy(&qbuf[QBUFSZ - 1 - 3], "...");
        query = qbuf;
    }
    res = (*windowprocs.win_yn_function)(query, resp, def);
#ifdef DUMPLOG
    if (idx == g.saved_pline_index) {
        /* when idx is still the same as saved_pline_index, the interface
           didn't put the prompt into saved_plines[]; we put a simplified
           version in there now (without response choices or default) */
        Sprintf(dumplog_buf, "%s ", query);
        (void) key2txt((uchar) res, eos(dumplog_buf));
        dumplogmsg(dumplog_buf);
    }
#endif
    return res;
}

/* for paranoid_confirm:quit,die,attack prompting */
boolean
paranoid_query(be_paranoid, prompt)
boolean be_paranoid;
const char *prompt;
{
    boolean confirmed_ok;

    /* when paranoid, player must respond with "yes" rather than just 'y'
       to give the go-ahead for this query; default is "no" unless the
       ParanoidConfirm flag is set in which case there's no default */
    if (be_paranoid) {
        char qbuf[QBUFSZ], ans[BUFSZ] = DUMMY;
        const char *promptprefix = "", *responsetype = ParanoidConfirm
                                                           ? "(yes|no)"
                                                           : "(yes) [no]";
        int trylimit = 6; /* 1 normal, 5 more with "Yes or No:" prefix */

        /* in addition to being paranoid about this particular
           query, we might be even more paranoid about all paranoia
           responses (ie, ParanoidConfirm is set) in which case we
           require "no" to reject in addition to "yes" to confirm
           (except we won't loop if response is ESC; it means no) */
        do {
            Sprintf(qbuf, "%s%s %s", promptprefix, prompt, responsetype);
            getlin(qbuf, ans);
            (void) mungspaces(ans);
            confirmed_ok = !strcmpi(ans, "yes");
            if (confirmed_ok || *ans == '\033')
                break;
            promptprefix = "\"Yes\" or \"No\": ";
        } while (ParanoidConfirm && strcmpi(ans, "no") && --trylimit);
    } else
        confirmed_ok = (yn(prompt) == 'y');

    return confirmed_ok;
}

/* ^Z command, #suspend */
STATIC_PTR int
dosuspend_core(VOID_ARGS)
{
#ifdef SUSPEND
    /* Does current window system support suspend? */
    if ((*windowprocs.win_can_suspend)()) {
        /* NB: SYSCF SHELLERS handled in port code. */
        dosuspend();
    } else
#endif
        Norep(cmdnotavail, "#suspend");
    return 0;
}

/* '!' command, #shell */
STATIC_PTR int
dosh_core(VOID_ARGS)
{
#ifdef SHELL
    /* access restrictions, if any, are handled in port code */
    dosh();
#else
    Norep(cmdnotavail, "#shell");
#endif
    return 0;
}

/*cmd.c*/<|MERGE_RESOLUTION|>--- conflicted
+++ resolved
@@ -1,8 +1,4 @@
-<<<<<<< HEAD
-/* NetHack 3.6	cmd.c	$NHDT-Date: 1560789049 2019/06/17 16:30:49 $  $NHDT-Branch: NetHack-3.6 $:$NHDT-Revision: 1.336 $ */
-=======
 /* NetHack 3.6	cmd.c	$NHDT-Date: 1561917056 2019/06/30 17:50:56 $  $NHDT-Branch: NetHack-3.6 $:$NHDT-Revision: 1.338 $ */
->>>>>>> 4985d5d2
 /* Copyright (c) Stichting Mathematisch Centrum, Amsterdam, 1985. */
 /*-Copyright (c) Robert Patrick Rankin, 2013. */
 /* NetHack may be freely redistributed.  See license for details. */
