--- conflicted
+++ resolved
@@ -109,21 +109,7 @@
                              "gemstone",   "stone" };
 
 /* Global windowing data, defined here for multi-window-system support */
-<<<<<<< HEAD
 NEARDATA winid WIN_MESSAGE, WIN_STATUS, WIN_MAP, WIN_INVEN;
-                                   
-=======
-NEARDATA winid WIN_MESSAGE = WIN_ERR;
-NEARDATA winid WIN_STATUS = WIN_ERR;
-NEARDATA winid WIN_MAP = WIN_ERR, WIN_INVEN = WIN_ERR;
-char toplines[TBUFSZ];
-/* Windowing stuff that's really tty oriented, but present for all ports */
-struct tc_gbl_data tc_gbl_data = { 0, 0, 0, 0 }; /* AS,AE, LI,CO */
-
-char *fqn_prefix[PREFIX_COUNT] = { (char *) 0, (char *) 0, (char *) 0,
-                                   (char *) 0, (char *) 0, (char *) 0,
-                                   (char *) 0, (char *) 0, (char *) 0,
-                                   (char *) 0 };
 #ifdef WIN32
 boolean fqn_prefix_locked[PREFIX_COUNT] = { FALSE, FALSE, FALSE,
                                             FALSE, FALSE, FALSE,
@@ -131,7 +117,6 @@
                                             FALSE };
 #endif
 
->>>>>>> 02da5f2d
 #ifdef PREFIXES_IN_USE
 const char *fqn_prefix_names[PREFIX_COUNT] = {
     "hackdir",  "leveldir", "savedir",    "bonesdir",  "datadir",
