--- conflicted
+++ resolved
@@ -1604,16 +1604,9 @@
 #endif
 
     for (y = 0; y < ROWNO; y++) {
-<<<<<<< HEAD
         register gbuf_entry *gptr = &g.gbuf[y][x = g.gbuf_start[y]];
-        for (; x <= g.gbuf_stop[y]; gptr++, x++)
+
             if (gptr->gnew) {
-=======
-        register gbuf_entry *gptr = &gbuf[y][x = gbuf_start[y]];
-
-        for (; x <= gbuf_stop[y]; gptr++, x++)
-            if (gptr->new) {
->>>>>>> e10a3a8f
                 print_glyph(WIN_MAP, x, y, gptr->glyph, get_bk_glyph(x, y));
                 gptr->gnew = 0;
             }
@@ -1853,11 +1846,7 @@
     struct rm *lev = &levl[x][y];
 
     if (iflags.use_background_glyph && lev->seenv != 0
-<<<<<<< HEAD
-            && g.gbuf[y][x].glyph != cmap_to_glyph(S_stone)) {
-=======
-        && gbuf[y][x].glyph != cmap_to_glyph(S_stone)) {
->>>>>>> e10a3a8f
+        && g.gbuf[y][x].glyph != cmap_to_glyph(S_stone)) {
         switch (lev->typ) {
         case SCORR:
         case STONE:
