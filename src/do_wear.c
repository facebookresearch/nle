--- conflicted
+++ resolved
@@ -2541,13 +2541,8 @@
            possibly combined with weapons */
         (void) strncpy(g.context.takeoff.disrobing, "disrobing", CONTEXTVERBSZ);
         /* specific activity when handling weapons only */
-<<<<<<< HEAD
-        if (!(g.context.takeoff.mask & ~W_WEAPON))
+        if (!(g.context.takeoff.mask & ~W_WEAPONS))
             (void) strncpy(g.context.takeoff.disrobing, "disarming",
-=======
-        if (!(context.takeoff.mask & ~W_WEAPONS))
-            (void) strncpy(context.takeoff.disrobing, "disarming",
->>>>>>> bab05ea6
                            CONTEXTVERBSZ);
         (void) take_off();
     }
