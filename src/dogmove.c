<<<<<<< HEAD
/* NetHack 3.6	dogmove.c	$NHDT-Date: 1545439152 2018/12/22 00:39:12 $  $NHDT-Branch: NetHack-3.6.2-beta01 $:$NHDT-Revision: 1.72 $ */
=======
/* NetHack 3.6	dogmove.c	$NHDT-Date: 1551493951 2019/03/02 02:32:31 $  $NHDT-Branch: NetHack-3.6.2-beta01 $:$NHDT-Revision: 1.72 $ */
>>>>>>> 85ea24b6
/* Copyright (c) Stichting Mathematisch Centrum, Amsterdam, 1985. */
/*-Copyright (c) Robert Patrick Rankin, 2012. */
/* NetHack may be freely redistributed.  See license for details. */

#include "hack.h"

#include "mfndpos.h"

STATIC_DCL boolean FDECL(dog_hunger, (struct monst *, struct edog *));
STATIC_DCL int FDECL(dog_invent, (struct monst *, struct edog *, int));
STATIC_DCL int FDECL(dog_goal, (struct monst *, struct edog *, int, int, int));
STATIC_DCL struct monst *FDECL(find_targ, (struct monst *, int, int, int));
STATIC_OVL int FDECL(find_friends, (struct monst *, struct monst *, int));
STATIC_DCL struct monst *FDECL(best_target, (struct monst *));
STATIC_DCL long FDECL(score_targ, (struct monst *, struct monst *));
STATIC_DCL boolean FDECL(can_reach_location, (struct monst *, XCHAR_P,
                                              XCHAR_P, XCHAR_P, XCHAR_P));
STATIC_DCL boolean FDECL(could_reach_item, (struct monst *, XCHAR_P, XCHAR_P));
STATIC_DCL void FDECL(quickmimic, (struct monst *));

/* pick a carried item for pet to drop */
struct obj *
droppables(mon)
struct monst *mon;
{
    struct obj *obj, *wep, dummy, *pickaxe, *unihorn, *key;

    dummy = cg.zeroobj;
    dummy.otyp = GOLD_PIECE; /* not STRANGE_OBJECT or tools of interest */
    dummy.oartifact = 1; /* so real artifact won't override "don't keep it" */
    pickaxe = unihorn = key = (struct obj *) 0;
    wep = MON_WEP(mon);

    if (is_animal(mon->data) || mindless(mon->data)) {
        /* won't hang on to any objects of these types */
        pickaxe = unihorn = key = &dummy; /* act as if already have them */
    } else {
        /* don't hang on to pick-axe if can't use one or don't need one */
        if (!tunnels(mon->data) || !needspick(mon->data))
            pickaxe = &dummy;
        /* don't hang on to key if can't open doors */
        if (nohands(mon->data) || verysmall(mon->data))
            key = &dummy;
    }
    if (wep) {
        if (is_pick(wep))
            pickaxe = wep;
        if (wep->otyp == UNICORN_HORN)
            unihorn = wep;
        /* don't need any wielded check for keys... */
    }

    for (obj = mon->minvent; obj; obj = obj->nobj) {
        switch (obj->otyp) {
        case DWARVISH_MATTOCK:
            /* reject mattock if couldn't wield it */
            if (which_armor(mon, W_ARMS))
                break;
            /* keep mattock in preference to pick unless pick is already
               wielded or is an artifact and mattock isn't */
            if (pickaxe && pickaxe->otyp == PICK_AXE && pickaxe != wep
                && (!pickaxe->oartifact || obj->oartifact))
                return pickaxe; /* drop the one we earlier decided to keep */
        /*FALLTHRU*/
        case PICK_AXE:
            if (!pickaxe || (obj->oartifact && !pickaxe->oartifact)) {
                if (pickaxe)
                    return pickaxe;
                pickaxe = obj; /* keep this digging tool */
                continue;
            }
            break;

        case UNICORN_HORN:
            /* reject cursed unicorn horns */
            if (obj->cursed)
                break;
            /* keep artifact unihorn in preference to ordinary one */
            if (!unihorn || (obj->oartifact && !unihorn->oartifact)) {
                if (unihorn)
                    return unihorn;
                unihorn = obj; /* keep this unicorn horn */
                continue;
            }
            break;

        case SKELETON_KEY:
            /* keep key in preference to lock-pick */
            if (key && key->otyp == LOCK_PICK
                && (!key->oartifact || obj->oartifact))
                return key; /* drop the one we earlier decided to keep */
        /*FALLTHRU*/
        case LOCK_PICK:
            /* keep lock-pick in preference to credit card */
            if (key && key->otyp == CREDIT_CARD
                && (!key->oartifact || obj->oartifact))
                return key;
        /*FALLTHRU*/
        case CREDIT_CARD:
            if (!key || (obj->oartifact && !key->oartifact)) {
                if (key)
                    return key;
                key = obj; /* keep this unlocking tool */
                continue;
            }
            break;

        default:
            break;
        }

        if (!obj->owornmask && obj != wep)
            return obj;
    }

    return (struct obj *) 0; /* don't drop anything */
}

static NEARDATA const char nofetch[] = { BALL_CLASS, CHAIN_CLASS, ROCK_CLASS,
                                         0 };


STATIC_PTR void FDECL(wantdoor, (int, int, genericptr_t));

boolean
cursed_object_at(x, y)
int x, y;
{
    struct obj *otmp;

    for (otmp = g.level.objects[x][y]; otmp; otmp = otmp->nexthere)
        if (otmp->cursed)
            return TRUE;
    return FALSE;
}

int
dog_nutrition(mtmp, obj)
struct monst *mtmp;
struct obj *obj;
{
    int nutrit;

    /*
     * It is arbitrary that the pet takes the same length of time to eat
     * as a human, but gets more nutritional value.
     */
    if (obj->oclass == FOOD_CLASS) {
        if (obj->otyp == CORPSE) {
            mtmp->meating = 3 + (mons[obj->corpsenm].cwt >> 6);
            nutrit = mons[obj->corpsenm].cnutrit;
        } else {
            mtmp->meating = objects[obj->otyp].oc_delay;
            nutrit = objects[obj->otyp].oc_nutrition;
        }
        switch (mtmp->data->msize) {
        case MZ_TINY:
            nutrit *= 8;
            break;
        case MZ_SMALL:
            nutrit *= 6;
            break;
        default:
        case MZ_MEDIUM:
            nutrit *= 5;
            break;
        case MZ_LARGE:
            nutrit *= 4;
            break;
        case MZ_HUGE:
            nutrit *= 3;
            break;
        case MZ_GIGANTIC:
            nutrit *= 2;
            break;
        }
        if (obj->oeaten) {
            mtmp->meating = eaten_stat(mtmp->meating, obj);
            nutrit = eaten_stat(nutrit, obj);
        }
    } else if (obj->oclass == COIN_CLASS) {
        mtmp->meating = (int) (obj->quan / 2000) + 1;
        if (mtmp->meating < 0)
            mtmp->meating = 1;
        nutrit = (int) (obj->quan / 20);
        if (nutrit < 0)
            nutrit = 0;
    } else {
        /* Unusual pet such as gelatinous cube eating odd stuff.
         * meating made consistent with wild monsters in mon.c.
         * nutrit made consistent with polymorphed player nutrit in
         * eat.c.  (This also applies to pets eating gold.)
         */
        mtmp->meating = obj->owt / 20 + 1;
        nutrit = 5 * objects[obj->otyp].oc_nutrition;
    }
    return nutrit;
}

/* returns 2 if pet dies, otherwise 1 */
int
dog_eat(mtmp, obj, x, y, devour)
register struct monst *mtmp;
register struct obj *obj; /* if unpaid, then thrown or kicked by hero */
int x, y; /* dog's starting location, might be different from current */
boolean devour;
{
    register struct edog *edog = EDOG(mtmp);
    boolean poly, grow, heal, eyes, slimer, deadmimic;
    int nutrit, res;
    long oprice;
    char objnambuf[BUFSZ];

    objnambuf[0] = '\0';
    if (edog->hungrytime < g.monstermoves)
        edog->hungrytime = g.monstermoves;
    nutrit = dog_nutrition(mtmp, obj);

    deadmimic = (obj->otyp == CORPSE && (obj->corpsenm == PM_SMALL_MIMIC
                                         || obj->corpsenm == PM_LARGE_MIMIC
                                         || obj->corpsenm == PM_GIANT_MIMIC));
    slimer = (obj->otyp == CORPSE && obj->corpsenm == PM_GREEN_SLIME);
    poly = polyfodder(obj);
    grow = mlevelgain(obj);
    heal = mhealup(obj);
    eyes = (obj->otyp == CARROT);

    if (devour) {
        if (mtmp->meating > 1)
            mtmp->meating /= 2;
        if (nutrit > 1)
            nutrit = (nutrit * 3) / 4;
    }
    edog->hungrytime += nutrit;
    mtmp->mconf = 0;
    if (edog->mhpmax_penalty) {
        /* no longer starving */
        mtmp->mhpmax += edog->mhpmax_penalty;
        edog->mhpmax_penalty = 0;
    }
    if (mtmp->mflee && mtmp->mfleetim > 1)
        mtmp->mfleetim /= 2;
    if (mtmp->mtame < 20)
        mtmp->mtame++;
    if (x != mtmp->mx || y != mtmp->my) { /* moved & ate on same turn */
        newsym(x, y);
        newsym(mtmp->mx, mtmp->my);
    }
    if (mtmp->data == &mons[PM_KILLER_BEE]
        && obj->otyp == LUMP_OF_ROYAL_JELLY
        && (res = bee_eat_jelly(mtmp, obj)) >= 0)
        /* bypass most of dog_eat(), including apport update */
        return (res + 1); /* 1 -> 2, 0 -> 1; -1, keep going */

    /* food items are eaten one at a time; entire stack for other stuff */
    if (obj->quan > 1L && obj->oclass == FOOD_CLASS)
        obj = splitobj(obj, 1L);
    if (obj->unpaid)
        iflags.suppress_price++;
    if (is_pool(x, y) && !Underwater) {
        /* Don't print obj */
        /* TODO: Reveal presence of sea monster (especially sharks) */
    } else {
        /* food is at monster's current location, <mx,my>;
           <x,y> was monster's location at start of this turn;
           they might be the same but will be different when
           the monster is moving+eating on same turn */
        boolean seeobj = cansee(mtmp->mx, mtmp->my),
                sawpet = cansee(x, y) && mon_visible(mtmp);

        /* Observe the action if either the food location or the pet
           itself is in view.  When pet which was in view moves to an
           unseen spot to eat the food there, avoid referring to that
           pet as "it".  However, we want "it" if invisible/unsensed
           pet eats visible food. */
        if (sawpet || (seeobj && canspotmon(mtmp))) {
            if (tunnels(mtmp->data))
                pline("%s digs in.", noit_Monnam(mtmp));
            else
                pline("%s %s %s.", noit_Monnam(mtmp),
                      devour ? "devours" : "eats", distant_name(obj, doname));
        } else if (seeobj)
            pline("It %s %s.", devour ? "devours" : "eats",
                  distant_name(obj, doname));
    }
    if (obj->unpaid) {
        Strcpy(objnambuf, xname(obj));
        iflags.suppress_price--;
    }
    /* It's a reward if it's DOGFOOD and the player dropped/threw it.
       We know the player had it if invlet is set. -dlc */
    if (dogfood(mtmp, obj) == DOGFOOD && obj->invlet)
#ifdef LINT
        edog->apport = 0;
#else
        edog->apport += (int) (200L / ((long) edog->dropdist + g.monstermoves
                                       - edog->droptime));
#endif
    if (mtmp->data == &mons[PM_RUST_MONSTER] && obj->oerodeproof) {
        /* The object's rustproofing is gone now */
        if (obj->unpaid)
            costly_alteration(obj, COST_DEGRD);
        obj->oerodeproof = 0;
        mtmp->mstun = 1;
        if (canseemon(mtmp) && flags.verbose) {
            pline("%s spits %s out in disgust!", Monnam(mtmp),
                  distant_name(obj, doname));
        }
    } else if (obj == uball) {
        unpunish();
        delobj(obj); /* we assume this can't be unpaid */
    } else if (obj == uchain) {
        unpunish();
    } else {
        if (obj->unpaid) {
            /* edible item owned by shop has been thrown or kicked
               by hero and caught by tame or food-tameable monst */
            oprice = unpaid_cost(obj, TRUE);
            pline("That %s will cost you %ld %s.", objnambuf, oprice,
                  currency(oprice));
            /* delobj->obfree will handle actual shop billing update */
        }
        delobj(obj);
    }

#if 0 /* pet is eating, so slime recovery is not feasible... */
    /* turning into slime might be cureable */
    if (slimer && munslime(mtmp, FALSE)) {
        /* but the cure (fire directed at self) might be fatal */
        if (DEADMONSTER(mtmp))
            return 2;
        slimer = FALSE; /* sliming is avoided, skip polymorph */
    }
#endif

    if (poly || slimer) {
        struct permonst *ptr = slimer ? &mons[PM_GREEN_SLIME] : 0;

        (void) newcham(mtmp, ptr, FALSE, cansee(mtmp->mx, mtmp->my));
    }

    /* limit "instant" growth to prevent potential abuse */
    if (grow && (int) mtmp->m_lev < (int) mtmp->data->mlevel + 15) {
        if (!grow_up(mtmp, (struct monst *) 0))
            return 2;
    }
    if (heal)
        mtmp->mhp = mtmp->mhpmax;
    if ((eyes || heal) && !mtmp->mcansee)
        mcureblindness(mtmp, canseemon(mtmp));
    if (deadmimic)
        quickmimic(mtmp);
    return 1;
}

/* hunger effects -- returns TRUE on starvation */
STATIC_OVL boolean
dog_hunger(mtmp, edog)
struct monst *mtmp;
struct edog *edog;
{
    if (g.monstermoves > edog->hungrytime + 500) {
        if (!carnivorous(mtmp->data) && !herbivorous(mtmp->data)) {
            edog->hungrytime = g.monstermoves + 500;
            /* but not too high; it might polymorph */
        } else if (!edog->mhpmax_penalty) {
            /* starving pets are limited in healing */
            int newmhpmax = mtmp->mhpmax / 3;
            mtmp->mconf = 1;
            edog->mhpmax_penalty = mtmp->mhpmax - newmhpmax;
            mtmp->mhpmax = newmhpmax;
            if (mtmp->mhp > mtmp->mhpmax)
                mtmp->mhp = mtmp->mhpmax;
            if (DEADMONSTER(mtmp))
                goto dog_died;
            if (cansee(mtmp->mx, mtmp->my))
                pline("%s is confused from hunger.", Monnam(mtmp));
            else if (couldsee(mtmp->mx, mtmp->my))
                beg(mtmp);
            else
                You_feel("worried about %s.", y_monnam(mtmp));
            stop_occupation();
        } else if (g.monstermoves > edog->hungrytime + 750
                   || DEADMONSTER(mtmp)) {
 dog_died:
            if (mtmp->mleashed && mtmp != u.usteed)
                Your("leash goes slack.");
            else if (cansee(mtmp->mx, mtmp->my))
                pline("%s starves.", Monnam(mtmp));
            else
                You_feel("%s for a moment.",
                         Hallucination ? "bummed" : "sad");
            mondied(mtmp);
            return  TRUE;
        }
    }
    return FALSE;
}

/* do something with object (drop, pick up, eat) at current position
 * returns 1 if object eaten (since that counts as dog's move), 2 if died
 */
STATIC_OVL int
dog_invent(mtmp, edog, udist)
register struct monst *mtmp;
register struct edog *edog;
int udist;
{
    register int omx, omy, carryamt = 0;
    struct obj *obj, *otmp;

    if (mtmp->msleeping || !mtmp->mcanmove)
        return 0;

    omx = mtmp->mx;
    omy = mtmp->my;

    /* If we are carrying something then we drop it (perhaps near @).
     * Note: if apport == 1 then our behaviour is independent of udist.
     * Use udist+1 so steed won't cause divide by zero.
     */
    if (droppables(mtmp)) {
        if (!rn2(udist + 1) || !rn2(edog->apport))
            if (rn2(10) < edog->apport) {
                relobj(mtmp, (int) mtmp->minvis, TRUE);
                if (edog->apport > 1)
                    edog->apport--;
                edog->dropdist = udist; /* hpscdi!jon */
                edog->droptime = g.monstermoves;
            }
    } else {
        if ((obj = g.level.objects[omx][omy]) != 0
            && !index(nofetch, obj->oclass)
#ifdef MAIL
            && obj->otyp != SCR_MAIL
#endif
            ) {
            int edible = dogfood(mtmp, obj);

            if ((edible <= CADAVER
                 /* starving pet is more aggressive about eating */
                 || (edog->mhpmax_penalty && edible == ACCFOOD))
                && could_reach_item(mtmp, obj->ox, obj->oy))
                return dog_eat(mtmp, obj, omx, omy, FALSE);

            carryamt = can_carry(mtmp, obj);
            if (carryamt > 0 && !obj->cursed
                && could_reach_item(mtmp, obj->ox, obj->oy)) {
                if (rn2(20) < edog->apport + 3) {
                    if (rn2(udist) || !rn2(edog->apport)) {
                        otmp = obj;
                        if (carryamt != obj->quan)
                            otmp = splitobj(obj, carryamt);
                        if (cansee(omx, omy) && flags.verbose)
                            pline("%s picks up %s.", Monnam(mtmp),
                                  distant_name(otmp, doname));
                        obj_extract_self(otmp);
                        newsym(omx, omy);
                        (void) mpickobj(mtmp, otmp);
                        if (attacktype(mtmp->data, AT_WEAP)
                            && mtmp->weapon_check == NEED_WEAPON) {
                            mtmp->weapon_check = NEED_HTH_WEAPON;
                            (void) mon_wield_item(mtmp);
                        }
                        m_dowear(mtmp, FALSE);
                    }
                }
            }
        }
    }
    return 0;
}

/* set dog's goal -- gtyp, gx, gy;
   returns -1/0/1 (dog's desire to approach player) or -2 (abort move) */
STATIC_OVL int
dog_goal(mtmp, edog, after, udist, whappr)
register struct monst *mtmp;
struct edog *edog;
int after, udist, whappr;
{
    register int omx, omy;
    boolean in_masters_sight, dog_has_minvent;
    register struct obj *obj;
    xchar otyp;
    int appr;

    /* Steeds don't move on their own will */
    if (mtmp == u.usteed)
        return -2;

    omx = mtmp->mx;
    omy = mtmp->my;

    in_masters_sight = couldsee(omx, omy);
    dog_has_minvent = (droppables(mtmp) != 0);

    if (!edog || mtmp->mleashed) { /* he's not going anywhere... */
        g.gtyp = APPORT;
        g.gx = u.ux;
        g.gy = u.uy;
    } else {
#define DDIST(x, y) (dist2(x, y, omx, omy))
#define SQSRCHRADIUS 5
        int min_x, max_x, min_y, max_y;
        register int nx, ny;

        g.gtyp = UNDEF; /* no goal as yet */
        g.gx = g.gy = 0;  /* suppress 'used before set' message */

        if ((min_x = omx - SQSRCHRADIUS) < 1)
            min_x = 1;
        if ((max_x = omx + SQSRCHRADIUS) >= COLNO)
            max_x = COLNO - 1;
        if ((min_y = omy - SQSRCHRADIUS) < 0)
            min_y = 0;
        if ((max_y = omy + SQSRCHRADIUS) >= ROWNO)
            max_y = ROWNO - 1;

        /* nearby food is the first choice, then other objects */
        for (obj = fobj; obj; obj = obj->nobj) {
            nx = obj->ox;
            ny = obj->oy;
            if (nx >= min_x && nx <= max_x && ny >= min_y && ny <= max_y) {
                otyp = dogfood(mtmp, obj);
                /* skip inferior goals */
                if (otyp > g.gtyp || otyp == UNDEF)
                    continue;
                /* avoid cursed items unless starving */
                if (cursed_object_at(nx, ny)
                    && !(edog->mhpmax_penalty && otyp < MANFOOD))
                    continue;
                /* skip completely unreachable goals */
                if (!could_reach_item(mtmp, nx, ny)
                    || !can_reach_location(mtmp, mtmp->mx, mtmp->my, nx, ny))
                    continue;
                if (otyp < MANFOOD) {
                    if (otyp < g.gtyp || DDIST(nx, ny) < DDIST(g.gx, g.gy)) {
                        g.gx = nx;
                        g.gy = ny;
                        g.gtyp = otyp;
                    }
                } else if (g.gtyp == UNDEF && in_masters_sight
                           && !dog_has_minvent
                           && (!levl[omx][omy].lit || levl[u.ux][u.uy].lit)
                           && (otyp == MANFOOD || m_cansee(mtmp, nx, ny))
                           && edog->apport > rn2(8)
                           && can_carry(mtmp, obj) > 0) {
                    g.gx = nx;
                    g.gy = ny;
                    g.gtyp = APPORT;
                }
            }
        }
    }

    /* follow player if appropriate */
    if (g.gtyp == UNDEF || (g.gtyp != DOGFOOD && g.gtyp != APPORT
                          && g.monstermoves < edog->hungrytime)) {
        g.gx = u.ux;
        g.gy = u.uy;
        if (after && udist <= 4 && g.gx == u.ux && g.gy == u.uy)
            return -2;
        appr = (udist >= 9) ? 1 : (mtmp->mflee) ? -1 : 0;
        if (udist > 1) {
            if (!IS_ROOM(levl[u.ux][u.uy].typ) || !rn2(4) || whappr
                || (dog_has_minvent && rn2(edog->apport)))
                appr = 1;
        }
        /* if you have dog food it'll follow you more closely */
        if (appr == 0)
            for (obj = g.invent; obj; obj = obj->nobj)
                if (dogfood(mtmp, obj) == DOGFOOD) {
                    appr = 1;
                    break;
                }
    } else
        appr = 1; /* gtyp != UNDEF */
    if (mtmp->mconf)
        appr = 0;

#define FARAWAY (COLNO + 2) /* position outside screen */
    if (g.gx == u.ux && g.gy == u.uy && !in_masters_sight) {
        register coord *cp;

        cp = gettrack(omx, omy);
        if (cp) {
            g.gx = cp->x;
            g.gy = cp->y;
            if (edog)
                edog->ogoal.x = 0;
        } else {
            /* assume master hasn't moved far, and reuse previous goal */
            if (edog && edog->ogoal.x
                && (edog->ogoal.x != omx || edog->ogoal.y != omy)) {
                g.gx = edog->ogoal.x;
                g.gy = edog->ogoal.y;
                edog->ogoal.x = 0;
            } else {
                int fardist = FARAWAY * FARAWAY;
                g.gx = g.gy = FARAWAY; /* random */
                do_clear_area(omx, omy, 9, wantdoor, (genericptr_t) &fardist);

                /* here gx == FARAWAY e.g. when dog is in a vault */
                if (g.gx == FARAWAY || (g.gx == omx && g.gy == omy)) {
                    g.gx = u.ux;
                    g.gy = u.uy;
                } else if (edog) {
                    edog->ogoal.x = g.gx;
                    edog->ogoal.y = g.gy;
                }
            }
        }
    } else if (edog) {
        edog->ogoal.x = 0;
    }
    return appr;
}


STATIC_OVL struct monst *
find_targ(mtmp, dx, dy, maxdist)
register struct monst *mtmp;
int dx, dy;
int maxdist;
{
    struct monst *targ = 0;
    int curx = mtmp->mx, cury = mtmp->my;
    int dist = 0;

    /* Walk outwards */
    for ( ; dist < maxdist; ++dist) {
        curx += dx;
        cury += dy;
        if (!isok(curx, cury))
            break;

        /* FIXME: Check if we hit a wall/door/boulder to
         *        short-circuit unnecessary subsequent checks
         */

        /* If we can't see up to here, forget it - will this
         * mean pets in corridors don't breathe at monsters
         * in rooms? If so, is that necessarily bad?
         */
        if (!m_cansee(mtmp, curx, cury))
            break;

        targ = m_at(curx, cury);

        if (curx == mtmp->mux && cury == mtmp->muy)
            return &g.youmonst;

        if (targ) {
            /* Is the monster visible to the pet? */
            if ((!targ->minvis || perceives(mtmp->data)) && !targ->mundetected)
                break;
            /* If the pet can't see it, it assumes it aint there */
            targ = 0;
        }
    }
    return targ;
}

STATIC_OVL int
find_friends(mtmp, mtarg, maxdist)
struct monst *mtmp, *mtarg;
int    maxdist;
{
    struct monst *pal;
    int dx = sgn(mtarg->mx - mtmp->mx),
        dy = sgn(mtarg->my - mtmp->my);
    int curx = mtarg->mx, cury = mtarg->my;
    int dist = distmin(mtarg->mx, mtarg->my, mtmp->mx, mtmp->my);

    for ( ; dist <= maxdist; ++dist) {
        curx += dx;
        cury += dy;

        if (!isok(curx, cury))
            return 0;

        /* If the pet can't see beyond this point, don't
         * check any farther
         */
        if (!m_cansee(mtmp, curx, cury))
            return 0;

        /* Does pet think you're here? */
        if (mtmp->mux == curx && mtmp->muy == cury)
            return 1;

        pal = m_at(curx, cury);

        if (pal) {
            if (pal->mtame) {
                /* Pet won't notice invisible pets */
                if (!pal->minvis || perceives(mtmp->data))
                    return 1;
            } else {
                /* Quest leaders and guardians are always seen */
                if (pal->data->msound == MS_LEADER
                    || pal->data->msound == MS_GUARDIAN)
                    return 1;
            }
        }
    }
    return 0;
}

STATIC_OVL long
score_targ(mtmp, mtarg)
struct monst *mtmp, *mtarg;
{
    long score = 0L;

    /* If the monster is confused, normal scoring is disrupted -
     * anything may happen
     */

    /* Give 1 in 3 chance of safe breathing even if pet is confused or
     * if you're on the quest start level */
    if (!mtmp->mconf || !rn2(3) || Is_qstart(&u.uz)) {
        int mtmp_lev;
        aligntyp align1 = A_NONE, align2 = A_NONE; /* For priests, minions */
        boolean faith1 = TRUE,  faith2 = TRUE;

        if (mtmp->isminion)
            align1 = EMIN(mtmp)->min_align;
        else if (mtmp->ispriest)
            align1 = EPRI(mtmp)->shralign;
        else
            faith1 = FALSE;
        if (mtarg->isminion)
            align2 = EMIN(mtarg)->min_align; /* MAR */
        else if (mtarg->ispriest)
            align2 = EPRI(mtarg)->shralign; /* MAR */
        else
            faith2 = FALSE;

        /* Never target quest friendlies */
        if (mtarg->data->msound == MS_LEADER
            || mtarg->data->msound == MS_GUARDIAN)
            return -5000L;
        /* D: Fixed angelic beings using gaze attacks on coaligned priests */
        if (faith1 && faith2 && align1 == align2 && mtarg->mpeaceful) {
            score -= 5000L;
            return score;
        }
        /* Is monster adjacent? */
        if (distmin(mtmp->mx, mtmp->my, mtarg->mx, mtarg->my) <= 1) {
            score -= 3000L;
            return score;
        }
        /* Is the monster peaceful or tame? */
        if (/*mtarg->mpeaceful ||*/ mtarg->mtame || mtarg == &g.youmonst) {
            /* Pets will never be targeted */
            score -= 3000L;
            return score;
        }
        /* Is master/pet behind monster? Check up to 15 squares beyond pet. */
        if (find_friends(mtmp, mtarg, 15)) {
            score -= 3000L;
            return score;
        }
        /* Target hostile monsters in preference to peaceful ones */
        if (!mtarg->mpeaceful)
            score += 10;
        /* Is the monster passive? Don't waste energy on it, if so */
        if (mtarg->data->mattk[0].aatyp == AT_NONE)
            score -= 1000;
        /* Even weak pets with breath attacks shouldn't take on very
           low-level monsters. Wasting breath on lichens is ridiculous. */
        if ((mtarg->m_lev < 2 && mtmp->m_lev > 5)
            || (mtmp->m_lev > 12 && mtarg->m_lev < mtmp->m_lev - 9
                && u.ulevel > 8 && mtarg->m_lev < u.ulevel - 7))
            score -= 25;
        /* for strength purposes, a vampshifter in weak form (vampire bat,
           fog cloud, maybe wolf) will attack as if in vampire form;
           otherwise if won't do much and usually wouldn't suffer enough
           damage (from counterattacks) to switch back to vampire form;
           make it be more aggressive by behaving as if stronger */
        mtmp_lev = mtmp->m_lev;
        if (is_vampshifter(mtmp) && mtmp->data->mlet != S_VAMPIRE) {
            /* is_vampshifter() implies (mtmp->cham >= LOW_PM) */
            mtmp_lev = mons[mtmp->cham].mlevel;
            /* actual vampire level would range from 1.0*mlvl to 1.5*mlvl */
            mtmp_lev += rn2(mtmp_lev / 2 + 1);
            /* we don't expect actual level in weak form to exceed
               base level of strong form, but handle that if it happens */
            if (mtmp->m_lev > mtmp_lev)
                mtmp_lev = mtmp->m_lev;
        }
        /* And pets will hesitate to attack vastly stronger foes.
           This penalty will be discarded if master's in trouble. */
        if (mtarg->m_lev > mtmp_lev + 4L)
            score -= (mtarg->m_lev - mtmp_lev) * 20L;
        /* All things being the same, go for the beefiest monster. This
           bonus should not be large enough to override the pet's aversion
           to attacking much stronger monsters. */
        score += mtarg->m_lev * 2 + mtarg->mhp / 3;
    }
    /* Fuzz factor to make things less predictable when very
       similar targets are abundant. */
    score += rnd(5);
    /* Pet may decide not to use ranged attack when confused */
    if (mtmp->mconf && !rn2(3))
        score -= 1000;
    return score;
}


STATIC_OVL struct monst *
best_target(mtmp)
struct monst *mtmp;   /* Pet */
{
    int dx, dy;
    long bestscore = -40000L, currscore;
    struct monst *best_targ = 0, *temp_targ = 0;

    /* Help! */
    if (!mtmp)
        return 0;

    /* If the pet is blind, it's not going to see any target */
    if (!mtmp->mcansee)
        return 0;

    /* Search for any monsters lined up with the pet, within an arbitrary
     * distance from the pet (7 squares, even along diagonals). Monsters
     * are assigned scores and the best score is chosen.
     */
    for (dy = -1; dy < 2; ++dy) {
        for (dx = -1; dx < 2; ++dx) {
            if (!dx && !dy)
                continue;
            /* Traverse the line to find the first monster within 7
             * squares. Invisible monsters are skipped (if the
             * pet doesn't have see invisible).
             */
            temp_targ = find_targ(mtmp, dx, dy, 7);

            /* Nothing in this line? */
            if (!temp_targ)
                continue;

            /* Decide how attractive the target is */
            currscore = score_targ(mtmp, temp_targ);

            if (currscore > bestscore) {
                bestscore = currscore;
                best_targ = temp_targ;
            }
        }
    }

    /* Filter out targets the pet doesn't like */
    if (bestscore < 0L)
        best_targ = 0;

    return best_targ;
}


/* return 0 (no move), 1 (move) or 2 (dead) */
int
dog_move(mtmp, after)
register struct monst *mtmp;
int after; /* this is extra fast monster movement */
{
    int omx, omy; /* original mtmp position */
    int appr, whappr, udist;
    int i, j, k;
    register struct edog *edog = EDOG(mtmp);
    struct obj *obj = (struct obj *) 0;
    xchar otyp;
    boolean has_edog, cursemsg[9], do_eat = FALSE;
    boolean better_with_displacing = FALSE;
    xchar nix, niy;      /* position mtmp is (considering) moving to */
    register int nx, ny; /* temporary coordinates */
    xchar cnt, uncursedcnt, chcnt;
    int chi = -1, nidist, ndist;
    coord poss[9];
    long info[9], allowflags;
#define GDIST(x, y) (dist2(x, y, g.gx, g.gy))

    /*
     * Tame Angels have isminion set and an ispriest structure instead of
     * an edog structure.  Fortunately, guardian Angels need not worry
     * about mundane things like eating and fetching objects, and can
     * spend all their energy defending the player.  (They are the only
     * monsters with other structures that can be tame.)
     */
    has_edog = !mtmp->isminion;

    omx = mtmp->mx;
    omy = mtmp->my;
    if (has_edog && dog_hunger(mtmp, edog))
        return 2; /* starved */

    udist = distu(omx, omy);
    /* Let steeds eat and maybe throw rider during Conflict */
    if (mtmp == u.usteed) {
        if (Conflict && !resist(mtmp, RING_CLASS, 0, 0)) {
            dismount_steed(DISMOUNT_THROWN);
            return 1;
        }
        udist = 1;
    } else if (!udist)
        /* maybe we tamed him while being swallowed --jgm */
        return 0;

    nix = omx; /* set before newdogpos */
    niy = omy;
    cursemsg[0] = FALSE; /* lint suppression */
    info[0] = 0;         /* ditto */

    if (has_edog) {
        j = dog_invent(mtmp, edog, udist);
        if (j == 2)
            return 2; /* died */
        else if (j == 1)
            goto newdogpos; /* eating something */

        whappr = (g.monstermoves - edog->whistletime < 5);
    } else
        whappr = 0;

    appr = dog_goal(mtmp, has_edog ? edog : (struct edog *) 0, after, udist,
                    whappr);
    if (appr == -2)
        return 0;

    allowflags = ALLOW_M | ALLOW_TRAPS | ALLOW_SSM | ALLOW_SANCT;
    if (passes_walls(mtmp->data))
        allowflags |= (ALLOW_ROCK | ALLOW_WALL);
    if (passes_bars(mtmp->data))
        allowflags |= ALLOW_BARS;
    if (throws_rocks(mtmp->data))
        allowflags |= ALLOW_ROCK;
    if (is_displacer(mtmp->data))
        allowflags |= ALLOW_MDISP;
    if (Conflict && !resist(mtmp, RING_CLASS, 0, 0)) {
        allowflags |= ALLOW_U;
        if (!has_edog) {
            /* Guardian angel refuses to be conflicted; rather,
             * it disappears, angrily, and sends in some nasties
             */
            lose_guardian_angel(mtmp);
            return 2; /* current monster is gone */
        }
    }
#if 0 /* [this is now handled in dochug()] */
    if (!Conflict && !mtmp->mconf
        && mtmp == u.ustuck && !sticks(g.youmonst.data)) {
        unstuck(mtmp); /* swallowed case handled above */
        You("get released!");
    }
#endif
    if (!nohands(mtmp->data) && !verysmall(mtmp->data)) {
        allowflags |= OPENDOOR;
        if (monhaskey(mtmp, TRUE))
            allowflags |= UNLOCKDOOR;
        /* note:  the Wizard and Riders can unlock doors without a key;
           they won't use that ability if someone manages to tame them */
    }
    if (is_giant(mtmp->data))
        allowflags |= BUSTDOOR;
    if (tunnels(mtmp->data)
        && !Is_rogue_level(&u.uz)) /* same restriction as m_move() */
        allowflags |= ALLOW_DIG;
    cnt = mfndpos(mtmp, poss, info, allowflags);

    /* Normally dogs don't step on cursed items, but if they have no
     * other choice they will.  This requires checking ahead of time
     * to see how many uncursed item squares are around.
     */
    uncursedcnt = 0;
    for (i = 0; i < cnt; i++) {
        nx = poss[i].x;
        ny = poss[i].y;
        if (MON_AT(nx, ny) && !((info[i] & ALLOW_M) || info[i] & ALLOW_MDISP))
            continue;
        if (cursed_object_at(nx, ny))
            continue;
        uncursedcnt++;
    }

    better_with_displacing = should_displace(mtmp, poss, info, cnt, g.gx, g.gy);

    chcnt = 0;
    chi = -1;
    nidist = GDIST(nix, niy);

    for (i = 0; i < cnt; i++) {
        nx = poss[i].x;
        ny = poss[i].y;
        cursemsg[i] = FALSE;

        /* if leashed, we drag him along. */
        if (mtmp->mleashed && distu(nx, ny) > 4)
            continue;

        /* if a guardian, try to stay close by choice */
        if (!has_edog && (j = distu(nx, ny)) > 16 && j >= udist)
            continue;

        if ((info[i] & ALLOW_M) && MON_AT(nx, ny)) {
            int mstatus;
            register struct monst *mtmp2 = m_at(nx, ny);

            if ((int) mtmp2->m_lev >= (int) mtmp->m_lev + 2
                || (mtmp2->data == &mons[PM_FLOATING_EYE] && rn2(10)
                    && mtmp->mcansee && haseyes(mtmp->data) && mtmp2->mcansee
                    && (perceives(mtmp->data) || !mtmp2->minvis))
                || (mtmp2->data == &mons[PM_GELATINOUS_CUBE] && rn2(10))
                || (max_passive_dmg(mtmp2, mtmp) >= mtmp->mhp)
                || ((mtmp->mhp * 4 < mtmp->mhpmax
                     || mtmp2->data->msound == MS_GUARDIAN
                     || mtmp2->data->msound == MS_LEADER) && mtmp2->mpeaceful
                    && !Conflict)
                || (touch_petrifies(mtmp2->data) && !resists_ston(mtmp)))
                continue;

            if (after)
                return 0; /* hit only once each move */

            g.notonhead = 0;
            mstatus = mattackm(mtmp, mtmp2);

            /* aggressor (pet) died */
            if (mstatus & MM_AGR_DIED)
                return 2;

            if ((mstatus & MM_HIT) && !(mstatus & MM_DEF_DIED) && rn2(4)
                && mtmp2->mlstmv != g.monstermoves
                && !onscary(mtmp->mx, mtmp->my, mtmp2)
                /* monnear check needed: long worms hit on tail */
                && monnear(mtmp2, mtmp->mx, mtmp->my)) {
                mstatus = mattackm(mtmp2, mtmp); /* return attack */
                if (mstatus & MM_DEF_DIED)
                    return 2;
            }
            return 0;
        }
        if ((info[i] & ALLOW_MDISP) && MON_AT(nx, ny)
            && better_with_displacing && !undesirable_disp(mtmp, nx, ny)) {
            int mstatus;
            register struct monst *mtmp2 = m_at(nx, ny);

            mstatus = mdisplacem(mtmp, mtmp2, FALSE); /* displace monster */
            if (mstatus & MM_DEF_DIED)
                return 2;
            return 0;
        }

        {
            /* Dog avoids harmful traps, but perhaps it has to pass one
             * in order to follow player.  (Non-harmful traps do not
             * have ALLOW_TRAPS in info[].)  The dog only avoids the
             * trap if you've seen it, unlike enemies who avoid traps
             * if they've seen some trap of that type sometime in the
             * past.  (Neither behavior is really realistic.)
             */
            struct trap *trap;

            if ((info[i] & ALLOW_TRAPS) && (trap = t_at(nx, ny))) {
                if (mtmp->mleashed) {
                    if (!Deaf)
                        whimper(mtmp);
                } else {
                    /* 1/40 chance of stepping on it anyway, in case
                     * it has to pass one to follow the player...
                     */
                    if (trap->tseen && rn2(40))
                        continue;
                }
            }
        }

        /* dog eschews cursed objects, but likes dog food */
        /* (minion isn't interested; `cursemsg' stays FALSE) */
        if (has_edog)
            for (obj = g.level.objects[nx][ny]; obj; obj = obj->nexthere) {
                if (obj->cursed) {
                    cursemsg[i] = TRUE;
                } else if ((otyp = dogfood(mtmp, obj)) < MANFOOD
                         && (otyp < ACCFOOD
                             || edog->hungrytime <= g.monstermoves)) {
                    /* Note: our dog likes the food so much that he
                     * might eat it even when it conceals a cursed object */
                    nix = nx;
                    niy = ny;
                    chi = i;
                    do_eat = TRUE;
                    cursemsg[i] = FALSE; /* not reluctant */
                    goto newdogpos;
                }
            }
        /* didn't find something to eat; if we saw a cursed item and
           aren't being forced to walk on it, usually keep looking */
        if (cursemsg[i] && !mtmp->mleashed && uncursedcnt > 0
            && rn2(13 * uncursedcnt))
            continue;

        /* lessen the chance of backtracking to previous position(s) */
        /* This causes unintended issues for pets trying to follow
           the hero. Thus, only run it if not leashed and >5 tiles
           away. */
        if (!mtmp->mleashed && distmin(mtmp->mx, mtmp->my, u.ux, u.uy) > 5) {
            k = has_edog ? uncursedcnt : cnt;
            for (j = 0; j < MTSZ && j < k - 1; j++)
                if (nx == mtmp->mtrack[j].x && ny == mtmp->mtrack[j].y)
                    if (rn2(MTSZ * (k - j)))
                        goto nxti;
        }

        j = ((ndist = GDIST(nx, ny)) - nidist) * appr;
        if ((j == 0 && !rn2(++chcnt)) || j < 0
            || (j > 0 && !whappr
                && ((omx == nix && omy == niy && !rn2(3)) || !rn2(12)))) {
            nix = nx;
            niy = ny;
            nidist = ndist;
            if (j < 0)
                chcnt = 0;
            chi = i;
        }
    nxti:
        ;
    }

    /* Pet hasn't attacked anything but is considering moving -
     * now's the time for ranged attacks. Note that the pet can move
     * after it performs its ranged attack. Should this be changed?
     */
    {
        struct monst *mtarg;
        int hungry = 0;

        /* How hungry is the pet? */
        if (!mtmp->isminion) {
            struct edog *dog = EDOG(mtmp);
            hungry = (g.monstermoves > (dog->hungrytime + 300));
        }

        /* Identify the best target in a straight line from the pet;
         * if there is such a target, we'll let the pet attempt an
         * attack.
         */
        mtarg = best_target(mtmp);

        /* Hungry pets are unlikely to use breath/spit attacks */
        if (mtarg && (!hungry || !rn2(5))) {
            int mstatus;

            if (mtarg == &g.youmonst) {
                if (mattacku(mtmp))
                    return 2;
            } else {
                mstatus = mattackm(mtmp, mtarg);

                /* Shouldn't happen, really */
                if (mstatus & MM_AGR_DIED)
                    return 2;

                /* Allow the targeted nasty to strike back - if
                 * the targeted beast doesn't have a ranged attack,
                 * nothing will happen.
                 */
                if ((mstatus & MM_HIT) && !(mstatus & MM_DEF_DIED)
                    && rn2(4) && mtarg != &g.youmonst) {

                    /* Can monster see? If it can, it can retaliate
                     * even if the pet is invisible, since it'll see
                     * the direction from which the ranged attack came;
                     * if it's blind or unseeing, it can't retaliate
                     */
                    if (mtarg->mcansee && haseyes(mtarg->data)) {
                        mstatus = mattackm(mtarg, mtmp);
                        if (mstatus & MM_DEF_DIED)
                            return 2;
                    }
                }
            }
        }
    }

 newdogpos:
    if (nix != omx || niy != omy) {
        boolean wasseen;

        if (info[chi] & ALLOW_U) {
            if (mtmp->mleashed) { /* play it safe */
                pline("%s breaks loose of %s leash!", Monnam(mtmp),
                      mhis(mtmp));
                m_unleash(mtmp, FALSE);
            }
            (void) mattacku(mtmp);
            return 0;
        }
        if (!m_in_out_region(mtmp, nix, niy))
            return 1;
        if (m_digweapon_check(mtmp, nix,niy))
            return 0;

        /* insert a worm_move() if worms ever begin to eat things */
        wasseen = canseemon(mtmp);
        remove_monster(omx, omy);
        place_monster(mtmp, nix, niy);
        if (cursemsg[chi] && (wasseen || canseemon(mtmp))) {
            /* describe top item of pile, not necessarily cursed item itself;
               don't use glyph_at() here--it would return the pet but we want
               to know whether an object is remembered at this map location */
            struct obj *o = (!Hallucination && g.level.flags.hero_memory
                             && glyph_is_object(levl[nix][niy].glyph))
                               ? vobj_at(nix, niy) : 0;
            const char *what = o ? distant_name(o, doname) : something;

            pline("%s %s reluctantly over %s.", noit_Monnam(mtmp),
                  vtense((char *) 0, locomotion(mtmp->data, "step")), what);
        }
        for (j = MTSZ - 1; j > 0; j--)
            mtmp->mtrack[j] = mtmp->mtrack[j - 1];
        mtmp->mtrack[0].x = omx;
        mtmp->mtrack[0].y = omy;
        /* We have to know if the pet's going to do a combined eat and
         * move before moving it, but it can't eat until after being
         * moved.  Thus the do_eat flag.
         */
        if (do_eat) {
            if (dog_eat(mtmp, obj, omx, omy, FALSE) == 2)
                return 2;
        }
    } else if (mtmp->mleashed && distu(omx, omy) > 4) {
        /* an incredible kludge, but the only way to keep pooch near
         * after it spends time eating or in a trap, etc.
         */
        coord cc;

        nx = sgn(omx - u.ux);
        ny = sgn(omy - u.uy);
        cc.x = u.ux + nx;
        cc.y = u.uy + ny;
        if (goodpos(cc.x, cc.y, mtmp, 0))
            goto dognext;

        i = xytod(nx, ny);
        for (j = (i + 7) % 8; j < (i + 1) % 8; j++) {
            dtoxy(&cc, j);
            if (goodpos(cc.x, cc.y, mtmp, 0))
                goto dognext;
        }
        for (j = (i + 6) % 8; j < (i + 2) % 8; j++) {
            dtoxy(&cc, j);
            if (goodpos(cc.x, cc.y, mtmp, 0))
                goto dognext;
        }
        cc.x = mtmp->mx;
        cc.y = mtmp->my;
 dognext:
        if (!m_in_out_region(mtmp, nix, niy))
            return 1;
        remove_monster(mtmp->mx, mtmp->my);
        place_monster(mtmp, cc.x, cc.y);
        newsym(cc.x, cc.y);
        set_apparxy(mtmp);
    }
    return 1;
}

/* check if a monster could pick up objects from a location */
STATIC_OVL boolean
could_reach_item(mon, nx, ny)
struct monst *mon;
xchar nx, ny;
{
    if ((!is_pool(nx, ny) || is_swimmer(mon->data))
        && (!is_lava(nx, ny) || likes_lava(mon->data))
        && (!sobj_at(BOULDER, nx, ny) || throws_rocks(mon->data)))
        return TRUE;
    return FALSE;
}

/* Hack to prevent a dog from being endlessly stuck near an object that
 * it can't reach, such as caught in a teleport scroll niche.  It recursively
 * checks to see if the squares in between are good.  The checking could be
 * a little smarter; a full check would probably be useful in m_move() too.
 * Since the maximum food distance is 5, this should never be more than 5
 * calls deep.
 */
STATIC_OVL boolean
can_reach_location(mon, mx, my, fx, fy)
struct monst *mon;
xchar mx, my, fx, fy;
{
    int i, j;
    int dist;

    if (mx == fx && my == fy)
        return TRUE;
    if (!isok(mx, my))
        return FALSE; /* should not happen */

    dist = dist2(mx, my, fx, fy);
    for (i = mx - 1; i <= mx + 1; i++) {
        for (j = my - 1; j <= my + 1; j++) {
            if (!isok(i, j))
                continue;
            if (dist2(i, j, fx, fy) >= dist)
                continue;
            if (IS_ROCK(levl[i][j].typ) && !passes_walls(mon->data)
                && (!may_dig(i, j) || !tunnels(mon->data)))
                continue;
            if (IS_DOOR(levl[i][j].typ)
                && (levl[i][j].doormask & (D_CLOSED | D_LOCKED)))
                continue;
            if (!could_reach_item(mon, i, j))
                continue;
            if (can_reach_location(mon, i, j, fx, fy))
                return TRUE;
        }
    }
    return FALSE;
}

/* do_clear_area client */
STATIC_PTR void
wantdoor(x, y, distance)
int x, y;
genericptr_t distance;
{
    int ndist, *dist_ptr = (int *) distance;

    if (*dist_ptr > (ndist = distu(x, y))) {
        g.gx = x;
        g.gy = y;
        *dist_ptr = ndist;
    }
}

static const struct qmchoices {
    int mndx;             /* type of pet, 0 means any  */
    char mlet;            /* symbol of pet, 0 means any */
    unsigned mappearance; /* mimic this */
    uchar m_ap_type;      /* what is the thing it is mimicing? */
} qm[] = {
    /* Things that some pets might be thinking about at the time */
    { PM_LITTLE_DOG, 0, PM_KITTEN, M_AP_MONSTER },
    { PM_DOG, 0, PM_HOUSECAT, M_AP_MONSTER },
    { PM_LARGE_DOG, 0, PM_LARGE_CAT, M_AP_MONSTER },
    { PM_KITTEN, 0, PM_LITTLE_DOG, M_AP_MONSTER },
    { PM_HOUSECAT, 0, PM_DOG, M_AP_MONSTER },
    { PM_LARGE_CAT, 0, PM_LARGE_DOG, M_AP_MONSTER },
    { PM_HOUSECAT, 0, PM_GIANT_RAT, M_AP_MONSTER },
    { 0, S_DOG, SINK,
      M_AP_FURNITURE }, /* sorry, no fire hydrants in NetHack */
    { 0, 0, TRIPE_RATION, M_AP_OBJECT }, /* leave this at end */
};

void
finish_meating(mtmp)
struct monst *mtmp;
{
    mtmp->meating = 0;
    if (mtmp->m_ap_type && mtmp->mappearance && mtmp->cham == NON_PM) {
        /* was eating a mimic and now appearance needs resetting */
        mtmp->m_ap_type = 0;
        mtmp->mappearance = 0;
        newsym(mtmp->mx, mtmp->my);
    }
}

STATIC_OVL void
quickmimic(mtmp)
struct monst *mtmp;
{
    int idx = 0, trycnt = 5, spotted;
    char buf[BUFSZ];

    if (Protection_from_shape_changers || !mtmp->meating)
        return;

    /* with polymorph, the steed's equipment would be re-checked and its
       saddle would come off, triggering DISMOUNT_FELL, but mimicking
       doesn't impact monster's equipment; normally DISMOUNT_POLY is for
       rider taking on an unsuitable shape, but its message works fine
       for this and also avoids inflicting damage during forced dismount;
       do this before changing so that dismount refers to original shape */
    if (mtmp == u.usteed)
        dismount_steed(DISMOUNT_POLY);

    do {
        idx = rn2(SIZE(qm));
        if (qm[idx].mndx != 0 && monsndx(mtmp->data) == qm[idx].mndx)
            break;
        if (qm[idx].mlet != 0 && mtmp->data->mlet == qm[idx].mlet)
            break;
        if (qm[idx].mndx == 0 && qm[idx].mlet == 0)
            break;
    } while (--trycnt > 0);
    if (trycnt == 0)
        idx = SIZE(qm) - 1;

    Strcpy(buf, mon_nam(mtmp));
    spotted = canspotmon(mtmp);

    mtmp->m_ap_type = qm[idx].m_ap_type;
    mtmp->mappearance = qm[idx].mappearance;

    if (spotted || cansee(mtmp->mx, mtmp->my) || canspotmon(mtmp)) {
        /* this isn't quite right; if sensing a monster without being
           able to see its location, you really shouldn't be told you
           sense it becoming furniture or an object that you can't see
           (on the other hand, perhaps you're sensing a brief glimpse
           of its mind as it changes form) */
        newsym(mtmp->mx, mtmp->my);
        You("%s %s %sappear%s where %s was!",
            cansee(mtmp->mx, mtmp->my) ? "see" : "sense that",
            (mtmp->m_ap_type == M_AP_FURNITURE)
                ? an(defsyms[mtmp->mappearance].explanation)
                : (mtmp->m_ap_type == M_AP_OBJECT
                   && OBJ_DESCR(objects[mtmp->mappearance]))
                      ? an(OBJ_DESCR(objects[mtmp->mappearance]))
                      : (mtmp->m_ap_type == M_AP_OBJECT
                         && OBJ_NAME(objects[mtmp->mappearance]))
                            ? an(OBJ_NAME(objects[mtmp->mappearance]))
                            : (mtmp->m_ap_type == M_AP_MONSTER)
                                  ? an(mons[mtmp->mappearance].mname)
                                  : something,
            cansee(mtmp->mx, mtmp->my) ? "" : "has ",
            cansee(mtmp->mx, mtmp->my) ? "" : "ed",
            buf);
        display_nhwindow(WIN_MAP, TRUE);
    }
}

/*dogmove.c*/<|MERGE_RESOLUTION|>--- conflicted
+++ resolved
@@ -1,8 +1,4 @@
-<<<<<<< HEAD
-/* NetHack 3.6	dogmove.c	$NHDT-Date: 1545439152 2018/12/22 00:39:12 $  $NHDT-Branch: NetHack-3.6.2-beta01 $:$NHDT-Revision: 1.72 $ */
-=======
 /* NetHack 3.6	dogmove.c	$NHDT-Date: 1551493951 2019/03/02 02:32:31 $  $NHDT-Branch: NetHack-3.6.2-beta01 $:$NHDT-Revision: 1.72 $ */
->>>>>>> 85ea24b6
 /* Copyright (c) Stichting Mathematisch Centrum, Amsterdam, 1985. */
 /*-Copyright (c) Robert Patrick Rankin, 2012. */
 /* NetHack may be freely redistributed.  See license for details. */
