/* NetHack 3.6	dogmove.c	$NHDT-Date: 1557094801 2019/05/05 22:20:01 $  $NHDT-Branch: NetHack-3.6.2-beta01 $:$NHDT-Revision: 1.74 $ */
/* Copyright (c) Stichting Mathematisch Centrum, Amsterdam, 1985. */
/*-Copyright (c) Robert Patrick Rankin, 2012. */
/* NetHack may be freely redistributed.  See license for details. */

#include "hack.h"

#include "mfndpos.h"

STATIC_DCL boolean FDECL(dog_hunger, (struct monst *, struct edog *));
STATIC_DCL int FDECL(dog_invent, (struct monst *, struct edog *, int));
STATIC_DCL int FDECL(dog_goal, (struct monst *, struct edog *, int, int, int));
STATIC_DCL struct monst *FDECL(find_targ, (struct monst *, int, int, int));
STATIC_OVL int FDECL(find_friends, (struct monst *, struct monst *, int));
STATIC_DCL struct monst *FDECL(best_target, (struct monst *));
STATIC_DCL long FDECL(score_targ, (struct monst *, struct monst *));
STATIC_DCL boolean FDECL(can_reach_location, (struct monst *, XCHAR_P,
                                              XCHAR_P, XCHAR_P, XCHAR_P));
STATIC_DCL boolean FDECL(could_reach_item, (struct monst *, XCHAR_P, XCHAR_P));
STATIC_DCL void FDECL(quickmimic, (struct monst *));

/* pick a carried item for pet to drop */
struct obj *
droppables(mon)
struct monst *mon;
{
    struct obj *obj, *wep, dummy, *pickaxe, *unihorn, *key;

    dummy = cg.zeroobj;
    dummy.otyp = GOLD_PIECE; /* not STRANGE_OBJECT or tools of interest */
    dummy.oartifact = 1; /* so real artifact won't override "don't keep it" */
    pickaxe = unihorn = key = (struct obj *) 0;
    wep = MON_WEP(mon);

    if (is_animal(mon->data) || mindless(mon->data)) {
        /* won't hang on to any objects of these types */
        pickaxe = unihorn = key = &dummy; /* act as if already have them */
    } else {
        /* don't hang on to pick-axe if can't use one or don't need one */
        if (!tunnels(mon->data) || !needspick(mon->data))
            pickaxe = &dummy;
        /* don't hang on to key if can't open doors */
        if (nohands(mon->data) || verysmall(mon->data))
            key = &dummy;
    }
    if (wep) {
        if (is_pick(wep))
            pickaxe = wep;
        if (wep->otyp == UNICORN_HORN)
            unihorn = wep;
        /* don't need any wielded check for keys... */
    }

    for (obj = mon->minvent; obj; obj = obj->nobj) {
        switch (obj->otyp) {
        case DWARVISH_MATTOCK:
            /* reject mattock if couldn't wield it */
            if (which_armor(mon, W_ARMS))
                break;
            /* keep mattock in preference to pick unless pick is already
               wielded or is an artifact and mattock isn't */
            if (pickaxe && pickaxe->otyp == PICK_AXE && pickaxe != wep
                && (!pickaxe->oartifact || obj->oartifact))
                return pickaxe; /* drop the one we earlier decided to keep */
        /*FALLTHRU*/
        case PICK_AXE:
            if (!pickaxe || (obj->oartifact && !pickaxe->oartifact)) {
                if (pickaxe)
                    return pickaxe;
                pickaxe = obj; /* keep this digging tool */
                continue;
            }
            break;

        case UNICORN_HORN:
            /* reject cursed unicorn horns */
            if (obj->cursed)
                break;
            /* keep artifact unihorn in preference to ordinary one */
            if (!unihorn || (obj->oartifact && !unihorn->oartifact)) {
                if (unihorn)
                    return unihorn;
                unihorn = obj; /* keep this unicorn horn */
                continue;
            }
            break;

        case SKELETON_KEY:
            /* keep key in preference to lock-pick */
            if (key && key->otyp == LOCK_PICK
                && (!key->oartifact || obj->oartifact))
                return key; /* drop the one we earlier decided to keep */
        /*FALLTHRU*/
        case LOCK_PICK:
            /* keep lock-pick in preference to credit card */
            if (key && key->otyp == CREDIT_CARD
                && (!key->oartifact || obj->oartifact))
                return key;
        /*FALLTHRU*/
        case CREDIT_CARD:
            if (!key || (obj->oartifact && !key->oartifact)) {
                if (key)
                    return key;
                key = obj; /* keep this unlocking tool */
                continue;
            }
            break;

        default:
            break;
        }

        if (!obj->owornmask && obj != wep)
            return obj;
    }

    return (struct obj *) 0; /* don't drop anything */
}

static NEARDATA const char nofetch[] = { BALL_CLASS, CHAIN_CLASS, ROCK_CLASS,
                                         0 };


STATIC_PTR void FDECL(wantdoor, (int, int, genericptr_t));

boolean
cursed_object_at(x, y)
int x, y;
{
    struct obj *otmp;

    for (otmp = g.level.objects[x][y]; otmp; otmp = otmp->nexthere)
        if (otmp->cursed)
            return TRUE;
    return FALSE;
}

int
dog_nutrition(mtmp, obj)
struct monst *mtmp;
struct obj *obj;
{
    int nutrit;

    /*
     * It is arbitrary that the pet takes the same length of time to eat
     * as a human, but gets more nutritional value.
     */
    if (obj->oclass == FOOD_CLASS) {
        if (obj->otyp == CORPSE) {
            mtmp->meating = 3 + (mons[obj->corpsenm].cwt >> 6);
            nutrit = mons[obj->corpsenm].cnutrit;
        } else {
            mtmp->meating = objects[obj->otyp].oc_delay;
            nutrit = objects[obj->otyp].oc_nutrition;
        }
        switch (mtmp->data->msize) {
        case MZ_TINY:
            nutrit *= 8;
            break;
        case MZ_SMALL:
            nutrit *= 6;
            break;
        default:
        case MZ_MEDIUM:
            nutrit *= 5;
            break;
        case MZ_LARGE:
            nutrit *= 4;
            break;
        case MZ_HUGE:
            nutrit *= 3;
            break;
        case MZ_GIGANTIC:
            nutrit *= 2;
            break;
        }
        if (obj->oeaten) {
            mtmp->meating = eaten_stat(mtmp->meating, obj);
            nutrit = eaten_stat(nutrit, obj);
        }
    } else if (obj->oclass == COIN_CLASS) {
        mtmp->meating = (int) (obj->quan / 2000) + 1;
        if (mtmp->meating < 0)
            mtmp->meating = 1;
        nutrit = (int) (obj->quan / 20);
        if (nutrit < 0)
            nutrit = 0;
    } else {
        /* Unusual pet such as gelatinous cube eating odd stuff.
         * meating made consistent with wild monsters in mon.c.
         * nutrit made consistent with polymorphed player nutrit in
         * eat.c.  (This also applies to pets eating gold.)
         */
        mtmp->meating = obj->owt / 20 + 1;
        nutrit = 5 * objects[obj->otyp].oc_nutrition;
    }
    return nutrit;
}

/* returns 2 if pet dies, otherwise 1 */
int
dog_eat(mtmp, obj, x, y, devour)
register struct monst *mtmp;
register struct obj *obj; /* if unpaid, then thrown or kicked by hero */
int x, y; /* dog's starting location, might be different from current */
boolean devour;
{
    register struct edog *edog = EDOG(mtmp);
    boolean poly, grow, heal, eyes, slimer, deadmimic;
    int nutrit, res;
    long oprice;
    char objnambuf[BUFSZ];

    objnambuf[0] = '\0';
    if (edog->hungrytime < g.monstermoves)
        edog->hungrytime = g.monstermoves;
    nutrit = dog_nutrition(mtmp, obj);

    deadmimic = (obj->otyp == CORPSE && (obj->corpsenm == PM_SMALL_MIMIC
                                         || obj->corpsenm == PM_LARGE_MIMIC
                                         || obj->corpsenm == PM_GIANT_MIMIC));
    slimer = (obj->otyp == CORPSE && obj->corpsenm == PM_GREEN_SLIME);
    poly = polyfodder(obj);
    grow = mlevelgain(obj);
    heal = mhealup(obj);
    eyes = (obj->otyp == CARROT);

    if (devour) {
        if (mtmp->meating > 1)
            mtmp->meating /= 2;
        if (nutrit > 1)
            nutrit = (nutrit * 3) / 4;
    }
    edog->hungrytime += nutrit;
    mtmp->mconf = 0;
    if (edog->mhpmax_penalty) {
        /* no longer starving */
        mtmp->mhpmax += edog->mhpmax_penalty;
        edog->mhpmax_penalty = 0;
    }
    if (mtmp->mflee && mtmp->mfleetim > 1)
        mtmp->mfleetim /= 2;
    if (mtmp->mtame < 20)
        mtmp->mtame++;
    if (x != mtmp->mx || y != mtmp->my) { /* moved & ate on same turn */
        newsym(x, y);
        newsym(mtmp->mx, mtmp->my);
    }
    if (mtmp->data == &mons[PM_KILLER_BEE]
        && obj->otyp == LUMP_OF_ROYAL_JELLY
        && (res = bee_eat_jelly(mtmp, obj)) >= 0)
        /* bypass most of dog_eat(), including apport update */
        return (res + 1); /* 1 -> 2, 0 -> 1; -1, keep going */

    /* food items are eaten one at a time; entire stack for other stuff */
    if (obj->quan > 1L && obj->oclass == FOOD_CLASS)
        obj = splitobj(obj, 1L);
    if (obj->unpaid)
        iflags.suppress_price++;
    if (is_pool(x, y) && !Underwater) {
        /* Don't print obj */
        /* TODO: Reveal presence of sea monster (especially sharks) */
    } else {
        /* food is at monster's current location, <mx,my>;
           <x,y> was monster's location at start of this turn;
           they might be the same but will be different when
           the monster is moving+eating on same turn */
        boolean seeobj = cansee(mtmp->mx, mtmp->my),
                sawpet = cansee(x, y) && mon_visible(mtmp);

        /* Observe the action if either the food location or the pet
           itself is in view.  When pet which was in view moves to an
           unseen spot to eat the food there, avoid referring to that
           pet as "it".  However, we want "it" if invisible/unsensed
           pet eats visible food. */
        if (sawpet || (seeobj && canspotmon(mtmp))) {
            if (tunnels(mtmp->data))
                pline("%s digs in.", noit_Monnam(mtmp));
            else
                pline("%s %s %s.", noit_Monnam(mtmp),
                      devour ? "devours" : "eats", distant_name(obj, doname));
        } else if (seeobj)
            pline("It %s %s.", devour ? "devours" : "eats",
                  distant_name(obj, doname));
    }
    if (obj->unpaid) {
        Strcpy(objnambuf, xname(obj));
        iflags.suppress_price--;
    }
    /* It's a reward if it's DOGFOOD and the player dropped/threw it.
       We know the player had it if invlet is set. -dlc */
    if (dogfood(mtmp, obj) == DOGFOOD && obj->invlet)
#ifdef LINT
        edog->apport = 0;
#else
        edog->apport += (int) (200L / ((long) edog->dropdist + g.monstermoves
                                       - edog->droptime));
#endif
    if (mtmp->data == &mons[PM_RUST_MONSTER] && obj->oerodeproof) {
        /* The object's rustproofing is gone now */
        if (obj->unpaid)
            costly_alteration(obj, COST_DEGRD);
        obj->oerodeproof = 0;
        mtmp->mstun = 1;
        if (canseemon(mtmp) && flags.verbose) {
            pline("%s spits %s out in disgust!", Monnam(mtmp),
                  distant_name(obj, doname));
        }
    } else if (obj == uball) {
        unpunish();
        delobj(obj); /* we assume this can't be unpaid */
    } else if (obj == uchain) {
        unpunish();
    } else {
        if (obj->unpaid) {
            /* edible item owned by shop has been thrown or kicked
               by hero and caught by tame or food-tameable monst */
            oprice = unpaid_cost(obj, TRUE);
            pline("That %s will cost you %ld %s.", objnambuf, oprice,
                  currency(oprice));
            /* delobj->obfree will handle actual shop billing update */
        }
        delobj(obj);
    }

#if 0 /* pet is eating, so slime recovery is not feasible... */
    /* turning into slime might be cureable */
    if (slimer && munslime(mtmp, FALSE)) {
        /* but the cure (fire directed at self) might be fatal */
        if (DEADMONSTER(mtmp))
            return 2;
        slimer = FALSE; /* sliming is avoided, skip polymorph */
    }
#endif

    if (poly || slimer) {
        struct permonst *ptr = slimer ? &mons[PM_GREEN_SLIME] : 0;

        (void) newcham(mtmp, ptr, FALSE, cansee(mtmp->mx, mtmp->my));
    }

    /* limit "instant" growth to prevent potential abuse */
    if (grow && (int) mtmp->m_lev < (int) mtmp->data->mlevel + 15) {
        if (!grow_up(mtmp, (struct monst *) 0))
            return 2;
    }
    if (heal)
        mtmp->mhp = mtmp->mhpmax;
    if ((eyes || heal) && !mtmp->mcansee)
        mcureblindness(mtmp, canseemon(mtmp));
    if (deadmimic)
        quickmimic(mtmp);
    return 1;
}

/* hunger effects -- returns TRUE on starvation */
STATIC_OVL boolean
dog_hunger(mtmp, edog)
struct monst *mtmp;
struct edog *edog;
{
    if (g.monstermoves > edog->hungrytime + 500) {
        if (!carnivorous(mtmp->data) && !herbivorous(mtmp->data)) {
            edog->hungrytime = g.monstermoves + 500;
            /* but not too high; it might polymorph */
        } else if (!edog->mhpmax_penalty) {
            /* starving pets are limited in healing */
            int newmhpmax = mtmp->mhpmax / 3;
            mtmp->mconf = 1;
            edog->mhpmax_penalty = mtmp->mhpmax - newmhpmax;
            mtmp->mhpmax = newmhpmax;
            if (mtmp->mhp > mtmp->mhpmax)
                mtmp->mhp = mtmp->mhpmax;
            if (DEADMONSTER(mtmp))
                goto dog_died;
            if (cansee(mtmp->mx, mtmp->my))
                pline("%s is confused from hunger.", Monnam(mtmp));
            else if (couldsee(mtmp->mx, mtmp->my))
                beg(mtmp);
            else
                You_feel("worried about %s.", y_monnam(mtmp));
            stop_occupation();
<<<<<<< HEAD
        } else if (g.monstermoves > edog->hungrytime + 750
=======
        } else if (monstermoves > edog->hungrytime + 750
>>>>>>> cd1d2275
                   || DEADMONSTER(mtmp)) {
 dog_died:
            if (mtmp->mleashed && mtmp != u.usteed)
                Your("leash goes slack.");
            else if (cansee(mtmp->mx, mtmp->my))
                pline("%s starves.", Monnam(mtmp));
            else
                You_feel("%s for a moment.",
                         Hallucination ? "bummed" : "sad");
            mondied(mtmp);
            return  TRUE;
        }
    }
    return FALSE;
}

/* do something with object (drop, pick up, eat) at current position
 * returns 1 if object eaten (since that counts as dog's move), 2 if died
 */
STATIC_OVL int
dog_invent(mtmp, edog, udist)
register struct monst *mtmp;
register struct edog *edog;
int udist;
{
    register int omx, omy, carryamt = 0;
    struct obj *obj, *otmp;

    if (mtmp->msleeping || !mtmp->mcanmove)
        return 0;

    omx = mtmp->mx;
    omy = mtmp->my;

    /* If we are carrying something then we drop it (perhaps near @).
     * Note: if apport == 1 then our behaviour is independent of udist.
     * Use udist+1 so steed won't cause divide by zero.
     */
    if (droppables(mtmp)) {
        if (!rn2(udist + 1) || !rn2(edog->apport))
            if (rn2(10) < edog->apport) {
                relobj(mtmp, (int) mtmp->minvis, TRUE);
                if (edog->apport > 1)
                    edog->apport--;
                edog->dropdist = udist; /* hpscdi!jon */
                edog->droptime = g.monstermoves;
            }
    } else {
        if ((obj = g.level.objects[omx][omy]) != 0
            && !index(nofetch, obj->oclass)
#ifdef MAIL
            && obj->otyp != SCR_MAIL
#endif
            ) {
            int edible = dogfood(mtmp, obj);

            if ((edible <= CADAVER
                 /* starving pet is more aggressive about eating */
                 || (edog->mhpmax_penalty && edible == ACCFOOD))
                && could_reach_item(mtmp, obj->ox, obj->oy))
                return dog_eat(mtmp, obj, omx, omy, FALSE);

            carryamt = can_carry(mtmp, obj);
            if (carryamt > 0 && !obj->cursed
                && could_reach_item(mtmp, obj->ox, obj->oy)) {
                if (rn2(20) < edog->apport + 3) {
                    if (rn2(udist) || !rn2(edog->apport)) {
                        otmp = obj;
                        if (carryamt != obj->quan)
                            otmp = splitobj(obj, carryamt);
                        if (cansee(omx, omy) && flags.verbose)
                            pline("%s picks up %s.", Monnam(mtmp),
                                  distant_name(otmp, doname));
                        obj_extract_self(otmp);
                        newsym(omx, omy);
                        (void) mpickobj(mtmp, otmp);
                        if (attacktype(mtmp->data, AT_WEAP)
                            && mtmp->weapon_check == NEED_WEAPON) {
                            mtmp->weapon_check = NEED_HTH_WEAPON;
                            (void) mon_wield_item(mtmp);
                        }
                        m_dowear(mtmp, FALSE);
                    }
                }
            }
        }
    }
    return 0;
}

/* set dog's goal -- gtyp, gx, gy;
   returns -1/0/1 (dog's desire to approach player) or -2 (abort move) */
STATIC_OVL int
dog_goal(mtmp, edog, after, udist, whappr)
register struct monst *mtmp;
struct edog *edog;
int after, udist, whappr;
{
    register int omx, omy;
    boolean in_masters_sight, dog_has_minvent;
    register struct obj *obj;
    xchar otyp;
    int appr;

    /* Steeds don't move on their own will */
    if (mtmp == u.usteed)
        return -2;

    omx = mtmp->mx;
    omy = mtmp->my;

    in_masters_sight = couldsee(omx, omy);
    dog_has_minvent = (droppables(mtmp) != 0);

    if (!edog || mtmp->mleashed) { /* he's not going anywhere... */
        g.gtyp = APPORT;
        g.gx = u.ux;
        g.gy = u.uy;
    } else {
#define DDIST(x, y) (dist2(x, y, omx, omy))
#define SQSRCHRADIUS 5
        int min_x, max_x, min_y, max_y;
        register int nx, ny;

        g.gtyp = UNDEF; /* no goal as yet */
        g.gx = g.gy = 0;  /* suppress 'used before set' message */

        if ((min_x = omx - SQSRCHRADIUS) < 1)
            min_x = 1;
        if ((max_x = omx + SQSRCHRADIUS) >= COLNO)
            max_x = COLNO - 1;
        if ((min_y = omy - SQSRCHRADIUS) < 0)
            min_y = 0;
        if ((max_y = omy + SQSRCHRADIUS) >= ROWNO)
            max_y = ROWNO - 1;

        /* nearby food is the first choice, then other objects */
        for (obj = fobj; obj; obj = obj->nobj) {
            nx = obj->ox;
            ny = obj->oy;
            if (nx >= min_x && nx <= max_x && ny >= min_y && ny <= max_y) {
                otyp = dogfood(mtmp, obj);
                /* skip inferior goals */
                if (otyp > g.gtyp || otyp == UNDEF)
                    continue;
                /* avoid cursed items unless starving */
                if (cursed_object_at(nx, ny)
                    && !(edog->mhpmax_penalty && otyp < MANFOOD))
                    continue;
                /* skip completely unreachable goals */
                if (!could_reach_item(mtmp, nx, ny)
                    || !can_reach_location(mtmp, mtmp->mx, mtmp->my, nx, ny))
                    continue;
                if (otyp < MANFOOD) {
                    if (otyp < g.gtyp || DDIST(nx, ny) < DDIST(g.gx, g.gy)) {
                        g.gx = nx;
                        g.gy = ny;
                        g.gtyp = otyp;
                    }
                } else if (g.gtyp == UNDEF && in_masters_sight
                           && !dog_has_minvent
                           && (!levl[omx][omy].lit || levl[u.ux][u.uy].lit)
                           && (otyp == MANFOOD || m_cansee(mtmp, nx, ny))
                           && edog->apport > rn2(8)
                           && can_carry(mtmp, obj) > 0) {
                    g.gx = nx;
                    g.gy = ny;
                    g.gtyp = APPORT;
                }
            }
        }
    }

    /* follow player if appropriate */
    if (g.gtyp == UNDEF || (g.gtyp != DOGFOOD && g.gtyp != APPORT
                          && g.monstermoves < edog->hungrytime)) {
        g.gx = u.ux;
        g.gy = u.uy;
        if (after && udist <= 4 && g.gx == u.ux && g.gy == u.uy)
            return -2;
        appr = (udist >= 9) ? 1 : (mtmp->mflee) ? -1 : 0;
        if (udist > 1) {
            if (!IS_ROOM(levl[u.ux][u.uy].typ) || !rn2(4) || whappr
                || (dog_has_minvent && rn2(edog->apport)))
                appr = 1;
        }
        /* if you have dog food it'll follow you more closely */
        if (appr == 0)
            for (obj = g.invent; obj; obj = obj->nobj)
                if (dogfood(mtmp, obj) == DOGFOOD) {
                    appr = 1;
                    break;
                }
    } else
        appr = 1; /* gtyp != UNDEF */
    if (mtmp->mconf)
        appr = 0;

#define FARAWAY (COLNO + 2) /* position outside screen */
    if (g.gx == u.ux && g.gy == u.uy && !in_masters_sight) {
        register coord *cp;

        cp = gettrack(omx, omy);
        if (cp) {
            g.gx = cp->x;
            g.gy = cp->y;
            if (edog)
                edog->ogoal.x = 0;
        } else {
            /* assume master hasn't moved far, and reuse previous goal */
            if (edog && edog->ogoal.x
                && (edog->ogoal.x != omx || edog->ogoal.y != omy)) {
                g.gx = edog->ogoal.x;
                g.gy = edog->ogoal.y;
                edog->ogoal.x = 0;
            } else {
                int fardist = FARAWAY * FARAWAY;
                g.gx = g.gy = FARAWAY; /* random */
                do_clear_area(omx, omy, 9, wantdoor, (genericptr_t) &fardist);

                /* here gx == FARAWAY e.g. when dog is in a vault */
                if (g.gx == FARAWAY || (g.gx == omx && g.gy == omy)) {
                    g.gx = u.ux;
                    g.gy = u.uy;
                } else if (edog) {
                    edog->ogoal.x = g.gx;
                    edog->ogoal.y = g.gy;
                }
            }
        }
    } else if (edog) {
        edog->ogoal.x = 0;
    }
    return appr;
}

STATIC_OVL struct monst *
find_targ(mtmp, dx, dy, maxdist)
register struct monst *mtmp;
int dx, dy;
int maxdist;
{
    struct monst *targ = 0;
    int curx = mtmp->mx, cury = mtmp->my;
    int dist = 0;

    /* Walk outwards */
    for ( ; dist < maxdist; ++dist) {
        curx += dx;
        cury += dy;
        if (!isok(curx, cury))
            break;

        /* FIXME: Check if we hit a wall/door/boulder to
         *        short-circuit unnecessary subsequent checks
         */

        /* If we can't see up to here, forget it - will this
         * mean pets in corridors don't breathe at monsters
         * in rooms? If so, is that necessarily bad?
         */
        if (!m_cansee(mtmp, curx, cury))
            break;

        if (curx == mtmp->mux && cury == mtmp->muy)
            return &g.youmonst;

        if ((targ = m_at(curx, cury)) != 0) {
            /* Is the monster visible to the pet? */
            if ((!targ->minvis || perceives(mtmp->data))
                && !targ->mundetected)
                break;
            /* If the pet can't see it, it assumes it aint there */
            targ = 0;
        }
    }
    return targ;
}

STATIC_OVL int
find_friends(mtmp, mtarg, maxdist)
struct monst *mtmp, *mtarg;
int    maxdist;
{
    struct monst *pal;
    int dx = sgn(mtarg->mx - mtmp->mx),
        dy = sgn(mtarg->my - mtmp->my);
    int curx = mtarg->mx, cury = mtarg->my;
    int dist = distmin(mtarg->mx, mtarg->my, mtmp->mx, mtmp->my);

    for ( ; dist <= maxdist; ++dist) {
        curx += dx;
        cury += dy;

        if (!isok(curx, cury))
            return 0;

        /* If the pet can't see beyond this point, don't
         * check any farther
         */
        if (!m_cansee(mtmp, curx, cury))
            return 0;

        /* Does pet think you're here? */
        if (mtmp->mux == curx && mtmp->muy == cury)
            return 1;

        pal = m_at(curx, cury);

        if (pal) {
            if (pal->mtame) {
                /* Pet won't notice invisible pets */
                if (!pal->minvis || perceives(mtmp->data))
                    return 1;
            } else {
                /* Quest leaders and guardians are always seen */
                if (pal->data->msound == MS_LEADER
                    || pal->data->msound == MS_GUARDIAN)
                    return 1;
            }
        }
    }
    return 0;
}

STATIC_OVL long
score_targ(mtmp, mtarg)
struct monst *mtmp, *mtarg;
{
    long score = 0L;

    /* If the monster is confused, normal scoring is disrupted -
     * anything may happen
     */

    /* Give 1 in 3 chance of safe breathing even if pet is confused or
     * if you're on the quest start level */
    if (!mtmp->mconf || !rn2(3) || Is_qstart(&u.uz)) {
        int mtmp_lev;
        aligntyp align1 = A_NONE, align2 = A_NONE; /* For priests, minions */
        boolean faith1 = TRUE,  faith2 = TRUE;

        if (mtmp->isminion)
            align1 = EMIN(mtmp)->min_align;
        else if (mtmp->ispriest)
            align1 = EPRI(mtmp)->shralign;
        else
            faith1 = FALSE;
        if (mtarg->isminion)
            align2 = EMIN(mtarg)->min_align; /* MAR */
        else if (mtarg->ispriest)
            align2 = EPRI(mtarg)->shralign; /* MAR */
        else
            faith2 = FALSE;

        /* Never target quest friendlies */
        if (mtarg->data->msound == MS_LEADER
            || mtarg->data->msound == MS_GUARDIAN)
            return -5000L;
        /* D: Fixed angelic beings using gaze attacks on coaligned priests */
        if (faith1 && faith2 && align1 == align2 && mtarg->mpeaceful) {
            score -= 5000L;
            return score;
        }
        /* Is monster adjacent? */
        if (distmin(mtmp->mx, mtmp->my, mtarg->mx, mtarg->my) <= 1) {
            score -= 3000L;
            return score;
        }
        /* Is the monster peaceful or tame? */
        if (/*mtarg->mpeaceful ||*/ mtarg->mtame || mtarg == &g.youmonst) {
            /* Pets will never be targeted */
            score -= 3000L;
            return score;
        }
        /* Is master/pet behind monster? Check up to 15 squares beyond pet. */
        if (find_friends(mtmp, mtarg, 15)) {
            score -= 3000L;
            return score;
        }
        /* Target hostile monsters in preference to peaceful ones */
        if (!mtarg->mpeaceful)
            score += 10;
        /* Is the monster passive? Don't waste energy on it, if so */
        if (mtarg->data->mattk[0].aatyp == AT_NONE)
            score -= 1000;
        /* Even weak pets with breath attacks shouldn't take on very
           low-level monsters. Wasting breath on lichens is ridiculous. */
        if ((mtarg->m_lev < 2 && mtmp->m_lev > 5)
            || (mtmp->m_lev > 12 && mtarg->m_lev < mtmp->m_lev - 9
                && u.ulevel > 8 && mtarg->m_lev < u.ulevel - 7))
            score -= 25;
        /* for strength purposes, a vampshifter in weak form (vampire bat,
           fog cloud, maybe wolf) will attack as if in vampire form;
           otherwise if won't do much and usually wouldn't suffer enough
           damage (from counterattacks) to switch back to vampire form;
           make it be more aggressive by behaving as if stronger */
        mtmp_lev = mtmp->m_lev;
        if (is_vampshifter(mtmp) && mtmp->data->mlet != S_VAMPIRE) {
            /* is_vampshifter() implies (mtmp->cham >= LOW_PM) */
            mtmp_lev = mons[mtmp->cham].mlevel;
            /* actual vampire level would range from 1.0*mlvl to 1.5*mlvl */
            mtmp_lev += rn2(mtmp_lev / 2 + 1);
            /* we don't expect actual level in weak form to exceed
               base level of strong form, but handle that if it happens */
            if (mtmp->m_lev > mtmp_lev)
                mtmp_lev = mtmp->m_lev;
        }
        /* And pets will hesitate to attack vastly stronger foes.
           This penalty will be discarded if master's in trouble. */
        if (mtarg->m_lev > mtmp_lev + 4L)
            score -= (mtarg->m_lev - mtmp_lev) * 20L;
        /* All things being the same, go for the beefiest monster. This
           bonus should not be large enough to override the pet's aversion
           to attacking much stronger monsters. */
        score += mtarg->m_lev * 2 + mtarg->mhp / 3;
    }
    /* Fuzz factor to make things less predictable when very
       similar targets are abundant. */
    score += rnd(5);
    /* Pet may decide not to use ranged attack when confused */
    if (mtmp->mconf && !rn2(3))
        score -= 1000;
    return score;
}

STATIC_OVL struct monst *
best_target(mtmp)
struct monst *mtmp;   /* Pet */
{
    int dx, dy;
    long bestscore = -40000L, currscore;
    struct monst *best_targ = 0, *temp_targ = 0;

    /* Help! */
    if (!mtmp)
        return 0;

    /* If the pet is blind, it's not going to see any target */
    if (!mtmp->mcansee)
        return 0;

    /* Search for any monsters lined up with the pet, within an arbitrary
     * distance from the pet (7 squares, even along diagonals). Monsters
     * are assigned scores and the best score is chosen.
     */
    for (dy = -1; dy < 2; ++dy) {
        for (dx = -1; dx < 2; ++dx) {
            if (!dx && !dy)
                continue;
            /* Traverse the line to find the first monster within 7
             * squares. Invisible monsters are skipped (if the
             * pet doesn't have see invisible).
             */
            temp_targ = find_targ(mtmp, dx, dy, 7);

            /* Nothing in this line? */
            if (!temp_targ)
                continue;

            /* Decide how attractive the target is */
            currscore = score_targ(mtmp, temp_targ);

            if (currscore > bestscore) {
                bestscore = currscore;
                best_targ = temp_targ;
            }
        }
    }

    /* Filter out targets the pet doesn't like */
    if (bestscore < 0L)
        best_targ = 0;

    return best_targ;
}

/* return 0 (no move), 1 (move) or 2 (dead) */
int
dog_move(mtmp, after)
register struct monst *mtmp;
int after; /* this is extra fast monster movement */
{
    int omx, omy; /* original mtmp position */
    int appr, whappr, udist;
    int i, j, k;
    register struct edog *edog = EDOG(mtmp);
    struct obj *obj = (struct obj *) 0;
    xchar otyp;
    boolean has_edog, cursemsg[9], do_eat = FALSE;
    boolean better_with_displacing = FALSE;
    xchar nix, niy;      /* position mtmp is (considering) moving to */
    register int nx, ny; /* temporary coordinates */
    xchar cnt, uncursedcnt, chcnt;
    int chi = -1, nidist, ndist;
    coord poss[9];
    long info[9], allowflags;
#define GDIST(x, y) (dist2(x, y, g.gx, g.gy))

    /*
     * Tame Angels have isminion set and an ispriest structure instead of
     * an edog structure.  Fortunately, guardian Angels need not worry
     * about mundane things like eating and fetching objects, and can
     * spend all their energy defending the player.  (They are the only
     * monsters with other structures that can be tame.)
     */
    has_edog = !mtmp->isminion;

    omx = mtmp->mx;
    omy = mtmp->my;
    if (has_edog && dog_hunger(mtmp, edog))
        return 2; /* starved */

    udist = distu(omx, omy);
    /* Let steeds eat and maybe throw rider during Conflict */
    if (mtmp == u.usteed) {
        if (Conflict && !resist(mtmp, RING_CLASS, 0, 0)) {
            dismount_steed(DISMOUNT_THROWN);
            return 1;
        }
        udist = 1;
    } else if (!udist)
        /* maybe we tamed him while being swallowed --jgm */
        return 0;

    nix = omx; /* set before newdogpos */
    niy = omy;
    cursemsg[0] = FALSE; /* lint suppression */
    info[0] = 0;         /* ditto */

    if (has_edog) {
        j = dog_invent(mtmp, edog, udist);
        if (j == 2)
            return 2; /* died */
        else if (j == 1)
            goto newdogpos; /* eating something */

        whappr = (g.monstermoves - edog->whistletime < 5);
    } else
        whappr = 0;

    appr = dog_goal(mtmp, has_edog ? edog : (struct edog *) 0, after, udist,
                    whappr);
    if (appr == -2)
        return 0;

    allowflags = ALLOW_M | ALLOW_TRAPS | ALLOW_SSM | ALLOW_SANCT;
    if (passes_walls(mtmp->data))
        allowflags |= (ALLOW_ROCK | ALLOW_WALL);
    if (passes_bars(mtmp->data))
        allowflags |= ALLOW_BARS;
    if (throws_rocks(mtmp->data))
        allowflags |= ALLOW_ROCK;
    if (is_displacer(mtmp->data))
        allowflags |= ALLOW_MDISP;
    if (Conflict && !resist(mtmp, RING_CLASS, 0, 0)) {
        allowflags |= ALLOW_U;
        if (!has_edog) {
            /* Guardian angel refuses to be conflicted; rather,
             * it disappears, angrily, and sends in some nasties
             */
            lose_guardian_angel(mtmp);
            return 2; /* current monster is gone */
        }
    }
#if 0 /* [this is now handled in dochug()] */
    if (!Conflict && !mtmp->mconf
        && mtmp == u.ustuck && !sticks(g.youmonst.data)) {
        unstuck(mtmp); /* swallowed case handled above */
        You("get released!");
    }
#endif
    if (!nohands(mtmp->data) && !verysmall(mtmp->data)) {
        allowflags |= OPENDOOR;
        if (monhaskey(mtmp, TRUE))
            allowflags |= UNLOCKDOOR;
        /* note:  the Wizard and Riders can unlock doors without a key;
           they won't use that ability if someone manages to tame them */
    }
    if (is_giant(mtmp->data))
        allowflags |= BUSTDOOR;
    if (tunnels(mtmp->data)
        && !Is_rogue_level(&u.uz)) /* same restriction as m_move() */
        allowflags |= ALLOW_DIG;
    cnt = mfndpos(mtmp, poss, info, allowflags);

    /* Normally dogs don't step on cursed items, but if they have no
     * other choice they will.  This requires checking ahead of time
     * to see how many uncursed item squares are around.
     */
    uncursedcnt = 0;
    for (i = 0; i < cnt; i++) {
        nx = poss[i].x;
        ny = poss[i].y;
        if (MON_AT(nx, ny) && !((info[i] & ALLOW_M) || info[i] & ALLOW_MDISP))
            continue;
        if (cursed_object_at(nx, ny))
            continue;
        uncursedcnt++;
    }

    better_with_displacing = should_displace(mtmp, poss, info, cnt, g.gx, g.gy);

    chcnt = 0;
    chi = -1;
    nidist = GDIST(nix, niy);

    for (i = 0; i < cnt; i++) {
        nx = poss[i].x;
        ny = poss[i].y;
        cursemsg[i] = FALSE;

        /* if leashed, we drag him along. */
        if (mtmp->mleashed && distu(nx, ny) > 4)
            continue;

        /* if a guardian, try to stay close by choice */
        if (!has_edog && (j = distu(nx, ny)) > 16 && j >= udist)
            continue;

        if ((info[i] & ALLOW_M) && MON_AT(nx, ny)) {
            int mstatus;
            register struct monst *mtmp2 = m_at(nx, ny);

            if ((int) mtmp2->m_lev >= (int) mtmp->m_lev + 2
                || (mtmp2->data == &mons[PM_FLOATING_EYE] && rn2(10)
                    && mtmp->mcansee && haseyes(mtmp->data) && mtmp2->mcansee
                    && (perceives(mtmp->data) || !mtmp2->minvis))
                || (mtmp2->data == &mons[PM_GELATINOUS_CUBE] && rn2(10))
                || (max_passive_dmg(mtmp2, mtmp) >= mtmp->mhp)
                || ((mtmp->mhp * 4 < mtmp->mhpmax
                     || mtmp2->data->msound == MS_GUARDIAN
                     || mtmp2->data->msound == MS_LEADER) && mtmp2->mpeaceful
                    && !Conflict)
                || (touch_petrifies(mtmp2->data) && !resists_ston(mtmp)))
                continue;

            if (after)
                return 0; /* hit only once each move */

            g.notonhead = 0;
            mstatus = mattackm(mtmp, mtmp2);

            /* aggressor (pet) died */
            if (mstatus & MM_AGR_DIED)
                return 2;

            if ((mstatus & MM_HIT) && !(mstatus & MM_DEF_DIED) && rn2(4)
                && mtmp2->mlstmv != g.monstermoves
                && !onscary(mtmp->mx, mtmp->my, mtmp2)
                /* monnear check needed: long worms hit on tail */
                && monnear(mtmp2, mtmp->mx, mtmp->my)) {
                mstatus = mattackm(mtmp2, mtmp); /* return attack */
                if (mstatus & MM_DEF_DIED)
                    return 2;
            }
            return 0;
        }
        if ((info[i] & ALLOW_MDISP) && MON_AT(nx, ny)
            && better_with_displacing && !undesirable_disp(mtmp, nx, ny)) {
            int mstatus;
            register struct monst *mtmp2 = m_at(nx, ny);

            mstatus = mdisplacem(mtmp, mtmp2, FALSE); /* displace monster */
            if (mstatus & MM_DEF_DIED)
                return 2;
            return 0;
        }

        {
            /* Dog avoids harmful traps, but perhaps it has to pass one
             * in order to follow player.  (Non-harmful traps do not
             * have ALLOW_TRAPS in info[].)  The dog only avoids the
             * trap if you've seen it, unlike enemies who avoid traps
             * if they've seen some trap of that type sometime in the
             * past.  (Neither behavior is really realistic.)
             */
            struct trap *trap;

            if ((info[i] & ALLOW_TRAPS) && (trap = t_at(nx, ny))) {
                if (mtmp->mleashed) {
                    if (!Deaf)
                        whimper(mtmp);
                } else {
                    /* 1/40 chance of stepping on it anyway, in case
                     * it has to pass one to follow the player...
                     */
                    if (trap->tseen && rn2(40))
                        continue;
                }
            }
        }

        /* dog eschews cursed objects, but likes dog food */
        /* (minion isn't interested; `cursemsg' stays FALSE) */
        if (has_edog)
            for (obj = g.level.objects[nx][ny]; obj; obj = obj->nexthere) {
                if (obj->cursed) {
                    cursemsg[i] = TRUE;
                } else if ((otyp = dogfood(mtmp, obj)) < MANFOOD
                         && (otyp < ACCFOOD
                             || edog->hungrytime <= g.monstermoves)) {
                    /* Note: our dog likes the food so much that he
                     * might eat it even when it conceals a cursed object */
                    nix = nx;
                    niy = ny;
                    chi = i;
                    do_eat = TRUE;
                    cursemsg[i] = FALSE; /* not reluctant */
                    goto newdogpos;
                }
            }
        /* didn't find something to eat; if we saw a cursed item and
           aren't being forced to walk on it, usually keep looking */
        if (cursemsg[i] && !mtmp->mleashed && uncursedcnt > 0
            && rn2(13 * uncursedcnt))
            continue;

        /* lessen the chance of backtracking to previous position(s) */
        /* This causes unintended issues for pets trying to follow
           the hero. Thus, only run it if not leashed and >5 tiles
           away. */
        if (!mtmp->mleashed && distmin(mtmp->mx, mtmp->my, u.ux, u.uy) > 5) {
            k = has_edog ? uncursedcnt : cnt;
            for (j = 0; j < MTSZ && j < k - 1; j++)
                if (nx == mtmp->mtrack[j].x && ny == mtmp->mtrack[j].y)
                    if (rn2(MTSZ * (k - j)))
                        goto nxti;
        }

        j = ((ndist = GDIST(nx, ny)) - nidist) * appr;
        if ((j == 0 && !rn2(++chcnt)) || j < 0
            || (j > 0 && !whappr
                && ((omx == nix && omy == niy && !rn2(3)) || !rn2(12)))) {
            nix = nx;
            niy = ny;
            nidist = ndist;
            if (j < 0)
                chcnt = 0;
            chi = i;
        }
 nxti:
        ;
    }

    /* Pet hasn't attacked anything but is considering moving -
     * now's the time for ranged attacks. Note that the pet can move
     * after it performs its ranged attack. Should this be changed?
     */
    {
        struct monst *mtarg;
        int hungry = 0;

        /* How hungry is the pet? */
        if (!mtmp->isminion) {
            struct edog *dog = EDOG(mtmp);
<<<<<<< HEAD
            hungry = (g.monstermoves > (dog->hungrytime + 300));
=======

            hungry = (monstermoves > (dog->hungrytime + 300));
>>>>>>> cd1d2275
        }

        /* Identify the best target in a straight line from the pet;
         * if there is such a target, we'll let the pet attempt an
         * attack.
         */
        mtarg = best_target(mtmp);

        /* Hungry pets are unlikely to use breath/spit attacks */
        if (mtarg && (!hungry || !rn2(5))) {
            int mstatus;

            if (mtarg == &g.youmonst) {
                if (mattacku(mtmp))
                    return 2;
            } else {
                mstatus = mattackm(mtmp, mtarg);

                /* Shouldn't happen, really */
                if (mstatus & MM_AGR_DIED)
                    return 2;

                /* Allow the targeted nasty to strike back - if
                 * the targeted beast doesn't have a ranged attack,
                 * nothing will happen.
                 */
                if ((mstatus & MM_HIT) && !(mstatus & MM_DEF_DIED)
                    && rn2(4) && mtarg != &g.youmonst) {

                    /* Can monster see? If it can, it can retaliate
                     * even if the pet is invisible, since it'll see
                     * the direction from which the ranged attack came;
                     * if it's blind or unseeing, it can't retaliate
                     */
                    if (mtarg->mcansee && haseyes(mtarg->data)) {
                        mstatus = mattackm(mtarg, mtmp);
                        if (mstatus & MM_DEF_DIED)
                            return 2;
                    }
                }
            }
        }
    }

 newdogpos:
    if (nix != omx || niy != omy) {
        boolean wasseen;

        if (info[chi] & ALLOW_U) {
            if (mtmp->mleashed) { /* play it safe */
                pline("%s breaks loose of %s leash!", Monnam(mtmp),
                      mhis(mtmp));
                m_unleash(mtmp, FALSE);
            }
            (void) mattacku(mtmp);
            return 0;
        }
        if (!m_in_out_region(mtmp, nix, niy))
            return 1;
        if (m_digweapon_check(mtmp, nix,niy))
            return 0;

        /* insert a worm_move() if worms ever begin to eat things */
        wasseen = canseemon(mtmp);
        remove_monster(omx, omy);
        place_monster(mtmp, nix, niy);
        if (cursemsg[chi] && (wasseen || canseemon(mtmp))) {
            /* describe top item of pile, not necessarily cursed item itself;
               don't use glyph_at() here--it would return the pet but we want
               to know whether an object is remembered at this map location */
            struct obj *o = (!Hallucination && g.level.flags.hero_memory
                             && glyph_is_object(levl[nix][niy].glyph))
                               ? vobj_at(nix, niy) : 0;
            const char *what = o ? distant_name(o, doname) : something;

            pline("%s %s reluctantly over %s.", noit_Monnam(mtmp),
                  vtense((char *) 0, locomotion(mtmp->data, "step")), what);
        }
        for (j = MTSZ - 1; j > 0; j--)
            mtmp->mtrack[j] = mtmp->mtrack[j - 1];
        mtmp->mtrack[0].x = omx;
        mtmp->mtrack[0].y = omy;
        /* We have to know if the pet's going to do a combined eat and
         * move before moving it, but it can't eat until after being
         * moved.  Thus the do_eat flag.
         */
        if (do_eat) {
            if (dog_eat(mtmp, obj, omx, omy, FALSE) == 2)
                return 2;
        }
    } else if (mtmp->mleashed && distu(omx, omy) > 4) {
        /* an incredible kludge, but the only way to keep pooch near
         * after it spends time eating or in a trap, etc.
         */
        coord cc;

        nx = sgn(omx - u.ux);
        ny = sgn(omy - u.uy);
        cc.x = u.ux + nx;
        cc.y = u.uy + ny;
        if (goodpos(cc.x, cc.y, mtmp, 0))
            goto dognext;

        i = xytod(nx, ny);
        for (j = (i + 7) % 8; j < (i + 1) % 8; j++) {
            dtoxy(&cc, j);
            if (goodpos(cc.x, cc.y, mtmp, 0))
                goto dognext;
        }
        for (j = (i + 6) % 8; j < (i + 2) % 8; j++) {
            dtoxy(&cc, j);
            if (goodpos(cc.x, cc.y, mtmp, 0))
                goto dognext;
        }
        cc.x = mtmp->mx;
        cc.y = mtmp->my;
 dognext:
        if (!m_in_out_region(mtmp, nix, niy))
            return 1;
        remove_monster(mtmp->mx, mtmp->my);
        place_monster(mtmp, cc.x, cc.y);
        newsym(cc.x, cc.y);
        set_apparxy(mtmp);
    }
    return 1;
}

/* check if a monster could pick up objects from a location */
STATIC_OVL boolean
could_reach_item(mon, nx, ny)
struct monst *mon;
xchar nx, ny;
{
    if ((!is_pool(nx, ny) || is_swimmer(mon->data))
        && (!is_lava(nx, ny) || likes_lava(mon->data))
        && (!sobj_at(BOULDER, nx, ny) || throws_rocks(mon->data)))
        return TRUE;
    return FALSE;
}

/* Hack to prevent a dog from being endlessly stuck near an object that
 * it can't reach, such as caught in a teleport scroll niche.  It recursively
 * checks to see if the squares in between are good.  The checking could be
 * a little smarter; a full check would probably be useful in m_move() too.
 * Since the maximum food distance is 5, this should never be more than 5
 * calls deep.
 */
STATIC_OVL boolean
can_reach_location(mon, mx, my, fx, fy)
struct monst *mon;
xchar mx, my, fx, fy;
{
    int i, j;
    int dist;

    if (mx == fx && my == fy)
        return TRUE;
    if (!isok(mx, my))
        return FALSE; /* should not happen */

    dist = dist2(mx, my, fx, fy);
    for (i = mx - 1; i <= mx + 1; i++) {
        for (j = my - 1; j <= my + 1; j++) {
            if (!isok(i, j))
                continue;
            if (dist2(i, j, fx, fy) >= dist)
                continue;
            if (IS_ROCK(levl[i][j].typ) && !passes_walls(mon->data)
                && (!may_dig(i, j) || !tunnels(mon->data)))
                continue;
            if (IS_DOOR(levl[i][j].typ)
                && (levl[i][j].doormask & (D_CLOSED | D_LOCKED)))
                continue;
            if (!could_reach_item(mon, i, j))
                continue;
            if (can_reach_location(mon, i, j, fx, fy))
                return TRUE;
        }
    }
    return FALSE;
}

/* do_clear_area client */
STATIC_PTR void
wantdoor(x, y, distance)
int x, y;
genericptr_t distance;
{
    int ndist, *dist_ptr = (int *) distance;

    if (*dist_ptr > (ndist = distu(x, y))) {
        g.gx = x;
        g.gy = y;
        *dist_ptr = ndist;
    }
}

static const struct qmchoices {
    int mndx;             /* type of pet, 0 means any  */
    char mlet;            /* symbol of pet, 0 means any */
    unsigned mappearance; /* mimic this */
    uchar m_ap_type;      /* what is the thing it is mimicing? */
} qm[] = {
    /* Things that some pets might be thinking about at the time */
    { PM_LITTLE_DOG, 0, PM_KITTEN, M_AP_MONSTER },
    { PM_DOG, 0, PM_HOUSECAT, M_AP_MONSTER },
    { PM_LARGE_DOG, 0, PM_LARGE_CAT, M_AP_MONSTER },
    { PM_KITTEN, 0, PM_LITTLE_DOG, M_AP_MONSTER },
    { PM_HOUSECAT, 0, PM_DOG, M_AP_MONSTER },
    { PM_LARGE_CAT, 0, PM_LARGE_DOG, M_AP_MONSTER },
    { PM_HOUSECAT, 0, PM_GIANT_RAT, M_AP_MONSTER },
    { 0, S_DOG, SINK,
      M_AP_FURNITURE }, /* sorry, no fire hydrants in NetHack */
    { 0, 0, TRIPE_RATION, M_AP_OBJECT }, /* leave this at end */
};

void
finish_meating(mtmp)
struct monst *mtmp;
{
    mtmp->meating = 0;
    if (M_AP_TYPE(mtmp) && mtmp->mappearance && mtmp->cham == NON_PM) {
        /* was eating a mimic and now appearance needs resetting */
        mtmp->m_ap_type = 0;
        mtmp->mappearance = 0;
        newsym(mtmp->mx, mtmp->my);
    }
}

STATIC_OVL void
quickmimic(mtmp)
struct monst *mtmp;
{
    int idx = 0, trycnt = 5, spotted;
    char buf[BUFSZ];

    if (Protection_from_shape_changers || !mtmp->meating)
        return;

    /* with polymorph, the steed's equipment would be re-checked and its
       saddle would come off, triggering DISMOUNT_FELL, but mimicking
       doesn't impact monster's equipment; normally DISMOUNT_POLY is for
       rider taking on an unsuitable shape, but its message works fine
       for this and also avoids inflicting damage during forced dismount;
       do this before changing so that dismount refers to original shape */
    if (mtmp == u.usteed)
        dismount_steed(DISMOUNT_POLY);

    do {
        idx = rn2(SIZE(qm));
        if (qm[idx].mndx != 0 && monsndx(mtmp->data) == qm[idx].mndx)
            break;
        if (qm[idx].mlet != 0 && mtmp->data->mlet == qm[idx].mlet)
            break;
        if (qm[idx].mndx == 0 && qm[idx].mlet == 0)
            break;
    } while (--trycnt > 0);
    if (trycnt == 0)
        idx = SIZE(qm) - 1;

    Strcpy(buf, mon_nam(mtmp));
    spotted = canspotmon(mtmp);

    mtmp->m_ap_type = qm[idx].m_ap_type;
    mtmp->mappearance = qm[idx].mappearance;

    if (spotted || cansee(mtmp->mx, mtmp->my) || canspotmon(mtmp)) {
        /* this isn't quite right; if sensing a monster without being
           able to see its location, you really shouldn't be told you
           sense it becoming furniture or an object that you can't see
           (on the other hand, perhaps you're sensing a brief glimpse
           of its mind as it changes form) */
        newsym(mtmp->mx, mtmp->my);
        You("%s %s %sappear%s where %s was!",
            cansee(mtmp->mx, mtmp->my) ? "see" : "sense that",
            (M_AP_TYPE(mtmp) == M_AP_FURNITURE)
                ? an(defsyms[mtmp->mappearance].explanation)
                : (M_AP_TYPE(mtmp) == M_AP_OBJECT
                   && OBJ_DESCR(objects[mtmp->mappearance]))
                      ? an(OBJ_DESCR(objects[mtmp->mappearance]))
                      : (M_AP_TYPE(mtmp) == M_AP_OBJECT
                         && OBJ_NAME(objects[mtmp->mappearance]))
                            ? an(OBJ_NAME(objects[mtmp->mappearance]))
                            : (M_AP_TYPE(mtmp) == M_AP_MONSTER)
                                  ? an(mons[mtmp->mappearance].mname)
                                  : something,
            cansee(mtmp->mx, mtmp->my) ? "" : "has ",
            cansee(mtmp->mx, mtmp->my) ? "" : "ed",
            buf);
        display_nhwindow(WIN_MAP, TRUE);
    }
}

/*dogmove.c*/<|MERGE_RESOLUTION|>--- conflicted
+++ resolved
@@ -381,11 +381,7 @@
             else
                 You_feel("worried about %s.", y_monnam(mtmp));
             stop_occupation();
-<<<<<<< HEAD
         } else if (g.monstermoves > edog->hungrytime + 750
-=======
-        } else if (monstermoves > edog->hungrytime + 750
->>>>>>> cd1d2275
                    || DEADMONSTER(mtmp)) {
  dog_died:
             if (mtmp->mleashed && mtmp != u.usteed)
@@ -1142,12 +1138,8 @@
         /* How hungry is the pet? */
         if (!mtmp->isminion) {
             struct edog *dog = EDOG(mtmp);
-<<<<<<< HEAD
+
             hungry = (g.monstermoves > (dog->hungrytime + 300));
-=======
-
-            hungry = (monstermoves > (dog->hungrytime + 300));
->>>>>>> cd1d2275
         }
 
         /* Identify the best target in a straight line from the pet;
