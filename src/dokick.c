--- conflicted
+++ resolved
@@ -1192,12 +1192,6 @@
                 exercise(A_DEX, TRUE);
                 return 1;
             } else if (!rn2(3)) {
-<<<<<<< HEAD
-                pline("Flupp!  %s.",
-                      (Blind ? "You hear a sloshing sound"
-                             : "Muddy waste pops up from the drain"));
-                if (!(g.maploc->looted & S_LRING)) { /* once per sink */
-=======
                 if (Blind && Deaf)
                     Sprintf(buf, " %s", body_part(FACE));
                 else
@@ -1208,8 +1202,7 @@
                           : !Deaf
                               ? "You hear a sloshing sound"
                               : "Something splashes you in the", buf);
-                if (!(maploc->looted & S_LRING)) { /* once per sink */
->>>>>>> 93f95dd0
+                if (!(g.maploc->looted & S_LRING)) { /* once per sink */
                     if (!Blind)
                         You_see("a ring shining in its midst.");
                     (void) mkobj_at(RING_CLASS, x, y, TRUE);
