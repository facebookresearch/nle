--- conflicted
+++ resolved
@@ -524,31 +524,25 @@
         }
     }
 
-<<<<<<< HEAD
-    /* range < 2 means the object will not move.  */
-    /* maybe dexterity should also figure here.   */
-    range = (int) ((ACURRSTR) / 2 - g.kickedobj->owt / 40);
-=======
-    isgold = (kickedobj->oclass == COIN_CLASS);
+    isgold = (g.kickedobj->oclass == COIN_CLASS);
     {
-        int k_owt = (int) kickedobj->owt;
+        int k_owt = (int) g.kickedobj->owt;
 
         /* for non-gold stack, 1 item will be split off below (unless an
            early return occurs, so we aren't moving the split to here);
            calculate the range for that 1 rather than for the whole stack */
-        if (kickedobj->quan > 1L && !isgold) {
-            long save_quan = kickedobj->quan;
-
-            kickedobj->quan = 1L;
-            k_owt = weight(kickedobj);
-            kickedobj->quan = save_quan;
+        if (g.kickedobj->quan > 1L && !isgold) {
+            long save_quan = g.kickedobj->quan;
+
+            g.kickedobj->quan = 1L;
+            k_owt = weight(g.kickedobj);
+            g.kickedobj->quan = save_quan;
         }
 
         /* range < 2 means the object will not move
            (maybe dexterity should also figure here) */
         range = ((int) ACURRSTR) / 2 - k_owt / 40;
     }
->>>>>>> 0050608f
 
     if (martial())
         range += rnd(3);
@@ -578,10 +572,6 @@
     costly = (!(g.kickedobj->no_charge && !Has_contents(g.kickedobj))
               && (shkp = shop_keeper(*in_rooms(x, y, SHOPBASE))) != 0
               && costly_spot(x, y));
-<<<<<<< HEAD
-    isgold = (g.kickedobj->oclass == COIN_CLASS);
-=======
->>>>>>> 0050608f
 
     if (IS_ROCK(levl[x][y].typ) || closed_door(x, y)) {
         if ((!martial() && rn2(20) > ACURR(A_DEX))
