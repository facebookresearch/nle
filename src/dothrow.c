/* NetHack 3.6	dothrow.c	$NHDT-Date: 1545597420 2018/12/23 20:37:00 $  $NHDT-Branch: NetHack-3.6.2-beta01 $:$NHDT-Revision: 1.155 $ */
/* Copyright (c) Stichting Mathematisch Centrum, Amsterdam, 1985. */
/*-Copyright (c) Robert Patrick Rankin, 2013. */
/* NetHack may be freely redistributed.  See license for details. */

/* Contains code for 't' (throw) */

#include "hack.h"

STATIC_DCL int FDECL(throw_obj, (struct obj *, int));
STATIC_DCL boolean FDECL(ok_to_throw, (int *));
STATIC_DCL void NDECL(autoquiver);
STATIC_DCL int FDECL(gem_accept, (struct monst *, struct obj *));
STATIC_DCL void FDECL(tmiss, (struct obj *, struct monst *, BOOLEAN_P));
STATIC_DCL int FDECL(throw_gold, (struct obj *));
STATIC_DCL void FDECL(check_shop_obj, (struct obj *, XCHAR_P, XCHAR_P,
                                       BOOLEAN_P));
STATIC_DCL void FDECL(breakmsg, (struct obj *, BOOLEAN_P));
STATIC_DCL boolean FDECL(toss_up, (struct obj *, BOOLEAN_P));
STATIC_DCL void FDECL(sho_obj_return_to_u, (struct obj * obj));
STATIC_DCL boolean FDECL(mhurtle_step, (genericptr_t, int, int));

static NEARDATA const char toss_objs[] = { ALLOW_COUNT, COIN_CLASS,
                                           ALL_CLASSES, WEAPON_CLASS, 0 };
/* different default choices when wielding a sling (gold must be included) */
static NEARDATA const char bullets[] = { ALLOW_COUNT, COIN_CLASS, ALL_CLASSES,
                                         GEM_CLASS, 0 };

/* g.thrownobj (decl.c) tracks an object until it lands */

/* Throw the selected object, asking for direction */
STATIC_OVL int
throw_obj(obj, shotlimit)
struct obj *obj;
int shotlimit;
{
    struct obj *otmp;
    int multishot;
    schar skill;
    long wep_mask;
    boolean twoweap, weakmultishot;

    /* ask "in what direction?" */
    if (!getdir((char *) 0)) {
        /* No direction specified, so cancel the throw;
         * might need to undo an object split.
         * We used to use freeinv(obj),addinv(obj) here, but that can
         * merge obj into another stack--usually quiver--even if it hadn't
         * been split from there (possibly triggering a panic in addinv),
         * and freeinv+addinv potentially has other side-effects.
         */
        if (obj->o_id == g.context.objsplit.parent_oid
            || obj->o_id == g.context.objsplit.child_oid)
            (void) unsplitobj(obj);
        return 0; /* no time passes */
    }

    /*
     * Throwing money is usually for getting rid of it when
     * a leprechaun approaches, or for bribing an oncoming
     * angry monster.  So throw the whole object.
     *
     * If the money is in quiver, throw one coin at a time,
     * possibly using a sling.
     */
    if (obj->oclass == COIN_CLASS && obj != uquiver)
        return throw_gold(obj);

    if (!canletgo(obj, "throw"))
        return 0;
    if (obj->oartifact == ART_MJOLLNIR && obj != uwep) {
        pline("%s must be wielded before it can be thrown.", The(xname(obj)));
        return 0;
    }
    if ((obj->oartifact == ART_MJOLLNIR && ACURR(A_STR) < STR19(25))
        || (obj->otyp == BOULDER && !throws_rocks(g.youmonst.data))) {
        pline("It's too heavy.");
        return 1;
    }
    if (!u.dx && !u.dy && !u.dz) {
        You("cannot throw an object at yourself.");
        return 0;
    }
    u_wipe_engr(2);
    if (!uarmg && obj->otyp == CORPSE && touch_petrifies(&mons[obj->corpsenm])
        && !Stone_resistance) {
        You("throw %s with your bare %s.",
            corpse_xname(obj, (const char *) 0, CXN_PFX_THE),
            /* throwing with one hand, but pluralize since the
               expression "with your bare hands" sounds better */
            makeplural(body_part(HAND)));
        Sprintf(g.killer.name, "throwing %s bare-handed", killer_xname(obj));
        instapetrify(g.killer.name);
    }
    if (welded(obj)) {
        weldmsg(obj);
        return 1;
    }
    if (is_wet_towel(obj))
        dry_a_towel(obj, -1, FALSE);

    /* Multishot calculations
     * (potential volley of up to N missiles; default for N is 1)
     */
    multishot = 1;
    skill = objects[obj->otyp].oc_skill;
    if (obj->quan > 1L /* no point checking if there's only 1 */
        /* ammo requires corresponding launcher be wielded */
        && (is_ammo(obj) ? matching_launcher(obj, uwep)
                         /* otherwise any stackable (non-ammo) weapon */
                         : obj->oclass == WEAPON_CLASS)
        && !(Confusion || Stunned)) {
        /* some roles don't get a volley bonus until becoming expert */
        weakmultishot = (Role_if(PM_WIZARD) || Role_if(PM_PRIEST)
                         || (Role_if(PM_HEALER) && skill != P_KNIFE)
                         || (Role_if(PM_TOURIST) && skill != -P_DART)
                         /* poor dexterity also inhibits multishot */
                         || Fumbling || ACURR(A_DEX) <= 6);

        /* Bonus if the player is proficient in this weapon... */
        switch (P_SKILL(weapon_type(obj))) {
        case P_EXPERT:
            multishot++;
        /*FALLTHRU*/
        case P_SKILLED:
            if (!weakmultishot)
                multishot++;
            break;
        default: /* basic or unskilled: no bonus */
            break;
        }
        /* ...or is using a special weapon for their role... */
        switch (Role_switch) {
        case PM_CAVEMAN:
            /* give bonus for low-tech gear */
            if (skill == -P_SLING || skill == P_SPEAR)
                multishot++;
            break;
        case PM_MONK:
            /* allow higher volley count despite skill limitation */
            if (skill == -P_SHURIKEN)
                multishot++;
            break;
        case PM_RANGER:
            /* arbitrary; encourage use of other missiles beside daggers */
            if (skill != P_DAGGER)
                multishot++;
            break;
        case PM_ROGUE:
            /* possibly should add knives... */
            if (skill == P_DAGGER)
                multishot++;
            break;
        case PM_SAMURAI:
            /* role-specific launcher and its ammo */
            if (obj->otyp == YA && uwep && uwep->otyp == YUMI)
                multishot++;
            break;
        default:
            break; /* No bonus */
        }
        /* ...or using their race's special bow; no bonus for spears */
        if (!weakmultishot)
            switch (Race_switch) {
            case PM_ELF:
                if (obj->otyp == ELVEN_ARROW && uwep
                    && uwep->otyp == ELVEN_BOW)
                    multishot++;
                break;
            case PM_ORC:
                if (obj->otyp == ORCISH_ARROW && uwep
                    && uwep->otyp == ORCISH_BOW)
                    multishot++;
                break;
            case PM_GNOME:
                /* arbitrary; there isn't any gnome-specific gear */
                if (skill == -P_CROSSBOW)
                    multishot++;
                break;
            case PM_HUMAN:
            case PM_DWARF:
            default:
                break; /* No bonus */
            }

        /* crossbows are slow to load and probably shouldn't allow multiple
           shots at all, but that would result in players never using them;
           instead, high strength is necessary to load and shoot quickly */
        if (multishot > 1 && skill == -P_CROSSBOW
            && ammo_and_launcher(obj, uwep)
            && (int) ACURRSTR < (Race_if(PM_GNOME) ? 16 : 18))
            multishot = rnd(multishot);

        multishot = rnd(multishot);
        if ((long) multishot > obj->quan)
            multishot = (int) obj->quan;
        if (shotlimit > 0 && multishot > shotlimit)
            multishot = shotlimit;
    }

    g.m_shot.s = ammo_and_launcher(obj, uwep) ? TRUE : FALSE;
    /* give a message if shooting more than one, or if player
       attempted to specify a count */
    if (multishot > 1 || shotlimit > 0) {
        /* "You shoot N arrows." or "You throw N daggers." */
        You("%s %d %s.", g.m_shot.s ? "shoot" : "throw",
            multishot, /* (might be 1 if player gave shotlimit) */
            (multishot == 1) ? singular(obj, xname) : xname(obj));
    }

    wep_mask = obj->owornmask;
    g.m_shot.o = obj->otyp;
    g.m_shot.n = multishot;
    for (g.m_shot.i = 1; g.m_shot.i <= g.m_shot.n; g.m_shot.i++) {
        twoweap = u.twoweap;
        /* split this object off from its slot if necessary */
        if (obj->quan > 1L) {
            otmp = splitobj(obj, 1L);
        } else {
            otmp = obj;
            if (otmp->owornmask)
                remove_worn_item(otmp, FALSE);
        }
        freeinv(otmp);
        throwit(otmp, wep_mask, twoweap);
    }
    g.m_shot.n = g.m_shot.i = 0;
    g.m_shot.o = STRANGE_OBJECT;
    g.m_shot.s = FALSE;

    return 1;
}

/* common to dothrow() and dofire() */
STATIC_OVL boolean
ok_to_throw(shotlimit_p)
int *shotlimit_p; /* (see dothrow()) */
{
    /* kludge to work around parse()'s pre-decrement of `multi' */
    *shotlimit_p = (g.multi || g.save_cm) ? g.multi + 1 : 0;
    g.multi = 0; /* reset; it's been used up */

    if (notake(g.youmonst.data)) {
        You("are physically incapable of throwing or shooting anything.");
        return FALSE;
    } else if (nohands(g.youmonst.data)) {
        You_cant("throw or shoot without hands."); /* not body_part(HAND) */
        return FALSE;
        /*[what about !freehand(), aside from cursed missile launcher?]*/
    }
    if (check_capacity((char *) 0))
        return FALSE;
    return TRUE;
}

/* t command - throw */
int
dothrow()
{
    register struct obj *obj;
    int shotlimit;

    /*
     * Since some characters shoot multiple missiles at one time,
     * allow user to specify a count prefix for 'f' or 't' to limit
     * number of items thrown (to avoid possibly hitting something
     * behind target after killing it, or perhaps to conserve ammo).
     *
     * Prior to 3.3.0, command ``3t'' meant ``t(shoot) t(shoot) t(shoot)''
     * and took 3 turns.  Now it means ``t(shoot at most 3 missiles)''.
     *
     * [3.6.0:  shot count setup has been moved into ok_to_throw().]
     */
    if (!ok_to_throw(&shotlimit))
        return 0;

    obj = getobj(uslinging() ? bullets : toss_objs, "throw");
    /* it is also possible to throw food */
    /* (or jewels, or iron balls... ) */

    return obj ? throw_obj(obj, shotlimit) : 0;
}

/* KMH -- Automatically fill quiver */
/* Suggested by Jeffrey Bay <jbay@convex.hp.com> */
static void
autoquiver()
{
    struct obj *otmp, *oammo = 0, *omissile = 0, *omisc = 0, *altammo = 0;

    if (uquiver)
        return;

    /* Scan through the inventory */
    for (otmp = g.invent; otmp; otmp = otmp->nobj) {
        if (otmp->owornmask || otmp->oartifact || !otmp->dknown) {
            ; /* Skip it */
        } else if (otmp->otyp == ROCK
                   /* seen rocks or known flint or known glass */
                   || (otmp->otyp == FLINT
                       && objects[otmp->otyp].oc_name_known)
                   || (otmp->oclass == GEM_CLASS
                       && objects[otmp->otyp].oc_material == GLASS
                       && objects[otmp->otyp].oc_name_known)) {
            if (uslinging())
                oammo = otmp;
            else if (ammo_and_launcher(otmp, uswapwep))
                altammo = otmp;
            else if (!omisc)
                omisc = otmp;
        } else if (otmp->oclass == GEM_CLASS) {
            ; /* skip non-rock gems--they're ammo but
                 player has to select them explicitly */
        } else if (is_ammo(otmp)) {
            if (ammo_and_launcher(otmp, uwep))
                /* Ammo matched with launcher (bow+arrow, crossbow+bolt) */
                oammo = otmp;
            else if (ammo_and_launcher(otmp, uswapwep))
                altammo = otmp;
            else
                /* Mismatched ammo (no better than an ordinary weapon) */
                omisc = otmp;
        } else if (is_missile(otmp)) {
            /* Missile (dart, shuriken, etc.) */
            omissile = otmp;
        } else if (otmp->oclass == WEAPON_CLASS && throwing_weapon(otmp)) {
            /* Ordinary weapon */
            if (objects[otmp->otyp].oc_skill == P_DAGGER && !omissile)
                omissile = otmp;
            else
                omisc = otmp;
        }
    }

    /* Pick the best choice */
    if (oammo)
        setuqwep(oammo);
    else if (omissile)
        setuqwep(omissile);
    else if (altammo)
        setuqwep(altammo);
    else if (omisc)
        setuqwep(omisc);

    return;
}

/* f command -- fire: throw from the quiver */
int
dofire()
{
    int shotlimit;
    struct obj *obj;

    /*
     * Same as dothrow(), except we use quivered missile instead
     * of asking what to throw/shoot.
     *
     * If quiver is empty, we use autoquiver to fill it when the
     * corresponding option is on.  If the option is off or if
     * autoquiver doesn't select anything, we ask what to throw.
     * Then we put the chosen item into the quiver slot unless
     * it is already in another slot.  [Matters most if it is a
     * stack but also matters for single item if this throw gets
     * aborted (ESC at the direction prompt).  Already wielded
     * item is excluded because wielding might be necessary
     * (Mjollnir) or make the throw behave differently (aklys),
     * and alt-wielded item is excluded because switching slots
     * would end two-weapon combat even if throw gets aborted.]
     */
    if (!ok_to_throw(&shotlimit))
        return 0;

    if ((obj = uquiver) == 0) {
        if (!flags.autoquiver) {
            You("have no ammunition readied.");
        } else {
            autoquiver();
            if ((obj = uquiver) == 0)
                You("have nothing appropriate for your quiver.");
        }
        /* if autoquiver is disabled or has failed, prompt for missile;
           fill quiver with it if it's not wielded */
        if (!obj) {
            obj = getobj(uslinging() ? bullets : toss_objs, "throw");
            /* Q command doesn't allow gold in quiver */
            if (obj && !obj->owornmask && obj->oclass != COIN_CLASS)
                setuqwep(obj); /* demi-autoquiver */
        }
        /* give feedback if quiver has now been filled */
        if (uquiver) {
            uquiver->owornmask &= ~W_QUIVER; /* less verbose */
            prinv("You ready:", uquiver, 0L);
            uquiver->owornmask |= W_QUIVER;
        }
    }

    return obj ? throw_obj(obj, shotlimit) : 0;
}

/* if in midst of multishot shooting/throwing, stop early */
void
endmultishot(verbose)
boolean verbose;
{
    if (g.m_shot.i < g.m_shot.n) {
        if (verbose && !g.context.mon_moving) {
            You("stop %s after the %d%s %s.",
                g.m_shot.s ? "firing" : "throwing", g.m_shot.i, ordin(g.m_shot.i),
                g.m_shot.s ? "shot" : "toss");
        }
        g.m_shot.n = g.m_shot.i; /* make current shot be the last */
    }
}

/* Object hits floor at hero's feet.
   Called from drop(), throwit(), hold_another_object(). */
void
hitfloor(obj, verbosely)
struct obj *obj;
boolean verbosely; /* usually True; False if caller has given drop message */
{
    if (IS_SOFT(levl[u.ux][u.uy].typ) || u.uinwater || u.uswallow) {
        dropy(obj);
        return;
    }
    if (IS_ALTAR(levl[u.ux][u.uy].typ))
        doaltarobj(obj);
    else if (verbosely)
        pline("%s %s the %s.", Doname2(obj), otense(obj, "hit"),
              surface(u.ux, u.uy));

    if (hero_breaks(obj, u.ux, u.uy, TRUE))
        return;
    if (ship_object(obj, u.ux, u.uy, FALSE))
        return;
    dropz(obj, TRUE);
}

/*
 * Walk a path from src_cc to dest_cc, calling a proc for each location
 * except the starting one.  If the proc returns FALSE, stop walking
 * and return FALSE.  If stopped early, dest_cc will be the location
 * before the failed callback.
 */
boolean
walk_path(src_cc, dest_cc, check_proc, arg)
coord *src_cc;
coord *dest_cc;
boolean FDECL((*check_proc), (genericptr_t, int, int));
genericptr_t arg;
{
    int x, y, dx, dy, x_change, y_change, err, i, prev_x, prev_y;
    boolean keep_going = TRUE;

    /* Use Bresenham's Line Algorithm to walk from src to dest.
     *
     * This should be replaced with a more versatile algorithm
     * since it handles slanted moves in a suboptimal way.
     * Going from 'x' to 'y' needs to pass through 'z', and will
     * fail if there's an obstable there, but it could choose to
     * pass through 'Z' instead if that way imposes no obstacle.
     *     ..y          .Zy
     *     xz.    vs    x..
     * Perhaps we should check both paths and accept whichever
     * one isn't blocked.  But then multiple zigs and zags could
     * potentially produce a meandering path rather than the best
     * attempt at a straight line.  And (*check_proc)() would
     * need to work more like 'travel', distinguishing between
     * testing a possible move and actually attempting that move.
     */
    dx = dest_cc->x - src_cc->x;
    dy = dest_cc->y - src_cc->y;
    prev_x = x = src_cc->x;
    prev_y = y = src_cc->y;

    if (dx < 0) {
        x_change = -1;
        dx = -dx;
    } else
        x_change = 1;
    if (dy < 0) {
        y_change = -1;
        dy = -dy;
    } else
        y_change = 1;

    i = err = 0;
    if (dx < dy) {
        while (i++ < dy) {
            prev_x = x;
            prev_y = y;
            y += y_change;
            err += dx << 1;
            if (err > dy) {
                x += x_change;
                err -= dy << 1;
            }
            /* check for early exit condition */
            if (!(keep_going = (*check_proc)(arg, x, y)))
                break;
        }
    } else {
        while (i++ < dx) {
            prev_x = x;
            prev_y = y;
            x += x_change;
            err += dy << 1;
            if (err > dx) {
                y += y_change;
                err -= dx << 1;
            }
            /* check for early exit condition */
            if (!(keep_going = (*check_proc)(arg, x, y)))
                break;
        }
    }

    if (keep_going)
        return TRUE; /* successful */

    dest_cc->x = prev_x;
    dest_cc->y = prev_y;
    return FALSE;
}

/* hack for hurtle_step() -- it ought to be changed to take an argument
   indicating lev/fly-to-dest vs lev/fly-to-dest-minus-one-land-on-dest
   vs drag-to-dest; original callers use first mode, jumping wants second,
   grappling hook backfire and thrown chained ball need third */
boolean
hurtle_jump(arg, x, y)
genericptr_t arg;
int x, y;
{
    boolean res;
    long save_EWwalking = EWwalking;

    /* prevent jumping over water from being placed in that water */
    EWwalking |= I_SPECIAL;
    res = hurtle_step(arg, x, y);
    EWwalking = save_EWwalking;
    return res;
}

/*
 * Single step for the hero flying through the air from jumping, flying,
 * etc.  Called from hurtle() and jump() via walk_path().  We expect the
 * argument to be a pointer to an integer -- the range -- which is
 * used in the calculation of points off if we hit something.
 *
 * Bumping into monsters won't cause damage but will wake them and make
 * them angry.  Auto-pickup isn't done, since you don't have control over
 * your movements at the time.
 *
 * Possible additions/changes:
 *      o really attack monster if we hit one
 *      o set stunned if we hit a wall or door
 *      o reset nomul when we stop
 *      o creepy feeling if pass through monster (if ever implemented...)
 *      o bounce off walls
 *      o let jumps go over boulders
 */
boolean
hurtle_step(arg, x, y)
genericptr_t arg;
int x, y;
{
    int ox, oy, *range = (int *) arg;
    struct obj *obj;
    struct monst *mon;
    boolean may_pass = TRUE, via_jumping, stopping_short;
    struct trap *ttmp;
    int dmg = 0;

    if (!isok(x, y)) {
        You_feel("the spirits holding you back.");
        return FALSE;
    } else if (!in_out_region(x, y)) {
        return FALSE;
    } else if (*range == 0) {
        return FALSE; /* previous step wants to stop now */
    }
    via_jumping = (EWwalking & I_SPECIAL) != 0L;
    stopping_short = (via_jumping && *range < 2);

    if (!Passes_walls || !(may_pass = may_passwall(x, y))) {
        boolean odoor_diag = (IS_DOOR(levl[x][y].typ)
                              && (levl[x][y].doormask & D_ISOPEN)
                              && (u.ux - x) && (u.uy - y));

        if (IS_ROCK(levl[x][y].typ) || closed_door(x, y) || odoor_diag) {
            const char *s;

            if (odoor_diag)
                You("hit the door edge!");
            pline("Ouch!");
            if (IS_TREE(levl[x][y].typ))
                s = "bumping into a tree";
            else if (IS_ROCK(levl[x][y].typ))
                s = "bumping into a wall";
            else
                s = "bumping into a door";
            dmg = rnd(2 + *range);
            losehp(Maybe_Half_Phys(dmg), s, KILLED_BY);
            wake_nearto(x,y, 10);
            return FALSE;
        }
        if (levl[x][y].typ == IRONBARS) {
            You("crash into some iron bars.  Ouch!");
            dmg = rnd(2 + *range);
            losehp(Maybe_Half_Phys(dmg), "crashing into iron bars",
                   KILLED_BY);
            wake_nearto(x,y, 20);
            return FALSE;
        }
        if ((obj = sobj_at(BOULDER, x, y)) != 0) {
            You("bump into a %s.  Ouch!", xname(obj));
            dmg = rnd(2 + *range);
            losehp(Maybe_Half_Phys(dmg), "bumping into a boulder", KILLED_BY);
            wake_nearto(x,y, 10);
            return FALSE;
        }
        if (!may_pass) {
            /* did we hit a no-dig non-wall position? */
            You("smack into something!");
            dmg = rnd(2 + *range);
            losehp(Maybe_Half_Phys(dmg), "touching the edge of the universe",
                   KILLED_BY);
            wake_nearto(x,y, 10);
            return FALSE;
        }
        if ((u.ux - x) && (u.uy - y) && bad_rock(g.youmonst.data, u.ux, y)
            && bad_rock(g.youmonst.data, x, u.uy)) {
            boolean too_much = (g.invent && (inv_weight() + weight_cap() > 600));

            /* Move at a diagonal. */
            if (bigmonst(g.youmonst.data) || too_much) {
                You("%sget forcefully wedged into a crevice.",
                    too_much ? "and all your belongings " : "");
                dmg = rnd(2 + *range);
                losehp(Maybe_Half_Phys(dmg), "wedging into a narrow crevice",
                       KILLED_BY);
                wake_nearto(x,y, 10);
                return FALSE;
            }
        }
    }

    if ((mon = m_at(x, y)) != 0
#if 0   /* we can't include these two exceptions unless we know we're
         * going to end up past the current spot rather than on it;
         * for that, we need to know that the range is not exhausted
         * and also that the next spot doesn't contain an obstacle */
        && !(mon->mundetected && hides_under(mon) && (Flying || Levitation))
        && !(mon->mundetected && mon->data->mlet == S_EEL
             && (Flying || Levitation || Wwalking))
#endif
        ) {
        const char *mnam, *pronoun;
        int glyph = glyph_at(x, y);

        mon->mundetected = 0; /* wakeup() will handle mimic */
        mnam = a_monnam(mon); /* after unhiding */
        pronoun = noit_mhim(mon);
        if (!strcmp(mnam, "it")) {
            mnam = !strcmp(pronoun, "it") ? "something" : "someone";
        }
        if (!glyph_is_monster(glyph) && !glyph_is_invisible(glyph))
            You("find %s by bumping into %s.", mnam, pronoun);
        else
            You("bump into %s.", mnam);
        wakeup(mon, FALSE);
        if (!canspotmon(mon))
            map_invisible(mon->mx, mon->my);
        setmangry(mon, FALSE);
        wake_nearto(x, y, 10);
        return FALSE;
    }

    if ((u.ux - x) && (u.uy - y)
        && bad_rock(g.youmonst.data, u.ux, y)
        && bad_rock(g.youmonst.data, x, u.uy)) {
        /* Move at a diagonal. */
        if (Sokoban) {
            You("come to an abrupt halt!");
            return FALSE;
        }
    }

    /* Caller has already determined that dragging the ball is allowed */
    if (Punished && uball->where == OBJ_FLOOR) {
        int bc_control;
        xchar ballx, bally, chainx, chainy;
        boolean cause_delay;

        if (drag_ball(x, y, &bc_control, &ballx, &bally, &chainx,
                      &chainy, &cause_delay, TRUE))
            move_bc(0, bc_control, ballx, bally, chainx, chainy);
    }

    ox = u.ux;
    oy = u.uy;
    u_on_newpos(x, y); /* set u.<ux,uy>, u.usteed-><mx,my>; cliparound(); */
    newsym(ox, oy);    /* update old position */
    vision_recalc(1);  /* update for new position */
    flush_screen(1);
    /* if terrain type changes, levitation or flying might become blocked
       or unblocked; might issue message, so do this after map+vision has
       been updated for new location instead of right after u_on_newpos() */
    if (levl[u.ux][u.uy].typ != levl[ox][oy].typ)
        switch_terrain();

    if (is_pool(x, y) && !u.uinwater) {
        if ((Is_waterlevel(&u.uz) && levl[x][y].typ == WATER)
            || !(Levitation || Flying || Wwalking)) {
            g.multi = 0; /* can move, so drown() allows crawling out of water */
            (void) drown();
            return FALSE;
        } else if (!Is_waterlevel(&u.uz) && !stopping_short) {
            Norep("You move over %s.", an(is_moat(x, y) ? "moat" : "pool"));
       }
    } else if (is_lava(x, y) && !stopping_short) {
        Norep("You move over some lava.");
    }

    /* FIXME:
     * Each trap should really trigger on the recoil if
     * it would trigger during normal movement. However,
     * not all the possible side-effects of this are
     * tested [as of 3.4.0] so we trigger those that
     * we have tested, and offer a message for the
     * ones that we have not yet tested.
     */
    if ((ttmp = t_at(x, y)) != 0) {
        if (stopping_short) {
            ; /* see the comment above hurtle_jump() */
        } else if (ttmp->ttyp == MAGIC_PORTAL) {
            dotrap(ttmp, 0);
            return FALSE;
        } else if (ttmp->ttyp == VIBRATING_SQUARE) {
            pline("The ground vibrates as you pass it.");
            dotrap(ttmp, 0); /* doesn't print messages */
        } else if (ttmp->ttyp == FIRE_TRAP) {
            dotrap(ttmp, 0);
        } else if ((is_pit(ttmp->ttyp) || is_hole(ttmp->ttyp))
                   && Sokoban) {
            /* air currents overcome the recoil in Sokoban;
               when jumping, caller performs last step and enters trap */
            if (!via_jumping)
                dotrap(ttmp, 0);
            *range = 0;
            return TRUE;
        } else {
            if (ttmp->tseen)
                You("pass right over %s.",
                    an(defsyms[trap_to_defsym(ttmp->ttyp)].explanation));
        }
    }
    if (--*range < 0) /* make sure our range never goes negative */
        *range = 0;
    if (*range != 0)
        delay_output();
    return TRUE;
}

STATIC_OVL boolean
mhurtle_step(arg, x, y)
genericptr_t arg;
int x, y;
{
    struct monst *mon = (struct monst *) arg;

    /* TODO: Treat walls, doors, iron bars, pools, lava, etc. specially
     * rather than just stopping before.
     */
    if (goodpos(x, y, mon, 0) && m_in_out_region(mon, x, y)) {
        remove_monster(mon->mx, mon->my);
        newsym(mon->mx, mon->my);
        place_monster(mon, x, y);
        newsym(mon->mx, mon->my);
        set_apparxy(mon);
        (void) mintrap(mon);
        return TRUE;
    }
    return FALSE;
}

/*
 * The player moves through the air for a few squares as a result of
 * throwing or kicking something.
 *
 * dx and dy should be the direction of the hurtle, not of the original
 * kick or throw and be only.
 */
void
hurtle(dx, dy, range, verbose)
int dx, dy, range;
boolean verbose;
{
    coord uc, cc;

    /* The chain is stretched vertically, so you shouldn't be able to move
     * very far diagonally.  The premise that you should be able to move one
     * spot leads to calculations that allow you to only move one spot away
     * from the ball, if you are levitating over the ball, or one spot
     * towards the ball, if you are at the end of the chain.  Rather than
     * bother with all of that, assume that there is no slack in the chain
     * for diagonal movement, give the player a message and return.
     */
    if (Punished && !carried(uball)) {
        You_feel("a tug from the iron ball.");
        nomul(0);
        return;
    } else if (u.utrap) {
        You("are anchored by the %s.",
            u.utraptype == TT_WEB
                ? "web"
                : u.utraptype == TT_LAVA
                      ? hliquid("lava")
                      : u.utraptype == TT_INFLOOR
                            ? surface(u.ux, u.uy)
                            : u.utraptype == TT_BURIEDBALL ? "buried ball"
                                                           : "trap");
        nomul(0);
        return;
    }

    /* make sure dx and dy are [-1,0,1] */
    dx = sgn(dx);
    dy = sgn(dy);

    if (!range || (!dx && !dy) || u.ustuck)
        return; /* paranoia */

    nomul(-range);
    g.multi_reason = "moving through the air";
    g.nomovemsg = ""; /* it just happens */
    if (verbose)
        You("%s in the opposite direction.", range > 1 ? "hurtle" : "float");
    /* if we're in the midst of shooting multiple projectiles, stop */
    endmultishot(TRUE);
    sokoban_guilt();
    uc.x = u.ux;
    uc.y = u.uy;
    /* this setting of cc is only correct if dx and dy are [-1,0,1] only */
    cc.x = u.ux + (dx * range);
    cc.y = u.uy + (dy * range);
    (void) walk_path(&uc, &cc, hurtle_step, (genericptr_t) &range);
}

/* Move a monster through the air for a few squares. */
void
mhurtle(mon, dx, dy, range)
struct monst *mon;
int dx, dy, range;
{
    coord mc, cc;

    /* At the very least, debilitate the monster */
    mon->movement = 0;
    mon->mstun = 1;

    /* Is the monster stuck or too heavy to push?
     * (very large monsters have too much inertia, even floaters and flyers)
     */
    if (mon->data->msize >= MZ_HUGE || mon == u.ustuck || mon->mtrapped)
        return;

    /* Make sure dx and dy are [-1,0,1] */
    dx = sgn(dx);
    dy = sgn(dy);
    if (!range || (!dx && !dy))
        return; /* paranoia */
    /* don't let grid bugs be hurtled diagonally */
    if (dx && dy && NODIAG(monsndx(mon->data)))
        return;

    /* Send the monster along the path */
    mc.x = mon->mx;
    mc.y = mon->my;
    cc.x = mon->mx + (dx * range);
    cc.y = mon->my + (dy * range);
    (void) walk_path(&mc, &cc, mhurtle_step, (genericptr_t) mon);
    return;
}

STATIC_OVL void
check_shop_obj(obj, x, y, broken)
struct obj *obj;
xchar x, y;
boolean broken;
{
    boolean costly_xy;
    struct monst *shkp = shop_keeper(*u.ushops);

    if (!shkp)
        return;

    costly_xy = costly_spot(x, y);
    if (broken || !costly_xy || *in_rooms(x, y, SHOPBASE) != *u.ushops) {
        /* thrown out of a shop or into a different shop */
        if (is_unpaid(obj))
            (void) stolen_value(obj, u.ux, u.uy, (boolean) shkp->mpeaceful,
                                FALSE);
        if (broken)
            obj->no_charge = 1;
    } else if (costly_xy) {
        char *oshops = in_rooms(x, y, SHOPBASE);

        /* ushops0: in case we threw while levitating and recoiled
           out of shop (most likely to the shk's spot in front of door) */
        if (*oshops == *u.ushops || *oshops == *u.ushops0) {
            if (is_unpaid(obj))
                subfrombill(obj, shkp);
            else if (x != shkp->mx || y != shkp->my)
                sellobj(obj, x, y);
        }
    }
}

/*
 * Hero tosses an object upwards with appropriate consequences.
 *
 * Returns FALSE if the object is gone.
 */
STATIC_OVL boolean
toss_up(obj, hitsroof)
struct obj *obj;
boolean hitsroof;
{
    const char *action;
    boolean petrifier = ((obj->otyp == EGG || obj->otyp == CORPSE)
                         && touch_petrifies(&mons[obj->corpsenm]));
    /* note: obj->quan == 1 */

    if (!has_ceiling(&u.uz)) {
        action = "flies up into"; /* into "the sky" or "the water above" */
    } else if (hitsroof) {
        if (breaktest(obj)) {
            pline("%s hits the %s.", Doname2(obj), ceiling(u.ux, u.uy));
            breakmsg(obj, !Blind);
            breakobj(obj, u.ux, u.uy, TRUE, TRUE);
            return FALSE;
        }
        action = "hits";
    } else {
        action = "almost hits";
    }
    pline("%s %s the %s, then falls back on top of your %s.", Doname2(obj),
          action, ceiling(u.ux, u.uy), body_part(HEAD));

    /* object now hits you */

    if (obj->oclass == POTION_CLASS) {
        potionhit(&g.youmonst, obj, POTHIT_HERO_THROW);
    } else if (breaktest(obj)) {
        int otyp = obj->otyp;
        int blindinc;

        /* need to check for blindness result prior to destroying obj */
        blindinc = ((otyp == CREAM_PIE || otyp == BLINDING_VENOM)
                    /* AT_WEAP is ok here even if attack type was AT_SPIT */
                    && can_blnd(&g.youmonst, &g.youmonst, AT_WEAP, obj))
                       ? rnd(25)
                       : 0;
        breakmsg(obj, !Blind);
        breakobj(obj, u.ux, u.uy, TRUE, TRUE);
        obj = 0; /* it's now gone */
        switch (otyp) {
        case EGG:
            if (petrifier && !Stone_resistance
                && !(poly_when_stoned(g.youmonst.data)
                     && polymon(PM_STONE_GOLEM))) {
                /* egg ends up "all over your face"; perhaps
                   visored helmet should still save you here */
                if (uarmh)
                    Your("%s fails to protect you.", helm_simple_name(uarmh));
                goto petrify;
            }
            /*FALLTHRU*/
        case CREAM_PIE:
        case BLINDING_VENOM:
            pline("You've got it all over your %s!", body_part(FACE));
            if (blindinc) {
                if (otyp == BLINDING_VENOM && !Blind)
                    pline("It blinds you!");
                u.ucreamed += blindinc;
                make_blinded(Blinded + (long) blindinc, FALSE);
                if (!Blind)
                    Your1(vision_clears);
            }
            break;
        default:
            break;
        }
        return FALSE;
    } else { /* neither potion nor other breaking object */
        boolean less_damage = uarmh && is_metallic(uarmh), artimsg = FALSE;
        int dmg = dmgval(obj, &g.youmonst);

        if (obj->oartifact)
            /* need a fake die roll here; rn1(18,2) avoids 1 and 20 */
            artimsg = artifact_hit((struct monst *) 0, &g.youmonst, obj, &dmg,
                                   rn1(18, 2));

        if (!dmg) { /* probably wasn't a weapon; base damage on weight */
            dmg = (int) obj->owt / 100;
            if (dmg < 1)
                dmg = 1;
            else if (dmg > 6)
                dmg = 6;
            if (g.youmonst.data == &mons[PM_SHADE]
                && objects[obj->otyp].oc_material != SILVER)
                dmg = 0;
        }
        if (dmg > 1 && less_damage)
            dmg = 1;
        if (dmg > 0)
            dmg += u.udaminc;
        if (dmg < 0)
            dmg = 0; /* beware negative rings of increase damage */
        dmg = Maybe_Half_Phys(dmg);

        if (uarmh) {
            if (less_damage && dmg < (Upolyd ? u.mh : u.uhp)) {
                if (!artimsg)
                    pline("Fortunately, you are wearing a hard helmet.");
                /* helmet definitely protects you when it blocks petrification
                 */
            } else if (!petrifier) {
                if (flags.verbose)
                    Your("%s does not protect you.", helm_simple_name(uarmh));
            }
        } else if (petrifier && !Stone_resistance
                   && !(poly_when_stoned(g.youmonst.data)
                        && polymon(PM_STONE_GOLEM))) {
        petrify:
            g.killer.format = KILLED_BY;
            Strcpy(g.killer.name, "elementary physics"); /* "what goes up..." */
            You("turn to stone.");
            if (obj)
                dropy(obj); /* bypass most of hitfloor() */
            g.thrownobj = 0;  /* now either gone or on floor */
            done(STONING);
            return obj ? TRUE : FALSE;
        }
        hitfloor(obj, TRUE);
        g.thrownobj = 0;
        losehp(Maybe_Half_Phys(dmg), "falling object", KILLED_BY_AN);
    }
    return TRUE;
}

/* return true for weapon meant to be thrown; excludes ammo */
boolean
throwing_weapon(obj)
struct obj *obj;
{
    return (boolean) (is_missile(obj) || is_spear(obj)
                      /* daggers and knife (excludes scalpel) */
                      || (is_blade(obj) && !is_sword(obj)
                          && (objects[obj->otyp].oc_dir & PIERCE))
                      /* special cases [might want to add AXE] */
                      || obj->otyp == WAR_HAMMER || obj->otyp == AKLYS);
}

/* the currently thrown object is returning to you (not for boomerangs) */
STATIC_OVL void
sho_obj_return_to_u(obj)
struct obj *obj;
{
    /* might already be our location (bounced off a wall) */
    if ((u.dx || u.dy) && (g.bhitpos.x != u.ux || g.bhitpos.y != u.uy)) {
        int x = g.bhitpos.x - u.dx, y = g.bhitpos.y - u.dy;

        tmp_at(DISP_FLASH, obj_to_glyph(obj, rn2_on_display_rng));
        while (isok(x,y) && (x != u.ux || y != u.uy)) {
            tmp_at(x, y);
            delay_output();
            x -= u.dx;
            y -= u.dy;
        }
        tmp_at(DISP_END, 0);
    }
}

/* throw an object, NB: obj may be consumed in the process */
void
throwit(obj, wep_mask, twoweap)
struct obj *obj;
long wep_mask; /* used to re-equip returning boomerang */
boolean twoweap; /* used to restore twoweapon mode if wielded weapon returns */
{
    register struct monst *mon;
    register int range, urange;
    boolean crossbowing, impaired = (Confusion || Stunned || Blind
                                     || Hallucination || Fumbling);
    boolean tethered_weapon = (obj->otyp == AKLYS && (wep_mask & W_WEP) != 0);

    g.notonhead = FALSE; /* reset potentially stale value */
    if ((obj->cursed || obj->greased) && (u.dx || u.dy) && !rn2(7)) {
        boolean slipok = TRUE;

        if (ammo_and_launcher(obj, uwep))
            pline("%s!", Tobjnam(obj, "misfire"));
        else {
            /* only slip if it's greased or meant to be thrown */
            if (obj->greased || throwing_weapon(obj))
                /* BUG: this message is grammatically incorrect if obj has
                   a plural name; greased gloves or boots for instance. */
                pline("%s as you throw it!", Tobjnam(obj, "slip"));
            else
                slipok = FALSE;
        }
        if (slipok) {
            u.dx = rn2(3) - 1;
            u.dy = rn2(3) - 1;
            if (!u.dx && !u.dy)
                u.dz = 1;
            impaired = TRUE;
        }
    }

    if ((u.dx || u.dy || (u.dz < 1))
        && calc_capacity((int) obj->owt) > SLT_ENCUMBER
        && (Upolyd ? (u.mh < 5 && u.mh != u.mhmax)
                   : (u.uhp < 10 && u.uhp != u.uhpmax))
        && obj->owt > (unsigned) ((Upolyd ? u.mh : u.uhp) * 2)
        && !Is_airlevel(&u.uz)) {
        You("have so little stamina, %s drops from your grasp.",
            the(xname(obj)));
        exercise(A_CON, FALSE);
        u.dx = u.dy = 0;
        u.dz = 1;
    }

    g.thrownobj = obj;
    g.thrownobj->was_thrown = 1;

    if (u.uswallow) {
        mon = u.ustuck;
        g.bhitpos.x = mon->mx;
        g.bhitpos.y = mon->my;
        if (tethered_weapon)
            tmp_at(DISP_TETHER, obj_to_glyph(obj, rn2_on_display_rng));
    } else if (u.dz) {
        if (u.dz < 0
            /* Mjollnir must we wielded to be thrown--caller verifies this;
               aklys must we wielded as primary to return when thrown */
            && ((Role_if(PM_VALKYRIE) && obj->oartifact == ART_MJOLLNIR) || tethered_weapon)
            && !impaired) {
            pline("%s the %s and returns to your hand!", Tobjnam(obj, "hit"),
                  ceiling(u.ux, u.uy));
            obj = addinv(obj);
            (void) encumber_msg();
            if (obj->owornmask & W_QUIVER) /* in case addinv() autoquivered */
                setuqwep((struct obj *) 0);
            setuwep(obj);
            u.twoweap = twoweap;
        } else if (u.dz < 0) {
            (void) toss_up(obj, rn2(5) && !Underwater);
        } else if (u.dz > 0 && u.usteed && obj->oclass == POTION_CLASS
                   && rn2(6)) {
            /* alternative to prayer or wand of opening/spell of knock
               for dealing with cursed saddle:  throw holy water > */
            potionhit(u.usteed, obj, POTHIT_HERO_THROW);
        } else {
            hitfloor(obj, TRUE);
        }
        g.thrownobj = (struct obj *) 0;
        return;

    } else if (obj->otyp == BOOMERANG && !Underwater) {
        if (Is_airlevel(&u.uz) || Levitation)
            hurtle(-u.dx, -u.dy, 1, TRUE);
        mon = boomhit(obj, u.dx, u.dy);
        if (mon == &g.youmonst) { /* the thing was caught */
            exercise(A_DEX, TRUE);
            obj = addinv(obj);
            (void) encumber_msg();
            if (wep_mask && !(obj->owornmask & wep_mask)) {
                setworn(obj, wep_mask);
                u.twoweap = twoweap;
            }
            g.thrownobj = (struct obj *) 0;
            return;
        }
    } else {
        /* crossbow range is independent of strength */
        crossbowing =
            (ammo_and_launcher(obj, uwep) && weapon_type(uwep) == P_CROSSBOW);
        urange = (crossbowing ? 18 : (int) ACURRSTR) / 2;
        /* balls are easy to throw or at least roll;
         * also, this insures the maximum range of a ball is greater
         * than 1, so the effects from throwing attached balls are
         * actually possible
         */
        if (obj->otyp == HEAVY_IRON_BALL)
            range = urange - (int) (obj->owt / 100);
        else
            range = urange - (int) (obj->owt / 40);
        if (obj == uball) {
            if (u.ustuck)
                range = 1;
            else if (range >= 5)
                range = 5;
        }
        if (range < 1)
            range = 1;

        if (is_ammo(obj)) {
            if (ammo_and_launcher(obj, uwep)) {
                if (crossbowing)
                    range = BOLT_LIM;
                else
                    range++;
            } else if (obj->oclass != GEM_CLASS)
                range /= 2;
        }

        if (Is_airlevel(&u.uz) || Levitation) {
            /* action, reaction... */
            urange -= range;
            if (urange < 1)
                urange = 1;
            range -= urange;
            if (range < 1)
                range = 1;
        }

        if (obj->otyp == BOULDER)
            range = 20; /* you must be giant */
        else if (obj->oartifact == ART_MJOLLNIR)
            range = (range + 1) / 2; /* it's heavy */
        else if (tethered_weapon) /* primary weapon is aklys */
            /* if an aklys is going to return, range is limited by the
               length of the attached cord [implicit aspect of item] */
            range = min(range, BOLT_LIM / 2);
        else if (obj == uball && u.utrap && u.utraptype == TT_INFLOOR)
            range = 1;

        if (Underwater)
            range = 1;

        mon = bhit(u.dx, u.dy, range,
                   tethered_weapon ? THROWN_TETHERED_WEAPON : THROWN_WEAPON,
                   (int FDECL((*), (MONST_P, OBJ_P))) 0,
                   (int FDECL((*), (OBJ_P, OBJ_P))) 0, &obj);
        g.thrownobj = obj; /* obj may be null now */

        /* have to do this after bhit() so u.ux & u.uy are correct */
        if (Is_airlevel(&u.uz) || Levitation)
            hurtle(-u.dx, -u.dy, urange, TRUE);

        if (!obj) {
            /* bhit display cleanup was left with this caller
               for tethered_weapon, but clean it up now since
               we're about to return */
            if (tethered_weapon)
                tmp_at(DISP_END, 0);
            return;
        }
    }

    if (mon) {
        boolean obj_gone;

        if (mon->isshk && obj->where == OBJ_MINVENT && obj->ocarry == mon) {
            g.thrownobj = (struct obj *) 0;
            return; /* alert shk caught it */
        }
        (void) snuff_candle(obj);
        g.notonhead = (g.bhitpos.x != mon->mx || g.bhitpos.y != mon->my);
        obj_gone = thitmonst(mon, obj);
        /* Monster may have been tamed; this frees old mon */
        mon = m_at(g.bhitpos.x, g.bhitpos.y);

        /* [perhaps this should be moved into thitmonst or hmon] */
        if (mon && mon->isshk
            && (!inside_shop(u.ux, u.uy)
                || !index(in_rooms(mon->mx, mon->my, SHOPBASE), *u.ushops)))
            hot_pursuit(mon);

        if (obj_gone)
            g.thrownobj = 0;
    }

    if (!g.thrownobj) {
        /* missile has already been handled */
        if (tethered_weapon) tmp_at(DISP_END, 0);
    } else if (u.uswallow) {
        if (tethered_weapon) {
            tmp_at(DISP_END, 0);
            pline("%s returns to your hand!", The(xname(g.thrownobj)));
            g.thrownobj = addinv(g.thrownobj);
            (void) encumber_msg();
            /* in case addinv() autoquivered */
            if (g.thrownobj->owornmask & W_QUIVER)
                setuqwep((struct obj *) 0);
            setuwep(g.thrownobj);
        } else {
            /* ball is not picked up by monster */
            if (obj != uball)
                (void) mpickobj(u.ustuck, obj);
            g.thrownobj = (struct obj *) 0;
        }
    } else {
        /* Mjollnir must we wielded to be thrown--caller verifies this;
           aklys must we wielded as primary to return when thrown */
        if ((obj->oartifact == ART_MJOLLNIR && Role_if(PM_VALKYRIE))
            || tethered_weapon) {
            if (rn2(100)) {
                if (tethered_weapon)
                    tmp_at(DISP_END, BACKTRACK);
                else
                    sho_obj_return_to_u(obj); /* display its flight */

                if (!impaired && rn2(100)) {
                    pline("%s to your hand!", Tobjnam(obj, "return"));
                    obj = addinv(obj);
                    (void) encumber_msg();
                    /* addinv autoquivers an aklys if quiver is empty;
                       if obj is quivered, remove it before wielding */
                    if (obj->owornmask & W_QUIVER)
                        setuqwep((struct obj *) 0);
                    setuwep(obj);
                    u.twoweap = twoweap;
                    if (cansee(g.bhitpos.x, g.bhitpos.y))
                        newsym(g.bhitpos.x, g.bhitpos.y);
                } else {
                    int dmg = rn2(2);

                    if (!dmg) {
                        pline(Blind ? "%s lands %s your %s."
                                    : "%s back to you, landing %s your %s.",
                              Blind ? Something : Tobjnam(obj, "return"),
                              Levitation ? "beneath" : "at",
                              makeplural(body_part(FOOT)));
                    } else {
                        dmg += rnd(3);
                        pline(Blind ? "%s your %s!"
                                    : "%s back toward you, hitting your %s!",
                              Tobjnam(obj, Blind ? "hit" : "fly"),
                              body_part(ARM));
                        if (obj->oartifact)
                            (void) artifact_hit((struct monst *) 0, &g.youmonst,
                                                obj, &dmg, 0);
                        losehp(Maybe_Half_Phys(dmg), killer_xname(obj),
                               KILLED_BY);
                    }
                    if (ship_object(obj, u.ux, u.uy, FALSE)) {
                        g.thrownobj = (struct obj *) 0;
                        return;
                    }
                    dropy(obj);
                }
                g.thrownobj = (struct obj *) 0;
                return;
            } else {
                if (tethered_weapon) tmp_at(DISP_END, 0);
                /* when this location is stepped on, the weapon will be
                   auto-picked up due to 'obj->was_thrown' of 1;
                   addinv() prevents thrown Mjollnir from being placed
                   into the quiver slot, but an aklys will end up there if
                   that slot is empty at the time; since hero will need to
                   explicitly rewield the weapon to get throw-and-return
                   capability back anyway, quivered or not shouldn't matter */
                pline("%s to return!", Tobjnam(obj, "fail"));
                /* continue below with placing 'obj' at target location */
            }
        }

<<<<<<< HEAD
        if (!IS_SOFT(levl[g.bhitpos.x][g.bhitpos.y].typ) && breaktest(obj)) {
            tmp_at(DISP_FLASH, obj_to_glyph(obj));
            tmp_at(g.bhitpos.x, g.bhitpos.y);
=======
        if (!IS_SOFT(levl[bhitpos.x][bhitpos.y].typ) && breaktest(obj)) {
            tmp_at(DISP_FLASH, obj_to_glyph(obj, rn2_on_display_rng));
            tmp_at(bhitpos.x, bhitpos.y);
>>>>>>> d9a2c572
            delay_output();
            tmp_at(DISP_END, 0);
            breakmsg(obj, cansee(g.bhitpos.x, g.bhitpos.y));
            breakobj(obj, g.bhitpos.x, g.bhitpos.y, TRUE, TRUE);
            g.thrownobj = (struct obj *) 0;
            return;
        }
        if (flooreffects(obj, g.bhitpos.x, g.bhitpos.y, "fall")) {
            g.thrownobj = (struct obj *) 0;
            return;
        }
        obj_no_longer_held(obj);
        if (mon && mon->isshk && is_pick(obj)) {
            if (cansee(g.bhitpos.x, g.bhitpos.y))
                pline("%s snatches up %s.", Monnam(mon), the(xname(obj)));
            if (*u.ushops || obj->unpaid)
                check_shop_obj(obj, g.bhitpos.x, g.bhitpos.y, FALSE);
            (void) mpickobj(mon, obj); /* may merge and free obj */
            g.thrownobj = (struct obj *) 0;
            return;
        }
        (void) snuff_candle(obj);
        if (!mon && ship_object(obj, g.bhitpos.x, g.bhitpos.y, FALSE)) {
            g.thrownobj = (struct obj *) 0;
            return;
        }
        g.thrownobj = (struct obj *) 0;
        place_object(obj, g.bhitpos.x, g.bhitpos.y);
        /* container contents might break;
           do so before turning ownership of g.thrownobj over to shk
           (container_impact_dmg handles item already owned by shop) */
        if (!IS_SOFT(levl[g.bhitpos.x][g.bhitpos.y].typ))
            /* <x,y> is spot where you initiated throw, not g.bhitpos */
            container_impact_dmg(obj, u.ux, u.uy);
        /* charge for items thrown out of shop;
           shk takes possession for items thrown into one */
        if ((*u.ushops || obj->unpaid) && obj != uball)
            check_shop_obj(obj, g.bhitpos.x, g.bhitpos.y, FALSE);

        stackobj(obj);
        if (obj == uball)
            drop_ball(g.bhitpos.x, g.bhitpos.y);
        if (cansee(g.bhitpos.x, g.bhitpos.y))
            newsym(g.bhitpos.x, g.bhitpos.y);
        if (obj_sheds_light(obj))
            g.vision_full_recalc = 1;
    }
}

/* an object may hit a monster; various factors adjust the chance of hitting
 */
int
omon_adj(mon, obj, mon_notices)
struct monst *mon;
struct obj *obj;
boolean mon_notices;
{
    int tmp = 0;

    /* size of target affects the chance of hitting */
    tmp += (mon->data->msize - MZ_MEDIUM); /* -2..+5 */
    /* sleeping target is more likely to be hit */
    if (mon->msleeping) {
        tmp += 2;
        if (mon_notices)
            mon->msleeping = 0;
    }
    /* ditto for immobilized target */
    if (!mon->mcanmove || !mon->data->mmove) {
        tmp += 4;
        if (mon_notices && mon->data->mmove && !rn2(10)) {
            mon->mcanmove = 1;
            mon->mfrozen = 0;
        }
    }
    /* some objects are more likely to hit than others */
    switch (obj->otyp) {
    case HEAVY_IRON_BALL:
        if (obj != uball)
            tmp += 2;
        break;
    case BOULDER:
        tmp += 6;
        break;
    default:
        if (obj->oclass == WEAPON_CLASS || is_weptool(obj)
            || obj->oclass == GEM_CLASS)
            tmp += hitval(obj, mon);
        break;
    }
    return tmp;
}

/* thrown object misses target monster */
STATIC_OVL void
tmiss(obj, mon, maybe_wakeup)
struct obj *obj;
struct monst *mon;
boolean maybe_wakeup;
{
    const char *missile = mshot_xname(obj);

    /* If the target can't be seen or doesn't look like a valid target,
       avoid "the arrow misses it," or worse, "the arrows misses the mimic."
       An attentive player will still notice that this is different from
       an arrow just landing short of any target (no message in that case),
       so will realize that there is a valid target here anyway. */
    if (!canseemon(mon) || (mon->m_ap_type && mon->m_ap_type != M_AP_MONSTER))
        pline("%s %s.", The(missile), otense(obj, "miss"));
    else
        miss(missile, mon);
    if (maybe_wakeup && !rn2(3))
        wakeup(mon, TRUE);
    return;
}

#define quest_arti_hits_leader(obj, mon)      \
    (obj->oartifact && is_quest_artifact(obj) \
     && mon->m_id == g.quest_status.leader_m_id)

/*
 * Object thrown by player arrives at monster's location.
 * Return 1 if obj has disappeared or otherwise been taken care of,
 * 0 if caller must take care of it.
 * Also used for kicked objects and for polearms/grapnel applied at range.
 */
int
thitmonst(mon, obj)
register struct monst *mon;
register struct obj *obj; /* g.thrownobj or g.kickedobj or uwep */
{
    register int tmp;     /* Base chance to hit */
    register int disttmp; /* distance modifier */
    int otyp = obj->otyp, hmode;
    boolean guaranteed_hit = (u.uswallow && mon == u.ustuck);
    int dieroll;

    hmode = (obj == uwep) ? HMON_APPLIED
              : (obj == g.kickedobj) ? HMON_KICKED
                : HMON_THROWN;

    /* Differences from melee weapons:
     *
     * Dex still gives a bonus, but strength does not.
     * Polymorphed players lacking attacks may still throw.
     * There's a base -1 to hit.
     * No bonuses for fleeing or stunned targets (they don't dodge
     *    melee blows as readily, but dodging arrows is hard anyway).
     * Not affected by traps, etc.
     * Certain items which don't in themselves do damage ignore tmp.
     * Distance and monster size affect chance to hit.
     */
    tmp = -1 + Luck + find_mac(mon) + u.uhitinc
          + maybe_polyd(g.youmonst.data->mlevel, u.ulevel);
    if (ACURR(A_DEX) < 4)
        tmp -= 3;
    else if (ACURR(A_DEX) < 6)
        tmp -= 2;
    else if (ACURR(A_DEX) < 8)
        tmp -= 1;
    else if (ACURR(A_DEX) >= 14)
        tmp += (ACURR(A_DEX) - 14);

    /* Modify to-hit depending on distance; but keep it sane.
     * Polearms get a distance penalty even when wielded; it's
     * hard to hit at a distance.
     */
    disttmp = 3 - distmin(u.ux, u.uy, mon->mx, mon->my);
    if (disttmp < -4)
        disttmp = -4;
    tmp += disttmp;

    /* gloves are a hindrance to proper use of bows */
    if (uarmg && uwep && objects[uwep->otyp].oc_skill == P_BOW) {
        switch (uarmg->otyp) {
        case GAUNTLETS_OF_POWER: /* metal */
            tmp -= 2;
            break;
        case GAUNTLETS_OF_FUMBLING:
            tmp -= 3;
            break;
        case LEATHER_GLOVES:
        case GAUNTLETS_OF_DEXTERITY:
            break;
        default:
            impossible("Unknown type of gloves (%d)", uarmg->otyp);
            break;
        }
    }

    tmp += omon_adj(mon, obj, TRUE);
    if (is_orc(mon->data)
        && maybe_polyd(is_elf(g.youmonst.data), Race_if(PM_ELF)))
        tmp++;
    if (guaranteed_hit) {
        tmp += 1000; /* Guaranteed hit */
    }

    if (obj->oclass == GEM_CLASS && is_unicorn(mon->data)) {
        if (mon->msleeping || !mon->mcanmove) {
            tmiss(obj, mon, FALSE);
            return 0;
        } else if (mon->mtame) {
            pline("%s catches and drops %s.", Monnam(mon), the(xname(obj)));
            return 0;
        } else {
            pline("%s catches %s.", Monnam(mon), the(xname(obj)));
            return gem_accept(mon, obj);
        }
    }

    /* don't make game unwinnable if naive player throws artifact
       at leader... (kicked artifact is ok too; HMON_APPLIED could
       occur if quest artifact polearm or grapnel ever gets added) */
    if (hmode != HMON_APPLIED && quest_arti_hits_leader(obj, mon)) {
        /* AIS: changes to wakeup() means that it's now less inappropriate here
           than it used to be, but the manual version works just as well */
        mon->msleeping = 0;
        mon->mstrategy &= ~STRAT_WAITMASK;

        if (mon->mcanmove) {
            pline("%s catches %s.", Monnam(mon), the(xname(obj)));
            if (mon->mpeaceful) {
                boolean next2u = monnear(mon, u.ux, u.uy);

                finish_quest(obj); /* acknowledge quest completion */
                pline("%s %s %s back to you.", Monnam(mon),
                      (next2u ? "hands" : "tosses"), the(xname(obj)));
                if (!next2u)
                    sho_obj_return_to_u(obj);
                obj = addinv(obj); /* back into your inventory */
                (void) encumber_msg();
            } else {
                /* angry leader caught it and isn't returning it */
                if (*u.ushops || obj->unpaid) /* not very likely... */
                    check_shop_obj(obj, mon->mx, mon->my, FALSE);
                (void) mpickobj(mon, obj);
            }
            return 1; /* caller doesn't need to place it */
        }
        return 0;
    }

    dieroll = rnd(20);

    if (obj->oclass == WEAPON_CLASS || is_weptool(obj)
        || obj->oclass == GEM_CLASS) {
        if (hmode == HMON_KICKED) {
            /* throwing adjustments and weapon skill bonus don't apply */
            tmp -= (is_ammo(obj) ? 5 : 3);
        } else if (is_ammo(obj)) {
            if (!ammo_and_launcher(obj, uwep)) {
                tmp -= 4;
            } else {
                tmp += uwep->spe - greatest_erosion(uwep);
                tmp += weapon_hit_bonus(uwep);
                if (uwep->oartifact)
                    tmp += spec_abon(uwep, mon);
                /*
                 * Elves and Samurais are highly trained w/bows,
                 * especially their own special types of bow.
                 * Polymorphing won't make you a bow expert.
                 */
                if ((Race_if(PM_ELF) || Role_if(PM_SAMURAI))
                    && (!Upolyd || your_race(g.youmonst.data))
                    && objects[uwep->otyp].oc_skill == P_BOW) {
                    tmp++;
                    if (Race_if(PM_ELF) && uwep->otyp == ELVEN_BOW)
                        tmp++;
                    else if (Role_if(PM_SAMURAI) && uwep->otyp == YUMI)
                        tmp++;
                }
            }
        } else { /* thrown non-ammo or applied polearm/grapnel */
            if (otyp == BOOMERANG) /* arbitrary */
                tmp += 4;
            else if (throwing_weapon(obj)) /* meant to be thrown */
                tmp += 2;
            else if (obj == g.thrownobj) /* not meant to be thrown */
                tmp -= 2;
            /* we know we're dealing with a weapon or weptool handled
               by WEAPON_SKILLS once ammo objects have been excluded */
            tmp += weapon_hit_bonus(obj);
        }

        if (tmp >= dieroll) {
            boolean wasthrown = (g.thrownobj != 0),
                    /* remember weapon attribute; hmon() might destroy obj */
                    chopper = is_axe(obj);

            /* attack hits mon */
            if (hmode == HMON_APPLIED)
                u.uconduct.weaphit++;
            if (hmon(mon, obj, hmode, dieroll)) { /* mon still alive */
                if (mon->wormno)
                    cutworm(mon, g.bhitpos.x, g.bhitpos.y, chopper);
            }
            exercise(A_DEX, TRUE);
            /* if hero was swallowed and projectile killed the engulfer,
               'obj' got added to engulfer's inventory and then dropped,
               so we can't safely use that pointer anymore; it escapes
               the chance to be used up here... */
            if (wasthrown && !g.thrownobj)
                return 1;

            /* projectiles other than magic stones sometimes disappear
               when thrown; projectiles aren't among the types of weapon
               that hmon() might have destroyed so obj is intact */
            if (objects[otyp].oc_skill < P_NONE
                && objects[otyp].oc_skill > -P_BOOMERANG
                && !objects[otyp].oc_magic) {
                /* we were breaking 2/3 of everything unconditionally.
                 * we still don't want anything to survive unconditionally,
                 * but we need ammo to stay around longer on average.
                 */
                int broken, chance;

                chance = 3 + greatest_erosion(obj) - obj->spe;
                if (chance > 1)
                    broken = rn2(chance);
                else
                    broken = !rn2(4);
                if (obj->blessed && !rnl(4))
                    broken = 0;

                if (broken) {
                    if (*u.ushops || obj->unpaid)
                        check_shop_obj(obj, g.bhitpos.x, g.bhitpos.y, TRUE);
                    obfree(obj, (struct obj *) 0);
                    return 1;
                }
            }
            passive_obj(mon, obj, (struct attack *) 0);
        } else {
            tmiss(obj, mon, TRUE);
            if (hmode == HMON_APPLIED)
                wakeup(mon, TRUE);
        }

    } else if (otyp == HEAVY_IRON_BALL) {
        exercise(A_STR, TRUE);
        if (tmp >= dieroll) {
            int was_swallowed = guaranteed_hit;

            exercise(A_DEX, TRUE);
            if (!hmon(mon, obj, hmode, dieroll)) { /* mon killed */
                if (was_swallowed && !u.uswallow && obj == uball)
                    return 1; /* already did placebc() */
            }
        } else {
            tmiss(obj, mon, TRUE);
        }

    } else if (otyp == BOULDER) {
        exercise(A_STR, TRUE);
        if (tmp >= dieroll) {
            exercise(A_DEX, TRUE);
            (void) hmon(mon, obj, hmode, dieroll);
        } else {
            tmiss(obj, mon, TRUE);
        }

    } else if ((otyp == EGG || otyp == CREAM_PIE || otyp == BLINDING_VENOM
                || otyp == ACID_VENOM)
               && (guaranteed_hit || ACURR(A_DEX) > rnd(25))) {
        (void) hmon(mon, obj, hmode, dieroll);
        return 1; /* hmon used it up */

    } else if (obj->oclass == POTION_CLASS
               && (guaranteed_hit || ACURR(A_DEX) > rnd(25))) {
        potionhit(mon, obj, POTHIT_HERO_THROW);
        return 1;

    } else if (befriend_with_obj(mon->data, obj)
               || (mon->mtame && dogfood(mon, obj) <= ACCFOOD)) {
        if (tamedog(mon, obj)) {
            return 1; /* obj is gone */
        } else {
            tmiss(obj, mon, FALSE);
            mon->msleeping = 0;
            mon->mstrategy &= ~STRAT_WAITMASK;
        }
    } else if (guaranteed_hit) {
        /* this assumes that guaranteed_hit is due to swallowing */
        wakeup(mon, TRUE);
        if (obj->otyp == CORPSE && touch_petrifies(&mons[obj->corpsenm])) {
            if (is_animal(u.ustuck->data)) {
                minstapetrify(u.ustuck, TRUE);
                /* Don't leave a cockatrice corpse available in a statue */
                if (!u.uswallow) {
                    delobj(obj);
                    return 1;
                }
            }
        }
        pline("%s into %s %s.", Tobjnam(obj, "vanish"),
              s_suffix(mon_nam(mon)),
              is_animal(u.ustuck->data) ? "entrails" : "currents");
    } else {
        tmiss(obj, mon, TRUE);
    }

    return 0;
}

STATIC_OVL int
gem_accept(mon, obj)
register struct monst *mon;
register struct obj *obj;
{
    char buf[BUFSZ];
    boolean is_buddy = sgn(mon->data->maligntyp) == sgn(u.ualign.type);
    boolean is_gem = objects[obj->otyp].oc_material == GEMSTONE;
    int ret = 0;
    static NEARDATA const char nogood[] = " is not interested in your junk.";
    static NEARDATA const char acceptgift[] = " accepts your gift.";
    static NEARDATA const char maybeluck[] = " hesitatingly";
    static NEARDATA const char noluck[] = " graciously";
    static NEARDATA const char addluck[] = " gratefully";

    Strcpy(buf, Monnam(mon));
    mon->mpeaceful = 1;
    mon->mavenge = 0;

    /* object properly identified */
    if (obj->dknown && objects[obj->otyp].oc_name_known) {
        if (is_gem) {
            if (is_buddy) {
                Strcat(buf, addluck);
                change_luck(5);
            } else {
                Strcat(buf, maybeluck);
                change_luck(rn2(7) - 3);
            }
        } else {
            Strcat(buf, nogood);
            goto nopick;
        }
        /* making guesses */
    } else if (has_oname(obj) || objects[obj->otyp].oc_uname) {
        if (is_gem) {
            if (is_buddy) {
                Strcat(buf, addluck);
                change_luck(2);
            } else {
                Strcat(buf, maybeluck);
                change_luck(rn2(3) - 1);
            }
        } else {
            Strcat(buf, nogood);
            goto nopick;
        }
        /* value completely unknown to @ */
    } else {
        if (is_gem) {
            if (is_buddy) {
                Strcat(buf, addluck);
                change_luck(1);
            } else {
                Strcat(buf, maybeluck);
                change_luck(rn2(3) - 1);
            }
        } else {
            Strcat(buf, noluck);
        }
    }
    Strcat(buf, acceptgift);
    if (*u.ushops || obj->unpaid)
        check_shop_obj(obj, mon->mx, mon->my, TRUE);
    (void) mpickobj(mon, obj); /* may merge and free obj */
    ret = 1;

nopick:
    if (!Blind)
        pline1(buf);
    if (!tele_restrict(mon))
        (void) rloc(mon, TRUE);
    return ret;
}

/*
 * Comments about the restructuring of the old breaks() routine.
 *
 * There are now three distinct phases to object breaking:
 *     breaktest() - which makes the check/decision about whether the
 *                   object is going to break.
 *     breakmsg()  - which outputs a message about the breakage,
 *                   appropriate for that particular object. Should
 *                   only be called after a positive breaktest().
 *                   on the object and, if it going to be called,
 *                   it must be called before calling breakobj().
 *                   Calling breakmsg() is optional.
 *     breakobj()  - which actually does the breakage and the side-effects
 *                   of breaking that particular object. This should
 *                   only be called after a positive breaktest() on the
 *                   object.
 *
 * Each of the above routines is currently static to this source module.
 * There are two routines callable from outside this source module which
 * perform the routines above in the correct sequence.
 *
 *   hero_breaks() - called when an object is to be broken as a result
 *                   of something that the hero has done. (throwing it,
 *                   kicking it, etc.)
 *   breaks()      - called when an object is to be broken for some
 *                   reason other than the hero doing something to it.
 */

/*
 * The hero causes breakage of an object (throwing, dropping it, etc.)
 * Return 0 if the object didn't break, 1 if the object broke.
 */
int
hero_breaks(obj, x, y, from_invent)
struct obj *obj;
xchar x, y;          /* object location (ox, oy may not be right) */
boolean from_invent; /* thrown or dropped by player; maybe on shop bill */
{
    boolean in_view = Blind ? FALSE : (from_invent || cansee(x, y));
    if (!breaktest(obj))
        return 0;
    breakmsg(obj, in_view);
    breakobj(obj, x, y, TRUE, from_invent);
    return 1;
}

/*
 * The object is going to break for a reason other than the hero doing
 * something to it.
 * Return 0 if the object doesn't break, 1 if the object broke.
 */
int
breaks(obj, x, y)
struct obj *obj;
xchar x, y; /* object location (ox, oy may not be right) */
{
    boolean in_view = Blind ? FALSE : cansee(x, y);

    if (!breaktest(obj))
        return 0;
    breakmsg(obj, in_view);
    breakobj(obj, x, y, FALSE, FALSE);
    return 1;
}

void
release_camera_demon(obj, x, y)
struct obj *obj;
xchar x, y;
{
    struct monst *mtmp;
    if (!rn2(3)
        && (mtmp = makemon(&mons[rn2(3) ? PM_HOMUNCULUS : PM_IMP], x, y,
                           NO_MM_FLAGS)) != 0) {
        if (canspotmon(mtmp))
            pline("%s is released!", Hallucination
                                         ? An(rndmonnam(NULL))
                                         : "The picture-painting demon");
        mtmp->mpeaceful = !obj->cursed;
        set_malign(mtmp);
    }
}

/*
 * Unconditionally break an object. Assumes all resistance checks
 * and break messages have been delivered prior to getting here.
 */
void
breakobj(obj, x, y, hero_caused, from_invent)
struct obj *obj;
xchar x, y;          /* object location (ox, oy may not be right) */
boolean hero_caused; /* is this the hero's fault? */
boolean from_invent;
{
    boolean fracture = FALSE;

    switch (obj->oclass == POTION_CLASS ? POT_WATER : obj->otyp) {
    case MIRROR:
        if (hero_caused)
            change_luck(-2);
        break;
    case POT_WATER:      /* really, all potions */
        obj->in_use = 1; /* in case it's fatal */
        if (obj->otyp == POT_OIL && obj->lamplit) {
            explode_oil(obj, x, y);
        } else if (distu(x, y) <= 2) {
            if (!breathless(g.youmonst.data) || haseyes(g.youmonst.data)) {
                if (obj->otyp != POT_WATER) {
                    if (!breathless(g.youmonst.data)) {
                        /* [what about "familiar odor" when known?] */
                        You("smell a peculiar odor...");
                    } else {
                        const char *eyes = body_part(EYE);

                        if (eyecount(g.youmonst.data) != 1)
                            eyes = makeplural(eyes);
                        Your("%s %s.", eyes, vtense(eyes, "water"));
                    }
                }
                potionbreathe(obj);
            }
        }
        /* monster breathing isn't handled... [yet?] */
        break;
    case EXPENSIVE_CAMERA:
        release_camera_demon(obj, x, y);
        break;
    case EGG:
        /* breaking your own eggs is bad luck */
        if (hero_caused && obj->spe && obj->corpsenm >= LOW_PM)
            change_luck((schar) -min(obj->quan, 5L));
        break;
    case BOULDER:
    case STATUE:
        /* caller will handle object disposition;
           we're just doing the shop theft handling */
        fracture = TRUE;
        break;
    default:
        break;
    }

    if (hero_caused) {
        if (from_invent || obj->unpaid) {
            if (*u.ushops || obj->unpaid)
                check_shop_obj(obj, x, y, TRUE);
        } else if (!obj->no_charge && costly_spot(x, y)) {
            /* it is assumed that the obj is a floor-object */
            char *o_shop = in_rooms(x, y, SHOPBASE);
            struct monst *shkp = shop_keeper(*o_shop);

            if (shkp) { /* (implies *o_shop != '\0') */
                static NEARDATA long lastmovetime = 0L;
                static NEARDATA boolean peaceful_shk = FALSE;
                /*  We want to base shk actions on her peacefulness
                    at start of this turn, so that "simultaneous"
                    multiple breakage isn't drastically worse than
                    single breakage.  (ought to be done via ESHK)  */
                if (g.moves != lastmovetime)
                    peaceful_shk = shkp->mpeaceful;
                if (stolen_value(obj, x, y, peaceful_shk, FALSE) > 0L
                    && (*o_shop != u.ushops[0] || !inside_shop(u.ux, u.uy))
                    && g.moves != lastmovetime)
                    make_angry_shk(shkp, x, y);
                lastmovetime = g.moves;
            }
        }
    }
    if (!fracture)
        delobj(obj);
}

/*
 * Check to see if obj is going to break, but don't actually break it.
 * Return 0 if the object isn't going to break, 1 if it is.
 */
boolean
breaktest(obj)
struct obj *obj;
{
    if (obj_resists(obj, 1, 99))
        return 0;
    if (objects[obj->otyp].oc_material == GLASS && !obj->oartifact
        && obj->oclass != GEM_CLASS)
        return 1;
    switch (obj->oclass == POTION_CLASS ? POT_WATER : obj->otyp) {
    case EXPENSIVE_CAMERA:
    case POT_WATER: /* really, all potions */
    case EGG:
    case CREAM_PIE:
    case MELON:
    case ACID_VENOM:
    case BLINDING_VENOM:
        return 1;
    default:
        return 0;
    }
}

STATIC_OVL void
breakmsg(obj, in_view)
struct obj *obj;
boolean in_view;
{
    const char *to_pieces;

    to_pieces = "";
    switch (obj->oclass == POTION_CLASS ? POT_WATER : obj->otyp) {
    default: /* glass or crystal wand */
        if (obj->oclass != WAND_CLASS)
            impossible("breaking odd object?");
        /*FALLTHRU*/
    case CRYSTAL_PLATE_MAIL:
    case LENSES:
    case MIRROR:
    case CRYSTAL_BALL:
    case EXPENSIVE_CAMERA:
        to_pieces = " into a thousand pieces";
    /*FALLTHRU*/
    case POT_WATER: /* really, all potions */
        if (!in_view)
            You_hear("%s shatter!", something);
        else
            pline("%s shatter%s%s!", Doname2(obj),
                  (obj->quan == 1L) ? "s" : "", to_pieces);
        break;
    case EGG:
    case MELON:
        pline("Splat!");
        break;
    case CREAM_PIE:
        if (in_view)
            pline("What a mess!");
        break;
    case ACID_VENOM:
    case BLINDING_VENOM:
        pline("Splash!");
        break;
    }
}

STATIC_OVL int
throw_gold(obj)
struct obj *obj;
{
    int range, odx, ody;
    register struct monst *mon;

    if (!u.dx && !u.dy && !u.dz) {
        You("cannot throw gold at yourself.");
        return 0;
    }
    freeinv(obj);
    if (u.uswallow) {
        pline(is_animal(u.ustuck->data) ? "%s in the %s's entrails."
                                        : "%s into %s.",
              "The money disappears", mon_nam(u.ustuck));
        add_to_minv(u.ustuck, obj);
        return 1;
    }

    if (u.dz) {
        if (u.dz < 0 && !Is_airlevel(&u.uz) && !Underwater
            && !Is_waterlevel(&u.uz)) {
            pline_The("gold hits the %s, then falls back on top of your %s.",
                      ceiling(u.ux, u.uy), body_part(HEAD));
            /* some self damage? */
            if (uarmh)
                pline("Fortunately, you are wearing %s!",
                      an(helm_simple_name(uarmh)));
        }
        g.bhitpos.x = u.ux;
        g.bhitpos.y = u.uy;
    } else {
        /* consistent with range for normal objects */
        range = (int) ((ACURRSTR) / 2 - obj->owt / 40);

        /* see if the gold has a place to move into */
        odx = u.ux + u.dx;
        ody = u.uy + u.dy;
        if (!ZAP_POS(levl[odx][ody].typ) || closed_door(odx, ody)) {
            g.bhitpos.x = u.ux;
            g.bhitpos.y = u.uy;
        } else {
            mon = bhit(u.dx, u.dy, range, THROWN_WEAPON,
                       (int FDECL((*), (MONST_P, OBJ_P))) 0,
                       (int FDECL((*), (OBJ_P, OBJ_P))) 0, &obj);
            if (!obj)
                return 1; /* object is gone */
            if (mon) {
                if (ghitm(mon, obj)) /* was it caught? */
                    return 1;
            } else {
                if (ship_object(obj, g.bhitpos.x, g.bhitpos.y, FALSE))
                    return 1;
            }
        }
    }

    if (flooreffects(obj, g.bhitpos.x, g.bhitpos.y, "fall"))
        return 1;
    if (u.dz > 0)
        pline_The("gold hits the %s.", surface(g.bhitpos.x, g.bhitpos.y));
    place_object(obj, g.bhitpos.x, g.bhitpos.y);
    if (*u.ushops)
        sellobj(obj, g.bhitpos.x, g.bhitpos.y);
    stackobj(obj);
    newsym(g.bhitpos.x, g.bhitpos.y);
    return 1;
}

/*dothrow.c*/<|MERGE_RESOLUTION|>--- conflicted
+++ resolved
@@ -1371,15 +1371,9 @@
             }
         }
 
-<<<<<<< HEAD
         if (!IS_SOFT(levl[g.bhitpos.x][g.bhitpos.y].typ) && breaktest(obj)) {
-            tmp_at(DISP_FLASH, obj_to_glyph(obj));
+            tmp_at(DISP_FLASH, obj_to_glyph(obj, rn2_on_display_rng));
             tmp_at(g.bhitpos.x, g.bhitpos.y);
-=======
-        if (!IS_SOFT(levl[bhitpos.x][bhitpos.y].typ) && breaktest(obj)) {
-            tmp_at(DISP_FLASH, obj_to_glyph(obj, rn2_on_display_rng));
-            tmp_at(bhitpos.x, bhitpos.y);
->>>>>>> d9a2c572
             delay_output();
             tmp_at(DISP_END, 0);
             breakmsg(obj, cansee(g.bhitpos.x, g.bhitpos.y));
