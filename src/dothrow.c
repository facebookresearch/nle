--- conflicted
+++ resolved
@@ -1287,13 +1287,8 @@
         (void) snuff_candle(obj);
         g.notonhead = (g.bhitpos.x != mon->mx || g.bhitpos.y != mon->my);
         obj_gone = thitmonst(mon, obj);
-<<<<<<< HEAD
-        /* Monster may have been tamed; this frees old mon */
+        /* Monster may have been tamed; this frees old mon [obsolete] */
         mon = m_at(g.bhitpos.x, g.bhitpos.y);
-=======
-        /* Monster may have been tamed; this frees old mon [obsolete] */
-        mon = m_at(bhitpos.x, bhitpos.y);
->>>>>>> aec4ce01
 
         /* [perhaps this should be moved into thitmonst or hmon] */
         if (mon && mon->isshk
