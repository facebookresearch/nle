--- conflicted
+++ resolved
@@ -155,13 +155,8 @@
         free((genericptr_t) g.eatmbuf), g.eatmbuf = 0;
     }
     /* update display */
-<<<<<<< HEAD
-    if (g.youmonst.m_ap_type) {
+    if (U_AP_TYPE) {
         g.youmonst.m_ap_type = M_AP_NOTHING;
-=======
-    if (U_AP_TYPE) {
-        youmonst.m_ap_type = M_AP_NOTHING;
->>>>>>> b2459229
         newsym(u.ux, u.uy);
     }
     return 0;
