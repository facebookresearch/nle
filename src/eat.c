/* NetHack 3.6	eat.c	$NHDT-Date: 1574900825 2019/11/28 00:27:05 $  $NHDT-Branch: NetHack-3.6 $:$NHDT-Revision: 1.206 $ */
/* Copyright (c) Stichting Mathematisch Centrum, Amsterdam, 1985. */
/*-Copyright (c) Robert Patrick Rankin, 2012. */
/* NetHack may be freely redistributed.  See license for details. */

#include "hack.h"

static int NDECL(eatmdone);
static int NDECL(eatfood);
static struct obj *FDECL(costly_tin, (int));
static int NDECL(opentin);
static int NDECL(unfaint);

static const char *FDECL(food_xname, (struct obj *, BOOLEAN_P));
static void FDECL(choke, (struct obj *));
static void NDECL(recalc_wt);
static unsigned FDECL(obj_nutrition, (struct obj *));
static struct obj *FDECL(touchfood, (struct obj *));
static void NDECL(do_reset_eat);
static void FDECL(done_eating, (BOOLEAN_P));
static void FDECL(cprefx, (int));
static int FDECL(intrinsic_possible, (int, struct permonst *));
static void FDECL(givit, (int, struct permonst *));
static void FDECL(cpostfx, (int));
static void FDECL(consume_tin, (const char *));
static void FDECL(start_tin, (struct obj *));
static int FDECL(eatcorpse, (struct obj *));
static void FDECL(start_eating, (struct obj *, BOOLEAN_P));
static void FDECL(fprefx, (struct obj *));
static void FDECL(fpostfx, (struct obj *));
static int NDECL(bite);
static int FDECL(edibility_prompts, (struct obj *));
static int FDECL(rottenfood, (struct obj *));
static void NDECL(eatspecial);
static int FDECL(bounded_increase, (int, int, int));
static void FDECL(accessory_has_effect, (struct obj *));
static void FDECL(eataccessory, (struct obj *));
static const char *FDECL(foodword, (struct obj *));
static int FDECL(tin_variety, (struct obj *, BOOLEAN_P));
static boolean FDECL(maybe_cannibal, (int, BOOLEAN_P));

/* also used to see if you're allowed to eat cats and dogs */
#define CANNIBAL_ALLOWED() (Role_if(PM_CAVEMAN) || Race_if(PM_ORC))

/* monster types that cause hero to be turned into stone if eaten */
#define flesh_petrifies(pm) (touch_petrifies(pm) || (pm) == &mons[PM_MEDUSA])

/* Rider corpses are treated as non-rotting so that attempting to eat one
   will be sure to reach the stage of eating where that meal is fatal */
#define nonrotting_corpse(mnum) \
    ((mnum) == PM_LIZARD || (mnum) == PM_LICHEN || is_rider(&mons[mnum]))

/* non-rotting non-corpses; unlike lizard corpses, these items will behave
   as if rotten if they are cursed (fortune cookies handled elsewhere) */
#define nonrotting_food(otyp) \
    ((otyp) == LEMBAS_WAFER || (otyp) == CRAM_RATION)

static NEARDATA const char comestibles[] = { FOOD_CLASS, 0 };
static NEARDATA const char offerfodder[] = { FOOD_CLASS, AMULET_CLASS,
                                                 0 };

/* Gold must come first for getobj(). */
static NEARDATA const char allobj[] = {
    COIN_CLASS,   WEAPON_CLASS, ARMOR_CLASS,  POTION_CLASS,
    SCROLL_CLASS, WAND_CLASS,   RING_CLASS,   AMULET_CLASS,
    FOOD_CLASS,   TOOL_CLASS,   GEM_CLASS,    ROCK_CLASS,
    BALL_CLASS,   CHAIN_CLASS,  SPBOOK_CLASS, 0
};

/* see hunger states in hack.h - texts used on bottom line */
const char *hu_stat[] = { "Satiated", "        ", "Hungry  ", "Weak    ",
                          "Fainting", "Fainted ", "Starved " };

/*
 * Decide whether a particular object can be eaten by the possibly
 * polymorphed character.  Not used for monster checks.
 */
boolean
is_edible(obj)
register struct obj *obj;
{
    /* protect invocation tools but not Rider corpses (handled elsewhere)*/
    /* if (obj->oclass != FOOD_CLASS && obj_resists(obj, 0, 0)) */
    if (objects[obj->otyp].oc_unique)
        return FALSE;
    /* above also prevents the Amulet from being eaten, so we must never
       allow fake amulets to be eaten either [which is already the case] */

    if (metallivorous(g.youmonst.data) && is_metallic(obj)
        && (g.youmonst.data != &mons[PM_RUST_MONSTER] || is_rustprone(obj)))
        return TRUE;

    /* Ghouls only eat non-veggy corpses or eggs (see dogfood()) */
    if (u.umonnum == PM_GHOUL)
        return (boolean)((obj->otyp == CORPSE
                          && !vegan(&mons[obj->corpsenm]))
                         || (obj->otyp == EGG));

    if (u.umonnum == PM_GELATINOUS_CUBE && is_organic(obj)
        /* [g-cubes can eat containers and retain all contents
            as engulfed items, but poly'd player can't do that] */
        && !Has_contents(obj))
        return TRUE;

    /* return (boolean) !!index(comestibles, obj->oclass); */
    return (boolean) (obj->oclass == FOOD_CLASS);
}

/* used for hero init, life saving (if choking), and prayer results of fix
   starving, fix weak from hunger, or golden glow boon (if u.uhunger < 900) */
void
init_uhunger()
{
    g.context.botl = (u.uhs != NOT_HUNGRY || ATEMP(A_STR) < 0);
    u.uhunger = 900;
    u.uhs = NOT_HUNGRY;
    if (ATEMP(A_STR) < 0) {
        ATEMP(A_STR) = 0;
        (void) encumber_msg();
    }
}

/* tin types [SPINACH_TIN = -1, overrides corpsenm, nut==600] */
static const struct {
    const char *txt;                      /* description */
    int nut;                              /* nutrition */
    Bitfield(fodder, 1);                  /* stocked by health food shops */
    Bitfield(greasy, 1);                  /* causes slippery fingers */
} tintxts[] = { { "rotten", -50, 0, 0 },  /* ROTTEN_TIN = 0 */
                { "homemade", 50, 1, 0 }, /* HOMEMADE_TIN = 1 */
                { "soup made from", 20, 1, 0 },
                { "french fried", 40, 0, 1 },
                { "pickled", 40, 1, 0 },
                { "boiled", 50, 1, 0 },
                { "smoked", 50, 1, 0 },
                { "dried", 55, 1, 0 },
                { "deep fried", 60, 0, 1 },
                { "szechuan", 70, 1, 0 },
                { "broiled", 80, 0, 0 },
                { "stir fried", 80, 0, 1 },
                { "sauteed", 95, 0, 0 },
                { "candied", 100, 1, 0 },
                { "pureed", 500, 1, 0 },
                { "", 0, 0, 0 } };
#define TTSZ SIZE(tintxts)

/* called after mimicing is over */
static int
eatmdone(VOID_ARGS)
{
    /* release `eatmbuf' */
    if (g.eatmbuf) {
        if (g.nomovemsg == g.eatmbuf)
            g.nomovemsg = 0;
        free((genericptr_t) g.eatmbuf), g.eatmbuf = 0;
    }
    /* update display */
    if (U_AP_TYPE) {
        g.youmonst.m_ap_type = M_AP_NOTHING;
        newsym(u.ux, u.uy);
    }
    return 0;
}

/* called when hallucination is toggled */
void
eatmupdate()
{
    const char *altmsg = 0;
    int altapp = 0; /* lint suppression */

    if (!g.eatmbuf || g.nomovemsg != g.eatmbuf)
        return;

    if (is_obj_mappear(&g.youmonst,ORANGE) && !Hallucination) {
        /* revert from hallucinatory to "normal" mimicking */
        altmsg = "You now prefer mimicking yourself.";
        altapp = GOLD_PIECE;
    } else if (is_obj_mappear(&g.youmonst,GOLD_PIECE) && Hallucination) {
        /* won't happen; anything which might make immobilized
           hero begin hallucinating (black light attack, theft
           of Grayswandir) will terminate the mimicry first */
        altmsg = "Your rind escaped intact.";
        altapp = ORANGE;
    }

    if (altmsg) {
        /* replace end-of-mimicking message */
        if (strlen(altmsg) > strlen(g.eatmbuf)) {
            free((genericptr_t) g.eatmbuf);
            g.eatmbuf = (char *) alloc(strlen(altmsg) + 1);
        }
        g.nomovemsg = strcpy(g.eatmbuf, altmsg);
        /* update current image */
        g.youmonst.mappearance = altapp;
        newsym(u.ux, u.uy);
    }
}

/* ``[the(] singular(food, xname) [)]'' */
static const char *
food_xname(food, the_pfx)
struct obj *food;
boolean the_pfx;
{
    const char *result;

    if (food->otyp == CORPSE) {
        result = corpse_xname(food, (const char *) 0,
                              CXN_SINGULAR | (the_pfx ? CXN_PFX_THE : 0));
        /* not strictly needed since pname values are capitalized
           and the() is a no-op for them */
        if (type_is_pname(&mons[food->corpsenm]))
            the_pfx = FALSE;
    } else {
        /* the ordinary case */
        result = singular(food, xname);
    }
    if (the_pfx)
        result = the(result);
    return result;
}

/* Created by GAN 01/28/87
 * Amended by AKP 09/22/87: if not hard, don't choke, just vomit.
 * Amended by 3.  06/12/89: if not hard, sometimes choke anyway, to keep risk.
 *                11/10/89: if hard, rarely vomit anyway, for slim chance.
 *
 * To a full belly all food is bad. (It.)
 */
static void
choke(food)
struct obj *food;
{
    /* only happens if you were satiated */
    if (u.uhs != SATIATED) {
        if (!food || food->otyp != AMULET_OF_STRANGULATION)
            return;
    } else if (Role_if(PM_KNIGHT) && u.ualign.type == A_LAWFUL) {
        adjalign(-1); /* gluttony is unchivalrous */
        You_feel("like a glutton!");
    }

    exercise(A_CON, FALSE);

    if (Breathless || (!Strangled && !rn2(20))) {
        /* choking by eating AoS doesn't involve stuffing yourself */
        if (food && food->otyp == AMULET_OF_STRANGULATION) {
            You("choke, but recover your composure.");
            return;
        }
        You("stuff yourself and then vomit voluminously.");
        morehungry(1000); /* you just got *very* sick! */
        vomit();
    } else {
        g.killer.format = KILLED_BY_AN;
        /*
         * Note all "killer"s below read "Choked on %s" on the
         * high score list & tombstone.  So plan accordingly.
         */
        if (food) {
            You("choke over your %s.", foodword(food));
            if (food->oclass == COIN_CLASS) {
                Strcpy(g.killer.name, "very rich meal");
            } else {
                g.killer.format = KILLED_BY;
                Strcpy(g.killer.name, killer_xname(food));
            }
        } else {
            You("choke over it.");
            Strcpy(g.killer.name, "quick snack");
        }
        You("die...");
        done(CHOKING);
    }
}

/* modify object wt. depending on time spent consuming it */
static void
recalc_wt()
{
    struct obj *piece = g.context.victual.piece;
    if (!piece) {
        impossible("recalc_wt without piece");
        return;
    }
    debugpline1("Old weight = %d", piece->owt);
    debugpline2("Used time = %d, Req'd time = %d", g.context.victual.usedtime,
                g.context.victual.reqtime);
    piece->owt = weight(piece);
    debugpline1("New weight = %d", piece->owt);
}

/* called when eating interrupted by an event */
void
reset_eat()
{
    /* we only set a flag here - the actual reset process is done after
     * the round is spent eating.
     */
    if (g.context.victual.eating && !g.context.victual.doreset) {
        debugpline0("reset_eat...");
        g.context.victual.doreset = TRUE;
    }
    return;
}

/* base nutrition of a food-class object */
static unsigned
obj_nutrition(otmp)
struct obj *otmp;
{
    unsigned nut = (otmp->otyp == CORPSE) ? mons[otmp->corpsenm].cnutrit
                      : otmp->globby ? otmp->owt
                         : (unsigned) objects[otmp->otyp].oc_nutrition;

    if (otmp->otyp == LEMBAS_WAFER) {
        if (maybe_polyd(is_elf(g.youmonst.data), Race_if(PM_ELF)))
            nut += nut / 4; /* 800 -> 1000 */
        else if (maybe_polyd(is_orc(g.youmonst.data), Race_if(PM_ORC)))
            nut -= nut / 4; /* 800 -> 600 */
        /* prevent polymorph making a partly eaten wafer
           become more nutritious than an untouched one */
        if (otmp->oeaten >= nut)
            otmp->oeaten = (otmp->oeaten < objects[LEMBAS_WAFER].oc_nutrition)
                              ? (nut - 1) : nut;
    } else if (otmp->otyp == CRAM_RATION) {
        if (maybe_polyd(is_dwarf(g.youmonst.data), Race_if(PM_DWARF)))
            nut += nut / 6; /* 600 -> 700 */
    }
    return nut;
}

static struct obj *
touchfood(otmp)
struct obj *otmp;
{
    if (otmp->quan > 1L) {
        if (!carried(otmp))
            (void) splitobj(otmp, otmp->quan - 1L);
        else
            otmp = splitobj(otmp, 1L);
        debugpline0("split object,");
    }

    if (!otmp->oeaten) {
        costly_alteration(otmp, COST_BITE);
        otmp->oeaten = obj_nutrition(otmp);
    }

    if (carried(otmp)) {
        freeinv(otmp);
        if (inv_cnt(FALSE) >= 52) {
            sellobj_state(SELL_DONTSELL);
            dropy(otmp);
            sellobj_state(SELL_NORMAL);
        } else {
            otmp->nomerge = 1; /* used to prevent merge */
            otmp = addinv(otmp);
            otmp->nomerge = 0;
        }
    }
    return otmp;
}

/* When food decays, in the middle of your meal, we don't want to dereference
 * any dangling pointers, so set it to null (which should still trigger
 * do_reset_eat() at the beginning of eatfood()) and check for null pointers
 * in do_reset_eat().
 */
void
food_disappears(obj)
struct obj *obj;
{
    if (obj == g.context.victual.piece) {
        g.context.victual.piece = (struct obj *) 0;
        g.context.victual.o_id = 0;
    }
    if (obj->timed)
        obj_stop_timers(obj);
}

/* renaming an object used to result in it having a different address,
   so the sequence start eating/opening, get interrupted, name the food,
   resume eating/opening would restart from scratch */
void
food_substitution(old_obj, new_obj)
struct obj *old_obj, *new_obj;
{
    if (old_obj == g.context.victual.piece) {
        g.context.victual.piece = new_obj;
        g.context.victual.o_id = new_obj->o_id;
    }
    if (old_obj == g.context.tin.tin) {
        g.context.tin.tin = new_obj;
        g.context.tin.o_id = new_obj->o_id;
    }
}

static void
do_reset_eat()
{
    debugpline0("do_reset_eat...");
    if (g.context.victual.piece) {
        g.context.victual.o_id = 0;
        g.context.victual.piece = touchfood(g.context.victual.piece);
        if (g.context.victual.piece)
            g.context.victual.o_id = g.context.victual.piece->o_id;
        recalc_wt();
    }
    g.context.victual.fullwarn = g.context.victual.eating =
        g.context.victual.doreset = FALSE;
    /* Do not set canchoke to FALSE; if we continue eating the same object
     * we need to know if canchoke was set when they started eating it the
     * previous time.  And if we don't continue eating the same object
     * canchoke always gets recalculated anyway.
     */
    stop_occupation();
    newuhs(FALSE);
}

/* called each move during eating process */
static int
eatfood(VOID_ARGS)
{
    if (!g.context.victual.piece
        || (!carried(g.context.victual.piece)
            && !obj_here(g.context.victual.piece, u.ux, u.uy))) {
        /* maybe it was stolen? */
        do_reset_eat();
        return 0;
    }
    if (!g.context.victual.eating)
        return 0;

    if (++g.context.victual.usedtime <= g.context.victual.reqtime) {
        if (bite())
            return 0;
        return 1; /* still busy */
    } else {        /* done */
        done_eating(TRUE);
        return 0;
    }
}

static void
done_eating(message)
boolean message;
{
    struct obj *piece = g.context.victual.piece;

    piece->in_use = TRUE;
    g.occupation = 0; /* do this early, so newuhs() knows we're done */
    newuhs(FALSE);
    if (g.nomovemsg) {
        if (message)
            pline1(g.nomovemsg);
        g.nomovemsg = 0;
    } else if (message)
        You("finish eating %s.", food_xname(piece, TRUE));

    if (piece->otyp == CORPSE || piece->globby)
        cpostfx(piece->corpsenm);
    else
        fpostfx(piece);

    if (carried(piece))
        useup(piece);
    else
        useupf(piece, 1L);
    g.context.victual.piece = (struct obj *) 0;
    g.context.victual.o_id = 0;
    g.context.victual.fullwarn = g.context.victual.eating =
        g.context.victual.doreset = FALSE;
}

void
eating_conducts(pd)
struct permonst *pd;
{
    u.uconduct.food++;
    if (!vegan(pd))
        u.uconduct.unvegan++;
    if (!vegetarian(pd))
        violated_vegetarian();
}

/* handle side-effects of mind flayer's tentacle attack */
int
eat_brains(magr, mdef, visflag, dmg_p)
struct monst *magr, *mdef;
boolean visflag;
int *dmg_p; /* for dishing out extra damage in lieu of Int loss */
{
    struct permonst *pd = mdef->data;
    boolean give_nutrit = FALSE;
    int result = MM_HIT, xtra_dmg = rnd(10);

    if (noncorporeal(pd)) {
        if (visflag)
            pline("%s brain is unharmed.",
                  (mdef == &g.youmonst) ? "Your" : s_suffix(Monnam(mdef)));
        return MM_MISS; /* side-effects can't occur */
    } else if (magr == &g.youmonst) {
        You("eat %s brain!", s_suffix(mon_nam(mdef)));
    } else if (mdef == &g.youmonst) {
        Your("brain is eaten!");
    } else { /* monster against monster */
        if (visflag && canspotmon(mdef))
            pline("%s brain is eaten!", s_suffix(Monnam(mdef)));
    }

    if (flesh_petrifies(pd)) {
        /* mind flayer has attempted to eat the brains of a petrification
           inducing critter (most likely Medusa; attacking a cockatrice via
           tentacle-touch should have been caught before reaching this far) */
        if (magr == &g.youmonst) {
            if (!Stone_resistance && !Stoned)
                make_stoned(5L, (char *) 0, KILLED_BY_AN, pd->mname);
        } else {
            /* no need to check for poly_when_stoned or Stone_resistance;
               mind flayers don't have those capabilities */
            if (visflag && canseemon(magr))
                pline("%s turns to stone!", Monnam(magr));
            monstone(magr);
            if (!DEADMONSTER(magr)) {
                /* life-saved; don't continue eating the brains */
                return MM_MISS;
            } else {
                if (magr->mtame && !visflag)
                    /* parallels mhitm.c's brief_feeling */
                    You("have a sad thought for a moment, then it passes.");
                return MM_AGR_DIED;
            }
        }
    }

    if (magr == &g.youmonst) {
        /*
         * player mind flayer is eating something's brain
         */
        eating_conducts(pd);
        if (mindless(pd)) { /* (cannibalism not possible here) */
            pline("%s doesn't notice.", Monnam(mdef));
            /* all done; no extra harm inflicted upon target */
            return MM_MISS;
        } else if (is_rider(pd)) {
            pline("Ingesting that is fatal.");
            Sprintf(g.killer.name, "unwisely ate the brain of %s", pd->mname);
            g.killer.format = NO_KILLER_PREFIX;
            done(DIED);
            /* life-saving needed to reach here */
            exercise(A_WIS, FALSE);
            *dmg_p += xtra_dmg; /* Rider takes extra damage */
        } else {
            morehungry(-rnd(30)); /* cannot choke */
            if (ABASE(A_INT) < AMAX(A_INT)) {
                /* recover lost Int; won't increase current max */
                ABASE(A_INT) += rnd(4);
                if (ABASE(A_INT) > AMAX(A_INT))
                    ABASE(A_INT) = AMAX(A_INT);
                g.context.botl = 1;
            }
            exercise(A_WIS, TRUE);
            *dmg_p += xtra_dmg;
        }
        /* targetting another mind flayer or your own underlying species
           is cannibalism */
        (void) maybe_cannibal(monsndx(pd), TRUE);

    } else if (mdef == &g.youmonst) {
        /*
         * monster mind flayer is eating hero's brain
         */
        /* no such thing as mindless players */
        if (ABASE(A_INT) <= ATTRMIN(A_INT)) {
            static NEARDATA const char brainlessness[] = "brainlessness";

            if (Lifesaved) {
                Strcpy(g.killer.name, brainlessness);
                g.killer.format = KILLED_BY;
                done(DIED);
                /* amulet of life saving has now been used up */
                pline("Unfortunately your brain is still gone.");
                /* sanity check against adding other forms of life-saving */
                u.uprops[LIFESAVED].extrinsic =
                    u.uprops[LIFESAVED].intrinsic = 0L;
            } else {
                Your("last thought fades away.");
            }
            Strcpy(g.killer.name, brainlessness);
            g.killer.format = KILLED_BY;
            done(DIED);
            /* can only get here when in wizard or explore mode and user has
               explicitly chosen not to die; arbitrarily boost intelligence */
            ABASE(A_INT) = ATTRMIN(A_INT) + 2;
            You_feel("like a scarecrow.");
        }
        give_nutrit = TRUE; /* in case a conflicted pet is doing this */
        exercise(A_WIS, FALSE);
        /* caller handles Int and memory loss */

    } else { /* mhitm */
        /*
         * monster mind flayer is eating another monster's brain
         */
        if (mindless(pd)) {
            if (visflag && canspotmon(mdef))
                pline("%s doesn't notice.", Monnam(mdef));
            return MM_MISS;
        } else if (is_rider(pd)) {
            mondied(magr);
            if (DEADMONSTER(magr))
                result = MM_AGR_DIED;
            /* Rider takes extra damage regardless of whether attacker dies */
            *dmg_p += xtra_dmg;
        } else {
            *dmg_p += xtra_dmg;
            give_nutrit = TRUE;
            if (*dmg_p >= mdef->mhp && visflag && canspotmon(mdef))
                pline("%s last thought fades away...",
                      s_suffix(Monnam(mdef)));
        }
    }

    if (give_nutrit && magr->mtame && !magr->isminion) {
        EDOG(magr)->hungrytime += rnd(60);
        magr->mconf = 0;
    }

    return result;
}

/* eating a corpse or egg of one's own species is usually naughty */
static boolean
maybe_cannibal(pm, allowmsg)
int pm;
boolean allowmsg;
{
    static NEARDATA long ate_brains = 0L;
    struct permonst *fptr = &mons[pm]; /* food type */

    /* when poly'd into a mind flayer, multiple tentacle hits in one
       turn cause multiple digestion checks to occur; avoid giving
       multiple luck penalties for the same attack */
    if (g.moves == ate_brains)
        return FALSE;
    ate_brains = g.moves; /* ate_anything, not just brains... */

    if (!CANNIBAL_ALLOWED()
        /* non-cannibalistic heroes shouldn't eat own species ever
           and also shouldn't eat current species when polymorphed
           (even if having the form of something which doesn't care
           about cannibalism--hero's innate traits aren't altered) */
        && (your_race(fptr)
            || (Upolyd && same_race(g.youmonst.data, fptr))
            || (u.ulycn >= LOW_PM && were_beastie(pm) == u.ulycn))) {
        if (allowmsg) {
            if (Upolyd && your_race(fptr))
                You("have a bad feeling deep inside.");
            You("cannibal!  You will regret this!");
        }
        HAggravate_monster |= FROMOUTSIDE;
        change_luck(-rn1(4, 2)); /* -5..-2 */
        return TRUE;
    }
    return FALSE;
}

static void
cprefx(pm)
register int pm;
{
    (void) maybe_cannibal(pm, TRUE);
    if (flesh_petrifies(&mons[pm])) {
        if (!Stone_resistance
            && !(poly_when_stoned(g.youmonst.data)
                 && polymon(PM_STONE_GOLEM))) {
            Sprintf(g.killer.name, "tasting %s meat", mons[pm].mname);
            g.killer.format = KILLED_BY;
            You("turn to stone.");
            done(STONING);
            if (g.context.victual.piece)
                g.context.victual.eating = FALSE;
            return; /* lifesaved */
        }
    }

    switch (pm) {
    case PM_LITTLE_DOG:
    case PM_DOG:
    case PM_LARGE_DOG:
    case PM_KITTEN:
    case PM_HOUSECAT:
    case PM_LARGE_CAT:
        /* cannibals are allowed to eat domestic animals without penalty */
        if (!CANNIBAL_ALLOWED()) {
            You_feel("that eating the %s was a bad idea.", mons[pm].mname);
            HAggravate_monster |= FROMOUTSIDE;
        }
        break;
    case PM_LIZARD:
        if (Stoned)
            fix_petrification();
        break;
    case PM_DEATH:
    case PM_PESTILENCE:
    case PM_FAMINE: {
        pline("Eating that is instantly fatal.");
        Sprintf(g.killer.name, "unwisely ate the body of %s", mons[pm].mname);
        g.killer.format = NO_KILLER_PREFIX;
        done(DIED);
        /* life-saving needed to reach here */
        exercise(A_WIS, FALSE);
        /* It so happens that since we know these monsters */
        /* cannot appear in tins, g.context.victual.piece will always */
        /* be what we want, which is not generally true. */
        if (revive_corpse(g.context.victual.piece)) {
            g.context.victual.piece = (struct obj *) 0;
            g.context.victual.o_id = 0;
        }
        return;
    }
    case PM_GREEN_SLIME:
        if (!Slimed && !Unchanging && !slimeproof(g.youmonst.data)) {
            You("don't feel very well.");
            make_slimed(10L, (char *) 0);
            delayed_killer(SLIMED, KILLED_BY_AN, "");
        }
    /* Fall through */
    default:
        if (acidic(&mons[pm]) && Stoned)
            fix_petrification();
        break;
    }
}

void
fix_petrification()
{
    char buf[BUFSZ];

    if (Hallucination)
        Sprintf(buf, "What a pity--you just ruined a future piece of %sart!",
                ACURR(A_CHA) > 15 ? "fine " : "");
    else
        Strcpy(buf, "You feel limber!");
    make_stoned(0L, buf, 0, (char *) 0);
}

/*
 * If you add an intrinsic that can be gotten by eating a monster, add it
 * to intrinsic_possible() and givit().  (It must already be in prop.h to
 * be an intrinsic property.)
 * It would be very easy to make the intrinsics not try to give you one
 * that you already had by checking to see if you have it in
 * intrinsic_possible() instead of givit(), but we're not that nice.
 */

/* intrinsic_possible() returns TRUE iff a monster can give an intrinsic. */
static int
intrinsic_possible(type, ptr)
int type;
register struct permonst *ptr;
{
    int res = 0;

#ifdef DEBUG
#define ifdebugresist(Msg)      \
    do {                        \
        if (res)                \
            debugpline0(Msg);   \
    } while (0)
#else
#define ifdebugresist(Msg) /*empty*/
#endif
    switch (type) {
    case FIRE_RES:
        res = (ptr->mconveys & MR_FIRE) != 0;
        ifdebugresist("can get fire resistance");
        break;
    case SLEEP_RES:
        res = (ptr->mconveys & MR_SLEEP) != 0;
        ifdebugresist("can get sleep resistance");
        break;
    case COLD_RES:
        res = (ptr->mconveys & MR_COLD) != 0;
        ifdebugresist("can get cold resistance");
        break;
    case DISINT_RES:
        res = (ptr->mconveys & MR_DISINT) != 0;
        ifdebugresist("can get disintegration resistance");
        break;
    case SHOCK_RES: /* shock (electricity) resistance */
        res = (ptr->mconveys & MR_ELEC) != 0;
        ifdebugresist("can get shock resistance");
        break;
    case POISON_RES:
        res = (ptr->mconveys & MR_POISON) != 0;
        ifdebugresist("can get poison resistance");
        break;
    case TELEPORT:
        res = can_teleport(ptr);
        ifdebugresist("can get teleport");
        break;
    case TELEPORT_CONTROL:
        res = control_teleport(ptr);
        ifdebugresist("can get teleport control");
        break;
    case TELEPAT:
        res = telepathic(ptr);
        ifdebugresist("can get telepathy");
        break;
    default:
        /* res stays 0 */
        break;
    }
#undef ifdebugresist
    return res;
}

/* givit() tries to give you an intrinsic based on the monster's level
 * and what type of intrinsic it is trying to give you.
 */
static void
givit(type, ptr)
int type;
register struct permonst *ptr;
{
    register int chance;

    debugpline1("Attempting to give intrinsic %d", type);
    /* some intrinsics are easier to get than others */
    switch (type) {
    case POISON_RES:
        if ((ptr == &mons[PM_KILLER_BEE] || ptr == &mons[PM_SCORPION])
            && !rn2(4))
            chance = 1;
        else
            chance = 15;
        break;
    case TELEPORT:
        chance = 10;
        break;
    case TELEPORT_CONTROL:
        chance = 12;
        break;
    case TELEPAT:
        chance = 1;
        break;
    default:
        chance = 15;
        break;
    }

    if (ptr->mlevel <= rn2(chance))
        return; /* failed die roll */

    switch (type) {
    case FIRE_RES:
        debugpline0("Trying to give fire resistance");
        if (!(HFire_resistance & FROMOUTSIDE)) {
            You(Hallucination ? "be chillin'." : "feel a momentary chill.");
            HFire_resistance |= FROMOUTSIDE;
        }
        break;
    case SLEEP_RES:
        debugpline0("Trying to give sleep resistance");
        if (!(HSleep_resistance & FROMOUTSIDE)) {
            You_feel("wide awake.");
            HSleep_resistance |= FROMOUTSIDE;
        }
        break;
    case COLD_RES:
        debugpline0("Trying to give cold resistance");
        if (!(HCold_resistance & FROMOUTSIDE)) {
            You_feel("full of hot air.");
            HCold_resistance |= FROMOUTSIDE;
        }
        break;
    case DISINT_RES:
        debugpline0("Trying to give disintegration resistance");
        if (!(HDisint_resistance & FROMOUTSIDE)) {
            You_feel(Hallucination ? "totally together, man." : "very firm.");
            HDisint_resistance |= FROMOUTSIDE;
        }
        break;
    case SHOCK_RES: /* shock (electricity) resistance */
        debugpline0("Trying to give shock resistance");
        if (!(HShock_resistance & FROMOUTSIDE)) {
            if (Hallucination)
                You_feel("grounded in reality.");
            else
                Your("health currently feels amplified!");
            HShock_resistance |= FROMOUTSIDE;
        }
        break;
    case POISON_RES:
        debugpline0("Trying to give poison resistance");
        if (!(HPoison_resistance & FROMOUTSIDE)) {
            You_feel(Poison_resistance ? "especially healthy." : "healthy.");
            HPoison_resistance |= FROMOUTSIDE;
        }
        break;
    case TELEPORT:
        debugpline0("Trying to give teleport");
        if (!(HTeleportation & FROMOUTSIDE)) {
            You_feel(Hallucination ? "diffuse." : "very jumpy.");
            HTeleportation |= FROMOUTSIDE;
        }
        break;
    case TELEPORT_CONTROL:
        debugpline0("Trying to give teleport control");
        if (!(HTeleport_control & FROMOUTSIDE)) {
            You_feel(Hallucination ? "centered in your personal space."
                                   : "in control of yourself.");
            HTeleport_control |= FROMOUTSIDE;
        }
        break;
    case TELEPAT:
        debugpline0("Trying to give telepathy");
        if (!(HTelepat & FROMOUTSIDE)) {
            You_feel(Hallucination ? "in touch with the cosmos."
                                   : "a strange mental acuity.");
            HTelepat |= FROMOUTSIDE;
            /* If blind, make sure monsters show up. */
            if (Blind)
                see_monsters();
        }
        break;
    default:
        debugpline0("Tried to give an impossible intrinsic");
        break;
    }
}

/* called after completely consuming a corpse */
static void
cpostfx(pm)
int pm;
{
    int tmp = 0;
    int catch_lycanthropy = NON_PM;
    boolean check_intrinsics = FALSE;

    /* in case `afternmv' didn't get called for previously mimicking
       gold, clean up now to avoid `eatmbuf' memory leak */
    if (g.eatmbuf)
        (void) eatmdone();

    switch (pm) {
    case PM_NEWT:
        /* MRKR: "eye of newt" may give small magical energy boost */
        if (rn2(3) || 3 * u.uen <= 2 * u.uenmax) {
            int old_uen = u.uen;

            u.uen += rnd(3);
            if (u.uen > u.uenmax) {
                if (!rn2(3))
                    u.uenmax++;
                u.uen = u.uenmax;
            }
            if (old_uen != u.uen) {
                You_feel("a mild buzz.");
                g.context.botl = 1;
            }
        }
        break;
    case PM_WRAITH:
        pluslvl(FALSE);
        break;
    case PM_HUMAN_WERERAT:
        catch_lycanthropy = PM_WERERAT;
        break;
    case PM_HUMAN_WEREJACKAL:
        catch_lycanthropy = PM_WEREJACKAL;
        break;
    case PM_HUMAN_WEREWOLF:
        catch_lycanthropy = PM_WEREWOLF;
        break;
    case PM_NURSE:
        if (Upolyd)
            u.mh = u.mhmax;
        else
            u.uhp = u.uhpmax;
        make_blinded(0L, !u.ucreamed);
        g.context.botl = 1;
        check_intrinsics = TRUE; /* might also convey poison resistance */
        break;
    case PM_STALKER:
        if (!Invis) {
            set_itimeout(&HInvis, (long) rn1(100, 50));
            if (!Blind && !BInvis)
                self_invis_message();
        } else {
            if (!(HInvis & INTRINSIC))
                You_feel("hidden!");
            HInvis |= FROMOUTSIDE;
            HSee_invisible |= FROMOUTSIDE;
        }
        newsym(u.ux, u.uy);
        /*FALLTHRU*/
    case PM_YELLOW_LIGHT:
    case PM_GIANT_BAT:
        make_stunned((HStun & TIMEOUT) + 30L, FALSE);
        /*FALLTHRU*/
    case PM_BAT:
        make_stunned((HStun & TIMEOUT) + 30L, FALSE);
        break;
    case PM_GIANT_MIMIC:
        tmp += 10;
        /*FALLTHRU*/
    case PM_LARGE_MIMIC:
        tmp += 20;
        /*FALLTHRU*/
    case PM_SMALL_MIMIC:
        tmp += 20;
        if (g.youmonst.data->mlet != S_MIMIC && !Unchanging) {
            char buf[BUFSZ];

            u.uconduct.polyselfs++; /* you're changing form */
            You_cant("resist the temptation to mimic %s.",
                     Hallucination ? "an orange" : "a pile of gold");
            /* A pile of gold can't ride. */
            if (u.usteed)
                dismount_steed(DISMOUNT_FELL);
            nomul(-tmp);
            g.multi_reason = "pretending to be a pile of gold";
            Sprintf(buf,
                    Hallucination
                       ? "You suddenly dread being peeled and mimic %s again!"
                       : "You now prefer mimicking %s again.",
                    an(Upolyd ? g.youmonst.data->mname : g.urace.noun));
            g.eatmbuf = dupstr(buf);
            g.nomovemsg = g.eatmbuf;
            g.afternmv = eatmdone;
            /* ??? what if this was set before? */
            g.youmonst.m_ap_type = M_AP_OBJECT;
            g.youmonst.mappearance = Hallucination ? ORANGE : GOLD_PIECE;
            newsym(u.ux, u.uy);
            curs_on_u();
            /* make gold symbol show up now */
            display_nhwindow(WIN_MAP, TRUE);
        }
        break;
    case PM_QUANTUM_MECHANIC:
        Your("velocity suddenly seems very uncertain!");
        if (HFast & INTRINSIC) {
            HFast &= ~INTRINSIC;
            You("seem slower.");
        } else {
            HFast |= FROMOUTSIDE;
            You("seem faster.");
        }
        break;
    case PM_LIZARD:
        if ((HStun & TIMEOUT) > 2)
            make_stunned(2L, FALSE);
        if ((HConfusion & TIMEOUT) > 2)
            make_confused(2L, FALSE);
        break;
    case PM_CHAMELEON:
    case PM_DOPPELGANGER:
    case PM_SANDESTIN: /* moot--they don't leave corpses */
        if (Unchanging) {
            You_feel("momentarily different."); /* same as poly trap */
        } else {
            You_feel("a change coming over you.");
            polyself(0);
        }
        break;
    case PM_DISENCHANTER:
        /* picks an intrinsic at random and removes it; there's
           no feedback if hero already lacks the chosen ability */
        debugpline0("using attrcurse to strip an intrinsic");
        attrcurse();
        break;
    case PM_MIND_FLAYER:
    case PM_MASTER_MIND_FLAYER:
        if (ABASE(A_INT) < ATTRMAX(A_INT)) {
            if (!rn2(2)) {
                pline("Yum!  That was real brain food!");
                (void) adjattrib(A_INT, 1, FALSE);
                break; /* don't give them telepathy, too */
            }
        } else {
            pline("For some reason, that tasted bland.");
        }
    /*FALLTHRU*/
    default:
        check_intrinsics = TRUE;
        break;
    }

    /* possibly convey an intrinsic */
    if (check_intrinsics) {
        struct permonst *ptr = &mons[pm];
        boolean conveys_STR = is_giant(ptr);
        int i, count;

        if (dmgtype(ptr, AD_STUN) || dmgtype(ptr, AD_HALU)
            || pm == PM_VIOLET_FUNGUS) {
            pline("Oh wow!  Great stuff!");
            (void) make_hallucinated((HHallucination & TIMEOUT) + 200L, FALSE,
                                     0L);
        }

        /* Check the monster for all of the intrinsics.  If this
         * monster can give more than one, pick one to try to give
         * from among all it can give.
         *
         * Strength from giants is now treated like an intrinsic
         * rather than being given unconditionally.
         */
        count = 0; /* number of possible intrinsics */
        tmp = 0;   /* which one we will try to give */
        if (conveys_STR) {
            count = 1;
            tmp = -1; /* use -1 as fake prop index for STR */
            debugpline1("\"Intrinsic\" strength, %d", tmp);
        }
        for (i = 1; i <= LAST_PROP; i++) {
            if (!intrinsic_possible(i, ptr))
                continue;
            ++count;
            /* a 1 in count chance of replacing the old choice
               with this one, and a count-1 in count chance
               of keeping the old choice (note that 1 in 1 and
               0 in 1 are what we want for the first candidate) */
            if (!rn2(count)) {
                debugpline2("Intrinsic %d replacing %d", i, tmp);
                tmp = i;
            }
        }
        /* if strength is the only candidate, give it 50% chance */
        if (conveys_STR && count == 1 && !rn2(2))
            tmp = 0;
        /* if something was chosen, give it now (givit() might fail) */
        if (tmp == -1)
            gainstr((struct obj *) 0, 0, TRUE);
        else if (tmp > 0)
            givit(tmp, ptr);
    } /* check_intrinsics */

    if (catch_lycanthropy >= LOW_PM) {
        set_ulycn(catch_lycanthropy);
        retouch_equipment(2);
    }
    return;
}

void
violated_vegetarian()
{
    u.uconduct.unvegetarian++;
    if (Role_if(PM_MONK)) {
        You_feel("guilty.");
        adjalign(-1);
    }
    return;
}

/* common code to check and possibly charge for 1 g.context.tin.tin,
 * will split() g.context.tin.tin if necessary */
static struct obj *
costly_tin(alter_type)
int alter_type; /* COST_xxx */
{
    struct obj *tin = g.context.tin.tin;

    if (carried(tin) ? tin->unpaid
                     : (costly_spot(tin->ox, tin->oy) && !tin->no_charge)) {
        if (tin->quan > 1L) {
            tin = g.context.tin.tin = splitobj(tin, 1L);
            g.context.tin.o_id = tin->o_id;
        }
        costly_alteration(tin, alter_type);
    }
    return tin;
}

int
tin_variety_txt(s, tinvariety)
char *s;
int *tinvariety;
{
    int k, l;

    if (s && tinvariety) {
        *tinvariety = -1;
        for (k = 0; k < TTSZ - 1; ++k) {
            l = (int) strlen(tintxts[k].txt);
            if (!strncmpi(s, tintxts[k].txt, l) && ((int) strlen(s) > l)
                && s[l] == ' ') {
                *tinvariety = k;
                return (l + 1);
            }
        }
    }
    return 0;
}

/*
 * This assumes that buf already contains the word "tin",
 * as is the case with caller xname().
 */
void
tin_details(obj, mnum, buf)
struct obj *obj;
int mnum;
char *buf;
{
    char buf2[BUFSZ];
    int r = tin_variety(obj, TRUE);

    if (obj && buf) {
        if (r == SPINACH_TIN)
            Strcat(buf, " of spinach");
        else if (mnum == NON_PM)
            Strcpy(buf, "empty tin");
        else {
            if ((obj->cknown || iflags.override_ID) && obj->spe < 0) {
                if (r == ROTTEN_TIN || r == HOMEMADE_TIN) {
                    /* put these before the word tin */
                    Sprintf(buf2, "%s %s of ", tintxts[r].txt, buf);
                    Strcpy(buf, buf2);
                } else {
                    Sprintf(eos(buf), " of %s ", tintxts[r].txt);
                }
            } else {
                Strcpy(eos(buf), " of ");
            }
            if (vegetarian(&mons[mnum]))
                Sprintf(eos(buf), "%s", mons[mnum].mname);
            else
                Sprintf(eos(buf), "%s meat", mons[mnum].mname);
        }
    }
}

void
set_tin_variety(obj, forcetype)
struct obj *obj;
int forcetype;
{
    register int r;

    if (forcetype == SPINACH_TIN
        || (forcetype == HEALTHY_TIN
            && (obj->corpsenm == NON_PM /* empty or already spinach */
                || !vegetarian(&mons[obj->corpsenm])))) { /* replace meat */
        obj->corpsenm = NON_PM; /* not based on any monster */
        obj->spe = 1;           /* spinach */
        return;
    } else if (forcetype == HEALTHY_TIN) {
        r = tin_variety(obj, FALSE);
        if (r < 0 || r >= TTSZ)
            r = ROTTEN_TIN; /* shouldn't happen */
        while ((r == ROTTEN_TIN && !obj->cursed) || !tintxts[r].fodder)
            r = rn2(TTSZ - 1);
    } else if (forcetype >= 0 && forcetype < TTSZ - 1) {
        r = forcetype;
    } else {               /* RANDOM_TIN */
        r = rn2(TTSZ - 1); /* take your pick */
        if (r == ROTTEN_TIN && nonrotting_corpse(obj->corpsenm))
            r = HOMEMADE_TIN; /* lizards don't rot */
    }
    obj->spe = -(r + 1); /* offset by 1 to allow index 0 */
}

static int
tin_variety(obj, disp)
struct obj *obj;
boolean disp; /* we're just displaying so leave things alone */
{
    register int r;

    if (obj->spe == 1) {
        r = SPINACH_TIN;
    } else if (obj->cursed) {
        r = ROTTEN_TIN; /* always rotten if cursed */
    } else if (obj->spe < 0) {
        r = -(obj->spe);
        --r; /* get rid of the offset */
    } else
        r = rn2(TTSZ - 1);

    if (!disp && r == HOMEMADE_TIN && !obj->blessed && !rn2(7))
        r = ROTTEN_TIN; /* some homemade tins go bad */

    if (r == ROTTEN_TIN && nonrotting_corpse(obj->corpsenm))
        r = HOMEMADE_TIN; /* lizards don't rot */
    return r;
}

static void
consume_tin(mesg)
const char *mesg;
{
    const char *what;
    int which, mnum, r;
    struct obj *tin = g.context.tin.tin;

    r = tin_variety(tin, FALSE);
    if (tin->otrapped || (tin->cursed && r != HOMEMADE_TIN && !rn2(8))) {
        b_trapped("tin", 0);
        tin = costly_tin(COST_DSTROY);
        goto use_up_tin;
    }

    pline1(mesg); /* "You succeed in opening the tin." */

    if (r != SPINACH_TIN) {
        mnum = tin->corpsenm;
        if (mnum == NON_PM) {
            pline("It turns out to be empty.");
            tin->dknown = tin->known = 1;
            tin = costly_tin(COST_OPEN);
            goto use_up_tin;
        }

        which = 0; /* 0=>plural, 1=>as-is, 2=>"the" prefix */
        if ((mnum == PM_COCKATRICE || mnum == PM_CHICKATRICE)
            && (Stone_resistance || Hallucination)) {
            what = "chicken";
            which = 1; /* suppress pluralization */
        } else if (Hallucination) {
            what = rndmonnam(NULL);
        } else {
            what = mons[mnum].mname;
            if (the_unique_pm(&mons[mnum]))
                which = 2;
            else if (type_is_pname(&mons[mnum]))
                which = 1;
        }
        if (which == 0)
            what = makeplural(what);
        else if (which == 2)
            what = the(what);

        pline("It smells like %s.", what);
        if (yn("Eat it?") == 'n') {
            if (flags.verbose)
                You("discard the open tin.");
            if (!Hallucination)
                tin->dknown = tin->known = 1;
            tin = costly_tin(COST_OPEN);
            goto use_up_tin;
        }

        /* in case stop_occupation() was called on previous meal */
        g.context.victual.piece = (struct obj *) 0;
        g.context.victual.o_id = 0;
        g.context.victual.fullwarn = g.context.victual.eating =
            g.context.victual.doreset = FALSE;

        You("consume %s %s.", tintxts[r].txt, mons[mnum].mname);

        eating_conducts(&mons[mnum]);

        tin->dknown = tin->known = 1;
        cprefx(mnum);
        cpostfx(mnum);

        /* charge for one at pre-eating cost */
        tin = costly_tin(COST_OPEN);

        if (tintxts[r].nut < 0) /* rotten */
            make_vomiting((long) rn1(15, 10), FALSE);
        else
            lesshungry(tintxts[r].nut);

        if (tintxts[r].greasy) {
            /* Assume !Glib, because you can't open tins when Glib. */
            make_glib(rn1(11, 5)); /* 5..15 */
            pline("Eating %s food made your %s very slippery.",
                  tintxts[r].txt, fingers_or_gloves(TRUE));
        }

    } else { /* spinach... */
        if (tin->cursed) {
            pline("It contains some decaying%s%s substance.",
                  Blind ? "" : " ", Blind ? "" : hcolor(NH_GREEN));
        } else {
            pline("It contains spinach.");
            tin->dknown = tin->known = 1;
        }

        if (yn("Eat it?") == 'n') {
            if (flags.verbose)
                You("discard the open tin.");
            tin = costly_tin(COST_OPEN);
            goto use_up_tin;
        }

        /*
         * Same order as with non-spinach above:
         * conduct update, side-effects, shop handling, and nutrition.
         */
        u.uconduct.food++; /* don't need vegetarian checks for spinach */
        if (!tin->cursed)
            pline("This makes you feel like %s!",
                  /* "Swee'pea" is a character from the Popeye cartoons */
                  Hallucination ? "Swee'pea"
                  /* "feel like Popeye" unless sustain ability suppresses
                     any attribute change; this slightly oversimplifies
                     things:  we want "Popeye" if no strength increase
                     occurs due to already being at maximum, but we won't
                     get it if at-maximum and fixed-abil both apply */
                  : !Fixed_abil ? "Popeye"
                  /* no gain, feel like another character from Popeye */
                  : (flags.female ? "Olive Oyl" : "Bluto"));
        gainstr(tin, 0, FALSE);

        tin = costly_tin(COST_OPEN);
        lesshungry(tin->blessed ? 600                   /* blessed */
                   : !tin->cursed ? (400 + rnd(200))    /* uncursed */
                     : (200 + rnd(400)));               /* cursed */
    }

 use_up_tin:
    if (carried(tin))
        useup(tin);
    else
        useupf(tin, 1L);
    g.context.tin.tin = (struct obj *) 0;
    g.context.tin.o_id = 0;
}

/* called during each move whilst opening a tin */
static int
opentin(VOID_ARGS)
{
    /* perhaps it was stolen (although that should cause interruption) */
    if (!carried(g.context.tin.tin)
        && (!obj_here(g.context.tin.tin, u.ux, u.uy) || !can_reach_floor(TRUE)))
        return 0; /* %% probably we should use tinoid */
    if (g.context.tin.usedtime++ >= 50) {
        You("give up your attempt to open the tin.");
        return 0;
    }
    if (g.context.tin.usedtime < g.context.tin.reqtime)
        return 1; /* still busy */

    consume_tin("You succeed in opening the tin.");
    return 0;
}

/* called when starting to open a tin */
static void
start_tin(otmp)
struct obj *otmp;
{
    const char *mesg = 0;
    register int tmp;

    if (metallivorous(g.youmonst.data)) {
        mesg = "You bite right into the metal tin...";
        tmp = 0;
    } else if (cantwield(g.youmonst.data)) { /* nohands || verysmall */
        You("cannot handle the tin properly to open it.");
        return;
    } else if (otmp->blessed) {
        /* 50/50 chance for immediate access vs 1 turn delay (unless
           wielding blessed tin opener which always yields immediate
           access); 1 turn delay case is non-deterministic:  getting
           interrupted and retrying might yield another 1 turn delay
           or might open immediately on 2nd (or 3rd, 4th, ...) try */
        tmp = (uwep && uwep->blessed && uwep->otyp == TIN_OPENER) ? 0 : rn2(2);
        if (!tmp)
            mesg = "The tin opens like magic!";
        else
            pline_The("tin seems easy to open.");
    } else if (uwep) {
        switch (uwep->otyp) {
        case TIN_OPENER:
            mesg = "You easily open the tin."; /* iff tmp==0 */
            tmp = rn2(uwep->cursed ? 3 : !uwep->blessed ? 2 : 1);
            break;
        case DAGGER:
        case SILVER_DAGGER:
        case ELVEN_DAGGER:
        case ORCISH_DAGGER:
        case ATHAME:
        case KNIFE:
        case STILETTO:
        case CRYSKNIFE:
            tmp = 3;
            break;
        case PICK_AXE:
        case AXE:
            tmp = 6;
            break;
        default:
            goto no_opener;
        }
        pline("Using %s you try to open the tin.", yobjnam(uwep, (char *) 0));
    } else {
 no_opener:
        pline("It is not so easy to open this tin.");
        if (Glib) {
            pline_The("tin slips from your %s.", fingers_or_gloves(FALSE));
            if (otmp->quan > 1L) {
                otmp = splitobj(otmp, 1L);
            }
            if (carried(otmp))
                dropx(otmp);
            else
                stackobj(otmp);
            return;
        }
        tmp = rn1(1 + 500 / ((int) (ACURR(A_DEX) + ACURRSTR)), 10);
    }

    g.context.tin.tin = otmp;
    g.context.tin.o_id = otmp->o_id;
    if (!tmp) {
        consume_tin(mesg); /* begin immediately */
    } else {
        g.context.tin.reqtime = tmp;
        g.context.tin.usedtime = 0;
        set_occupation(opentin, "opening the tin", 0);
    }
    return;
}

/* called when waking up after fainting */
int
Hear_again(VOID_ARGS)
{
    /* Chance of deafness going away while fainted/sleeping/etc. */
    if (!rn2(2)) {
        make_deaf(0L, FALSE);
        g.context.botl = TRUE;
    }
    return 0;
}

/* called on the "first bite" of rotten food */
static int
rottenfood(obj)
struct obj *obj;
{
    pline("Blecch!  Rotten %s!", foodword(obj));
    if (!rn2(4)) {
        if (Hallucination)
            You_feel("rather trippy.");
        else
            You_feel("rather %s.", body_part(LIGHT_HEADED));
        make_confused(HConfusion + d(2, 4), FALSE);
    } else if (!rn2(4) && !Blind) {
        pline("Everything suddenly goes dark.");
        /* hero is not Blind, but Blinded timer might be nonzero if
           blindness is being overridden by the Eyes of the Overworld */
        make_blinded((Blinded & TIMEOUT) + (long) d(2, 10), FALSE);
        if (!Blind)
            Your1(vision_clears);
    } else if (!rn2(3)) {
        const char *what, *where;
        int duration = rnd(10);

        if (!Blind)
            what = "goes", where = "dark";
        else if (Levitation || Is_airlevel(&u.uz) || Is_waterlevel(&u.uz))
            what = "you lose control of", where = "yourself";
        else
            what = "you slap against the",
            where = (u.usteed) ? "saddle" : surface(u.ux, u.uy);
        pline_The("world spins and %s %s.", what, where);
        incr_itimeout(&HDeaf, duration);
        g.context.botl = TRUE;
        nomul(-duration);
        g.multi_reason = "unconscious from rotten food";
        g.nomovemsg = "You are conscious again.";
        g.afternmv = Hear_again;
        return 1;
    }
    return 0;
}

/* called when a corpse is selected as food */
static int
eatcorpse(otmp)
struct obj *otmp;
{
    int retcode = 0, tp = 0, mnum = otmp->corpsenm;
    long rotted = 0L;
    boolean stoneable = (flesh_petrifies(&mons[mnum]) && !Stone_resistance
                         && !poly_when_stoned(g.youmonst.data)),
            slimeable = (mnum == PM_GREEN_SLIME && !Slimed && !Unchanging
                         && !slimeproof(g.youmonst.data)),
            glob = otmp->globby ? TRUE : FALSE;

    /* KMH, conduct */
    if (!vegan(&mons[mnum]))
        u.uconduct.unvegan++;
    if (!vegetarian(&mons[mnum]))
        violated_vegetarian();

    if (!nonrotting_corpse(mnum)) {
        long age = peek_at_iced_corpse_age(otmp);

        rotted = (g.monstermoves - age) / (10L + rn2(20));
        if (otmp->cursed)
            rotted += 2L;
        else if (otmp->blessed)
            rotted -= 2L;
    }

    if (mnum != PM_ACID_BLOB && !stoneable && !slimeable && rotted > 5L) {
        boolean cannibal = maybe_cannibal(mnum, FALSE);

        pline("Ulch - that %s was tainted%s!",
              (mons[mnum].mlet == S_FUNGUS) ? "fungoid vegetation"
                  : glob ? "glob"
                      : vegetarian(&mons[mnum]) ? "protoplasm"
                          : "meat",
              cannibal ? ", you cannibal" : "");
        if (Sick_resistance) {
            pline("It doesn't seem at all sickening, though...");
        } else {
            long sick_time;

            sick_time = (long) rn1(10, 10);
            /* make sure new ill doesn't result in improvement */
            if (Sick && (sick_time > Sick))
                sick_time = (Sick > 1L) ? Sick - 1L : 1L;
            make_sick(sick_time, corpse_xname(otmp, "rotted", CXN_NORMAL),
                      TRUE, SICK_VOMITABLE);

            pline("(It must have died too long ago to be safe to eat.)");
        }
        if (carried(otmp))
            useup(otmp);
        else
            useupf(otmp, 1L);
        return 2;
    } else if (acidic(&mons[mnum]) && !Acid_resistance) {
        tp++;
        You("have a very bad case of stomach acid.");   /* not body_part() */
        losehp(rnd(15), !glob ? "acidic corpse" : "acidic glob",
               KILLED_BY_AN); /* acid damage */
    } else if (poisonous(&mons[mnum]) && rn2(5)) {
        tp++;
        pline("Ecch - that must have been poisonous!");
        if (!Poison_resistance) {
            losestr(rnd(4));
            losehp(rnd(15), !glob ? "poisonous corpse" : "poisonous glob",
                   KILLED_BY_AN);
        } else
            You("seem unaffected by the poison.");
    /* now any corpse left too long will make you mildly ill */
    } else if ((rotted > 5L || (rotted > 3L && rn2(5))) && !Sick_resistance) {
        tp++;
        You_feel("%ssick.", (Sick) ? "very " : "");
        losehp(rnd(8), !glob ? "cadaver" : "rotted glob", KILLED_BY_AN);
    }

    /* delay is weight dependent */
    g.context.victual.reqtime = 3 + ((!glob ? mons[mnum].cwt : otmp->owt) >> 6);

    if (!tp && !nonrotting_corpse(mnum) && (otmp->orotten || !rn2(7))) {
        if (rottenfood(otmp)) {
            otmp->orotten = TRUE;
            (void) touchfood(otmp);
            retcode = 1;
        }

        if (!mons[otmp->corpsenm].cnutrit) {
            /* no nutrition: rots away, no message if you passed out */
            if (!retcode)
                pline_The("corpse rots away completely.");
            if (carried(otmp))
                useup(otmp);
            else
                useupf(otmp, 1L);
            retcode = 2;
        }

        if (!retcode)
            consume_oeaten(otmp, 2); /* oeaten >>= 2 */
    } else if ((mnum == PM_COCKATRICE || mnum == PM_CHICKATRICE)
               && (Stone_resistance || Hallucination)) {
        pline("This tastes just like chicken!");
    } else if (mnum == PM_FLOATING_EYE && u.umonnum == PM_RAVEN) {
        You("peck the eyeball with delight.");
    } else {
        /* yummy is always False for omnivores, palatable always True */
        boolean yummy = (vegan(&mons[mnum])
                            ? (!carnivorous(g.youmonst.data)
                               && herbivorous(g.youmonst.data))
                            : (carnivorous(g.youmonst.data)
                               && !herbivorous(g.youmonst.data))),
            palatable = ((vegetarian(&mons[mnum])
                          ? herbivorous(g.youmonst.data)
                          : carnivorous(g.youmonst.data))
                         && rn2(10)
                         && ((rotted < 1) ? TRUE : !rn2(rotted+1)));
        const char *pmxnam = food_xname(otmp, FALSE);

        if (!strncmpi(pmxnam, "the ", 4))
            pmxnam += 4;
        pline("%s%s %s %s%c",
              type_is_pname(&mons[mnum])
                 ? "" : the_unique_pm(&mons[mnum]) ? "The " : "This ",
              pmxnam,
              Hallucination ? "is" : "tastes",
                  /* tiger reference is to TV ads for "Frosted Flakes",
                     breakfast cereal targeted at kids by "Tony the tiger" */
              Hallucination
                 ? (yummy ? ((u.umonnum == PM_TIGER) ? "gr-r-reat" : "gnarly")
                          : palatable ? "copacetic" : "grody")
                 : (yummy ? "delicious" : palatable ? "okay" : "terrible"),
              (yummy || !palatable) ? '!' : '.');
    }

    return retcode;
}

/* called as you start to eat */
static void
start_eating(otmp, already_partly_eaten)
struct obj *otmp;
boolean already_partly_eaten;
{
    const char *old_nomovemsg, *save_nomovemsg;
    static char msgbuf[BUFSZ];

    debugpline2("start_eating: %s (victual = %s)",
                /* note: fmt_ptr() returns a static buffer but supports
                   several such so we don't need to copy the first result
                   before calling it a second time */
                fmt_ptr((genericptr_t) otmp),
                fmt_ptr((genericptr_t) g.context.victual.piece));
    debugpline1("reqtime = %d", g.context.victual.reqtime);
    debugpline1("(original reqtime = %d)", objects[otmp->otyp].oc_delay);
    debugpline1("nmod = %d", g.context.victual.nmod);
    debugpline1("oeaten = %d", otmp->oeaten);
    g.context.victual.fullwarn = g.context.victual.doreset = FALSE;
    g.context.victual.eating = TRUE;

    if (otmp->otyp == CORPSE || otmp->globby) {
        cprefx(g.context.victual.piece->corpsenm);
        if (!g.context.victual.piece || !g.context.victual.eating) {
            /* rider revived, or died and lifesaved */
            return;
        }
    }

    old_nomovemsg = g.nomovemsg;
    if (bite()) {
        /* survived choking, finish off food that's nearly done;
           need this to handle cockatrice eggs, fortune cookies, etc */
        if (++g.context.victual.usedtime >= g.context.victual.reqtime) {
            /* don't want done_eating() to issue g.nomovemsg if it
               is due to vomit() called by bite() */
            save_nomovemsg = g.nomovemsg;
            if (!old_nomovemsg)
                g.nomovemsg = 0;
            done_eating(FALSE);
            if (!old_nomovemsg)
                g.nomovemsg = save_nomovemsg;
        }
        return;
    }

    if (++g.context.victual.usedtime >= g.context.victual.reqtime) {
        /* print "finish eating" message if they just resumed -dlc */
        done_eating((g.context.victual.reqtime > 1
                     || already_partly_eaten) ? TRUE : FALSE);
        return;
    }

    Sprintf(msgbuf, "eating %s", food_xname(otmp, TRUE));
    set_occupation(eatfood, msgbuf, 0);
}

/*
 * Called on "first bite" of (non-corpse) food, after touchfood() has
 * marked it 'partly eaten'.  Used for non-rotten non-tin non-corpse food.
 * Messages should use present tense since multi-turn food won't be
 * finishing at the time they're issued.
 */
static void
fprefx(otmp)
struct obj *otmp;
{
    switch (otmp->otyp) {
    case FOOD_RATION: /* nutrition 800 */
        /* 200+800 remains below 1000+1, the satiation threshold */
        if (u.uhunger <= 200)
            pline("%s!", Hallucination ? "Oh wow, like, superior, man"
                                       : "This food really hits the spot");

        /* 700-1+800 remains below 1500, the choking threshold which
           triggers "you're having a hard time getting it down" feedback */
        else if (u.uhunger < 700)
            pline("This satiates your %s!", body_part(STOMACH));
        /* [satiation message may be inaccurate if eating gets interrupted] */
        break;
    case TRIPE_RATION:
        if (carnivorous(g.youmonst.data) && !humanoid(g.youmonst.data)) {
            pline("This tripe ration is surprisingly good!");
        } else if (maybe_polyd(is_orc(g.youmonst.data), Race_if(PM_ORC))) {
            pline(Hallucination ? "Tastes great!  Less filling!"
                                : "Mmm, tripe... not bad!");
        } else {
            pline("Yak - dog food!");
            more_experienced(1, 0);
            newexplevel();
            /* not cannibalism, but we use similar criteria
               for deciding whether to be sickened by this meal */
            if (rn2(2) && !CANNIBAL_ALLOWED())
                make_vomiting((long) rn1(g.context.victual.reqtime, 14), FALSE);
        }
        break;
    case LEMBAS_WAFER:
        if (maybe_polyd(is_orc(g.youmonst.data), Race_if(PM_ORC))) {
            pline("%s", "!#?&* elf kibble!");
            break;
        } else if (maybe_polyd(is_elf(g.youmonst.data), Race_if(PM_ELF))) {
            pline("A little goes a long way.");
            break;
        }
        goto give_feedback;
    case MEATBALL:
    case MEAT_STICK:
    case HUGE_CHUNK_OF_MEAT:
    case MEAT_RING:
        goto give_feedback;
    case CLOVE_OF_GARLIC:
        if (is_undead(g.youmonst.data)) {
            make_vomiting((long) rn1(g.context.victual.reqtime, 5), FALSE);
            break;
        }
        /*FALLTHRU*/
    default:
        if (otmp->otyp == SLIME_MOLD && !otmp->cursed
            && otmp->spe == g.context.current_fruit) {
            pline("My, this is a %s %s!",
                  Hallucination ? "primo" : "yummy",
                  singular(otmp, xname));
        } else if (otmp->otyp == APPLE && otmp->cursed && !Sleep_resistance) {
            ; /* skip core joke; feedback deferred til fpostfx() */

#if defined(MAC) || defined(MACOSX)
        /* KMH -- Why should Unix have all the fun?
           We check MACOSX before UNIX to get the Apple-specific apple
           message; the '#if UNIX' code will still kick in for pear. */
        } else if (otmp->otyp == APPLE) {
            pline("Delicious!  Must be a Macintosh!");
#endif

#ifdef UNIX
        } else if (otmp->otyp == APPLE || otmp->otyp == PEAR) {
            if (!Hallucination) {
                pline("Core dumped.");
            } else {
                /* based on an old Usenet joke, a fake a.out manual page */
                int x = rnd(100);

                pline("%s -- core dumped.",
                      (x <= 75)
                         ? "Segmentation fault"
                         : (x <= 99)
                            ? "Bus error"
                            : "Yo' mama");
            }
#endif
        } else if (otmp->otyp == EGG && stale_egg(otmp)) {
            pline("Ugh.  Rotten egg."); /* perhaps others like it */
            /* increasing existing nausea means that it will take longer
               before eventual vomit, but also means that constitution
               will be abused more times before illness completes */
            make_vomiting((Vomiting & TIMEOUT) + (long) d(10, 4), TRUE);
        } else {
 give_feedback:
            pline("This %s is %s", singular(otmp, xname),
                  otmp->cursed
                     ? (Hallucination ? "grody!" : "terrible!")
                     : (otmp->otyp == CRAM_RATION
                        || otmp->otyp == K_RATION
                        || otmp->otyp == C_RATION)
                        ? "bland."
                        : Hallucination ? "gnarly!" : "delicious!");
        }
        break; /* default */
    } /* switch */
}

/* increment a combat intrinsic with limits on its growth */
static int
bounded_increase(old, inc, typ)
int old, inc, typ;
{
    int absold, absinc, sgnold, sgninc;

    /* don't include any amount coming from worn rings (caller handles
       'protection' differently) */
    if (uright && uright->otyp == typ && typ != RIN_PROTECTION)
        old -= uright->spe;
    if (uleft && uleft->otyp == typ && typ != RIN_PROTECTION)
        old -= uleft->spe;
    absold = abs(old), absinc = abs(inc);
    sgnold = sgn(old), sgninc = sgn(inc);

    if (absinc == 0 || sgnold != sgninc || absold + absinc < 10) {
        ; /* use inc as-is */
    } else if (absold + absinc < 20) {
        absinc = rnd(absinc); /* 1..n */
        if (absold + absinc < 10)
            absinc = 10 - absold;
        inc = sgninc * absinc;
    } else if (absold + absinc < 40) {
        absinc = rn2(absinc) ? 1 : 0;
        if (absold + absinc < 20)
            absinc = rnd(20 - absold);
        inc = sgninc * absinc;
    } else {
        inc = 0; /* no further increase allowed via this method */
    }
    /* put amount from worn rings back */
    if (uright && uright->otyp == typ && typ != RIN_PROTECTION)
        old += uright->spe;
    if (uleft && uleft->otyp == typ && typ != RIN_PROTECTION)
        old += uleft->spe;
    return old + inc;
}

static void
accessory_has_effect(otmp)
struct obj *otmp;
{
    pline("Magic spreads through your body as you digest the %s.",
          (otmp->oclass == RING_CLASS) ? "ring" : "amulet");
}

static void
eataccessory(otmp)
struct obj *otmp;
{
    int typ = otmp->otyp;
    long oldprop;

    /* Note: rings are not so common that this is unbalancing. */
    /* (How often do you even _find_ 3 rings of polymorph in a game?) */
    oldprop = u.uprops[objects[typ].oc_oprop].intrinsic;
    if (otmp == uleft || otmp == uright) {
        Ring_gone(otmp);
        if (u.uhp <= 0)
            return; /* died from sink fall */
    }
    otmp->known = otmp->dknown = 1; /* by taste */
    if (!rn2(otmp->oclass == RING_CLASS ? 3 : 5)) {
        switch (otmp->otyp) {
        default:
            if (!objects[typ].oc_oprop)
                break; /* should never happen */

            if (!(u.uprops[objects[typ].oc_oprop].intrinsic & FROMOUTSIDE))
                accessory_has_effect(otmp);

            u.uprops[objects[typ].oc_oprop].intrinsic |= FROMOUTSIDE;

            switch (typ) {
            case RIN_SEE_INVISIBLE:
                set_mimic_blocking();
                see_monsters();
                if (Invis && !oldprop && !ESee_invisible
                    && !perceives(g.youmonst.data) && !Blind) {
                    newsym(u.ux, u.uy);
                    pline("Suddenly you can see yourself.");
                    makeknown(typ);
                }
                break;
            case RIN_INVISIBILITY:
                if (!oldprop && !EInvis && !BInvis && !See_invisible
                    && !Blind) {
                    newsym(u.ux, u.uy);
                    Your("body takes on a %s transparency...",
                         Hallucination ? "normal" : "strange");
                    makeknown(typ);
                }
                break;
            case RIN_PROTECTION_FROM_SHAPE_CHAN:
                rescham();
                break;
            case RIN_LEVITATION:
                /* undo the `.intrinsic |= FROMOUTSIDE' done above */
                u.uprops[LEVITATION].intrinsic = oldprop;
                if (!Levitation) {
                    float_up();
                    incr_itimeout(&HLevitation, d(10, 20));
                    makeknown(typ);
                }
                break;
            } /* inner switch */
            break; /* default case of outer switch */

        case RIN_ADORNMENT:
            accessory_has_effect(otmp);
            if (adjattrib(A_CHA, otmp->spe, -1))
                makeknown(typ);
            break;
        case RIN_GAIN_STRENGTH:
            accessory_has_effect(otmp);
            if (adjattrib(A_STR, otmp->spe, -1))
                makeknown(typ);
            break;
        case RIN_GAIN_CONSTITUTION:
            accessory_has_effect(otmp);
            if (adjattrib(A_CON, otmp->spe, -1))
                makeknown(typ);
            break;
        case RIN_INCREASE_ACCURACY:
            accessory_has_effect(otmp);
            u.uhitinc = (schar) bounded_increase((int) u.uhitinc, otmp->spe,
                                                 RIN_INCREASE_ACCURACY);
            break;
        case RIN_INCREASE_DAMAGE:
            accessory_has_effect(otmp);
            u.udaminc = (schar) bounded_increase((int) u.udaminc, otmp->spe,
                                                 RIN_INCREASE_DAMAGE);
            break;
        case RIN_PROTECTION:
            accessory_has_effect(otmp);
            HProtection |= FROMOUTSIDE;
            u.ublessed = bounded_increase(u.ublessed, otmp->spe,
                                          RIN_PROTECTION);
            g.context.botl = 1;
            break;
        case RIN_FREE_ACTION:
            /* Give sleep resistance instead */
            if (!(HSleep_resistance & FROMOUTSIDE))
                accessory_has_effect(otmp);
            if (!Sleep_resistance)
                You_feel("wide awake.");
            HSleep_resistance |= FROMOUTSIDE;
            break;
        case AMULET_OF_CHANGE:
            accessory_has_effect(otmp);
            makeknown(typ);
            change_sex();
            You("are suddenly very %s!",
                flags.female ? "feminine" : "masculine");
            g.context.botl = 1;
            break;
        case AMULET_OF_UNCHANGING:
            /* un-change: it's a pun */
            if (!Unchanging && Upolyd) {
                accessory_has_effect(otmp);
                makeknown(typ);
                rehumanize();
            }
            break;
        case AMULET_OF_STRANGULATION: /* bad idea! */
            /* no message--this gives no permanent effect */
            choke(otmp);
            break;
        case AMULET_OF_RESTFUL_SLEEP: { /* another bad idea! */
            long newnap = (long) rnd(100), oldnap = (HSleepy & TIMEOUT);

            if (!(HSleepy & FROMOUTSIDE))
                accessory_has_effect(otmp);
            HSleepy |= FROMOUTSIDE;
            /* might also be wearing one; use shorter of two timeouts */
            if (newnap < oldnap || oldnap == 0L)
                HSleepy = (HSleepy & ~TIMEOUT) | newnap;
            break;
        }
        case RIN_SUSTAIN_ABILITY:
        case AMULET_OF_LIFE_SAVING:
        case AMULET_OF_REFLECTION: /* nice try */
            /* can't eat Amulet of Yendor or fakes,
             * and no oc_prop even if you could -3.
             */
            break;
        }
    }
}

/* called after eating non-food */
static void
eatspecial()
{
    struct obj *otmp = g.context.victual.piece;

    /* lesshungry wants an occupation to handle choke messages correctly */
    set_occupation(eatfood, "eating non-food", 0);
    lesshungry(g.context.victual.nmod);
    g.occupation = 0;
    g.context.victual.piece = (struct obj *) 0;
    g.context.victual.o_id = 0;
    g.context.victual.eating = 0;
    if (otmp->oclass == COIN_CLASS) {
        if (carried(otmp))
            useupall(otmp);
        else
            useupf(otmp, otmp->quan);
        vault_gd_watching(GD_EATGOLD);
        return;
    }
    if (objects[otmp->otyp].oc_material == PAPER) {
#ifdef MAIL_STRUCTURES
        if (otmp->otyp == SCR_MAIL)
            /* no nutrition */
            pline("This junk mail is less than satisfying.");
        else
#endif
        if (otmp->otyp == SCR_SCARE_MONSTER)
            /* to eat scroll, hero is currently polymorphed into a monster */
            pline("Yuck%c", otmp->blessed ? '!' : '.');
        else if (otmp->oclass == SCROLL_CLASS
                 /* check description after checking for specific scrolls */
                 && !strcmpi(OBJ_DESCR(objects[otmp->otyp]), "YUM YUM"))
            pline("Yum%c", otmp->blessed ? '!' : '.');
        else
            pline("Needs salt...");
    }
    if (otmp->oclass == POTION_CLASS) {
        otmp->quan++; /* dopotion() does a useup() */
        (void) dopotion(otmp);
    } else if (otmp->oclass == RING_CLASS || otmp->oclass == AMULET_CLASS) {
        eataccessory(otmp);
    } else if (otmp->otyp == LEASH && otmp->leashmon) {
        o_unleash(otmp);
    }

    /* KMH -- idea by "Tommy the Terrorist" */
    if (otmp->otyp == TRIDENT && !otmp->cursed) {
        /* sugarless chewing gum which used to be heavily advertised on TV */
        pline(Hallucination ? "Four out of five dentists agree."
                            : "That was pure chewing satisfaction!");
        exercise(A_WIS, TRUE);
    }
    if (otmp->otyp == FLINT && !otmp->cursed) {
        /* chewable vitamin for kids based on "The Flintstones" TV cartoon */
        pline("Yabba-dabba delicious!");
        exercise(A_CON, TRUE);
    }

    if (otmp == uwep && otmp->quan == 1L)
        uwepgone();
    if (otmp == uquiver && otmp->quan == 1L)
        uqwepgone();
    if (otmp == uswapwep && otmp->quan == 1L)
        uswapwepgone();

    if (otmp == uball)
        unpunish();
    if (otmp == uchain)
        unpunish(); /* but no useup() */
    else if (carried(otmp))
        useup(otmp);
    else
        useupf(otmp, 1L);
}

/* NOTE: the order of these words exactly corresponds to the
   order of oc_material values #define'd in objclass.h. */
static const char *foodwords[] = {
    "meal",    "liquid",  "wax",       "food", "meat",     "paper",
    "cloth",   "leather", "wood",      "bone", "scale",    "metal",
    "metal",   "metal",   "silver",    "gold", "platinum", "mithril",
    "plastic", "glass",   "rich food", "stone"
};

static const char *
foodword(otmp)
struct obj *otmp;
{
    if (otmp->oclass == FOOD_CLASS)
        return "food";
    if (otmp->oclass == GEM_CLASS && objects[otmp->otyp].oc_material == GLASS
        && otmp->dknown)
        makeknown(otmp->otyp);
    return foodwords[objects[otmp->otyp].oc_material];
}

/* called after consuming (non-corpse) food */
static void
fpostfx(otmp)
struct obj *otmp;
{
    switch (otmp->otyp) {
    case SPRIG_OF_WOLFSBANE:
        if (u.ulycn >= LOW_PM || is_were(g.youmonst.data))
            you_unwere(TRUE);
        break;
    case CARROT:
        if (!u.uswallow
            || !attacktype_fordmg(u.ustuck->data, AT_ENGL, AD_BLND))
            make_blinded((long) u.ucreamed, TRUE);
        break;
    case FORTUNE_COOKIE:
        outrumor(bcsign(otmp), BY_COOKIE);
        if (!Blind)
            u.uconduct.literate++;
        break;
    case LUMP_OF_ROYAL_JELLY:
        /* This stuff seems to be VERY healthy! */
        gainstr(otmp, 1, TRUE);
        if (Upolyd) {
            u.mh += otmp->cursed ? -rnd(20) : rnd(20);
            if (u.mh > u.mhmax) {
                if (!rn2(17))
                    u.mhmax++;
                u.mh = u.mhmax;
            } else if (u.mh <= 0) {
                rehumanize();
            }
        } else {
            u.uhp += otmp->cursed ? -rnd(20) : rnd(20);
            if (u.uhp > u.uhpmax) {
                if (!rn2(17))
                    u.uhpmax++;
                u.uhp = u.uhpmax;
            } else if (u.uhp <= 0) {
                g.killer.format = KILLED_BY_AN;
                Strcpy(g.killer.name, "rotten lump of royal jelly");
                done(POISONING);
            }
        }
        if (!otmp->cursed)
            heal_legs(0);
        break;
    case EGG:
        if (flesh_petrifies(&mons[otmp->corpsenm])) {
            if (!Stone_resistance
                && !(poly_when_stoned(g.youmonst.data)
                     && polymon(PM_STONE_GOLEM))) {
                if (!Stoned) {
                    Sprintf(g.killer.name, "%s egg",
                            mons[otmp->corpsenm].mname);
                    make_stoned(5L, (char *) 0, KILLED_BY_AN, g.killer.name);
                }
            }
            /* note: no "tastes like chicken" message for eggs */
        }
        break;
    case EUCALYPTUS_LEAF:
        if (Sick && !otmp->cursed)
            make_sick(0L, (char *) 0, TRUE, SICK_ALL);
        if (Vomiting && !otmp->cursed)
            make_vomiting(0L, TRUE);
        break;
    case APPLE:
        if (otmp->cursed && !Sleep_resistance) {
            /* Snow White; 'poisoned' applies to [a subset of] weapons,
               not food, so we substitute cursed; fortunately our hero
               won't have to wait for a prince to be rescued/revived */
            if (Race_if(PM_DWARF) && Hallucination)
                verbalize("Heigh-ho, ho-hum, I think I'll skip work today.");
            else if (Deaf || !flags.acoustics)
                You("fall asleep.");
            else
                You_hear("sinister laughter as you fall asleep...");
            fall_asleep(-rn1(11, 20), TRUE);
        }
        break;
    }
    return;
}

#if 0
/* intended for eating a spellbook while polymorphed, but not used;
   "leather" applied to appearance, not composition, and has been
   changed to "leathery" to reflect that */
static boolean FDECL(leather_cover, (struct obj *));

static boolean
leather_cover(otmp)
struct obj *otmp;
{
    const char *odesc = OBJ_DESCR(objects[otmp->otyp]);

    if (odesc && (otmp->oclass == SPBOOK_CLASS)) {
        if (!strcmp(odesc, "leather"))
            return TRUE;
    }
    return FALSE;
}
#endif

/*
 * return 0 if the food was not dangerous.
 * return 1 if the food was dangerous and you chose to stop.
 * return 2 if the food was dangerous and you chose to eat it anyway.
 */
static int
edibility_prompts(otmp)
struct obj *otmp;
{
    /* Blessed food detection grants hero a one-use
     * ability to detect food that is unfit for consumption
     * or dangerous and avoid it.
     */
    char buf[BUFSZ], foodsmell[BUFSZ],
         it_or_they[QBUFSZ], eat_it_anyway[QBUFSZ];
    boolean cadaver = (otmp->otyp == CORPSE || otmp->globby),
            stoneorslime = FALSE;
    int material = objects[otmp->otyp].oc_material, mnum = otmp->corpsenm;
    long rotted = 0L;

    Strcpy(foodsmell, Tobjnam(otmp, "smell"));
    Strcpy(it_or_they, (otmp->quan == 1L) ? "it" : "they");
    Sprintf(eat_it_anyway, "Eat %s anyway?",
            (otmp->quan == 1L) ? "it" : "one");

    if (cadaver || otmp->otyp == EGG || otmp->otyp == TIN) {
        /* These checks must match those in eatcorpse() */
        stoneorslime = (flesh_petrifies(&mons[mnum]) && !Stone_resistance
                        && !poly_when_stoned(g.youmonst.data));

        if (mnum == PM_GREEN_SLIME || otmp->otyp == GLOB_OF_GREEN_SLIME)
            stoneorslime = (!Unchanging && !slimeproof(g.youmonst.data));

        if (cadaver && !nonrotting_corpse(mnum)) {
            long age = peek_at_iced_corpse_age(otmp);

            /* worst case rather than random
               in this calculation to force prompt */
            rotted = (g.monstermoves - age) / (10L + 0 /* was rn2(20) */);
            if (otmp->cursed)
                rotted += 2L;
            else if (otmp->blessed)
                rotted -= 2L;
        }
    }

    /*
     * These problems with food should be checked in
     * order from most detrimental to least detrimental.
     */
    if (cadaver && mnum != PM_ACID_BLOB && rotted > 5L && !Sick_resistance) {
        /* Tainted meat */
        Sprintf(buf, "%s like %s could be tainted!  %s", foodsmell, it_or_they,
                eat_it_anyway);
        if (yn_function(buf, ynchars, 'n') == 'n')
            return 1;
        else
            return 2;
    }
    if (stoneorslime) {
        Sprintf(buf, "%s like %s could be something very dangerous!  %s",
                foodsmell, it_or_they, eat_it_anyway);
        if (yn_function(buf, ynchars, 'n') == 'n')
            return 1;
        else
            return 2;
    }
    if (otmp->orotten || (cadaver && rotted > 3L)) {
        /* Rotten */
        Sprintf(buf, "%s like %s could be rotten! %s",  foodsmell, it_or_they,
                eat_it_anyway);
        if (yn_function(buf, ynchars, 'n') == 'n')
            return 1;
        else
            return 2;
    }
    if (cadaver && poisonous(&mons[mnum]) && !Poison_resistance) {
        /* poisonous */
        Sprintf(buf, "%s like %s might be poisonous!  %s", foodsmell,
                it_or_they, eat_it_anyway);
        if (yn_function(buf, ynchars, 'n') == 'n')
            return 1;
        else
            return 2;
    }
    if (otmp->otyp == APPLE && otmp->cursed && !Sleep_resistance) {
        /* causes sleep, for long enough to be dangerous */
        Sprintf(buf, "%s like %s might have been poisoned.  %s", foodsmell,
                it_or_they, eat_it_anyway);
        return (yn_function(buf, ynchars, 'n') == 'n') ? 1 : 2;
    }
    if (cadaver && !vegetarian(&mons[mnum]) && !u.uconduct.unvegetarian
        && Role_if(PM_MONK)) {
        Sprintf(buf, "%s unhealthy.  %s", foodsmell, eat_it_anyway);
        if (yn_function(buf, ynchars, 'n') == 'n')
            return 1;
        else
            return 2;
    }
    if (cadaver && acidic(&mons[mnum]) && !Acid_resistance) {
        Sprintf(buf, "%s rather acidic.  %s", foodsmell, eat_it_anyway);
        if (yn_function(buf, ynchars, 'n') == 'n')
            return 1;
        else
            return 2;
    }
    if (Upolyd && u.umonnum == PM_RUST_MONSTER && is_metallic(otmp)
        && otmp->oerodeproof) {
        Sprintf(buf, "%s disgusting to you right now.  %s", foodsmell,
                eat_it_anyway);
        if (yn_function(buf, ynchars, 'n') == 'n')
            return 1;
        else
            return 2;
    }

    /*
     * Breaks conduct, but otherwise safe.
     */
    if (!u.uconduct.unvegan
        && ((material == LEATHER || material == BONE
             || material == DRAGON_HIDE || material == WAX)
            || (cadaver && !vegan(&mons[mnum])))) {
        Sprintf(buf, "%s foul and unfamiliar to you.  %s", foodsmell,
                eat_it_anyway);
        if (yn_function(buf, ynchars, 'n') == 'n')
            return 1;
        else
            return 2;
    }
    if (!u.uconduct.unvegetarian
        && ((material == LEATHER || material == BONE
             || material == DRAGON_HIDE)
            || (cadaver && !vegetarian(&mons[mnum])))) {
        Sprintf(buf, "%s unfamiliar to you.  %s", foodsmell, eat_it_anyway);
        if (yn_function(buf, ynchars, 'n') == 'n')
            return 1;
        else
            return 2;
    }

    if (cadaver && mnum != PM_ACID_BLOB && rotted > 5L && Sick_resistance) {
        /* Tainted meat with Sick_resistance */
        Sprintf(buf, "%s like %s could be tainted!  %s",
                foodsmell, it_or_they, eat_it_anyway);
        if (yn_function(buf, ynchars, 'n') == 'n')
            return 1;
        else
            return 2;
    }
    return 0;
}

/* 'e' command */
int
doeat()
{
    struct obj *otmp;
    int basenutrit; /* nutrition of full item */
    boolean dont_start = FALSE, nodelicious = FALSE,
            already_partly_eaten;

    if (Strangled) {
        pline("If you can't breathe air, how can you consume solids?");
        return 0;
    }
    if (!(otmp = floorfood("eat", 0)))
        return 0;
    if (check_capacity((char *) 0))
        return 0;

    if (u.uedibility) {
        int res = edibility_prompts(otmp);

        if (res) {
            Your(
               "%s stops tingling and your sense of smell returns to normal.",
                 body_part(NOSE));
            u.uedibility = 0;
            if (res == 1)
                return 0;
        }
    }

    /* We have to make non-foods take 1 move to eat, unless we want to
     * do ridiculous amounts of coding to deal with partly eaten plate
     * mails, players who polymorph back to human in the middle of their
     * metallic meal, etc....
     */
    if (!is_edible(otmp)) {
        You("cannot eat that!");
        return 0;
    } else if ((otmp->owornmask & (W_ARMOR | W_TOOL | W_AMUL | W_SADDLE))
               != 0) {
        /* let them eat rings */
        You_cant("eat %s you're wearing.", something);
        return 0;
    } else if (!(carried(otmp) ? retouch_object(&otmp, FALSE)
                               : touch_artifact(otmp, &g.youmonst))) {
        return 1; /* got blasted so use a turn */
    }
    if (is_metallic(otmp) && u.umonnum == PM_RUST_MONSTER
        && otmp->oerodeproof) {
        otmp->rknown = TRUE;
        if (otmp->quan > 1L) {
            if (!carried(otmp))
                (void) splitobj(otmp, otmp->quan - 1L);
            else
                otmp = splitobj(otmp, 1L);
        }
        pline("Ulch - that %s was rustproofed!", xname(otmp));
        /* The regurgitated object's rustproofing is gone now */
        otmp->oerodeproof = 0;
        make_stunned((HStun & TIMEOUT) + (long) rn2(10), TRUE);
        /*
         * We don't expect rust monsters to be wielding welded weapons
         * or wearing cursed rings which were rustproofed, but guard
         * against the possibility just in case.
         */
        if (welded(otmp) || (otmp->cursed && (otmp->owornmask & W_RING))) {
            set_bknown(otmp, 1); /* for ring; welded() does this for weapon */
            You("spit out %s.", the(xname(otmp)));
        } else {
            You("spit %s out onto the %s.", the(xname(otmp)),
                surface(u.ux, u.uy));
            if (carried(otmp)) {
                /* no need to check for leash in use; it's not metallic */
                if (otmp->owornmask)
                    remove_worn_item(otmp, FALSE);
                freeinv(otmp);
                dropy(otmp);
            }
            stackobj(otmp);
        }
        return 1;
    }
    /* KMH -- Slow digestion is... indigestible */
    if (otmp->otyp == RIN_SLOW_DIGESTION) {
        pline("This ring is indigestible!");
        (void) rottenfood(otmp);
        if (otmp->dknown && !objects[otmp->otyp].oc_name_known
            && !objects[otmp->otyp].oc_uname)
            docall(otmp);
        return 1;
    }
    if (otmp->oclass != FOOD_CLASS) {
        int material;

        g.context.victual.reqtime = 1;
        g.context.victual.piece = otmp;
        g.context.victual.o_id = otmp->o_id;
        /* Don't split it, we don't need to if it's 1 move */
        g.context.victual.usedtime = 0;
        g.context.victual.canchoke = (u.uhs == SATIATED);
        /* Note: gold weighs 1 pt. for each 1000 pieces (see
           pickup.c) so gold and non-gold is consistent. */
        if (otmp->oclass == COIN_CLASS)
            basenutrit = ((otmp->quan > 200000L)
                             ? 2000
                             : (int) (otmp->quan / 100L));
        else if (otmp->oclass == BALL_CLASS || otmp->oclass == CHAIN_CLASS)
            basenutrit = weight(otmp);
        /* oc_nutrition is usually weight anyway */
        else
            basenutrit = objects[otmp->otyp].oc_nutrition;
#ifdef MAIL_STRUCTURES
        if (otmp->otyp == SCR_MAIL) {
            basenutrit = 0;
            nodelicious = TRUE;
        }
#endif
        g.context.victual.nmod = basenutrit;
        g.context.victual.eating = TRUE; /* needed for lesshungry() */

        material = objects[otmp->otyp].oc_material;
        if (material == LEATHER || material == BONE
            || material == DRAGON_HIDE) {
            u.uconduct.unvegan++;
            violated_vegetarian();
        } else if (material == WAX)
            u.uconduct.unvegan++;
        u.uconduct.food++;

        if (otmp->cursed) {
            (void) rottenfood(otmp);
            nodelicious = TRUE;
        } else if (objects[otmp->otyp].oc_material == PAPER)
            nodelicious = TRUE;

        if (otmp->oclass == WEAPON_CLASS && otmp->opoisoned) {
            pline("Ecch - that must have been poisonous!");
            if (!Poison_resistance) {
                losestr(rnd(4));
                losehp(rnd(15), xname(otmp), KILLED_BY_AN);
            } else
                You("seem unaffected by the poison.");
        } else if (!nodelicious) {
            pline("%s%s is delicious!",
                  (obj_is_pname(otmp)
                   && otmp->oartifact < ART_ORB_OF_DETECTION)
                      ? ""
                      : "This ",
                  (otmp->oclass == COIN_CLASS)
                      ? foodword(otmp)
                      : singular(otmp, xname));
        }
        eatspecial();
        return 1;
    }

    if (otmp == g.context.victual.piece) {
        /* If they weren't able to choke, they don't suddenly become able to
         * choke just because they were interrupted.  On the other hand, if
         * they were able to choke before, if they lost food it's possible
         * they shouldn't be able to choke now.
         */
        if (u.uhs != SATIATED)
            g.context.victual.canchoke = FALSE;
        g.context.victual.o_id = 0;
        g.context.victual.piece = touchfood(otmp);
        if (g.context.victual.piece)
            g.context.victual.o_id = g.context.victual.piece->o_id;
        You("resume %syour meal.",
            (g.context.victual.usedtime + 1 >= g.context.victual.reqtime)
            ? "the last bite of " : "");
        start_eating(g.context.victual.piece, FALSE);
        return 1;
    }

    /* nothing in progress - so try to find something. */
    /* tins are a special case */
    /* tins must also check conduct separately in case they're discarded */
    if (otmp->otyp == TIN) {
        start_tin(otmp);
        return 1;
    }

    /* KMH, conduct */
    u.uconduct.food++;

    already_partly_eaten = otmp->oeaten ? TRUE : FALSE;
    g.context.victual.piece = otmp = touchfood(otmp);
    if (g.context.victual.piece)
        g.context.victual.o_id = g.context.victual.piece->o_id;
    g.context.victual.usedtime = 0;

    /* Now we need to calculate delay and nutritional info.
     * The base nutrition calculated here and in eatcorpse() accounts
     * for normal vs. rotten food.  The reqtime and nutrit values are
     * then adjusted in accordance with the amount of food left.
     */
    if (otmp->otyp == CORPSE || otmp->globby) {
        int tmp = eatcorpse(otmp);

        if (tmp == 2) {
            /* used up */
            g.context.victual.piece = (struct obj *) 0;
            g.context.victual.o_id = 0;
            return 1;
        } else if (tmp)
            dont_start = TRUE;
        /* if not used up, eatcorpse sets up reqtime and may modify oeaten */
    } else {
        /* No checks for WAX, LEATHER, BONE, DRAGON_HIDE.  These are
         * all handled in the != FOOD_CLASS case, above.
         */
        switch (objects[otmp->otyp].oc_material) {
        case FLESH:
            u.uconduct.unvegan++;
            if (otmp->otyp != EGG) {
                violated_vegetarian();
            }
            break;

        default:
            if (otmp->otyp == PANCAKE || otmp->otyp == FORTUNE_COOKIE /*eggs*/
                || otmp->otyp == CREAM_PIE || otmp->otyp == CANDY_BAR /*milk*/
                || otmp->otyp == LUMP_OF_ROYAL_JELLY)
                u.uconduct.unvegan++;
            break;
        }

        g.context.victual.reqtime = objects[otmp->otyp].oc_delay;
        if (otmp->otyp != FORTUNE_COOKIE
            && (otmp->cursed || (!nonrotting_food(otmp->otyp)
                                 && (g.monstermoves - otmp->age)
                                        > (otmp->blessed ? 50L : 30L)
                                 && (otmp->orotten || !rn2(7))))) {
            if (rottenfood(otmp)) {
                otmp->orotten = TRUE;
                dont_start = TRUE;
            }
            consume_oeaten(otmp, 1); /* oeaten >>= 1 */
        } else if (!already_partly_eaten) {
            fprefx(otmp);
        } else {
            You("%s %s.",
                (g.context.victual.reqtime == 1) ? "eat" : "begin eating",
                doname(otmp));
        }
    }

    /* re-calc the nutrition */
    basenutrit = (int) obj_nutrition(otmp);

    debugpline3(
     "before rounddiv: victual.reqtime == %d, oeaten == %d, basenutrit == %d",
                g.context.victual.reqtime, otmp->oeaten, basenutrit);

    g.context.victual.reqtime = (basenutrit == 0) ? 0
        : rounddiv(g.context.victual.reqtime * (long) otmp->oeaten, basenutrit);

    debugpline1("after rounddiv: victual.reqtime == %d",
                g.context.victual.reqtime);
    /*
     * calculate the modulo value (nutrit. units per round eating)
     * note: this isn't exact - you actually lose a little nutrition due
     *       to this method.
     * TODO: add in a "remainder" value to be given at the end of the meal.
     */
    if (g.context.victual.reqtime == 0 || otmp->oeaten == 0)
        /* possible if most has been eaten before */
        g.context.victual.nmod = 0;
    else if ((int) otmp->oeaten >= g.context.victual.reqtime)
        g.context.victual.nmod = -((int) otmp->oeaten
                                 / g.context.victual.reqtime);
    else
        g.context.victual.nmod = g.context.victual.reqtime % otmp->oeaten;
    g.context.victual.canchoke = (u.uhs == SATIATED);

    if (!dont_start)
        start_eating(otmp, already_partly_eaten);
    return 1;
}

int
use_tin_opener(obj)
struct obj *obj;
{
    struct obj *otmp;
    int res = 0;

    if (!carrying(TIN)) {
        You("have no tin to open.");
        return 0;
    }

    if (obj != uwep) {
        if (obj->cursed && obj->bknown) {
            char qbuf[QBUFSZ];

            if (ynq(safe_qbuf(qbuf, "Really wield ", "?",
                              obj, doname, thesimpleoname, "that")) != 'y')
                return 0;
        }
        if (!wield_tool(obj, "use"))
            return 0;
        res = 1;
    }

    otmp = getobj(comestibles, "open");
    if (!otmp)
        return res;

    start_tin(otmp);
    return 1;
}

/* Take a single bite from a piece of food, checking for choking and
 * modifying usedtime.  Returns 1 if they choked and survived, 0 otherwise.
 */
static int
bite()
{
    if (g.context.victual.canchoke && u.uhunger >= 2000) {
        choke(g.context.victual.piece);
        return 1;
    }
    if (g.context.victual.doreset) {
        do_reset_eat();
        return 0;
    }
    g.force_save_hs = TRUE;
    if (g.context.victual.nmod < 0) {
        lesshungry(-g.context.victual.nmod);
        consume_oeaten(g.context.victual.piece,
                       g.context.victual.nmod); /* -= -nmod */
    } else if (g.context.victual.nmod > 0
               && (g.context.victual.usedtime % g.context.victual.nmod)) {
        lesshungry(1);
        consume_oeaten(g.context.victual.piece, -1); /* -= 1 */
    }
    g.force_save_hs = FALSE;
    recalc_wt();
    return 0;
}

/* as time goes by - called by moveloop(every move) & domove(melee attack) */
void
gethungry()
{
    if (u.uinvulnerable)
        return; /* you don't feel hungrier */

    /* being polymorphed into a creature which doesn't eat prevents
       this first uhunger decrement, but to stay in such form the hero
       will need to wear an Amulet of Unchanging so still burn a small
       amount of nutrition in the 'moves % 20' ring/amulet check below */
    if ((!Unaware || !rn2(10)) /* slow metabolic rate while asleep */
        && (carnivorous(g.youmonst.data)
            || herbivorous(g.youmonst.data)
            || metallivorous(g.youmonst.data))
        && !Slow_digestion)
        u.uhunger--; /* ordinary food consumption */

    if (g.moves % 2) { /* odd turns */
        /* Regeneration uses up food, unless due to an artifact */
        if ((HRegeneration & ~FROMFORM)
            || (ERegeneration & ~(W_ARTI | W_WEP)))
            u.uhunger--;
        if (near_capacity() > SLT_ENCUMBER)
            u.uhunger--;
    } else { /* even turns */
        if (Hunger)
            u.uhunger--;
        /* Conflict uses up food too */
        if (HConflict || (EConflict & (~W_ARTI)))
            u.uhunger--;
        /* +0 charged rings don't do anything, so don't affect hunger.
           Slow digestion cancels move hunger but still causes ring hunger. */
        switch ((int) (g.moves % 20)) { /* note: use even cases only */
        case 4:
            if (uleft && (uleft->spe || !objects[uleft->otyp].oc_charged))
                u.uhunger--;
            break;
        case 8:
            if (uamul)
                u.uhunger--;
            break;
        case 12:
            if (uright && (uright->spe || !objects[uright->otyp].oc_charged))
                u.uhunger--;
            break;
        case 16:
            if (u.uhave.amulet)
                u.uhunger--;
            break;
        default:
            break;
        }
    }
    newuhs(TRUE);
}

/* called after vomiting and after performing feats of magic */
void
morehungry(num)
int num;
{
    u.uhunger -= num;
    newuhs(TRUE);
}

/* called after eating (and after drinking fruit juice) */
void
lesshungry(num)
int num;
{
    /* See comments in newuhs() for discussion on force_save_hs */
    boolean iseating = (g.occupation == eatfood) || g.force_save_hs;

    debugpline1("lesshungry(%d)", num);
    u.uhunger += num;
    if (u.uhunger >= 2000) {
        if (!iseating || g.context.victual.canchoke) {
            if (iseating) {
                choke(g.context.victual.piece);
                reset_eat();
            } else
                choke(g.occupation == opentin ? g.context.tin.tin
                                            : (struct obj *) 0);
            /* no reset_eat() */
        }
    } else {
        /* Have lesshungry() report when you're nearly full so all eating
         * warns when you're about to choke.
         */
<<<<<<< HEAD
        if (u.uhunger >= 1500) {
            if (!g.context.victual.eating
                || (g.context.victual.eating && !g.context.victual.fullwarn)) {
                pline("You're having a hard time getting all of it down.");
                g.nomovemsg = "You're finally finished.";
                if (!g.context.victual.eating) {
                    g.multi = -2;
                } else {
                    g.context.victual.fullwarn = TRUE;
                    if (g.context.victual.canchoke
                        && g.context.victual.reqtime > 1) {
                        /* a one-gulp food will not survive a stop */
                        if (yn_function("Continue eating?", ynchars, 'n')
                            != 'y') {
                            reset_eat();
                            g.nomovemsg = (char *) 0;
                        }
=======
        if (u.uhunger >= 1500
            && (!context.victual.eating
                || (context.victual.eating && !context.victual.fullwarn))) {
            pline("You're having a hard time getting all of it down.");
            nomovemsg = "You're finally finished.";
            if (!context.victual.eating) {
                multi = -2;
            } else {
                context.victual.fullwarn = TRUE;
                if (context.victual.canchoke && context.victual.reqtime > 1) {
                    /* a one-gulp food will not survive a stop */
                    if (!paranoid_query(ParanoidEating, "Continue eating?")) {
                        reset_eat();
                        nomovemsg = (char *) 0;
>>>>>>> 7ca572eb
                    }
                }
            }
        }
    }
    newuhs(FALSE);
}

static int
unfaint(VOID_ARGS)
{
    (void) Hear_again();
    if (u.uhs > FAINTING)
        u.uhs = FAINTING;
    stop_occupation();
    g.context.botl = 1;
    return 0;
}

boolean
is_fainted()
{
    return (boolean) (u.uhs == FAINTED);
}

/* call when a faint must be prematurely terminated */
void
reset_faint()
{
    if (g.afternmv == unfaint)
        unmul("You revive.");
}

/* compute and comment on your (new?) hunger status */
void
newuhs(incr)
boolean incr;
{
    unsigned newhs;
    static unsigned save_hs;
    static boolean saved_hs = FALSE;
    int h = u.uhunger;

    newhs = (h > 1000)
                ? SATIATED
                : (h > 150) ? NOT_HUNGRY
                            : (h > 50) ? HUNGRY : (h > 0) ? WEAK : FAINTING;

    /* While you're eating, you may pass from WEAK to HUNGRY to NOT_HUNGRY.
     * This should not produce the message "you only feel hungry now";
     * that message should only appear if HUNGRY is an endpoint.  Therefore
     * we check to see if we're in the middle of eating.  If so, we save
     * the first hunger status, and at the end of eating we decide what
     * message to print based on the _entire_ meal, not on each little bit.
     */
    /* It is normally possible to check if you are in the middle of a meal
     * by checking occupation == eatfood, but there is one special case:
     * start_eating() can call bite() for your first bite before it
     * sets the occupation.
     * Anyone who wants to get that case to work _without_ an ugly static
     * force_save_hs variable, feel free.
     */
    /* Note: If you become a certain hunger status in the middle of the
     * meal, and still have that same status at the end of the meal,
     * this will incorrectly print the associated message at the end of
     * the meal instead of the middle.  Such a case is currently
     * impossible, but could become possible if a message for SATIATED
     * were added or if HUNGRY and WEAK were separated by a big enough
     * gap to fit two bites.
     */
    if (g.occupation == eatfood || g.force_save_hs) {
        if (!saved_hs) {
            save_hs = u.uhs;
            saved_hs = TRUE;
        }
        u.uhs = newhs;
        return;
    } else {
        if (saved_hs) {
            u.uhs = save_hs;
            saved_hs = FALSE;
        }
    }

    if (newhs == FAINTING) {
        /* u,uhunger is likely to be negative at this point */
        int uhunger_div_by_10 = sgn(u.uhunger) * ((abs(u.uhunger) + 5) / 10);

        if (is_fainted())
            newhs = FAINTED;
        if (u.uhs <= WEAK || rn2(20 - uhunger_div_by_10) >= 19) {
            if (!is_fainted() && g.multi >= 0 /* %% */) {
                int duration = 10 - uhunger_div_by_10;

                /* stop what you're doing, then faint */
                stop_occupation();
                You("faint from lack of food.");
                incr_itimeout(&HDeaf, duration);
                g.context.botl = TRUE;
                nomul(-duration);
                g.multi_reason = "fainted from lack of food";
                g.nomovemsg = "You regain consciousness.";
                g.afternmv = unfaint;
                newhs = FAINTED;
                if (!Levitation)
                    selftouch("Falling, you");
            }

        /* this used to be -(200 + 20 * Con) but that was when being asleep
           suppressed per-turn uhunger decrement but being fainted didn't;
           now uhunger becomes more negative at a slower rate */
        } else if (u.uhunger < -(100 + 10 * (int) ACURR(A_CON))) {
            u.uhs = STARVED;
            g.context.botl = 1;
            bot();
            You("die from starvation.");
            g.killer.format = KILLED_BY;
            Strcpy(g.killer.name, "starvation");
            done(STARVING);
            /* if we return, we lifesaved, and that calls newuhs */
            return;
        }
    }

    if (newhs != u.uhs) {
        if (newhs >= WEAK && u.uhs < WEAK) {
            /* this used to be losestr(1) which had the potential to
               be fatal (still handled below) by reducing HP if it
               tried to take base strength below minimum of 3 */
            ATEMP(A_STR) = -1; /* temporary loss overrides Fixed_abil */
            /* defer g.context.botl status update until after hunger message */
        } else if (newhs < WEAK && u.uhs >= WEAK) {
            /* this used to be losestr(-1) which could be abused by
               becoming weak while wearing ring of sustain ability,
               removing ring, eating to 'restore' strength which boosted
               strength by a point each time the cycle was performed;
               substituting "while polymorphed" for sustain ability and
               "rehumanize" for ring removal might have done that too */
            ATEMP(A_STR) = 0; /* repair of loss also overrides Fixed_abil */
            /* defer g.context.botl status update until after hunger message */
        }

        switch (newhs) {
        case HUNGRY:
            if (Hallucination) {
                You((!incr) ? "now have a lesser case of the munchies."
                            : "are getting the munchies.");
            } else
                You((!incr) ? "only feel hungry now."
                            : (u.uhunger < 145)
                                  ? "feel hungry."
                                  : "are beginning to feel hungry.");
            if (incr && g.occupation
                && (g.occupation != eatfood && g.occupation != opentin))
                stop_occupation();
            g.context.travel = g.context.travel1 = g.context.mv = g.context.run = 0;
            break;
        case WEAK:
            if (Hallucination)
                pline((!incr) ? "You still have the munchies."
              : "The munchies are interfering with your motor capabilities.");
            else if (incr && (Role_if(PM_WIZARD) || Race_if(PM_ELF)
                              || Role_if(PM_VALKYRIE)))
                pline("%s needs food, badly!",
                      (Role_if(PM_WIZARD) || Role_if(PM_VALKYRIE))
                          ? g.urole.name.m
                          : "Elf");
            else
                You((!incr)
                        ? "feel weak now."
                        : (u.uhunger < 45) ? "feel weak."
                                           : "are beginning to feel weak.");
            if (incr && g.occupation
                && (g.occupation != eatfood && g.occupation != opentin))
                stop_occupation();
            g.context.travel = g.context.travel1 = g.context.mv = g.context.run = 0;
            break;
        }
        u.uhs = newhs;
        g.context.botl = 1;
        bot();
        if ((Upolyd ? u.mh : u.uhp) < 1) {
            You("die from hunger and exhaustion.");
            g.killer.format = KILLED_BY;
            Strcpy(g.killer.name, "exhaustion");
            done(STARVING);
            return;
        }
    }
}

/* Returns an object representing food.
 * Object may be either on floor or in inventory.
 */
struct obj *
floorfood(verb, corpsecheck)
const char *verb;
int corpsecheck; /* 0, no check, 1, corpses, 2, tinnable corpses */
{
    register struct obj *otmp;
    char qbuf[QBUFSZ];
    char c;
    boolean feeding = !strcmp(verb, "eat"),    /* corpsecheck==0 */
        offering = !strcmp(verb, "sacrifice"); /* corpsecheck==1 */

    /* if we can't touch floor objects then use invent food only */
    if (iflags.menu_requested /* command was preceded by 'm' prefix */
        || !can_reach_floor(TRUE) || (feeding && u.usteed)
        || (is_pool_or_lava(u.ux, u.uy)
            && (Wwalking || is_clinger(g.youmonst.data)
                || (Flying && !Breathless))))
        goto skipfloor;

    if (feeding && metallivorous(g.youmonst.data)) {
        struct obj *gold;
        struct trap *ttmp = t_at(u.ux, u.uy);

        if (ttmp && ttmp->tseen && ttmp->ttyp == BEAR_TRAP) {
            boolean u_in_beartrap = (u.utrap && u.utraptype == TT_BEARTRAP);

            /* If not already stuck in the trap, perhaps there should
               be a chance to becoming trapped?  Probably not, because
               then the trap would just get eaten on the _next_ turn... */
            Sprintf(qbuf, "There is a bear trap here (%s); eat it?",
                    u_in_beartrap ? "holding you" : "armed");
            if ((c = yn_function(qbuf, ynqchars, 'n')) == 'y') {
                deltrap(ttmp);
                if (u_in_beartrap)
                    reset_utrap(TRUE);
                return mksobj(BEARTRAP, TRUE, FALSE);
            } else if (c == 'q') {
                return (struct obj *) 0;
            }
        }

        if (g.youmonst.data != &mons[PM_RUST_MONSTER]
            && (gold = g_at(u.ux, u.uy)) != 0) {
            if (gold->quan == 1L)
                Sprintf(qbuf, "There is 1 gold piece here; eat it?");
            else
                Sprintf(qbuf, "There are %ld gold pieces here; eat them?",
                        gold->quan);
            if ((c = yn_function(qbuf, ynqchars, 'n')) == 'y') {
                return gold;
            } else if (c == 'q') {
                return (struct obj *) 0;
            }
        }
    }

    /* Is there some food (probably a heavy corpse) here on the ground? */
    for (otmp = g.level.objects[u.ux][u.uy]; otmp; otmp = otmp->nexthere) {
        if (corpsecheck
                ? (otmp->otyp == CORPSE
                   && (corpsecheck == 1 || tinnable(otmp)))
                : feeding ? (otmp->oclass != COIN_CLASS && is_edible(otmp))
                          : otmp->oclass == FOOD_CLASS) {
            char qsfx[QBUFSZ];
            boolean one = (otmp->quan == 1L);

            /* if blind and without gloves, attempting to eat (or tin or
               offer) a cockatrice corpse is fatal before asking whether
               or not to use it; otherwise, 'm<dir>' followed by 'e' could
               be used to locate cockatrice corpses without touching them */
            if (otmp->otyp == CORPSE && will_feel_cockatrice(otmp, FALSE)) {
                feel_cockatrice(otmp, FALSE);
                /* if life-saved (or poly'd into stone golem), terminate
                   attempt to eat off floor */
                return (struct obj *) 0;
            }
            /* "There is <an object> here; <verb> it?" or
               "There are <N objects> here; <verb> one?" */
            Sprintf(qbuf, "There %s ", otense(otmp, "are"));
            Sprintf(qsfx, " here; %s %s?", verb, one ? "it" : "one");
            (void) safe_qbuf(qbuf, qbuf, qsfx, otmp, doname, ansimpleoname,
                             one ? something : (const char *) "things");
            if ((c = yn_function(qbuf, ynqchars, 'n')) == 'y')
                return  otmp;
            else if (c == 'q')
                return (struct obj *) 0;
        }
    }

 skipfloor:
    /* We cannot use ALL_CLASSES since that causes getobj() to skip its
     * "ugly checks" and we need to check for inedible items.
     */
    otmp = getobj(feeding ? allobj : offering ? offerfodder : comestibles,
                  verb);
    if (corpsecheck && otmp && !(offering && otmp->oclass == AMULET_CLASS))
        if (otmp->otyp != CORPSE || (corpsecheck == 2 && !tinnable(otmp))) {
            You_cant("%s that!", verb);
            return (struct obj *) 0;
        }
    return otmp;
}

/* Side effects of vomiting */
/* added nomul (MRS) - it makes sense, you're too busy being sick! */
void
vomit() /* A good idea from David Neves */
{
    if (cantvomit(g.youmonst.data)) {
        /* doesn't cure food poisoning; message assumes that we aren't
           dealing with some esoteric body_part() */
        Your("jaw gapes convulsively.");
    } else {
        if (Sick && (u.usick_type & SICK_VOMITABLE) != 0)
            make_sick(0L, (char *) 0, TRUE, SICK_VOMITABLE);
        /* if not enough in stomach to actually vomit then dry heave;
           vomiting_dialog() gives a vomit message when its countdown
           reaches 0, but only if u.uhs < FAINTING (and !cantvomit()) */
        if (u.uhs >= FAINTING)
            Your("%s heaves convulsively!", body_part(STOMACH));
    }

    /* nomul()/You_can_move_again used to be unconditional, which was
       viable while eating but not for Vomiting countdown where hero might
       be immobilized for some other reason at the time vomit() is called */
    if (g.multi >= -2) {
        nomul(-2);
        g.multi_reason = "vomiting";
        g.nomovemsg = You_can_move_again;
    }
}

int
eaten_stat(base, obj)
int base;
struct obj *obj;
{
    long uneaten_amt, full_amount;

    /* get full_amount first; obj_nutrition() might modify obj->oeaten */
    full_amount = (long) obj_nutrition(obj);
    uneaten_amt = (long) obj->oeaten;
    if (uneaten_amt > full_amount) {
        impossible(
          "partly eaten food (%ld) more nutritious than untouched food (%ld)",
                   uneaten_amt, full_amount);
        uneaten_amt = full_amount;
    }

    base = (int) (full_amount ? (long) base * uneaten_amt / full_amount : 0L);
    return (base < 1) ? 1 : base;
}

/* reduce obj's oeaten field, making sure it never hits or passes 0 */
void
consume_oeaten(obj, amt)
struct obj *obj;
int amt;
{
    /*
     * This is a hack to try to squelch several long standing mystery
     * food bugs.  A better solution would be to rewrite the entire
     * victual handling mechanism from scratch using a less complex
     * model.  Alternatively, this routine could call done_eating()
     * or food_disappears() but its callers would need revisions to
     * cope with g.context.victual.piece unexpectedly going away.
     *
     * Multi-turn eating operates by setting the food's oeaten field
     * to its full nutritional value and then running a counter which
     * independently keeps track of whether there is any food left.
     * The oeaten field can reach exactly zero on the last turn, and
     * the object isn't removed from inventory until the next turn
     * when the "you finish eating" message gets delivered, so the
     * food would be restored to the status of untouched during that
     * interval.  This resulted in unexpected encumbrance messages
     * at the end of a meal (if near enough to a threshold) and would
     * yield full food if there was an interruption on the critical
     * turn.  Also, there have been reports over the years of food
     * becoming massively heavy or producing unlimited satiation;
     * this would occur if reducing oeaten via subtraction attempted
     * to drop it below 0 since its unsigned type would produce a
     * huge positive value instead.  So far, no one has figured out
     * _why_ that inappropriate subtraction might sometimes happen.
     */

    if (amt > 0) {
        /* bit shift to divide the remaining amount of food */
        obj->oeaten >>= amt;
    } else {
        /* simple decrement; value is negative so we actually add it */
        if ((int) obj->oeaten > -amt)
            obj->oeaten += amt;
        else
            obj->oeaten = 0;
    }

    if (obj->oeaten == 0) {
        if (obj == g.context.victual.piece) /* always true unless wishing... */
            g.context.victual.reqtime =
                g.context.victual.usedtime; /* no bites left */
        obj->oeaten = 1; /* smallest possible positive value */
    }
}

/* called when eatfood occupation has been interrupted,
   or in the case of theft, is about to be interrupted */
boolean
maybe_finished_meal(stopping)
boolean stopping;
{
    /* in case consume_oeaten() has decided that the food is all gone */
    if (g.occupation == eatfood
        && g.context.victual.usedtime >= g.context.victual.reqtime) {
        if (stopping)
            g.occupation = 0; /* for do_reset_eat */
        (void) eatfood();   /* calls done_eating() to use up
                               g.context.victual.piece */
        return TRUE;
    }
    return FALSE;
}

/* Tin of <something> to the rescue?  Decide whether current occupation
   is an attempt to eat a tin of something capable of saving hero's life.
   We don't care about consumption of non-tinned food here because special
   effects there take place on first bite rather than at end of occupation.
   [Popeye the Sailor gets out of trouble by eating tins of spinach. :-] */
boolean
Popeye(threat)
int threat;
{
    struct obj *otin;
    int mndx;

    if (g.occupation != opentin)
        return FALSE;
    otin = g.context.tin.tin;
    /* make sure hero still has access to tin */
    if (!carried(otin)
        && (!obj_here(otin, u.ux, u.uy) || !can_reach_floor(TRUE)))
        return FALSE;
    /* unknown tin is assumed to be helpful */
    if (!otin->known)
        return TRUE;
    /* known tin is helpful if it will stop life-threatening problem */
    mndx = otin->corpsenm;
    switch (threat) {
    /* note: not used; hunger code bypasses stop_occupation() when eating */
    case HUNGER:
        return (boolean) (mndx != NON_PM || otin->spe == 1);
    /* flesh from lizards and acidic critters stops petrification */
    case STONED:
        return (boolean) (mndx >= LOW_PM
                          && (mndx == PM_LIZARD || acidic(&mons[mndx])));
    /* no tins can cure these (yet?) */
    case SLIMED:
    case SICK:
    case VOMITING:
        break;
    default:
        break;
    }
    return FALSE;
}

/*eat.c*/<|MERGE_RESOLUTION|>--- conflicted
+++ resolved
@@ -2869,40 +2869,20 @@
         /* Have lesshungry() report when you're nearly full so all eating
          * warns when you're about to choke.
          */
-<<<<<<< HEAD
-        if (u.uhunger >= 1500) {
-            if (!g.context.victual.eating
-                || (g.context.victual.eating && !g.context.victual.fullwarn)) {
-                pline("You're having a hard time getting all of it down.");
-                g.nomovemsg = "You're finally finished.";
-                if (!g.context.victual.eating) {
-                    g.multi = -2;
-                } else {
-                    g.context.victual.fullwarn = TRUE;
-                    if (g.context.victual.canchoke
-                        && g.context.victual.reqtime > 1) {
-                        /* a one-gulp food will not survive a stop */
-                        if (yn_function("Continue eating?", ynchars, 'n')
-                            != 'y') {
-                            reset_eat();
-                            g.nomovemsg = (char *) 0;
-                        }
-=======
         if (u.uhunger >= 1500
-            && (!context.victual.eating
-                || (context.victual.eating && !context.victual.fullwarn))) {
+            && (!g.context.victual.eating
+                || (g.context.victual.eating && !g.context.victual.fullwarn))) {
             pline("You're having a hard time getting all of it down.");
-            nomovemsg = "You're finally finished.";
-            if (!context.victual.eating) {
-                multi = -2;
+            g.nomovemsg = "You're finally finished.";
+            if (!g.context.victual.eating) {
+                g.multi = -2;
             } else {
-                context.victual.fullwarn = TRUE;
-                if (context.victual.canchoke && context.victual.reqtime > 1) {
+                g.context.victual.fullwarn = TRUE;
+                if (g.context.victual.canchoke && g.context.victual.reqtime > 1) {
                     /* a one-gulp food will not survive a stop */
                     if (!paranoid_query(ParanoidEating, "Continue eating?")) {
                         reset_eat();
-                        nomovemsg = (char *) 0;
->>>>>>> 7ca572eb
+                        g.nomovemsg = (char *) 0;
                     }
                 }
             }
