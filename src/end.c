--- conflicted
+++ resolved
@@ -991,7 +991,7 @@
      * any inventory.  Saving bones with an active light source in limbo
      * would trigger an 'object not local' panic.
      *
-     * We used to use dealloc_obj() on thrownobj and kickedobj but
+     * We used to use dealloc_obj() on g.thrownobj and g.kickedobj but
      * that keeps them out of bones and could leave uball in a confused
      * state (gone but still attached).  Place them on the map but
      * bypass flooreffects().  That could lead to minor anomalies in
@@ -1006,13 +1006,13 @@
        be incorrect (perhaps killed by divine lightning when throwing at
        a temple priest?) but this should be better than just vanishing
        (fragile stuff should be taken care of before getting here) */
-    if (thrownobj && thrownobj->where == OBJ_FREE) {
-        place_object(thrownobj, ox, oy);
-        stackobj(thrownobj), thrownobj = 0;
-    }
-    if (kickedobj && kickedobj->where == OBJ_FREE) {
-        place_object(kickedobj, ox, oy);
-        stackobj(kickedobj), kickedobj = 0;
+    if (g.thrownobj && g.thrownobj->where == OBJ_FREE) {
+        place_object(g.thrownobj, ox, oy);
+        stackobj(g.thrownobj), g.thrownobj = 0;
+    }
+    if (g.kickedobj && g.kickedobj->where == OBJ_FREE) {
+        place_object(g.kickedobj, ox, oy);
+        stackobj(g.kickedobj), g.kickedobj = 0;
     }
     /* if Punished hero dies during level change or dies or quits while
        swallowed, uball and uchain will be in limbo; put them on floor
@@ -1194,22 +1194,10 @@
     /* render vision subsystem inoperative */
     iflags.vision_inited = 0;
 
-<<<<<<< HEAD
-    /* might have been killed while using a disposable item, so make sure
-       it's gone prior to inventory disclosure and creation of bones data */
-    inven_inuse(TRUE);
-    /* maybe not on object lists; if an active light source, would cause
-       big trouble (`obj_is_local' panic) for savebones() -> savelev() */
-    if (g.thrownobj && g.thrownobj->where == OBJ_FREE)
-        dealloc_obj(g.thrownobj);
-    if (g.kickedobj && g.kickedobj->where == OBJ_FREE)
-        dealloc_obj(g.kickedobj);
-=======
     /* maybe use up active invent item(s), place thrown/kicked missile,
        deal with ball and chain possibly being temporarily off the map */
-    if (!program_state.panicking)
+    if (!g.program_state.panicking)
         done_object_cleanup();
->>>>>>> 6c0f92a2
 
     /* remember time of death here instead of having bones, rip, and
        topten figure it out separately and possibly getting different
@@ -1336,21 +1324,11 @@
         int mnum = u.umonnum;
 
         if (!Upolyd) {
-<<<<<<< HEAD
-            /* Base corpse on race when not poly'd since original
-             * u.umonnum is based on role, and all role monsters
-             * are human.
-             */
+            /* Base corpse on race when not poly'd since original u.umonnum
+               is based on role, and all role monsters are human. */
             mnum = (flags.female && g.urace.femalenum != NON_PM)
                        ? g.urace.femalenum
                        : g.urace.malenum;
-=======
-            /* Base corpse on race when not poly'd since original u.umonnum
-               is based on role, and all role monsters are human. */
-            mnum = (flags.female && urace.femalenum != NON_PM)
-                       ? urace.femalenum
-                       : urace.malenum;
->>>>>>> 6c0f92a2
         }
         corpse = mk_named_object(CORPSE, &mons[mnum], u.ux, u.uy, g.plname);
         Sprintf(pbuf, "%s, ", g.plname);
