/* NetHack 3.6	explode.c	$NHDT-Date: 1545182146 2018/12/19 01:15:46 $  $NHDT-Branch: NetHack-3.6.2-beta01 $:$NHDT-Revision: 1.60 $ */
/*      Copyright (C) 1990 by Ken Arromdee */
/* NetHack may be freely redistributed.  See license for details. */

#include "hack.h"

/* Note: Arrays are column first, while the screen is row first */
static const int explosion[3][3] = { { S_explode1, S_explode4, S_explode7 },
                               { S_explode2, S_explode5, S_explode8 },
                               { S_explode3, S_explode6, S_explode9 } };

/* Note: I had to choose one of three possible kinds of "type" when writing
 * this function: a wand type (like in zap.c), an adtyp, or an object type.
 * Wand types get complex because they must be converted to adtyps for
 * determining such things as fire resistance.  Adtyps get complex in that
 * they don't supply enough information--was it a player or a monster that
 * did it, and with a wand, spell, or breath weapon?  Object types share both
 * these disadvantages....
 *
 * Important note about Half_physical_damage:
 *      Unlike losehp(), explode() makes the Half_physical_damage adjustments
 *      itself, so the caller should never have done that ahead of time.
 *      It has to be done this way because the damage value is applied to
 *      things beside the player. Care is taken within explode() to ensure
 *      that Half_physical_damage only affects the damage applied to the hero.
 */
void
explode(x, y, type, dam, olet, expltype)
int x, y;
int type; /* the same as in zap.c; passes -(wand typ) for some WAND_CLASS */
int dam;
char olet;
int expltype;
{
    int i, j, k, damu = dam;
    boolean starting = 1;
    boolean visible, any_shield;
    int uhurt = 0; /* 0=unhurt, 1=items damaged, 2=you and items damaged */
    const char *str = (const char *) 0;
    int idamres, idamnonres;
    struct monst *mtmp, *mdef = 0;
    uchar adtyp;
    int explmask[3][3]; /* 0=normal explosion, 1=do shieldeff, 2=do nothing */
    boolean shopdamage = FALSE, generic = FALSE, physical_dmg = FALSE,
            do_hallu = FALSE, inside_engulfer, grabbed, grabbing;
    coord grabxy;
    char hallu_buf[BUFSZ], killr_buf[BUFSZ];
    short exploding_wand_typ = 0;

    if (olet == WAND_CLASS) { /* retributive strike */
        /* 'type' is passed as (wand's object type * -1); save
           object type and convert 'type' itself to zap-type */
        if (type < 0) {
            type = -type;
            exploding_wand_typ = (short) type;
            /* most attack wands produce specific explosions;
               other types produce a generic magical explosion */
            if (objects[type].oc_dir == RAY
                && type != WAN_DIGGING && type != WAN_SLEEP) {
                type -= WAN_MAGIC_MISSILE;
                if (type < 0 || type > 9) {
                    impossible("explode: wand has bad zap type (%d).", type);
                    type = 0;
                }
            } else
                type = 0;
        }
        switch (Role_switch) {
        case PM_PRIEST:
        case PM_MONK:
        case PM_WIZARD:
            damu /= 5;
            break;
        case PM_HEALER:
        case PM_KNIGHT:
            damu /= 2;
            break;
        default:
            break;
        }
    }
    /* muse_unslime: SCR_FIRE */
    if (expltype < 0) {
        /* hero gets credit/blame for killing this monster, not others */
        mdef = m_at(x, y);
        expltype = -expltype;
    }
    /* if hero is engulfed and caused the explosion, only hero and
       engulfer will be affected */
    inside_engulfer = (u.uswallow && type >= 0);
    /* held but not engulfed implies holder is reaching into second spot
       so might get hit by double damage */
    grabbed = grabbing = FALSE;
    if (u.ustuck && !u.uswallow) {
        if (Upolyd && sticks(g.youmonst.data))
            grabbing = TRUE;
        else
            grabbed = TRUE;
        grabxy.x = u.ustuck->mx;
        grabxy.y = u.ustuck->my;
    } else
        grabxy.x = grabxy.y = 0; /* lint suppression */
    /* FIXME:
     *  It is possible for a grabber to be outside the explosion
     *  radius and reaching inside to hold the hero.  If so, it ought
     *  to take damage (the extra half of double damage).  It is also
     *  possible for poly'd hero to be outside the radius and reaching
     *  in to hold a monster.  Hero should take damage in that situation.
     *
     *  Probably the simplest way to handle this would be to expand
     *  the radius used when collecting targets but exclude everything
     *  beyond the regular radius which isn't reaching inside.  Then
     *  skip harm to gear of any extended targets when inflicting damage.
     */

    if (olet == MON_EXPLODE) {
        /* when explode() is called recursively, g.killer.name might change so
           we need to retain a copy of the current value for this explosion */
        str = strcpy(killr_buf, g.killer.name);
        do_hallu = (Hallucination
                    && (strstri(str, "'s explosion")
                        || strstri(str, "s' explosion")));
        adtyp = AD_PHYS;
    } else
        switch (abs(type) % 10) {
        case 0:
            str = "magical blast";
            adtyp = AD_MAGM;
            break;
        case 1:
            str = (olet == BURNING_OIL) ? "burning oil"
                     : (olet == SCROLL_CLASS) ? "tower of flame" : "fireball";
            /* fire damage, not physical damage */
            adtyp = AD_FIRE;
            break;
        case 2:
            str = "ball of cold";
            adtyp = AD_COLD;
            break;
        case 4:
            str = (olet == WAND_CLASS) ? "death field"
                                       : "disintegration field";
            adtyp = AD_DISN;
            break;
        case 5:
            str = "ball of lightning";
            adtyp = AD_ELEC;
            break;
        case 6:
            str = "poison gas cloud";
            adtyp = AD_DRST;
            break;
        case 7:
            str = "splash of acid";
            adtyp = AD_ACID;
            break;
        default:
            impossible("explosion base type %d?", type);
            return;
        }

    any_shield = visible = FALSE;
    for (i = 0; i < 3; i++)
        for (j = 0; j < 3; j++) {
            if (!isok(i + x - 1, j + y - 1)) {
                explmask[i][j] = 2;
                continue;
            } else
                explmask[i][j] = 0;

            if (i + x - 1 == u.ux && j + y - 1 == u.uy) {
                switch (adtyp) {
                case AD_PHYS:
                    explmask[i][j] = 0;
                    break;
                case AD_MAGM:
                    explmask[i][j] = !!Antimagic;
                    break;
                case AD_FIRE:
                    explmask[i][j] = !!Fire_resistance;
                    break;
                case AD_COLD:
                    explmask[i][j] = !!Cold_resistance;
                    break;
                case AD_DISN:
                    explmask[i][j] = (olet == WAND_CLASS)
                                         ? !!(nonliving(g.youmonst.data)
                                              || is_demon(g.youmonst.data))
                                         : !!Disint_resistance;
                    break;
                case AD_ELEC:
                    explmask[i][j] = !!Shock_resistance;
                    break;
                case AD_DRST:
                    explmask[i][j] = !!Poison_resistance;
                    break;
                case AD_ACID:
                    explmask[i][j] = !!Acid_resistance;
                    physical_dmg = TRUE;
                    break;
                default:
                    impossible("explosion type %d?", adtyp);
                    break;
                }
            }
            /* can be both you and mtmp if you're swallowed or riding */
            mtmp = m_at(i + x - 1, j + y - 1);
            if (!mtmp && i + x - 1 == u.ux && j + y - 1 == u.uy)
                mtmp = u.usteed;
            if (mtmp) {
                if (DEADMONSTER(mtmp))
                    explmask[i][j] = 2;
                else
                    switch (adtyp) {
                    case AD_PHYS:
                        break;
                    case AD_MAGM:
                        explmask[i][j] |= resists_magm(mtmp);
                        break;
                    case AD_FIRE:
                        explmask[i][j] |= resists_fire(mtmp);
                        break;
                    case AD_COLD:
                        explmask[i][j] |= resists_cold(mtmp);
                        break;
                    case AD_DISN:
                        explmask[i][j] |= (olet == WAND_CLASS)
                                              ? (nonliving(mtmp->data)
                                                 || is_demon(mtmp->data)
                                                 || is_vampshifter(mtmp))
                                              : resists_disint(mtmp);
                        break;
                    case AD_ELEC:
                        explmask[i][j] |= resists_elec(mtmp);
                        break;
                    case AD_DRST:
                        explmask[i][j] |= resists_poison(mtmp);
                        break;
                    case AD_ACID:
                        explmask[i][j] |= resists_acid(mtmp);
                        break;
                    default:
                        impossible("explosion type %d?", adtyp);
                        break;
                    }
            }
            if (mtmp && cansee(i + x - 1, j + y - 1) && !canspotmon(mtmp))
                map_invisible(i + x - 1, j + y - 1);
            else if (!mtmp)
                (void) unmap_invisible(i + x - 1, j + y - 1);
            if (cansee(i + x - 1, j + y - 1))
                visible = TRUE;
            if (explmask[i][j] == 1)
                any_shield = TRUE;
        }

    if (visible) {
        /* Start the explosion */
        for (i = 0; i < 3; i++)
            for (j = 0; j < 3; j++) {
                if (explmask[i][j] == 2)
                    continue;
                tmp_at(starting ? DISP_BEAM : DISP_CHANGE,
                       explosion_to_glyph(expltype, explosion[i][j]));
                tmp_at(i + x - 1, j + y - 1);
                starting = 0;
            }
        curs_on_u(); /* will flush screen and output */

        if (any_shield && flags.sparkle) { /* simulate shield effect */
            for (k = 0; k < SHIELD_COUNT; k++) {
                for (i = 0; i < 3; i++)
                    for (j = 0; j < 3; j++) {
                        if (explmask[i][j] == 1)
                            /*
                             * Bypass tmp_at() and send the shield glyphs
                             * directly to the buffered screen.  tmp_at()
                             * will clean up the location for us later.
                             */
                            show_glyph(i + x - 1, j + y - 1,
                                       cmap_to_glyph(shield_static[k]));
                    }
                curs_on_u(); /* will flush screen and output */
                delay_output();
            }

            /* Cover last shield glyph with blast symbol. */
            for (i = 0; i < 3; i++)
                for (j = 0; j < 3; j++) {
                    if (explmask[i][j] == 1)
                        show_glyph(
                            i + x - 1, j + y - 1,
                            explosion_to_glyph(expltype, explosion[i][j]));
                }

        } else { /* delay a little bit. */
            delay_output();
            delay_output();
        }

        tmp_at(DISP_END, 0); /* clear the explosion */
    } else {
        if (olet == MON_EXPLODE) {
            str = "explosion";
            generic = TRUE;
        }
        if (!Deaf && olet != SCROLL_CLASS)
            You_hear("a blast.");
    }

    if (dam)
        for (i = 0; i < 3; i++)
            for (j = 0; j < 3; j++) {
                if (explmask[i][j] == 2)
                    continue;
                if (i + x - 1 == u.ux && j + y - 1 == u.uy)
                    uhurt = (explmask[i][j] == 1) ? 1 : 2;
                /* for inside_engulfer, only <u.ux,u.uy> is affected */
                else if (inside_engulfer)
                    continue;
                idamres = idamnonres = 0;
                if (type >= 0 && !u.uswallow)
                    (void) zap_over_floor((xchar) (i + x - 1),
                                          (xchar) (j + y - 1), type,
                                          &shopdamage, exploding_wand_typ);

                mtmp = m_at(i + x - 1, j + y - 1);
                if (!mtmp && i + x - 1 == u.ux && j + y - 1 == u.uy)
                    mtmp = u.usteed;
                if (!mtmp)
                    continue;
                if (do_hallu) {
                    /* replace "gas spore" with a different description
                       for each target (we can't distinguish personal names
                       like "Barney" here in order to suppress "the" below,
                       so avoid any which begins with a capital letter) */
                    do {
                        Sprintf(hallu_buf, "%s explosion",
                                s_suffix(rndmonnam((char *) 0)));
                    } while (*hallu_buf != lowc(*hallu_buf));
                    str = hallu_buf;
                }
                if (u.uswallow && mtmp == u.ustuck) {
                    const char *adj = (char *) 0;

                    if (is_animal(u.ustuck->data)) {
                        switch (adtyp) {
                        case AD_FIRE:
                            adj = "heartburn";
                            break;
                        case AD_COLD:
                            adj = "chilly";
                            break;
                        case AD_DISN:
                            if (olet == WAND_CLASS)
                                adj = "irradiated by pure energy";
                            else
                                adj = "perforated";
                            break;
                        case AD_ELEC:
                            adj = "shocked";
                            break;
                        case AD_DRST:
                            adj = "poisoned";
                            break;
                        case AD_ACID:
                            adj = "an upset stomach";
                            break;
                        default:
                            adj = "fried";
                            break;
                        }
                        pline("%s gets %s!", Monnam(u.ustuck), adj);
                    } else {
                        switch (adtyp) {
                        case AD_FIRE:
                            adj = "toasted";
                            break;
                        case AD_COLD:
                            adj = "chilly";
                            break;
                        case AD_DISN:
                            if (olet == WAND_CLASS)
                                adj = "overwhelmed by pure energy";
                            else
                                adj = "perforated";
                            break;
                        case AD_ELEC:
                            adj = "shocked";
                            break;
                        case AD_DRST:
                            adj = "intoxicated";
                            break;
                        case AD_ACID:
                            adj = "burned";
                            break;
                        default:
                            adj = "fried";
                            break;
                        }
                        pline("%s gets slightly %s!", Monnam(u.ustuck), adj);
                    }
                } else if (cansee(i + x - 1, j + y - 1)) {
                    if (mtmp->m_ap_type)
                        seemimic(mtmp);
                    pline("%s is caught in the %s!", Monnam(mtmp), str);
                }

                idamres += destroy_mitem(mtmp, SCROLL_CLASS, (int) adtyp);
                idamres += destroy_mitem(mtmp, SPBOOK_CLASS, (int) adtyp);
                idamnonres += destroy_mitem(mtmp, POTION_CLASS, (int) adtyp);
                idamnonres += destroy_mitem(mtmp, WAND_CLASS, (int) adtyp);
                idamnonres += destroy_mitem(mtmp, RING_CLASS, (int) adtyp);

                if (explmask[i][j] == 1) {
                    golemeffects(mtmp, (int) adtyp, dam + idamres);
                    mtmp->mhp -= idamnonres;
                } else {
                    /* call resist with 0 and do damage manually so 1) we can
                     * get out the message before doing the damage, and 2) we
                     * can call mondied, not killed, if it's not your blast
                     */
                    int mdam = dam;

                    if (resist(mtmp, olet, 0, FALSE)) {
                        /* inside_engulfer: <i+x-1,j+y-1> == <u.ux,u.uy> */
                        if (cansee(i + x - 1, j + y - 1) || inside_engulfer)
                            pline("%s resists the %s!", Monnam(mtmp), str);
                        mdam = (dam + 1) / 2;
                    }
                    /* if grabber is reaching into hero's spot and
                       hero's spot is within explosion radius, grabber
                       gets hit by double damage */
                    if (grabbed && mtmp == u.ustuck && distu(x, y) <= 2)
                        mdam *= 2;
                    /* being resistant to opposite type of damage makes
                       target more vulnerable to current type of damage
                       (when target is also resistant to current type,
                       we won't get here) */
                    if (resists_cold(mtmp) && adtyp == AD_FIRE)
                        mdam *= 2;
                    else if (resists_fire(mtmp) && adtyp == AD_COLD)
                        mdam *= 2;
                    mtmp->mhp -= mdam;
                    mtmp->mhp -= (idamres + idamnonres);
                }
                if (DEADMONSTER(mtmp)) {
                    int xkflg = ((adtyp == AD_FIRE
                                  && completelyburns(mtmp->data))
                                 ? XKILL_NOCORPSE : 0);

                    if (!g.context.mon_moving) {
                        xkilled(mtmp, XKILL_GIVEMSG | xkflg);
                    } else if (mdef && mtmp == mdef) {
                        /* 'mdef' killed self trying to cure being turned
                         * into slime due to some action by the player.
                         * Hero gets the credit (experience) and most of
                         * the blame (possible loss of alignment and/or
                         * luck and/or telepathy depending on mtmp) but
                         * doesn't break pacifism.  xkilled()'s message
                         * would be "you killed <mdef>" so give our own.
                         */
                        if (cansee(mtmp->mx, mtmp->my) || canspotmon(mtmp))
                            pline("%s is %s!", Monnam(mtmp),
                                  xkflg ? "burned completely"
                                        : nonliving(mtmp->data) ? "destroyed"
                                                                : "killed");
                        xkilled(mtmp, XKILL_NOMSG | XKILL_NOCONDUCT | xkflg);
                    } else {
                        if (xkflg)
                            adtyp = AD_RBRE; /* no corpse */
                        monkilled(mtmp, "", (int) adtyp);
                    }
                } else if (!g.context.mon_moving) {
                    /* all affected monsters, even if mdef is set */
                    setmangry(mtmp, TRUE);
                }
            }

    /* Do your injury last */
    if (uhurt) {
        /* give message for any monster-induced explosion
           or player-induced one other than scroll of fire */
        if (flags.verbose && (type < 0 || olet != SCROLL_CLASS)) {
            if (do_hallu) { /* (see explanation above) */
                do {
                    Sprintf(hallu_buf, "%s explosion",
                            s_suffix(rndmonnam((char *) 0)));
                } while (*hallu_buf != lowc(*hallu_buf));
                str = hallu_buf;
            }
            You("are caught in the %s!", str);
            iflags.last_msg = PLNMSG_CAUGHT_IN_EXPLOSION;
        }
        /* do property damage first, in case we end up leaving bones */
        if (adtyp == AD_FIRE)
            burn_away_slime();
        if (Invulnerable) {
            damu = 0;
            You("are unharmed!");
        } else if (adtyp == AD_PHYS || physical_dmg)
            damu = Maybe_Half_Phys(damu);
        if (adtyp == AD_FIRE)
            (void) burnarmor(&g.youmonst);
        destroy_item(SCROLL_CLASS, (int) adtyp);
        destroy_item(SPBOOK_CLASS, (int) adtyp);
        destroy_item(POTION_CLASS, (int) adtyp);
        destroy_item(RING_CLASS, (int) adtyp);
        destroy_item(WAND_CLASS, (int) adtyp);

        ugolemeffects((int) adtyp, damu);
        if (uhurt == 2) {
            /* if poly'd hero is grabbing another victim, hero takes
               double damage (note: don't rely on u.ustuck here because
               that victim might have been killed when hit by the blast) */
            if (grabbing && dist2((int) grabxy.x, (int) grabxy.y, x, y) <= 2)
                damu *= 2;
            /* hero does not get same fire-resistant vs cold and
               cold-resistant vs fire double damage as monsters [why not?] */
            if (Upolyd)
                u.mh -= damu;
            else
                u.uhp -= damu;
            g.context.botl = 1;
        }

        if (u.uhp <= 0 || (Upolyd && u.mh <= 0)) {
            if (Upolyd) {
                rehumanize();
            } else {
                if (olet == MON_EXPLODE) {
                    if (generic) /* explosion was unseen; str=="explosion", */
                        ;        /* g.killer.name=="gas spore's explosion"    */
                    else if (str != g.killer.name && str != hallu_buf)
                        Strcpy(g.killer.name, str);
                    g.killer.format = KILLED_BY_AN;
                } else if (type >= 0 && olet != SCROLL_CLASS) {
                    g.killer.format = NO_KILLER_PREFIX;
                    Sprintf(g.killer.name, "caught %sself in %s own %s", uhim(),
                            uhis(), str);
                } else {
                    g.killer.format = (!strcmpi(str, "tower of flame")
                                     || !strcmpi(str, "fireball"))
                                        ? KILLED_BY_AN
                                        : KILLED_BY;
                    Strcpy(g.killer.name, str);
                }
                if (iflags.last_msg == PLNMSG_CAUGHT_IN_EXPLOSION
                    || iflags.last_msg == PLNMSG_TOWER_OF_FLAME) /*seffects()*/
                    pline("It is fatal.");
                else
                    pline_The("%s is fatal.", str);
                /* Known BUG: BURNING suppresses corpse in bones data,
                   but done does not handle killer reason correctly */
                done((adtyp == AD_FIRE) ? BURNING : DIED);
            }
        }
        exercise(A_STR, FALSE);
    }

    if (shopdamage) {
        pay_for_damage((adtyp == AD_FIRE) ? "burn away"
                          : (adtyp == AD_COLD) ? "shatter"
                             : (adtyp == AD_DISN) ? "disintegrate"
                                : "destroy",
                       FALSE);
    }

    /* explosions are noisy */
    i = dam * dam;
    if (i < 50)
        i = 50; /* in case random damage is very small */
    if (inside_engulfer)
        i = (i + 3) / 4;
    wake_nearto(x, y, i);
}

struct scatter_chain {
    struct scatter_chain *next; /* pointer to next scatter item */
    struct obj *obj;            /* pointer to the object        */
    xchar ox;                   /* location of                  */
    xchar oy;                   /*      item                    */
    schar dx;                   /* direction of                 */
    schar dy;                   /*      travel                  */
    int range;                  /* range of object              */
    boolean stopped;            /* flag for in-motion/stopped   */
};

/*
 * scflags:
 *      VIS_EFFECTS     Add visual effects to display
 *      MAY_HITMON      Objects may hit monsters
 *      MAY_HITYOU      Objects may hit hero
 *      MAY_HIT         Objects may hit you or monsters
 *      MAY_DESTROY     Objects may be destroyed at random
 *      MAY_FRACTURE    Stone objects can be fractured (statues, boulders)
 */

/* returns number of scattered objects */
long
scatter(sx, sy, blastforce, scflags, obj)
int sx, sy;     /* location of objects to scatter */
int blastforce; /* force behind the scattering */
unsigned int scflags;
struct obj *obj; /* only scatter this obj        */
{
    register struct obj *otmp;
    register int tmp;
    int farthest = 0;
    uchar typ;
    long qtmp;
    boolean used_up;
    boolean individual_object = obj ? TRUE : FALSE;
    struct monst *mtmp;
    struct scatter_chain *stmp, *stmp2 = 0;
    struct scatter_chain *schain = (struct scatter_chain *) 0;
    long total = 0L;

    if (individual_object && (obj->ox != sx || obj->oy != sy))
        impossible("scattered object <%d,%d> not at scatter site <%d,%d>",
                   obj->ox, obj->oy, sx, sy);

<<<<<<< HEAD
    while ((otmp = (individual_object ? obj : g.level.objects[sx][sy])) != 0) {
=======
    while ((otmp = (individual_object ? obj : level.objects[sx][sy])) != 0) {
        if (otmp == uball || otmp == uchain) {
            boolean waschain = (otmp == uchain);
            pline_The("chain shatters!");
            unpunish();
            if (waschain)
                continue;
        }
>>>>>>> bab05ea6
        if (otmp->quan > 1L) {
            qtmp = otmp->quan - 1L;
            if (qtmp > LARGEST_INT)
                qtmp = LARGEST_INT;
            qtmp = (long) rnd((int) qtmp);
            otmp = splitobj(otmp, qtmp);
        } else {
            obj = (struct obj *) 0; /* all used */
        }
        obj_extract_self(otmp);
        used_up = FALSE;

        /* 9 in 10 chance of fracturing boulders or statues */
        if ((scflags & MAY_FRACTURE) != 0
            && (otmp->otyp == BOULDER || otmp->otyp == STATUE)
            && rn2(10)) {
            if (otmp->otyp == BOULDER) {
                if (cansee(sx, sy))
                    pline("%s apart.", Tobjnam(otmp, "break"));
                else
                    You_hear("stone breaking.");
                fracture_rock(otmp);
                place_object(otmp, sx, sy);
                if ((otmp = sobj_at(BOULDER, sx, sy)) != 0) {
                    /* another boulder here, restack it to the top */
                    obj_extract_self(otmp);
                    place_object(otmp, sx, sy);
                }
            } else {
                struct trap *trap;

                if ((trap = t_at(sx, sy)) && trap->ttyp == STATUE_TRAP)
                    deltrap(trap);
                if (cansee(sx, sy))
                    pline("%s.", Tobjnam(otmp, "crumble"));
                else
                    You_hear("stone crumbling.");
                (void) break_statue(otmp);
                place_object(otmp, sx, sy); /* put fragments on floor */
            }
            newsym(sx, sy); /* in case it's beyond radius of 'farthest' */
            used_up = TRUE;

            /* 1 in 10 chance of destruction of obj; glass, egg destruction */
        } else if ((scflags & MAY_DESTROY) != 0
                   && (!rn2(10) || (objects[otmp->otyp].oc_material == GLASS
                                    || otmp->otyp == EGG))) {
            if (breaks(otmp, (xchar) sx, (xchar) sy))
                used_up = TRUE;
        }

        if (!used_up) {
            stmp = (struct scatter_chain *) alloc(sizeof *stmp);
            stmp->next = (struct scatter_chain *) 0;
            stmp->obj = otmp;
            stmp->ox = sx;
            stmp->oy = sy;
            tmp = rn2(8); /* get the direction */
            stmp->dx = xdir[tmp];
            stmp->dy = ydir[tmp];
            tmp = blastforce - (otmp->owt / 40);
            if (tmp < 1)
                tmp = 1;
            stmp->range = rnd(tmp); /* anywhere up to that determ. by wt */
            if (farthest < stmp->range)
                farthest = stmp->range;
            stmp->stopped = FALSE;
            if (!schain)
                schain = stmp;
            else
                stmp2->next = stmp;
            stmp2 = stmp;
        }
    }

    while (farthest-- > 0) {
        for (stmp = schain; stmp; stmp = stmp->next) {
            if ((stmp->range-- > 0) && (!stmp->stopped)) {
                g.bhitpos.x = stmp->ox + stmp->dx;
                g.bhitpos.y = stmp->oy + stmp->dy;
                typ = levl[g.bhitpos.x][g.bhitpos.y].typ;
                if (!isok(g.bhitpos.x, g.bhitpos.y)) {
                    g.bhitpos.x -= stmp->dx;
                    g.bhitpos.y -= stmp->dy;
                    stmp->stopped = TRUE;
                } else if (!ZAP_POS(typ)
                           || closed_door(g.bhitpos.x, g.bhitpos.y)) {
                    g.bhitpos.x -= stmp->dx;
                    g.bhitpos.y -= stmp->dy;
                    stmp->stopped = TRUE;
                } else if ((mtmp = m_at(g.bhitpos.x, g.bhitpos.y)) != 0) {
                    if (scflags & MAY_HITMON) {
                        stmp->range--;
                        if (ohitmon(mtmp, stmp->obj, 1, FALSE)) {
                            stmp->obj = (struct obj *) 0;
                            stmp->stopped = TRUE;
                        }
                    }
                } else if (g.bhitpos.x == u.ux && g.bhitpos.y == u.uy) {
                    if (scflags & MAY_HITYOU) {
                        int hitvalu, hitu;

                        if (g.multi)
                            nomul(0);
                        hitvalu = 8 + stmp->obj->spe;
                        if (bigmonst(g.youmonst.data))
                            hitvalu++;
                        hitu = thitu(hitvalu, dmgval(stmp->obj, &g.youmonst),
                                     &stmp->obj, (char *) 0);
                        if (!stmp->obj)
                            stmp->stopped = TRUE;
                        if (hitu) {
                            stmp->range -= 3;
                            stop_occupation();
                        }
                    }
                } else {
                    if (scflags & VIS_EFFECTS) {
                        /* tmp_at(g.bhitpos.x, g.bhitpos.y); */
                        /* delay_output(); */
                    }
                }
                stmp->ox = g.bhitpos.x;
                stmp->oy = g.bhitpos.y;
            }
        }
    }
    for (stmp = schain; stmp; stmp = stmp2) {
        int x, y;

        stmp2 = stmp->next;
        x = stmp->ox;
        y = stmp->oy;
        if (stmp->obj) {
            if (x != sx || y != sy)
                total += stmp->obj->quan;
            place_object(stmp->obj, x, y);
            stackobj(stmp->obj);
        }
        free((genericptr_t) stmp);
        newsym(x, y);
    }
    newsym(sx, sy);
    return total;
}

/*
 * Splatter burning oil from x,y to the surrounding area.
 *
 * This routine should really take a how and direction parameters.
 * The how is how it was caused, e.g. kicked verses thrown.  The
 * direction is which way to spread the flaming oil.  Different
 * "how"s would give different dispersal patterns.  For example,
 * kicking a burning flask will splatter differently from a thrown
 * flask hitting the ground.
 *
 * For now, just perform a "regular" explosion.
 */
void
splatter_burning_oil(x, y, diluted_oil)
int x, y;
boolean diluted_oil;
{
    int dmg = d(diluted_oil ? 3 : 4, 4);

/* ZT_SPELL(ZT_FIRE) = ZT_SPELL(AD_FIRE-1) = 10+(2-1) = 11 */
#define ZT_SPELL_O_FIRE 11 /* value kludge, see zap.c */
    explode(x, y, ZT_SPELL_O_FIRE, dmg, BURNING_OIL, EXPL_FIERY);
}

/* lit potion of oil is exploding; extinguish it as a light source before
   possibly killing the hero and attempting to save bones */
void
explode_oil(obj, x, y)
struct obj *obj;
int x, y;
{
    boolean diluted_oil = obj->odiluted;

    if (!obj->lamplit)
        impossible("exploding unlit oil");
    end_burn(obj, TRUE);
    splatter_burning_oil(x, y, diluted_oil);
}

/*explode.c*/<|MERGE_RESOLUTION|>--- conflicted
+++ resolved
@@ -620,10 +620,7 @@
         impossible("scattered object <%d,%d> not at scatter site <%d,%d>",
                    obj->ox, obj->oy, sx, sy);
 
-<<<<<<< HEAD
     while ((otmp = (individual_object ? obj : g.level.objects[sx][sy])) != 0) {
-=======
-    while ((otmp = (individual_object ? obj : level.objects[sx][sy])) != 0) {
         if (otmp == uball || otmp == uchain) {
             boolean waschain = (otmp == uchain);
             pline_The("chain shatters!");
@@ -631,7 +628,6 @@
             if (waschain)
                 continue;
         }
->>>>>>> bab05ea6
         if (otmp->quan > 1L) {
             qtmp = otmp->quan - 1L;
             if (qtmp > LARGEST_INT)
