<<<<<<< HEAD
/* NetHack 3.5	files.c	$NHDT-Date: 1429675565 2015/04/22 04:06:05 $  $NHDT-Branch: win32-x64-working $:$NHDT-Revision: 1.169 $ */

=======
/* NetHack 3.5	files.c	$NHDT-Date: 1429953063 2015/04/25 09:11:03 $  $NHDT-Branch: master $:$NHDT-Revision: 1.166 $ */
/* NetHack 3.5	files.c	$Date: 2012/03/10 02:49:08 $  $Revision: 1.124 $ */
>>>>>>> 5828d17e
/* Copyright (c) Stichting Mathematisch Centrum, Amsterdam, 1985. */
/* NetHack may be freely redistributed.  See license for details. */

#include "hack.h"
#include "dlb.h"

#ifdef TTY_GRAPHICS
#include "wintty.h" /* more() */
#endif

#if (!defined(MAC) && !defined(O_WRONLY) && !defined(AZTEC_C)) || defined(USE_FCNTL)
#include <fcntl.h>
#endif

#include <errno.h>
#ifdef _MSC_VER	/* MSC 6.0 defines errno quite differently */
# if (_MSC_VER >= 600)
#  define SKIP_ERRNO
# endif
#else
# ifdef NHSTDC
#  define SKIP_ERRNO
# endif
#endif
#ifndef SKIP_ERRNO
# ifdef _DCC
const
# endif
extern int errno;
#endif

#ifdef ZLIB_COMP	/* RLC 09 Mar 1999: Support internal ZLIB */
#include "zlib.h"
# ifndef COMPRESS_EXTENSION
#define COMPRESS_EXTENSION ".gz"
# endif
#endif
  
#if defined(UNIX) && defined(QT_GRAPHICS)
#include <sys/types.h>
#include <dirent.h>
#include <stdlib.h>
#endif

#if defined(UNIX) || defined(VMS) || !defined(NO_SIGNAL)
#include <signal.h>
#endif

#if defined(MSDOS) || defined(OS2) || defined(TOS) || defined(WIN32)
# ifndef GNUDOS
#include <sys\stat.h>
# else
#include <sys/stat.h>
# endif
#endif
#ifndef O_BINARY	/* used for micros, no-op for others */
# define O_BINARY 0
#endif

#ifdef PREFIXES_IN_USE
#define FQN_NUMBUF 4
static char fqn_filename_buffer[FQN_NUMBUF][FQN_MAX_FILENAME];
#endif

#if !defined(MFLOPPY) && !defined(VMS) && !defined(WIN32)
char bones[] = "bonesnn.xxx";
char lock[PL_NSIZ+14] = "1lock"; /* long enough for uid+name+.99 */
#else
# if defined(MFLOPPY)
char bones[FILENAME];		/* pathname of bones files */
char lock[FILENAME];		/* pathname of level files */
# endif
# if defined(VMS)
char bones[] = "bonesnn.xxx;1";
char lock[PL_NSIZ+17] = "1lock"; /* long enough for _uid+name+.99;1 */
# endif
# if defined(WIN32)
char bones[] = "bonesnn.xxx";
char lock[PL_NSIZ+25];		/* long enough for username+-+name+.99 */
# endif
#endif

#if defined(UNIX) || defined(__BEOS__)
#define SAVESIZE	(PL_NSIZ + 13)	/* save/99999player.e */
#else
# ifdef VMS
#define SAVESIZE	(PL_NSIZ + 22)	/* [.save]<uid>player.e;1 */
# else
#  if defined(WIN32)
#define SAVESIZE	(PL_NSIZ + 40)	/* username-player.NetHack-saved-game */
#  else
#define SAVESIZE	FILENAME	/* from macconf.h or pcconf.h */
#  endif
# endif
#endif

#if !defined(SAVE_EXTENSION)
# ifdef MICRO
#define SAVE_EXTENSION	".sav"
# endif
# ifdef WIN32
#define SAVE_EXTENSION	".NetHack-saved-game"
# endif
#endif

char SAVEF[SAVESIZE];	/* holds relative path of save file from playground */
#ifdef MICRO
char SAVEP[SAVESIZE];	/* holds path of directory for save file */
#endif

#ifdef HOLD_LOCKFILE_OPEN
struct level_ftrack {
int init;
int fd;					/* file descriptor for level file     */
int oflag;				/* open flags                         */
boolean nethack_thinks_it_is_open;	/* Does NetHack think it's open?       */
} lftrack;
# if defined(WIN32)
#include <share.h>
# endif
#endif /*HOLD_LOCKFILE_OPEN*/

#define WIZKIT_MAX 128
static char wizkit[WIZKIT_MAX];
STATIC_DCL FILE *NDECL(fopen_wizkit_file);
STATIC_DCL void FDECL(wizkit_addinv, (struct obj *));

#ifdef AMIGA
extern char PATH[];	/* see sys/amiga/amidos.c */
extern char bbs_id[];
static int lockptr;
# ifdef __SASC_60
#include <proto/dos.h>
# endif

#include <libraries/dos.h>
extern void FDECL(amii_set_text_font, ( char *, int ));
#endif

#if defined(WIN32) || defined(MSDOS)
static int lockptr;
# ifdef MSDOS
#define Delay(a) msleep(a)
# endif
#define Close close
#ifndef WIN_CE
#define DeleteFile unlink
#endif
#endif

#ifdef MAC
# undef unlink
# define unlink macunlink
#endif

#if (defined(macintosh) && (defined(__SC__) || defined(__MRC__))) || defined(__MWERKS__)
# define PRAGMA_UNUSED
#endif

#ifdef USER_SOUNDS
extern char *sounddir;
#endif

extern int n_dgns;		/* from dungeon.c */

#if defined(UNIX) && defined(QT_GRAPHICS)
#define SELECTSAVED
#endif

#ifdef SELECTSAVED
STATIC_DCL int FDECL(strcmp_wrap, (const void *, const void *));
#endif
STATIC_DCL char *FDECL(set_bonesfile_name, (char *,d_level*));
STATIC_DCL char *NDECL(set_bonestemp_name);
#ifdef COMPRESS
STATIC_DCL void FDECL(redirect, (const char *,const char *,FILE *,BOOLEAN_P));
#endif
#if defined(COMPRESS) || defined(ZLIB_COMP)
STATIC_DCL void FDECL(docompress_file, (const char *,BOOLEAN_P));
#endif
#if defined(ZLIB_COMP)
STATIC_DCL boolean FDECL(make_compressed_name, (const char *, char *));
#endif
#ifndef USE_FCNTL
STATIC_DCL char *FDECL(make_lockname, (const char *,char *));
#endif
STATIC_DCL FILE *FDECL(fopen_config_file, (const char *, int));
STATIC_DCL int FDECL(get_uchars,
            (FILE *,char *,char *,uchar *,BOOLEAN_P,int,const char *));
int FDECL(parse_config_line, (FILE *,char *,int));
STATIC_DCL FILE *NDECL(fopen_sym_file);
STATIC_DCL void FDECL(set_symhandling, (char *,int));
#ifdef NOCWD_ASSUMPTIONS
STATIC_DCL void FDECL(adjust_prefix, (char *, int));
#endif
#ifdef SELF_RECOVER
STATIC_DCL boolean FDECL(copy_bytes, (int, int));
#endif
#ifdef HOLD_LOCKFILE_OPEN
STATIC_DCL int FDECL(open_levelfile_exclusively, (const char *, int, int));
#endif

/*
 * fname_encode()
 *
 *   Args:
 *	legal		zero-terminated list of acceptable file name characters
 *	quotechar	lead-in character used to quote illegal characters as hex digits
 *	s		string to encode
 *	callerbuf	buffer to house result
 *	bufsz		size of callerbuf
 *
 *   Notes:
 *	The hex digits 0-9 and A-F are always part of the legal set due to
 *	their use in the encoding scheme, even if not explicitly included in 'legal'.
 *
 *   Sample:
 *	The following call:
 *	    (void)fname_encode("ABCDEFGHIJKLMNOPQRSTUVWXYZabcdefghijklmnopqrstuvwxyz",
 *				'%', "This is a % test!", buf, 512);
 *	results in this encoding:
 *	    "This%20is%20a%20%25%20test%21"
 */
char *
fname_encode(legal, quotechar, s, callerbuf, bufsz)
const char *legal;
char quotechar;
char *s, *callerbuf;
int bufsz;
{
    char *sp, *op;
    int cnt = 0;
    static char hexdigits[] = "0123456789ABCDEF";

    sp = s;
    op = callerbuf;
    *op = '\0';
    
    while (*sp) {
        /* Do we have room for one more character or encoding? */
        if ((bufsz - cnt) <= 4) return callerbuf;

        if (*sp == quotechar) {
            (void)sprintf(op, "%c%02X", quotechar, *sp);
             op += 3;
             cnt += 3;
        } else if ((index(legal, *sp) != 0) || (index(hexdigits, *sp) != 0)) {
            *op++ = *sp;
            *op = '\0';
            cnt++;
        } else {
            (void)sprintf(op,"%c%02X", quotechar, *sp);
            op += 3;
            cnt += 3;
        }
        sp++;
    }
    return callerbuf;
}

/*
 * fname_decode()
 *
 *   Args:
 *	quotechar	lead-in character used to quote illegal characters as hex digits
 *	s		string to decode
 *	callerbuf	buffer to house result
 *	bufsz		size of callerbuf
 */
char *
fname_decode(quotechar, s, callerbuf, bufsz)
char quotechar;
char *s, *callerbuf;
int bufsz;
{
    char *sp, *op;
    int k,calc,cnt = 0;
    static char hexdigits[] = "0123456789ABCDEF";

    sp = s;
    op = callerbuf;
    *op = '\0';
    calc = 0;

    while (*sp) {
        /* Do we have room for one more character? */
        if ((bufsz - cnt) <= 2) return callerbuf;
        if (*sp == quotechar) {
            sp++;
            for (k=0; k < 16; ++k) if (*sp == hexdigits[k]) break;
            if (k >= 16) return callerbuf;	/* impossible, so bail */
            calc = k << 4; 
            sp++;
            for (k=0; k < 16; ++k) if (*sp == hexdigits[k]) break;
            if (k >= 16) return callerbuf;	/* impossible, so bail */
            calc += k; 
            sp++;
            *op++ = calc;
            *op = '\0';
        } else {
            *op++ = *sp++;
            *op = '\0';
        }
        cnt++;
    }
    return callerbuf;
}

#ifdef PREFIXES_IN_USE
# define UNUSED_if_not_PREFIXES_IN_USE	/*empty*/
#else
# define UNUSED_if_not_PREFIXES_IN_USE	UNUSED
#endif

/*ARGSUSED*/
const char *
fqname(basenam, whichprefix, buffnum)
const char *basenam;
int whichprefix UNUSED_if_not_PREFIXES_IN_USE;
int buffnum UNUSED_if_not_PREFIXES_IN_USE;
{
#ifndef PREFIXES_IN_USE
    return basenam;
#else
    if (!basenam || whichprefix < 0 || whichprefix >= PREFIX_COUNT)
        return basenam;
    if (!fqn_prefix[whichprefix])
        return basenam;
    if (buffnum < 0 || buffnum >= FQN_NUMBUF) {
        impossible("Invalid fqn_filename_buffer specified: %d",
                                buffnum);
        buffnum = 0;
    }
    if (strlen(fqn_prefix[whichprefix]) + strlen(basenam) >=
                            FQN_MAX_FILENAME) {
        impossible("fqname too long: %s + %s", fqn_prefix[whichprefix],
                        basenam);
        return basenam;	/* XXX */
    }
    Strcpy(fqn_filename_buffer[buffnum], fqn_prefix[whichprefix]);
    return strcat(fqn_filename_buffer[buffnum], basenam);
#endif
}

int
validate_prefix_locations(reasonbuf)
char *reasonbuf;  /* reasonbuf must be at least BUFSZ, supplied by caller */
{
#if defined(NOCWD_ASSUMPTIONS)
    FILE *fp;
    const char *filename;
    int prefcnt, failcount = 0;
    char panicbuf1[BUFSZ], panicbuf2[BUFSZ];
    const char *details;
#endif

    if (reasonbuf) reasonbuf[0] = '\0';
#if defined(NOCWD_ASSUMPTIONS)
    for (prefcnt = 1; prefcnt < PREFIX_COUNT; prefcnt++) {
        /* don't test writing to configdir or datadir; they're readonly */
        if (prefcnt == SYSCONFPREFIX ||
            prefcnt == CONFIGPREFIX ||
            prefcnt == DATAPREFIX) continue;
        filename = fqname("validate", prefcnt, 3);
        if ((fp = fopen(filename, "w"))) {
            fclose(fp);
            (void) unlink(filename);
        } else {
            if (reasonbuf) {
                if (failcount) Strcat(reasonbuf,", ");
                Strcat(reasonbuf, fqn_prefix_names[prefcnt]);
            }
            /* the paniclog entry gets the value of errno as well */
            Sprintf(panicbuf1,"Invalid %s", fqn_prefix_names[prefcnt]);
#if defined (NHSTDC) && !defined(NOTSTDC)
            if (!(details = strerror(errno)))
#endif
            details = "";
            Sprintf(panicbuf2,"\"%s\", (%d) %s",
                fqn_prefix[prefcnt], errno, details);
            paniclog(panicbuf1, panicbuf2);
            failcount++;
        }	
    }
    if (failcount)
        return 0;
    else
#endif
    return 1;
}

/* fopen a file, with OS-dependent bells and whistles */
/* NOTE: a simpler version of this routine also exists in util/dlb_main.c */
FILE *
fopen_datafile(filename, mode, prefix)
const char *filename, *mode;
int prefix;
{
    FILE *fp;

    filename = fqname(filename, prefix, prefix == TROUBLEPREFIX ? 3 : 0);
    fp = fopen(filename, mode);
    return fp;
}

/* ----------  BEGIN LEVEL FILE HANDLING ----------- */

#ifdef MFLOPPY
/* Set names for bones[] and lock[] */
void
set_lock_and_bones()
{
    if (!ramdisk) {
        Strcpy(levels, permbones);
        Strcpy(bones, permbones);
    }
    append_slash(permbones);
    append_slash(levels);
#ifdef AMIGA
    strncat(levels, bbs_id, PATHLEN);
#endif
    append_slash(bones);
    Strcat(bones, "bonesnn.*");
    Strcpy(lock, levels);
#ifndef AMIGA
    Strcat(lock, alllevels);
#endif
    return;
}
#endif /* MFLOPPY */


/* Construct a file name for a level-type file, which is of the form
 * something.level (with any old level stripped off).
 * This assumes there is space on the end of 'file' to append
 * a two digit number.  This is true for 'level'
 * but be careful if you use it for other things -dgk
 */
void
set_levelfile_name(file, lev)
char *file;
int lev;
{
    char *tf;

    tf = rindex(file, '.');
    if (!tf) tf = eos(file);
    Sprintf(tf, ".%d", lev);
#ifdef VMS
    Strcat(tf, ";1");
#endif
    return;
}

int
create_levelfile(lev, errbuf)
int lev;
char errbuf[];
{
    int fd;
    const char *fq_lock;

    if (errbuf) *errbuf = '\0';
    set_levelfile_name(lock, lev);
    fq_lock = fqname(lock, LEVELPREFIX, 0);

#if defined(MICRO) || defined(WIN32)
    /* Use O_TRUNC to force the file to be shortened if it already
     * exists and is currently longer.
     */
# ifdef HOLD_LOCKFILE_OPEN
    if (lev == 0)
        fd = open_levelfile_exclusively(fq_lock, lev,
                O_WRONLY |O_CREAT | O_TRUNC | O_BINARY);
    else
# endif
    fd = open(fq_lock, O_WRONLY |O_CREAT | O_TRUNC | O_BINARY, FCMASK);
#else
# ifdef MAC
    fd = maccreat(fq_lock, LEVL_TYPE);
# else
    fd = creat(fq_lock, FCMASK);
# endif
#endif /* MICRO || WIN32 */

    if (fd >= 0)
        level_info[lev].flags |= LFILE_EXISTS;
    else if (errbuf)	/* failure explanation */
        Sprintf(errbuf,
            "Cannot create file \"%s\" for level %d (errno %d).",
            lock, lev, errno);

    return fd;
}


int
open_levelfile(lev, errbuf)
int lev;
char errbuf[];
{
    int fd;
    const char *fq_lock;

    if (errbuf) *errbuf = '\0';
    set_levelfile_name(lock, lev);
    fq_lock = fqname(lock, LEVELPREFIX, 0);
#ifdef MFLOPPY
    /* If not currently accessible, swap it in. */
    if (level_info[lev].where != ACTIVE)
        swapin_file(lev);
#endif
#ifdef MAC
    fd = macopen(fq_lock, O_RDONLY | O_BINARY, LEVL_TYPE);
#else
# ifdef HOLD_LOCKFILE_OPEN
    if (lev == 0)
        fd = open_levelfile_exclusively(fq_lock, lev, O_RDONLY | O_BINARY );
    else
# endif
    fd = open(fq_lock, O_RDONLY | O_BINARY, 0);
#endif

    /* for failure, return an explanation that our caller can use;
       settle for `lock' instead of `fq_lock' because the latter
       might end up being too big for nethack's BUFSZ */
    if (fd < 0 && errbuf)
        Sprintf(errbuf,
            "Cannot open file \"%s\" for level %d (errno %d).",
            lock, lev, errno);

    return fd;
}


void
delete_levelfile(lev)
int lev;
{
    /*
     * Level 0 might be created by port specific code that doesn't
     * call create_levfile(), so always assume that it exists.
     */
    if (lev == 0 || (level_info[lev].flags & LFILE_EXISTS)) {
        set_levelfile_name(lock, lev);
#ifdef HOLD_LOCKFILE_OPEN
        if (lev == 0) really_close();
#endif
        (void) unlink(fqname(lock, LEVELPREFIX, 0));
        level_info[lev].flags &= ~LFILE_EXISTS;
    }
}


void
clearlocks()
{
#ifdef HANGUPHANDLING
    if (program_state.preserve_locks) return;
#endif
#if !defined(PC_LOCKING) && defined(MFLOPPY) && !defined(AMIGA)
    eraseall(levels, alllevels);
    if (ramdisk)
        eraseall(permbones, alllevels);
#else
    {
    register int x;

# ifndef NO_SIGNAL
    (void) signal(SIGINT, SIG_IGN);
# endif
# if defined(UNIX) || defined(VMS)
    sethanguphandler((void FDECL((*),(int)))SIG_IGN);
# endif
    /* can't access maxledgerno() before dungeons are created -dlc */
    for (x = (n_dgns ? maxledgerno() : 0); x >= 0; x--)
        delete_levelfile(x);	/* not all levels need be present */
    }
#endif /* ?PC_LOCKING,&c */
}

#if defined(SELECTSAVED)
STATIC_OVL int
strcmp_wrap(p, q)
const void *p;
const void *q;
{
#if defined(UNIX) && defined(QT_GRAPHICS)
    return strncasecmp(*(char **) p, *(char **) q, 16);
# else
    return strncmpi(*(char **) p, *(char **) q, 16);
# endif
}
#endif

#ifdef HOLD_LOCKFILE_OPEN
STATIC_OVL int
open_levelfile_exclusively(name, lev, oflag)
const char *name;
int lev, oflag;
{
    int reslt, fd;
    if (!lftrack.init) {
        lftrack.init = 1;
        lftrack.fd = -1;
    }
    if (lftrack.fd >= 0) {
        /* check for compatible access */
        if (lftrack.oflag == oflag) {
            fd = lftrack.fd;
            reslt = lseek(fd, 0L, SEEK_SET);
            if (reslt == -1L)
                panic("open_levelfile_exclusively: lseek failed %d", errno);
            lftrack.nethack_thinks_it_is_open = TRUE;
        } else {
            really_close();
            fd = sopen(name, oflag,SH_DENYRW, FCMASK);
            lftrack.fd = fd;
            lftrack.oflag = oflag;
            lftrack.nethack_thinks_it_is_open = TRUE;
        }
    } else {
            fd = sopen(name, oflag,SH_DENYRW, FCMASK);
            lftrack.fd = fd;
            lftrack.oflag = oflag;
            if (fd >= 0)
                lftrack.nethack_thinks_it_is_open = TRUE;
    }
    return fd;
}

void
really_close()
{
    int fd = lftrack.fd;
    lftrack.nethack_thinks_it_is_open = FALSE;
    lftrack.fd = -1;
    lftrack.oflag = 0;
    if (fd != -1)
		(void)close(fd);
    return;
}

int
nhclose(fd)
int fd;
{
    if (lftrack.fd == fd) {
        really_close();	/* close it, but reopen it to hold it */
        fd = open_levelfile(0, (char *)0);
        lftrack.nethack_thinks_it_is_open = FALSE;
        return 0;
    }
	return close(fd);
}
#else
int
nhclose(fd)
int fd;
{
	return close(fd);
}
#endif

/* ----------  END LEVEL FILE HANDLING ----------- */


/* ----------  BEGIN BONES FILE HANDLING ----------- */

/* set up "file" to be file name for retrieving bones, and return a
 * bonesid to be read/written in the bones file.
 */
STATIC_OVL char *
set_bonesfile_name(file, lev)
char *file;
d_level *lev;
{
    s_level *sptr;
    char *dptr;

    Sprintf(file, "bon%c%s", dungeons[lev->dnum].boneid,
            In_quest(lev) ? urole.filecode : "0");
    dptr = eos(file);
    if ((sptr = Is_special(lev)) != 0)
        Sprintf(dptr, ".%c", sptr->boneid);
    else
        Sprintf(dptr, ".%d", lev->dlevel);
#ifdef VMS
    Strcat(dptr, ";1");
#endif
    return(dptr-2);
}

/* set up temporary file name for writing bones, to avoid another game's
 * trying to read from an uncompleted bones file.  we want an uncontentious
 * name, so use one in the namespace reserved for this game's level files.
 * (we are not reading or writing level files while writing bones files, so
 * the same array may be used instead of copying.)
 */
STATIC_OVL char *
set_bonestemp_name()
{
    char *tf;

    tf = rindex(lock, '.');
    if (!tf) tf = eos(lock);
    Sprintf(tf, ".bn");
#ifdef VMS
    Strcat(tf, ";1");
#endif
    return lock;
}

int
create_bonesfile(lev, bonesid, errbuf)
d_level *lev;
char **bonesid;
char errbuf[];
{
    const char *file;
    int fd;

    if (errbuf) *errbuf = '\0';
    *bonesid = set_bonesfile_name(bones, lev);
    file = set_bonestemp_name();
    file = fqname(file, BONESPREFIX, 0);

#if defined(MICRO) || defined(WIN32)
    /* Use O_TRUNC to force the file to be shortened if it already
     * exists and is currently longer.
     */
    fd = open(file, O_WRONLY |O_CREAT | O_TRUNC | O_BINARY, FCMASK);
#else
# ifdef MAC
    fd = maccreat(file, BONE_TYPE);
# else
    fd = creat(file, FCMASK);
# endif
#endif
    if (fd < 0 && errbuf) /* failure explanation */
        Sprintf(errbuf,
            "Cannot create bones \"%s\", id %s (errno %d).",
            lock, *bonesid, errno);

# if defined(VMS) && !defined(SECURE)
    /*
       Re-protect bones file with world:read+write+execute+delete access.
       umask() doesn't seem very reliable; also, vaxcrtl won't let us set
       delete access without write access, which is what's really wanted.
       Can't simply create it with the desired protection because creat
       ANDs the mask with the user's default protection, which usually
       denies some or all access to world.
     */
    (void) chmod(file, FCMASK | 007);  /* allow other users full access */
# endif /* VMS && !SECURE */

    return fd;
}

#ifdef MFLOPPY
/* remove partial bonesfile in process of creation */
void
cancel_bonesfile()
{
    const char *tempname;

    tempname = set_bonestemp_name();
    tempname = fqname(tempname, BONESPREFIX, 0);
    (void) unlink(tempname);
}
#endif /* MFLOPPY */

/* move completed bones file to proper name */
void
commit_bonesfile(lev)
d_level *lev;
{
    const char *fq_bones, *tempname;
    int ret;

    (void) set_bonesfile_name(bones, lev);
    fq_bones = fqname(bones, BONESPREFIX, 0);
    tempname = set_bonestemp_name();
    tempname = fqname(tempname, BONESPREFIX, 1);

#if (defined(SYSV) && !defined(SVR4)) || defined(GENIX)
    /* old SYSVs don't have rename.  Some SVR3's may, but since they
     * also have link/unlink, it doesn't matter. :-)
     */
    (void) unlink(fq_bones);
    ret = link(tempname, fq_bones);
    ret += unlink(tempname);
#else
    ret = rename(tempname, fq_bones);
#endif
    if (wizard && ret != 0)
        pline("couldn't rename %s to %s.", tempname, fq_bones);
}


int
open_bonesfile(lev, bonesid)
d_level *lev;
char **bonesid;
{
    const char *fq_bones;
    int fd;

    *bonesid = set_bonesfile_name(bones, lev);
    fq_bones = fqname(bones, BONESPREFIX, 0);
    nh_uncompress(fq_bones);	/* no effect if nonexistent */
#ifdef MAC
    fd = macopen(fq_bones, O_RDONLY | O_BINARY, BONE_TYPE);
#else
    fd = open(fq_bones, O_RDONLY | O_BINARY, 0);
#endif
    return fd;
}


int
delete_bonesfile(lev)
d_level *lev;
{
    (void) set_bonesfile_name(bones, lev);
    return !(unlink(fqname(bones, BONESPREFIX, 0)) < 0);
}


/* assume we're compressing the recently read or created bonesfile, so the
 * file name is already set properly */
void
compress_bonesfile()
{
    nh_compress(fqname(bones, BONESPREFIX, 0));
}

/* ----------  END BONES FILE HANDLING ----------- */


/* ----------  BEGIN SAVE FILE HANDLING ----------- */

/* set savefile name in OS-dependent manner from pre-existing plname,
 * avoiding troublesome characters */
void
set_savefile_name(regularize_it)
boolean regularize_it;
{
#ifdef VMS
    Sprintf(SAVEF, "[.save]%d%s", getuid(), plname);
    if (regularize_it) regularize(SAVEF+7);
    Strcat(SAVEF, ";1");
#else
# if defined(MICRO)
    Strcpy(SAVEF, SAVEP);
#  ifdef AMIGA
    strncat(SAVEF, bbs_id, PATHLEN);
#  endif
    {
        int i = strlen(SAVEP);
#  ifdef AMIGA
        /* plname has to share space with SAVEP and ".sav" */
        (void)strncat(SAVEF, plname, FILENAME - i - 4);
#  else
        (void)strncat(SAVEF, plname, 8);
#  endif
        if (regularize_it) regularize(SAVEF+i);
    }
    Strcat(SAVEF, SAVE_EXTENSION);
# else
#  if defined(WIN32)
    {
    static const char okchars[] =
        "*ABCDEFGHIJKLMNOPQRSTUVWXYZabcdefghijklmnopqrstuvwxyz_-.";
    const char *legal = okchars;
    char fnamebuf[BUFSZ], encodedfnamebuf[BUFSZ];

    /* Obtain the name of the logged on user and incorporate
     * it into the name. */
    Sprintf(fnamebuf, "%s-%s", get_username(0), plname);
    if (regularize_it) ++legal;	/* skip '*' wildcard character */
    (void)fname_encode(legal, '%', fnamebuf, encodedfnamebuf, BUFSZ);
    Sprintf(SAVEF, "%s%s", encodedfnamebuf,SAVE_EXTENSION);
    }
#  else	/* not VMS or MICRO or WIN32 */
    Sprintf(SAVEF, "save/%d%s", (int)getuid(), plname);
    if (regularize_it) regularize(SAVEF+5);  /* avoid . or / in name */
#  endif /* WIN32 */
# endif	/* MICRO */
#endif /* VMS   */
}

#ifdef INSURANCE
void
save_savefile_name(fd)
int fd;
{
    (void) write(fd, (genericptr_t) SAVEF, sizeof(SAVEF));
}
#endif


#ifndef MICRO
/* change pre-existing savefile name to indicate an error savefile */
void
set_error_savefile()
{
# ifdef VMS
      {
    char *semi_colon = rindex(SAVEF, ';');
    if (semi_colon) *semi_colon = '\0';
      }
    Strcat(SAVEF, ".e;1");
# else
#  ifdef MAC
    Strcat(SAVEF, "-e");
#  else
    Strcat(SAVEF, ".e");
#  endif
# endif
}
#endif


/* create save file, overwriting one if it already exists */
int
create_savefile()
{
    const char *fq_save;
    int fd;

    fq_save = fqname(SAVEF, SAVEPREFIX, 0);
#if defined(MICRO) || defined(WIN32)
    fd = open(fq_save, O_WRONLY | O_BINARY | O_CREAT | O_TRUNC, FCMASK);
#else
# ifdef MAC
    fd = maccreat(fq_save, SAVE_TYPE);
# else
    fd = creat(fq_save, FCMASK);
# endif
# if defined(VMS) && !defined(SECURE)
    /*
       Make sure the save file is owned by the current process.  That's
       the default for non-privileged users, but for priv'd users the
       file will be owned by the directory's owner instead of the user.
     */
#  undef getuid
    (void) chown(fq_save, getuid(), getgid());
#  define getuid() vms_getuid()
# endif /* VMS && !SECURE */
#endif	/* MICRO */

    return fd;
}


/* open savefile for reading */
int
open_savefile()
{
    const char *fq_save;
    int fd;

    fq_save = fqname(SAVEF, SAVEPREFIX, 0);
#ifdef MAC
    fd = macopen(fq_save, O_RDONLY | O_BINARY, SAVE_TYPE);
#else
    fd = open(fq_save, O_RDONLY | O_BINARY, 0);
#endif
    return fd;
}


/* delete savefile */
int
delete_savefile()
{
    (void) unlink(fqname(SAVEF, SAVEPREFIX, 0));
    return 0;	/* for restore_saved_game() (ex-xxxmain.c) test */
}


/* try to open up a save file and prepare to restore it */
int
restore_saved_game()
{
    const char *fq_save;
    int fd;

    reset_restpref();
    set_savefile_name(TRUE);
#ifdef MFLOPPY
    if (!saveDiskPrompt(1))
        return -1;
#endif /* MFLOPPY */
    fq_save = fqname(SAVEF, SAVEPREFIX, 0);

    nh_uncompress(fq_save);
    if ((fd = open_savefile()) < 0) return fd;

    if (validate(fd, fq_save) != 0) {
	    (void) nhclose(fd),  fd = -1;
        (void) delete_savefile();
    }
    return fd;
}

#if defined(SELECTSAVED)
char *
plname_from_file(filename)
const char* filename;
{
    int fd;
    char* result = 0;

    Strcpy(SAVEF,filename);
#  ifdef COMPRESS_EXTENSION
    SAVEF[strlen(SAVEF)-strlen(COMPRESS_EXTENSION)] = '\0';
#  endif
    nh_uncompress(SAVEF);
    if ((fd = open_savefile()) >= 0) {
    if (validate(fd, filename)==0) {
        char tplname[PL_NSIZ];
        get_plname_from_file(fd, tplname);
        result = dupstr(tplname);
    }
	(void) nhclose(fd);
    }
    nh_compress(SAVEF);

    return result;
# if 0
/* --------- obsolete - used to be ifndef STORE_PLNAME_IN_FILE ----*/
#  if defined(UNIX) && defined(QT_GRAPHICS)
    /* Name not stored in save file, so we have to extract it from
       the filename, which loses information
       (eg. "/", "_", and "." characters are lost. */
    int k;
    int uid;
    char name[64]; /* more than PL_NSIZ */
#   ifdef COMPRESS_EXTENSION
#define EXTSTR COMPRESS_EXTENSION
#   else
#define EXTSTR ""
#   endif
    if ( sscanf( filename, "%*[^/]/%d%63[^.]" EXTSTR, &uid, name ) == 2 ) {
#undef EXTSTR
    /* "_" most likely means " ", which certainly looks nicer */
    for (k=0; name[k]; k++)
        if ( name[k]=='_' )
        name[k]=' ';
    return dupstr(name);
    } else
#  endif /* UNIX && QT_GRAPHICS */
    {
    return 0;
    }
/* --------- end of obsolete code ----*/
# endif /* 0 - WAS STORE_PLNAME_IN_FILE*/
}
#endif /* defined(SELECTSAVED) */

char**
get_saved_games()
{
#if defined(SELECTSAVED)
    int n, j = 0;
    char **result = 0;
# ifdef WIN32
    {
    char *foundfile;
    const char *fq_save;

    Strcpy(plname, "*");
    set_savefile_name(FALSE);
#if defined(ZLIB_COMP)
    Strcat(SAVEF, COMPRESS_EXTENSION);
#endif
    fq_save = fqname(SAVEF, SAVEPREFIX, 0);

    n = 0;
    foundfile = foundfile_buffer();
    if (findfirst((char *)fq_save)) {
        do {
        ++n;
        } while (findnext());
    }
    if (n > 0) {
        result = (char**)alloc((n+1)*sizeof(char*)); /* at most */
        (void) memset((genericptr_t) result, 0, (n+1)*sizeof(char*));
        if (findfirst((char *)fq_save)) {
        j = n = 0;
        do {
        char *r;
        r = plname_from_file(foundfile);
        if (r)
            result[j++] = r;
        ++n;
        } while (findnext());
        }
    }
    }
# endif
# if defined(UNIX) && defined(QT_GRAPHICS)
    /* posixly correct version */
    int myuid=getuid();
    DIR *dir;

    if((dir=opendir(fqname("save", SAVEPREFIX, 0)))) {
    for(n=0; readdir(dir); n++)
        ;
    closedir(dir);
    if(n>0) {
        int i;
        if(!(dir=opendir(fqname("save", SAVEPREFIX, 0))))
            return 0;
            result = (char**)alloc((n+1)*sizeof(char*)); /* at most */
        (void) memset((genericptr_t) result, 0, (n+1)*sizeof(char*));
        for (i=0, j=0; i<n; i++) {
            int uid;
            char name[64]; /* more than PL_NSIZ */
            struct dirent *entry=readdir(dir);
            if(!entry)
                break;
            if ( sscanf( entry->d_name, "%d%63s", &uid, name ) == 2 ) {
            if ( uid == myuid ) {
                char filename[BUFSZ];
                char* r;
                Sprintf(filename,"save/%d%s",uid,name);
                r = plname_from_file(filename);
                if ( r )
                result[j++] = r;
            }
            }
        }
        closedir(dir);
    }
    }
# endif
# ifdef VMS
    Strcpy(plname, "*");
    set_savefile_name(FALSE);
    j = vms_get_saved_games(SAVEF, &result);
# endif	/* VMS */

    if (j > 0) {
    if (j > 1) qsort(result, j, sizeof (char *), strcmp_wrap);
    result[j] = 0;
    return result;
    } else if (result) { /* could happen if save files are obsolete */
    free_saved_games(result);
    }
#endif /* SELECTSAVED */
    return 0;
}

void
free_saved_games(saved)
char** saved;
{
    if ( saved ) {
    int i=0;
    while (saved[i]) free((genericptr_t)saved[i++]);
    free((genericptr_t)saved);
    }
}


/* ----------  END SAVE FILE HANDLING ----------- */


/* ----------  BEGIN FILE COMPRESSION HANDLING ----------- */

#ifdef COMPRESS

STATIC_OVL void
redirect(filename, mode, stream, uncomp)
const char *filename, *mode;
FILE *stream;
boolean uncomp;
{
    if (freopen(filename, mode, stream) == (FILE *)0) {
        (void) fprintf(stderr, "freopen of %s for %scompress failed\n",
            filename, uncomp ? "un" : "");
        terminate(EXIT_FAILURE);
    }
}

/*
 * using system() is simpler, but opens up security holes and causes
 * problems on at least Interactive UNIX 3.0.1 (SVR3.2), where any
 * setuid is renounced by /bin/sh, so the files cannot be accessed.
 *
 * cf. child() in unixunix.c.
 */
STATIC_OVL void
docompress_file(filename, uncomp)
const char *filename;
boolean uncomp;
{
    char cfn[80];
    FILE *cf;
    const char *args[10];
# ifdef COMPRESS_OPTIONS
    char opts[80];
# endif
    int i = 0;
    int f;
# ifdef TTY_GRAPHICS
    boolean istty = !strncmpi(windowprocs.name, "tty", 3);
# endif

    Strcpy(cfn, filename);
# ifdef COMPRESS_EXTENSION
    Strcat(cfn, COMPRESS_EXTENSION);
# endif
    /* when compressing, we know the file exists */
    if (uncomp) {
        if ((cf = fopen(cfn, RDBMODE)) == (FILE *)0)
            return;
        (void) fclose(cf);
    }

    args[0] = COMPRESS;
    if (uncomp) args[++i] = "-d";	/* uncompress */
# ifdef COMPRESS_OPTIONS
    {
        /* we can't guarantee there's only one additional option, sigh */
        char *opt;
        boolean inword = FALSE;

        Strcpy(opts, COMPRESS_OPTIONS);
        opt = opts;
        while (*opt) {
        if ((*opt == ' ') || (*opt == '\t')) {
            if (inword) {
            *opt = '\0';
            inword = FALSE;
            }
        } else if (!inword) {
            args[++i] = opt;
            inword = TRUE;
        }
        opt++;
        }
    }
# endif
    args[++i] = (char *)0;

# ifdef TTY_GRAPHICS
    /* If we don't do this and we are right after a y/n question *and*
     * there is an error message from the compression, the 'y' or 'n' can
     * end up being displayed after the error message.
     */
    if (istty)
        mark_synch();
# endif
    f = fork();
    if (f == 0) {	/* child */
# ifdef TTY_GRAPHICS
        /* any error messages from the compression must come out after
         * the first line, because the more() to let the user read
         * them will have to clear the first line.  This should be
         * invisible if there are no error messages.
         */
        if (istty)
            raw_print("");
# endif
        /* run compressor without privileges, in case other programs
         * have surprises along the line of gzip once taking filenames
         * in GZIP.
         */
        /* assume all compressors will compress stdin to stdout
         * without explicit filenames.  this is true of at least
         * compress and gzip, those mentioned in config.h.
         */
        if (uncomp) {
            redirect(cfn, RDBMODE, stdin, uncomp);
            redirect(filename, WRBMODE, stdout, uncomp);
        } else {
            redirect(filename, RDBMODE, stdin, uncomp);
            redirect(cfn, WRBMODE, stdout, uncomp);
        }
        (void) setgid(getgid());
        (void) setuid(getuid());
        (void) execv(args[0], (char *const *) args);
        perror((char *)0);
        (void) fprintf(stderr, "Exec to %scompress %s failed.\n",
            uncomp ? "un" : "", filename);
        terminate(EXIT_FAILURE);
    } else if (f == -1) {
        perror((char *)0);
        pline("Fork to %scompress %s failed.",
            uncomp ? "un" : "", filename);
        return;
    }
# ifndef NO_SIGNAL
    (void) signal(SIGINT, SIG_IGN);
    (void) signal(SIGQUIT, SIG_IGN);
    (void) wait((int *)&i);
    (void) signal(SIGINT, (SIG_RET_TYPE) done1);
    if (wizard) (void) signal(SIGQUIT, SIG_DFL);
#else
    /* I don't think we can really cope with external compression
     * without signals, so we'll declare that compress failed and
     * go on.  (We could do a better job by forcing off external
     * compression if there are no signals, but we want this for
     * testing with FailSafeC
     */
    i = 1;
#endif
    if (i == 0) {
        /* (un)compress succeeded: remove file left behind */
        if (uncomp)
        (void) unlink(cfn);
        else
        (void) unlink(filename);
    } else {
        /* (un)compress failed; remove the new, bad file */
        if (uncomp) {
        raw_printf("Unable to uncompress %s", filename);
        (void) unlink(filename);
        } else {
        /* no message needed for compress case; life will go on */
        (void) unlink(cfn);
        }
#ifdef TTY_GRAPHICS
        /* Give them a chance to read any error messages from the
         * compression--these would go to stdout or stderr and would get
         * overwritten only in tty mode.  It's still ugly, since the
         * messages are being written on top of the screen, but at least
         * the user can read them.
         */
        if (istty)
        {
        clear_nhwindow(WIN_MESSAGE);
        more();
        /* No way to know if this is feasible */
        /* doredraw(); */
        }
#endif
    }
}
#endif	/* COMPRESS */

#if defined(COMPRESS) || defined(ZLIB_COMP)
# define UNUSED_if_not_COMPRESS	/*empty*/
#else
# define UNUSED_if_not_COMPRESS	UNUSED
#endif

/* compress file */
void
nh_compress(filename)
const char *filename UNUSED_if_not_COMPRESS;
{
#if !defined(COMPRESS) && !defined(ZLIB_COMP)
# ifdef PRAGMA_UNUSED
#  pragma unused(filename)
# endif
#else
    docompress_file(filename, FALSE);
#endif
}


/* uncompress file if it exists */
void
nh_uncompress(filename)
const char *filename UNUSED_if_not_COMPRESS;
{
#if !defined(COMPRESS) && !defined(ZLIB_COMP)
# ifdef PRAGMA_UNUSED
#  pragma unused(filename)
# endif
#else
    docompress_file(filename, TRUE);
#endif
}

#ifdef ZLIB_COMP /* RLC 09 Mar 1999: Support internal ZLIB */
STATIC_OVL boolean
make_compressed_name(filename,cfn)
const char *filename;
char *cfn;
{
#ifndef SHORT_FILENAMES
    /* Assume free-form filename with no 8.3 restrictions */
    strcpy(cfn, filename);
    strcat(cfn, COMPRESS_EXTENSION);
    return TRUE;
#else
# ifdef SAVE_EXTENSION
    char *bp = (char *)0;
    strcpy(cfn, filename);
    if ((bp = strstri(cfn, SAVE_EXTENSION))) {
        strsubst(bp, SAVE_EXTENSION, ".saz");
        return TRUE;
    } else {
        /* find last occurrence of bon */
        bp = eos(cfn);
        while (bp-- > cfn) {
            if (strstri(bp,"bon")) {
                strsubst(bp, "bon", "boz");
                return TRUE;
            }
        }
    }
# endif /* SAVE_EXTENSION */
    return FALSE;
#endif /* SHORT_FILENAMES */
}

STATIC_OVL void
docompress_file(filename, uncomp)
const char *filename;
boolean uncomp;
{
	gzFile compressedfile;
    FILE *uncompressedfile;
    char cfn[256];
    char buf[1024];
    unsigned len, len2;

    if (!make_compressed_name(filename, cfn))
        return;

    if (!uncomp) {
        /* Open the input and output files */
        /* Note that gzopen takes "wb" as its mode, even on systems where
           fopen takes "r" and "w" */

        uncompressedfile = fopen(filename, RDBMODE);
        if (!uncompressedfile) {
            pline("Error in zlib docompress_file %s", filename);
            return;
        }
        compressedfile = gzopen(cfn, "wb");
        if (compressedfile == NULL) {
            if (errno == 0) {
                pline("zlib failed to allocate memory");
            } else {
                panic("Error in docompress_file %d",
                    errno);
            }
            fclose(uncompressedfile);
            return;
        }

        /* Copy from the uncompressed to the compressed file */

        while (1) {
            len = fread(buf, 1, sizeof(buf), uncompressedfile);
            if (ferror(uncompressedfile)) {
                pline("Failure reading uncompressed file");
                pline("Can't compress %s.", filename);
                fclose(uncompressedfile);
                gzclose(compressedfile);
                (void)unlink(cfn);
                return;
            }
            if (len == 0) break;	/* End of file */

            len2 = gzwrite(compressedfile, buf, len);
            if (len2 == 0) {
                pline("Failure writing compressed file");
                pline("Can't compress %s.", filename);
                fclose(uncompressedfile);
                gzclose(compressedfile);
                (void)unlink(cfn);
                return;
            }
        }

        fclose(uncompressedfile);
        gzclose(compressedfile);

        /* Delete the file left behind */

        (void)unlink(filename);

    } else {	/* uncomp */

        /* Open the input and output files */
        /* Note that gzopen takes "rb" as its mode, even on systems where
           fopen takes "r" and "w" */

        compressedfile = gzopen(cfn, "rb");
        if (compressedfile == NULL) {
            if (errno == 0) {
                pline("zlib failed to allocate memory");
            } else if (errno != ENOENT) {
                panic("Error in zlib docompress_file %s, %d",
                    filename, errno);
            }
            return;
        }
        uncompressedfile = fopen(filename, WRBMODE);
        if (!uncompressedfile) {
            pline("Error in zlib docompress file uncompress %s",
                filename);
            gzclose(compressedfile);
            return;
        }

        /* Copy from the compressed to the uncompressed file */

        while (1) {
            len = gzread(compressedfile, buf, sizeof(buf));
            if (len == (unsigned)-1) {
                pline("Failure reading compressed file");
                pline("Can't uncompress %s.", filename);
                fclose(uncompressedfile);
                gzclose(compressedfile);
                (void)unlink(filename);
                return;
            }
            if (len == 0) break;	/* End of file */

            fwrite(buf, 1, len, uncompressedfile);
            if (ferror(uncompressedfile)) {
                pline("Failure writing uncompressed file");
                pline("Can't uncompress %s.", filename);
                fclose(uncompressedfile);
                gzclose(compressedfile);
                (void)unlink(filename);
                return;
            }
        }

        fclose(uncompressedfile);
        gzclose(compressedfile);

        /* Delete the file left behind */
        (void)unlink(cfn);
    }
}
#endif /* RLC 09 Mar 1999: End ZLIB patch */

/* ----------  END FILE COMPRESSION HANDLING ----------- */


/* ----------  BEGIN FILE LOCKING HANDLING ----------- */

static int nesting = 0;

#if defined(NO_FILE_LINKS) || defined(USE_FCNTL) 	/* implies UNIX */
static int lockfd;	/* for lock_file() to pass to unlock_file() */
#endif
#ifdef USE_FCNTL
struct flock sflock; /* for unlocking, same as above */
#endif

#define HUP	if (!program_state.done_hup)

#ifndef USE_FCNTL
STATIC_OVL char *
make_lockname(filename, lockname)
const char *filename;
char *lockname;
{
#if defined(UNIX) || defined(VMS) || defined(AMIGA) || defined(WIN32) || defined(MSDOS)
# ifdef NO_FILE_LINKS
    Strcpy(lockname, LOCKDIR);
    Strcat(lockname, "/");
    Strcat(lockname, filename);
# else
    Strcpy(lockname, filename);
# endif
# ifdef VMS
      {
    char *semi_colon = rindex(lockname, ';');
    if (semi_colon) *semi_colon = '\0';
      }
    Strcat(lockname, ".lock;1");
# else
    Strcat(lockname, "_lock");
# endif
    return lockname;
#else	/* !(UNIX || VMS || AMIGA || WIN32 || MSDOS) */
# ifdef PRAGMA_UNUSED
#  pragma unused(filename)
# endif
    lockname[0] = '\0';
    return (char*)0;
#endif
}
#endif /* !USE_FCNTL */

/* lock a file */
boolean
lock_file(filename, whichprefix, retryct)
const char *filename;
int whichprefix;
int retryct;
{
#if defined(PRAGMA_UNUSED) && !(defined(UNIX) || defined(VMS)) && !(defined(AMIGA) || defined(WIN32) || defined(MSDOS))
# pragma unused(retryct)
#endif
#ifndef USE_FCNTL
    char locknambuf[BUFSZ];
    const char *lockname;
#endif

    nesting++;
    if (nesting > 1) {
        impossible("TRIED TO NEST LOCKS");
        return TRUE;
    }

#ifndef USE_FCNTL
    lockname = make_lockname(filename, locknambuf);
#ifndef NO_FILE_LINKS	/* LOCKDIR should be subsumed by LOCKPREFIX */
    lockname = fqname(lockname, LOCKPREFIX, 2);
#endif
#endif
    filename = fqname(filename, whichprefix, 0);
#ifdef USE_FCNTL
    lockfd = open(filename,O_RDWR);
    if (lockfd == -1) {
        HUP raw_printf("Cannot open file %s. This is a program bug.",
            filename);
    }
    sflock.l_type = F_WRLCK;
    sflock.l_whence = SEEK_SET;
    sflock.l_start = 0;
    sflock.l_len = 0;
#endif

#if defined(UNIX) || defined(VMS)
# ifdef USE_FCNTL
    while (fcntl(lockfd,F_SETLK,&sflock) == -1) {
# else
# ifdef NO_FILE_LINKS
    while ((lockfd = open(lockname, O_RDWR|O_CREAT|O_EXCL, 0666)) == -1) {
# else
    while (link(filename, lockname) == -1) {
# endif
# endif

#ifdef USE_FCNTL
        if (retryct--) {
        HUP raw_printf(
                   "Waiting for release of fcntl lock on %s. (%d retries left).",
                   filename, retryct);
        sleep(1);
        } else {
        HUP (void) raw_print("I give up.  Sorry.");
        HUP raw_printf("Some other process has an unnatural grip on %s.",
                   filename);
        nesting--;
        return FALSE;
        }
#else
        register int errnosv = errno;

        switch (errnosv) {	/* George Barbanis */
        case EEXIST:
        if (retryct--) {
            HUP raw_printf(
                   "Waiting for access to %s.  (%d retries left).",
                   filename, retryct);
# if defined(SYSV) || defined(ULTRIX) || defined(VMS)
            (void)
# endif
            sleep(1);
        } else {
            HUP (void) raw_print("I give up.  Sorry.");
            HUP raw_printf("Perhaps there is an old %s around?",
                   lockname);
            nesting--;
            return FALSE;
        }

        break;
        case ENOENT:
        HUP raw_printf("Can't find file %s to lock!", filename);
        nesting--;
        return FALSE;
        case EACCES:
        HUP raw_printf("No write permission to lock %s!", filename);
        nesting--;
        return FALSE;
# ifdef VMS			/* c__translate(vmsfiles.c) */
        case EPERM:
        /* could be misleading, but usually right */
        HUP raw_printf("Can't lock %s due to directory protection.",
                   filename);
        nesting--;
        return FALSE;
# endif
        case EROFS:
        /* take a wild guess at the underlying cause */
        HUP perror(lockname);
        HUP raw_printf("Cannot lock %s.", filename);
        HUP raw_printf(
     "(Perhaps you are running NetHack from inside the distribution package?)."
        );
        nesting--;
        return FALSE;
        default:
        HUP perror(lockname);
        HUP raw_printf(
                 "Cannot lock %s for unknown reason (%d).",
                   filename, errnosv);
        nesting--;
        return FALSE;
        }
#endif /* USE_FCNTL */

    }
#endif  /* UNIX || VMS */

#if (defined(AMIGA) || defined(WIN32) || defined(MSDOS)) && !defined(USE_FCNTL)
# ifdef AMIGA
#define OPENFAILURE(fd) (!fd)
    lockptr = 0;
# else
#define OPENFAILURE(fd) (fd < 0)
    lockptr = -1;
# endif
    while (--retryct && OPENFAILURE(lockptr)) {
# if defined(WIN32) && !defined(WIN_CE)
    lockptr = sopen(lockname, O_RDWR|O_CREAT, SH_DENYRW, S_IWRITE);
# else
    (void)DeleteFile(lockname); /* in case dead process was here first */
#  ifdef AMIGA
    lockptr = Open(lockname,MODE_NEWFILE);
#  else
    lockptr = open(lockname, O_RDWR|O_CREAT|O_EXCL, S_IWRITE);
#  endif
# endif
    if (OPENFAILURE(lockptr)) {
        raw_printf("Waiting for access to %s.  (%d retries left).",
            filename, retryct);
        Delay(50);
    }
    }
    if (!retryct) {
    raw_printf("I give up.  Sorry.");
    nesting--;
    return FALSE;
    }
#endif /* AMIGA || WIN32 || MSDOS */
    return TRUE;
}


#ifdef VMS	/* for unlock_file, use the unlink() routine in vmsunix.c */
# ifdef unlink
#  undef unlink
# endif
# define unlink(foo) vms_unlink(foo)
#endif

/* unlock file, which must be currently locked by lock_file */
void
unlock_file(filename)
const char *filename;
{
#ifndef USE_FCNTL
    char locknambuf[BUFSZ];
    const char *lockname;
#endif

    if (nesting == 1) {
#ifdef USE_FCNTL
        sflock.l_type = F_UNLCK;
        if (fcntl(lockfd,F_SETLK,&sflock) == -1) {
            HUP raw_printf("Can't remove fcntl lock on %s.", filename);
            (void) close(lockfd);
        }
#else
        lockname = make_lockname(filename, locknambuf);
#ifndef NO_FILE_LINKS	/* LOCKDIR should be subsumed by LOCKPREFIX */
        lockname = fqname(lockname, LOCKPREFIX, 2);
#endif

#if defined(UNIX) || defined(VMS)
        if (unlink(lockname) < 0)
            HUP raw_printf("Can't unlink %s.", lockname);
# ifdef NO_FILE_LINKS
		(void) nhclose(lockfd);
# endif

#endif  /* UNIX || VMS */

#if defined(AMIGA) || defined(WIN32) || defined(MSDOS)
        if (lockptr) Close(lockptr);
        DeleteFile(lockname);
        lockptr = 0;
#endif /* AMIGA || WIN32 || MSDOS */
#endif /* USE_FCNTL */
    }

    nesting--;
}

/* ----------  END FILE LOCKING HANDLING ----------- */


/* ----------  BEGIN CONFIG FILE HANDLING ----------- */

const char *configfile =
#ifdef UNIX
            ".nethackrc";
#else
# if defined(MAC) || defined(__BEOS__)
            "NetHack Defaults";
# else
#  if defined(MSDOS) || defined(WIN32)
            "defaults.nh";
#  else
            "NetHack.cnf";
#  endif
# endif
#endif

/* used for messaging */
char lastconfigfile[BUFSZ];

#ifdef MSDOS
/* conflict with speed-dial under windows
 * for XXX.cnf file so support of NetHack.cnf
 * is for backward compatibility only.
 * Preferred name (and first tried) is now defaults.nh but
 * the game will try the old name if there
 * is no defaults.nh.
 */
const char *backward_compat_configfile = "nethack.cnf"; 
#endif

#ifndef MFLOPPY
#define fopenp fopen
#endif

STATIC_OVL FILE *
fopen_config_file(filename, src)
const char *filename;
int src;
{
    FILE *fp;
#if defined(UNIX) || defined(VMS)
    char tmp_config[BUFSZ];
    char *envp;
#endif

    /* If src != SET_IN_SYS, "filename" is an environment variable, so it
     * should hang around. If set, it is expected to be a full path name
     * (if relevant) */
    if (filename) {
#ifdef UNIX
        if ((src!=SET_IN_SYS) && access(filename, 4) == -1) {
            /* 4 is R_OK on newer systems */
            /* nasty sneaky attempt to read file through
             * NetHack's setuid permissions -- this is the only
             * place a file name may be wholly under the player's
             * control (but SYSCF_FILE is not under the player's
             * control so it's OK).
             */
            raw_printf("Access to %s denied (%d).",
                    filename, errno);
            wait_synch();
            /* fall through to standard names */
        } else
#endif
#ifdef PREFIXES_IN_USE
        if (src == SET_IN_SYS) {
            (void) strncpy(lastconfigfile,
                fqname(filename, SYSCONFPREFIX, 0), BUFSZ-1);
        } else
#endif
        /* always honor sysconf first before anything else */ 
            (void) strncpy(lastconfigfile, filename, BUFSZ-1);
        lastconfigfile[BUFSZ-1] = '\0';
        if ((fp = fopenp(lastconfigfile, "r")) != (FILE *)0) 
            return(fp);
        if ((fp = fopenp(filename, "r")) != (FILE *)0) {
            return(fp);
#if defined(UNIX) || defined(VMS)
        } else {
            /* access() above probably caught most problems for UNIX */
            raw_printf("Couldn't open requested config file %s (%d).",
                    filename, errno);
            wait_synch();
            /* fall through to standard names */
#endif
        }
    }

#if defined(MICRO) || defined(MAC) || defined(__BEOS__) || defined(WIN32)
   if ((fp = fopenp(fqname(configfile, CONFIGPREFIX, 0), "r")) != (FILE *)0)
        return(fp);
    if ((fp = fopenp(configfile, "r")) != (FILE *)0)
        return(fp);
# ifdef MSDOS
    if ((fp = fopenp(fqname(backward_compat_configfile, CONFIGPREFIX, 0), "r")) != (FILE *)0)
        return(fp);
    if ((fp = fopenp(backward_compat_configfile, "r")) != (FILE *)0)
        return(fp);
# endif
#else
    /* constructed full path names don't need fqname() */
# ifdef VMS
    (void) strncpy(lastconfigfile, fqname("nethackini", CONFIGPREFIX, 0),
            BUFSZ-1);
    lastconfigfile[BUFSZ-1] = '\0';
    if ((fp = fopenp(lastconfigfile, "r")) != (FILE *)0) {
        return(fp);
    }
    (void) strncpy(lastconfigfile,"sys$login:nethack.ini", BUFSZ-1);
    lastconfigfile[BUFSZ-1] = '\0';
    if ((fp = fopenp(lastconfigfile, "r")) != (FILE *)0) {
        return(fp);
    }

    envp = nh_getenv("HOME");
    if (!envp)
        Strcpy(tmp_config, "NetHack.cnf");
    else
        Sprintf(tmp_config, "%s%s", envp, "NetHack.cnf");

    (void) strncpy(lastconfigfile, tmp_config, BUFSZ-1);
    lastconfigfile[BUFSZ-1] = '\0';
    if ((fp = fopenp(tmp_config, "r")) != (FILE *)0)
        return(fp);
# else	/* should be only UNIX left */
    envp = nh_getenv("HOME");
    if (!envp)
        Strcpy(tmp_config, ".nethackrc");
    else
        Sprintf(tmp_config, "%s/%s", envp, ".nethackrc");

    (void) strncpy(lastconfigfile, tmp_config, BUFSZ-1);
    lastconfigfile[BUFSZ-1] = '\0';
    if ((fp = fopenp(lastconfigfile, "r")) != (FILE *)0)
        return(fp);
#  if defined(__APPLE__)
    /* try an alternative */
    if (envp) {
        Sprintf(tmp_config, "%s/%s", envp,
            "Library/Preferences/NetHack Defaults");
        (void) strncpy(lastconfigfile, tmp_config, BUFSZ-1);
        lastconfigfile[BUFSZ-1] = '\0';
        if ((fp = fopenp(lastconfigfile, "r")) != (FILE *)0)
            return(fp);
        Sprintf(tmp_config, "%s/%s", envp,
            "Library/Preferences/NetHack Defaults.txt");
        (void) strncpy(lastconfigfile, tmp_config, BUFSZ-1);
        lastconfigfile[BUFSZ-1] = '\0';
        if ((fp = fopenp(lastconfigfile, "r")) != (FILE *)0)
            return(fp);
    }
#  endif
    if (errno != ENOENT) {
        const char *details;

        /* e.g., problems when setuid NetHack can't search home
         * directory restricted to user */

#  if defined (NHSTDC) && !defined(NOTSTDC)
        if ((details = strerror(errno)) == 0)
#  endif
        details = "";
        raw_printf("Couldn't open default config file %s %s(%d).",
               lastconfigfile, details, errno);
        wait_synch();
    }
# endif	/* Unix */
#endif
    return (FILE *)0;
}


/*
 * Retrieve a list of integers from a file into a uchar array.
 *
 * NOTE: zeros are inserted unless modlist is TRUE, in which case the list
 *  location is unchanged.  Callers must handle zeros if modlist is FALSE.
 */
STATIC_OVL int
get_uchars(fp, buf, bufp, list, modlist, size, name)
    FILE *fp;		/* input file pointer */
    char *buf;		/* read buffer, must be of size BUFSZ */
    char *bufp;		/* current pointer */
    uchar *list;	/* return list */
    boolean modlist;	/* TRUE: list is being modified in place */
    int  size;		/* return list size */
    const char *name;		/* name of option for error message */
{
    unsigned int num = 0;
    int count = 0;
    boolean havenum = FALSE;

    while (1) {
    switch(*bufp) {
        case ' ':  case '\0':
        case '\t': case '\n':
        if (havenum) {
            /* if modifying in place, don't insert zeros */
            if (num || !modlist) list[count] = num;
            count++;
            num = 0;
            havenum = FALSE;
        }
        if (count == size || !*bufp) return count;
        bufp++;
        break;

        case '0': case '1': case '2': case '3':
        case '4': case '5': case '6': case '7':
        case '8': case '9':
        havenum = TRUE;
        num = num*10 + (*bufp-'0');
        bufp++;
        break;

        case '\\':
        if (fp == (FILE *)0)
            goto gi_error;
        do  {
            if (!fgets(buf, BUFSZ, fp)) goto gi_error;
        } while (buf[0] == '#');
        bufp = buf;
        break;

        default:
gi_error:
        raw_printf("Syntax error in %s", name);
        wait_synch();
        return count;
    }
    }
    /*NOTREACHED*/
}

#ifdef NOCWD_ASSUMPTIONS
STATIC_OVL void
adjust_prefix(bufp, prefixid)
char *bufp;
int prefixid;
{
    char *ptr;

    if (!bufp) return;
    /* Backward compatibility, ignore trailing ;n */ 
    if ((ptr = index(bufp, ';')) != 0) *ptr = '\0';
    if (strlen(bufp) > 0) {
        fqn_prefix[prefixid] = (char *)alloc(strlen(bufp)+2);
        Strcpy(fqn_prefix[prefixid], bufp);
        append_slash(fqn_prefix[prefixid]);
    }
}
#endif

#define match_varname(INP,NAM,LEN) match_optname(INP, NAM, LEN, TRUE)

int
parse_config_line(fp, origbuf, src)
FILE		*fp;
char		*origbuf;
int		src;
{
#if defined(MICRO) && !defined(NOCWD_ASSUMPTIONS)
    static boolean ramdisk_specified = FALSE;
#endif
#ifdef SYSCF
    int n;
#endif
    char  *bufp, *altp, buf[BUFSZ];
    uchar   translate[MAXPCHARS];
    int   len;

    /* convert any tab to space, condense consecutive spaces into one,
       remove leading and trailing spaces (exception: if there is nothing
       but spaces, one of them will be kept even though it leads/trails) */
    mungspaces(strcpy(buf, origbuf));
    /* lines beginning with '#' are comments; accept empty lines too */
    if (!*buf || *buf == '#' || !strcmp(buf, " ")) return 1;

    /* find the '=' or ':' */
    bufp = index(buf, '=');
    altp = index(buf, ':');
    if (!bufp || (altp && altp < bufp)) bufp = altp;
    if (!bufp) return 0;
    /* skip past '=', then space between it and value, if any */
    ++bufp;
    if (*bufp == ' ') ++bufp;

    /* Go through possible variables */
    /* some of these (at least LEVELS and SAVE) should now set the
     * appropriate fqn_prefix[] rather than specialized variables
     */
    if (match_varname(buf, "OPTIONS", 4)) {
	/* hack: un-mungspaces to allow consecutive spaces in
	   general options until we verify that this is unnecessary;
	   '=' or ':' is guaranteed to be present */
	bufp = index(origbuf, '=');
	altp = index(origbuf, ':');
	if (!bufp || (altp && altp < bufp)) bufp = altp;
	++bufp;		/* skip '='; parseoptions() handles spaces */

        parseoptions(bufp, TRUE, TRUE);
        if (plname[0])		/* If a name was given */
            plnamesuffix();	/* set the character class */
    } else if (match_varname(buf, "AUTOPICKUP_EXCEPTION", 5)) {
        add_autopickup_exception(bufp);
#ifdef NOCWD_ASSUMPTIONS
    } else if (match_varname(buf, "HACKDIR", 4)) {
        adjust_prefix(bufp, HACKPREFIX);
    } else if (match_varname(buf, "LEVELDIR", 4) ||
           match_varname(buf, "LEVELS", 4)) {
        adjust_prefix(bufp, LEVELPREFIX);
    } else if (match_varname(buf, "SAVEDIR", 4)) {
        adjust_prefix(bufp, SAVEPREFIX);
    } else if (match_varname(buf, "BONESDIR", 5)) {
        adjust_prefix(bufp, BONESPREFIX);
    } else if (match_varname(buf, "DATADIR", 4)) {
        adjust_prefix(bufp, DATAPREFIX);
    } else if (match_varname(buf, "SCOREDIR", 4)) {
        adjust_prefix(bufp, SCOREPREFIX);
    } else if (match_varname(buf, "LOCKDIR", 4)) {
        adjust_prefix(bufp, LOCKPREFIX);
    } else if (match_varname(buf, "CONFIGDIR", 4)) {
        adjust_prefix(bufp, CONFIGPREFIX);
    } else if (match_varname(buf, "TROUBLEDIR", 4)) {
        adjust_prefix(bufp, TROUBLEPREFIX);
#else /*NOCWD_ASSUMPTIONS*/
# ifdef MICRO
    } else if (match_varname(buf, "HACKDIR", 4)) {
        (void) strncpy(hackdir, bufp, PATHLEN-1);
#  ifdef MFLOPPY
    } else if (match_varname(buf, "RAMDISK", 3)) {
                /* The following ifdef is NOT in the wrong
                 * place.  For now, we accept and silently
                 * ignore RAMDISK */
#   ifndef AMIGA
        if (strlen(bufp) >= PATHLEN) bufp[PATHLEN-1] = '\0';
        Strcpy(levels, bufp);
        ramdisk = (strcmp(permbones, levels) != 0);
        ramdisk_specified = TRUE;
#   endif
#  endif
    } else if (match_varname(buf, "LEVELS", 4)) {
        if (strlen(bufp) >= PATHLEN) bufp[PATHLEN-1] = '\0';
        Strcpy(permbones, bufp);
        if (!ramdisk_specified || !*levels) Strcpy(levels, bufp);
        ramdisk = (strcmp(permbones, levels) != 0);
    } else if (match_varname(buf, "SAVE", 4)) {
#  ifdef MFLOPPY
        extern	int saveprompt;
#  endif
        char *ptr;

        if ((ptr = index(bufp, ';')) != 0) {
            *ptr = '\0';
#  ifdef MFLOPPY
            if (*(ptr+1) == 'n' || *(ptr+1) == 'N') {
                saveprompt = FALSE;
            }
#  endif
        }
# if defined(SYSFLAGS) && defined(MFLOPPY)
        else
            saveprompt = sysflags.asksavedisk;
# endif

        (void) strncpy(SAVEP, bufp, SAVESIZE-1);
        append_slash(SAVEP);
# endif /* MICRO */
#endif /*NOCWD_ASSUMPTIONS*/

    } else if (match_varname(buf, "NAME", 4)) {
        (void) strncpy(plname, bufp, PL_NSIZ-1);
        plnamesuffix();
    } else if (match_varname(buf, "ROLE", 4) ||
           match_varname(buf, "CHARACTER", 4)) {
        if ((len = str2role(bufp)) >= 0)
            flags.initrole = len;
    } else if (match_varname(buf, "DOGNAME", 3)) {
        (void) strncpy(dogname, bufp, PL_PSIZ-1);
    } else if (match_varname(buf, "CATNAME", 3)) {
        (void) strncpy(catname, bufp, PL_PSIZ-1);
#ifdef SYSCF
    } else if (src == SET_IN_SYS && match_varname(buf, "WIZARDS", 7)) {
        if (sysopt.wizards) free(sysopt.wizards);
        sysopt.wizards = dupstr(bufp);
    } else if (src == SET_IN_SYS && match_varname(buf, "SHELLERS", 8)) {
        if (sysopt.shellers) free(sysopt.shellers);
        sysopt.shellers = dupstr(bufp);
    } else if (src == SET_IN_SYS && match_varname(buf, "EXPLORERS", 7)) {
	if (sysopt.explorers) free(sysopt.explorers);
	    sysopt.explorers = dupstr(bufp);
    } else if (src == SET_IN_SYS && match_varname(buf, "DEBUGFILES", 5)) {
        /* if showdebug() has already been called (perhaps we've added
           some debugpline() calls to option processing) and has found
           a value for getenv("DEBUGFILES"), don't override that */
        if (sysopt.env_dbgfl == 0) {
	    if (sysopt.debugfiles) free(sysopt.debugfiles);
	    sysopt.debugfiles = dupstr(bufp);
	}
    } else if (src == SET_IN_SYS && match_varname(buf, "SUPPORT", 7)) {
        if (sysopt.support) free(sysopt.support);
        sysopt.support = dupstr(bufp);
    } else if (src == SET_IN_SYS && match_varname(buf, "RECOVER", 7)) {
        if (sysopt.recover) free(sysopt.recover);
        sysopt.recover = dupstr(bufp);
    } else if (src == SET_IN_SYS && match_varname(buf, "CHECK_SAVE_UID", 14)) {
	n = atoi(bufp);
	sysopt.check_save_uid = n;
    } else if (match_varname(buf, "SEDUCE", 6)) {
        n = !!atoi(bufp);	/* XXX this could be tighter */
        /* allow anyone to turn it off, but only sysconf to turn it on*/
        if (src != SET_IN_SYS && n != 0) {
        raw_printf("Illegal value in SEDUCE");
        return 0;
        }
        sysopt.seduce = n;
        sysopt_seduce_set(sysopt.seduce);
    } else if (src == SET_IN_SYS && match_varname(buf, "MAXPLAYERS", 10)) {
        n = atoi(bufp);
        /* XXX to get more than 25, need to rewrite all lock code */
        if (n < 1 || n > 25) {
        raw_printf("Illegal value in MAXPLAYERS (maximum is 25).");
        return 0;
        }
        sysopt.maxplayers = n;
    } else if (src == SET_IN_SYS && match_varname(buf, "PERSMAX", 7)) {
        n = atoi(bufp);
        if (n < 1) {
        raw_printf("Illegal value in PERSMAX (minimum is 1).");
        return 0;
        }
        sysopt.persmax = n;
    } else if (src == SET_IN_SYS && match_varname(buf, "PERS_IS_UID", 11)) {
        n = atoi(bufp);
        if (n != 0 && n != 1) {
        raw_printf("Illegal value in PERS_IS_UID (must be 0 or 1).");
        return 0;
        }
        sysopt.pers_is_uid = n;
    } else if (src == SET_IN_SYS && match_varname(buf, "ENTRYMAX", 8)) {
        n = atoi(bufp);
        if (n < 10) {
        raw_printf("Illegal value in ENTRYMAX (minimum is 10).");
        return 0;
        }
        sysopt.entrymax = n;
    } else if ( (src==SET_IN_SYS) && match_varname(buf, "POINTSMIN", 9)) {
        n = atoi(bufp);
        if (n < 1) {
        raw_printf("Illegal value in POINTSMIN (minimum is 1).");
        return 0;
        }
        sysopt.pointsmin = n;
    } else if (src == SET_IN_SYS && match_varname(buf, "MAX_STATUENAME_RANK", 10)) {
        n = atoi(bufp);
        if (n < 1) {
        raw_printf("Illegal value in MAX_STATUENAME_RANK (minimum is 1).");
        return 0;
        }
        sysopt.tt_oname_maxrank = n;
# ifdef PANICTRACE
    } else if (src == SET_IN_SYS &&
        match_varname(buf, "PANICTRACE_LIBC", 15)) {
#  ifdef PANICTRACE_LIBC
        n = atoi(bufp);
        if (n < 0 || n > 2) {
        raw_printf("Illegal value in PANICTRACE_LIBC (not 0,1,2).");
        return 0;
        }
        sysopt.panictrace_libc = n;
#  endif /* PANICTRACE_LIBC */
    } else if (src == SET_IN_SYS &&
        match_varname(buf, "PANICTRACE_GDB", 14)) {
        n = atoi(bufp);
        if (n < 0 || n > 2) {
        raw_printf("Illegal value in PANICTRACE_GDB (not 0,1,2).");
        return 0;
        }
        sysopt.panictrace_gdb = n;
    } else if (src == SET_IN_SYS && match_varname(buf, "GDBPATH", 7)) {
        if (!file_exists(bufp)) {
        raw_printf("File specified in GDBPATH does not exist.");
        return 0;
        }
        if (sysopt.gdbpath) free(sysopt.gdbpath);
        sysopt.gdbpath = dupstr(bufp);
    } else if (src == SET_IN_SYS && match_varname(buf, "GREPPATH", 7)) {
        if (!file_exists(bufp)) {
        raw_printf("File specified in GREPPATH does not exist.");
        return 0;
        }
        if (sysopt.greppath) free(sysopt.greppath);
        sysopt.greppath = dupstr(bufp);
# endif /* PANICTRACE */
#endif /* SYSCF */
    } else if (match_varname(buf, "BOULDER", 3)) {
        (void) get_uchars(fp, buf, bufp, &iflags.bouldersym, TRUE,
                  1, "BOULDER");
	} else if (match_varname(buf, "MENUCOLOR", 9)) {
	    (void) add_menu_coloring(bufp);
    } else if (match_varname(buf, "WARNINGS", 5)) {
        (void) get_uchars(fp, buf, bufp, translate, FALSE,
                    WARNCOUNT, "WARNINGS");
        assign_warnings(translate);
    } else if (match_varname(buf, "SYMBOLS", 4)) {
        char *op, symbuf[BUFSZ];
        boolean morelines;

        do {
            /* check for line continuation (trailing '\') */
            op = eos(bufp);
	    morelines = (--op >= bufp && *op == '\\');
	    if (morelines) {
                *op = '\0';
                /* strip trailing space now that '\' is gone */
                if (--op >= bufp && *op == ' ') *op = '\0';
            }
            /* parse here */
            parsesymbols(bufp);	
            if (morelines) {
		do  {
		    *symbuf = '\0';
		    if (!fgets(symbuf, BUFSZ, fp)) {
			morelines = FALSE;
			break;
		    }
		    mungspaces(symbuf);
		    bufp = symbuf;
		} while (*bufp == '#');
	    }
        } while (morelines);
        switch_symbols(TRUE);
    } else if (match_varname(buf, "WIZKIT", 6)) {
        (void) strncpy(wizkit, bufp, WIZKIT_MAX-1);
#ifdef AMIGA
    } else if (match_varname(buf, "FONT", 4)) {
        char *t;

        if( t = strchr( buf+5, ':' ) )
        {
            *t = 0;
            amii_set_text_font( buf+5, atoi( t + 1 ) );
            *t = ':';
        }
    } else if (match_varname(buf, "PATH", 4)) {
        (void) strncpy(PATH, bufp, PATHLEN-1);
    } else if (match_varname(buf, "DEPTH", 5)) {
        extern int amii_numcolors;
        int val = atoi( bufp );
        amii_numcolors = 1L << min( DEPTH, val );
# ifdef SYSFLAGS
    } else if (match_varname(buf, "DRIPENS", 7)) {
        int i, val;
        char *t;
        for (i = 0, t = strtok(bufp, ",/"); t != (char *)0;
                i < 20 && (t = strtok((char*)0, ",/")), ++i) {
            sscanf(t, "%d", &val );
            sysflags.amii_dripens[i] = val;
        }
# endif
    } else if (match_varname(buf, "SCREENMODE", 10 )) {
        extern long amii_scrnmode;
        if (!stricmp(bufp,"req"))
            amii_scrnmode = 0xffffffff; /* Requester */
        else if( sscanf(bufp, "%x", &amii_scrnmode) != 1 )
            amii_scrnmode = 0;
    } else if (match_varname(buf, "MSGPENS", 7)) {
        extern int amii_msgAPen, amii_msgBPen;
        char *t = strtok(bufp, ",/");
        if( t )
        {
            sscanf(t, "%d", &amii_msgAPen);
            if( t = strtok((char*)0, ",/") )
                sscanf(t, "%d", &amii_msgBPen);
        }
    } else if (match_varname(buf, "TEXTPENS", 8)) {
        extern int amii_textAPen, amii_textBPen;
        char *t = strtok(bufp, ",/");
        if( t )
        {
            sscanf(t, "%d", &amii_textAPen);
            if( t = strtok((char*)0, ",/") )
                sscanf(t, "%d", &amii_textBPen);
        }
    } else if (match_varname(buf, "MENUPENS", 8)) {
        extern int amii_menuAPen, amii_menuBPen;
        char *t = strtok(bufp, ",/");
        if( t )
        {
            sscanf(t, "%d", &amii_menuAPen);
            if( t = strtok((char*)0, ",/") )
                sscanf(t, "%d", &amii_menuBPen);
        }
    } else if (match_varname(buf, "STATUSPENS", 10)) {
        extern int amii_statAPen, amii_statBPen;
        char *t = strtok(bufp, ",/");
        if( t )
        {
            sscanf(t, "%d", &amii_statAPen);
            if( t = strtok((char*)0, ",/") )
                sscanf(t, "%d", &amii_statBPen);
        }
    } else if (match_varname(buf, "OTHERPENS", 9)) {
        extern int amii_otherAPen, amii_otherBPen;
        char *t = strtok(bufp, ",/");
        if( t )
        {
            sscanf(t, "%d", &amii_otherAPen);
            if( t = strtok((char*)0, ",/") )
                sscanf(t, "%d", &amii_otherBPen);
        }
    } else if (match_varname(buf, "PENS", 4)) {
        extern unsigned short amii_init_map[ AMII_MAXCOLORS ];
        int i;
        char *t;

        for (i = 0, t = strtok(bufp, ",/");
            i < AMII_MAXCOLORS && t != (char *)0;
            t = strtok((char *)0, ",/"), ++i)
        {
            sscanf(t, "%hx", &amii_init_map[i]);
        }
        amii_setpens( amii_numcolors = i );
    } else if (match_varname(buf, "FGPENS", 6)) {
        extern int foreg[ AMII_MAXCOLORS ];
        int i;
        char *t;

        for (i = 0, t = strtok(bufp, ",/");
            i < AMII_MAXCOLORS && t != (char *)0;
            t = strtok((char *)0, ",/"), ++i)
        {
            sscanf(t, "%d", &foreg[i]);
        }
    } else if (match_varname(buf, "BGPENS", 6)) {
        extern int backg[ AMII_MAXCOLORS ];
        int i;
        char *t;

        for (i = 0, t = strtok(bufp, ",/");
            i < AMII_MAXCOLORS && t != (char *)0;
            t = strtok((char *)0, ",/"), ++i)
        {
            sscanf(t, "%d", &backg[i]);
        }
#endif	/*AMIGA*/
#ifdef USER_SOUNDS
    } else if (match_varname(buf, "SOUNDDIR", 8)) {
        sounddir = dupstr(bufp);
    } else if (match_varname(buf, "SOUND", 5)) {
        add_sound_mapping(bufp);
#endif
#ifdef QT_GRAPHICS
    /* These should move to wc_ options */
    } else if (match_varname(buf, "QT_TILEWIDTH", 12)) {
        extern char *qt_tilewidth;
        if (qt_tilewidth == NULL)	
            qt_tilewidth = dupstr(bufp);
    } else if (match_varname(buf, "QT_TILEHEIGHT", 13)) {
        extern char *qt_tileheight;
        if (qt_tileheight == NULL)	
            qt_tileheight = dupstr(bufp);
    } else if (match_varname(buf, "QT_FONTSIZE", 11)) {
        extern char *qt_fontsize;
        if (qt_fontsize == NULL)
            qt_fontsize = dupstr(bufp);
    } else if (match_varname(buf, "QT_COMPACT", 10)) {
        extern int qt_compact_mode;
        qt_compact_mode = atoi(bufp);
#endif
    } else
        return 0;
    return 1;
}

#ifdef USER_SOUNDS
boolean
can_read_file(filename)
const char *filename;
{
    return (access(filename, 4) == 0);
}
#endif /* USER_SOUNDS */

boolean
read_config_file(filename, src)
const char *filename;
int src;
{
    char	buf[4*BUFSZ];
    FILE	*fp;
    boolean rv = TRUE;	/* assume successful parse */

    if (!(fp = fopen_config_file(filename, src))) return FALSE;

    /* begin detection of duplicate configfile options */
    set_duplicate_opt_detection(1);

    while (fgets(buf, sizeof buf, fp)) {
#ifdef notyet
/*
XXX Don't call read() in parse_config_line, read as callback or reassemble line
at this level.
OR: Forbid multiline stuff for alternate config sources.
*/
#endif
        if (!parse_config_line(fp, buf, src)) {
        raw_printf("Bad option line:  \"%.50s\"", buf);
        wait_synch();
        rv = FALSE;
        }
    }
    (void) fclose(fp);
    
    /* turn off detection of duplicate configfile options */
    set_duplicate_opt_detection(0);
    return rv;
}

STATIC_OVL FILE *
fopen_wizkit_file()
{
    FILE *fp;
#if defined(VMS) || defined(UNIX)
    char	tmp_wizkit[BUFSZ];
#endif
    char *envp;

    envp = nh_getenv("WIZKIT");
    if (envp && *envp) (void) strncpy(wizkit, envp, WIZKIT_MAX - 1);
    if (!wizkit[0]) return (FILE *)0;

#ifdef UNIX
    if (access(wizkit, 4) == -1) {
        /* 4 is R_OK on newer systems */
        /* nasty sneaky attempt to read file through
         * NetHack's setuid permissions -- this is a
         * place a file name may be wholly under the player's
         * control
         */
        raw_printf("Access to %s denied (%d).",
                wizkit, errno);
        wait_synch();
        /* fall through to standard names */
    } else
#endif
    if ((fp = fopenp(wizkit, "r")) != (FILE *)0) {
        return(fp);
#if defined(UNIX) || defined(VMS)
    } else {
        /* access() above probably caught most problems for UNIX */
        raw_printf("Couldn't open requested config file %s (%d).",
                wizkit, errno);
        wait_synch();
#endif
    }

#if defined(MICRO) || defined(MAC) || defined(__BEOS__) || defined(WIN32)
    if ((fp = fopenp(fqname(wizkit, CONFIGPREFIX, 0), "r"))
                                != (FILE *)0)
        return(fp);
#else
# ifdef VMS
    envp = nh_getenv("HOME");
    if (envp)
        Sprintf(tmp_wizkit, "%s%s", envp, wizkit);
    else
        Sprintf(tmp_wizkit, "%s%s", "sys$login:", wizkit);
    if ((fp = fopenp(tmp_wizkit, "r")) != (FILE *)0)
        return(fp);
# else	/* should be only UNIX left */
    envp = nh_getenv("HOME");
    if (envp)
        Sprintf(tmp_wizkit, "%s/%s", envp, wizkit);
    else 	Strcpy(tmp_wizkit, wizkit);
    if ((fp = fopenp(tmp_wizkit, "r")) != (FILE *)0)
        return(fp);
    else if (errno != ENOENT) {
        /* e.g., problems when setuid NetHack can't search home
         * directory restricted to user */
        raw_printf("Couldn't open default wizkit file %s (%d).",
                    tmp_wizkit, errno);
        wait_synch();
    }
# endif
#endif
    return (FILE *)0;
}

/* add to hero's inventory if there's room, otherwise put item on floor */
STATIC_DCL void
wizkit_addinv(obj)
struct obj *obj;
{
    if (!obj || obj == &zeroobj) return;

    /* subset of starting inventory pre-ID */
    obj->dknown = 1;
    if (Role_if(PM_PRIEST)) obj->bknown = 1;
    /* same criteria as lift_object()'s check for available inventory slot */
    if (obj->oclass != COIN_CLASS &&
        inv_cnt(FALSE) >= 52 && !merge_choice(invent, obj)) {
    /* inventory overflow; can't just place & stack object since
       hero isn't in position yet, so schedule for arrival later */
    add_to_migration(obj);
    obj->ox = 0;	/* index of main dungeon */
    obj->oy = 1;	/* starting level number */
    obj->owornmask = (long)(MIGR_WITH_HERO | MIGR_NOBREAK|MIGR_NOSCATTER);
    } else {
    (void)addinv(obj);
    }
}

void
read_wizkit()
{
    FILE *fp;
    char *ep, buf[BUFSZ];
    struct obj *otmp;
    boolean bad_items = FALSE, skip = FALSE;

    if (!wizard || !(fp = fopen_wizkit_file())) return;

    program_state.wizkit_wishing = 1;
    while (fgets(buf, (int)(sizeof buf), fp)) {
        ep = index(buf, '\n');
        if (skip) {	/* in case previous line was too long */
        if (ep) skip = FALSE; /* found newline; next line is normal */
        } else {
        if (!ep) skip = TRUE; /* newline missing; discard next fgets */
        else *ep = '\0';		/* remove newline */

        if (buf[0]) {
            otmp = readobjnam(buf, (struct obj *)0);
            if (otmp) {
                if (otmp != &zeroobj)
                wizkit_addinv(otmp);
            } else {
                /* .60 limits output line width to 79 chars */
                raw_printf("Bad wizkit item: \"%.60s\"", buf);
                bad_items = TRUE;
            }
        }
        }
    }
    program_state.wizkit_wishing = 0;
    if (bad_items)
        wait_synch();
    (void) fclose(fp);
    return;
}

extern struct symsetentry *symset_list;		/* options.c */
extern struct symparse loadsyms[];		/* drawing.c */
extern const char *known_handling[];		/* drawing.c */
extern const char *known_restrictions[];	/* drawing.c */
static int symset_count = 0;	 	/* for pick-list building only */
static boolean chosen_symset_start = FALSE, chosen_symset_end = FALSE;

STATIC_OVL
FILE *
fopen_sym_file()
{
    FILE *fp;

    fp = fopen_datafile(SYMBOLS, "r", HACKPREFIX);
    return fp;
}

/*
 * Returns 1 if the chose symset was found and loaded.
 *         0 if it wasn't found in the sym file or other problem.
 */
int
read_sym_file(which_set)
int which_set;
{
    char buf[4*BUFSZ];
    FILE *fp;

    if (!(fp = fopen_sym_file())) return 0;

    symset_count = 0;
    chosen_symset_start = chosen_symset_end = FALSE;
    while (fgets(buf, 4*BUFSZ, fp)) {
        if (!parse_sym_line(buf, which_set)) {
            raw_printf("Bad symbol line:  \"%.50s\"", buf);
            wait_synch();
        }
    }
    (void) fclose(fp);
    if (!chosen_symset_end && !chosen_symset_start)
        return (symset[which_set].name == 0) ? 1 : 0;
    if (!chosen_symset_end) {
        raw_printf("Missing finish for symset \"%s\"",
            symset[which_set].name ?
            symset[which_set].name : "unknown");
        wait_synch();
    }
    return 1;
}

/* returns 0 on error */
int
parse_sym_line(buf, which_set)
char *buf;
int which_set;
{
    int val, i;
    struct symparse *symp = (struct symparse *)0;
    char *bufp, *commentp, *altp;

    /* convert each instance of whitespace (tabs, consecutive spaces)
       into a single space; leading and trailing spaces are stripped */
    mungspaces(buf);
    if (!*buf || *buf == '#' || !strcmp(buf, " "))
        return 1;
    /* remove trailing comment, if any */
    if ((commentp = rindex(buf, '#')) != 0) {
        *commentp = '\0';
	/* remove space preceding the stripped comment, if any;
	   we know 'commentp > buf' because *buf=='#' was caught above */
	if (commentp[-1] == ' ') *--commentp = '\0';
    }

    /* find the '=' or ':' */
    bufp = index(buf, '=');
    altp = index(buf, ':');
    if (!bufp || (altp && altp < bufp)) bufp = altp;
    if (!bufp) {
        if (strncmpi(buf, "finish", 6) == 0) {
	    /* end current graphics set */
	    if (chosen_symset_start)
		chosen_symset_end = TRUE;
	    chosen_symset_start = FALSE;
	    return 1;
        }
        return 0;
    }
    /* skip '=' and space which follows, if any */
    ++bufp;
    if (*bufp == ' ') ++bufp;

    symp = match_sym(buf);
    if (!symp)
        return 0;

    if (!symset[which_set].name) {
        /* A null symset name indicates that we're just
           building a pick-list of possible symset
           values from the file, so only do that */
        if (symp->range == SYM_CONTROL) {
        struct symsetentry *tmpsp;
                switch (symp->idx) {
                 case 0:
            tmpsp = (struct symsetentry *)alloc(sizeof(struct symsetentry));
            tmpsp->next = (struct symsetentry *)0;
            if (!symset_list) {
                symset_list = tmpsp;
                symset_count = 0;
            } else {
                symset_count++;
                tmpsp->next = symset_list;
                symset_list = tmpsp;
            }
            tmpsp->idx = symset_count;
            tmpsp->name = dupstr(bufp);
            tmpsp->desc = (char *)0;
            tmpsp->nocolor = 0;
            /* initialize restriction bits */
            tmpsp->primary = 0;
            tmpsp->rogue   = 0;
            break;
         case 2:
            /* handler type identified */
            tmpsp = symset_list; /* most recent symset */
            tmpsp->handling = H_UNK;
            i = 0;
            while (known_handling[i]) {
            if (!strcmpi(known_handling[i], bufp)) {
                tmpsp->handling = i;
                break;	/* while loop */
                    }
            i++;
            }
            break;
         case 3: /* description:something */
            tmpsp = symset_list; /* most recent symset */
            if (tmpsp && !tmpsp->desc)
            tmpsp->desc = dupstr(bufp);
            break;
         case 5:
            /* restrictions: xxxx*/
            tmpsp = symset_list; /* most recent symset */
                    for (i = 0; known_restrictions[i]; ++i) {
            if (!strcmpi(known_restrictions[i], bufp)) {
                switch(i) {
                    case  0: tmpsp->primary = 1; break;
                case  1: tmpsp->rogue   = 1; break;
                }
                break;	/* while loop */
                    }
            }
            break;
            }
        }
        return 1;
    }
    if (symp->range) {
        if (symp->range == SYM_CONTROL) {
        switch(symp->idx) {
            case 0:
                /* start of symset */
                if (!strcmpi(bufp, symset[which_set].name)) {
		    /* matches desired one */
		    chosen_symset_start = TRUE;
		    /* these init_*() functions clear symset fields too */
		    if (which_set == ROGUESET)
			init_r_symbols();
		    else if (which_set == PRIMARY)
			init_l_symbols();
                }
                break;
            case 1:
                /* finish symset */
                if (chosen_symset_start)
		    chosen_symset_end = TRUE;
                chosen_symset_start = FALSE;
                break;
            case 2:
                /* handler type identified */
                if (chosen_symset_start)
                    set_symhandling(bufp, which_set);
                break;
         /* case 3: (description) is ignored here */
            case 4:  /* color:off */
                if (chosen_symset_start) {
                    if (bufp) {
			if (!strcmpi(bufp, "true") ||
			    !strcmpi(bufp, "yes")  ||
			    !strcmpi(bufp, "on"))
			    symset[which_set].nocolor = 0;
                        else if (!strcmpi(bufp, "false") ||
				 !strcmpi(bufp, "no")    ||
				 !strcmpi(bufp, "off"))
			    symset[which_set].nocolor = 1;
                    }
                }
                break;
           case 5:  /* restrictions: xxxx*/
                if (chosen_symset_start) {
                    int n = 0;
                    while (known_restrictions[n]) {
			if (!strcmpi(known_restrictions[n], bufp)) {
			    switch(n) {
			    case 0: symset[which_set].primary = 1;
				    break;
			    case 1: symset[which_set].rogue   = 1;
				    break;
			    }
			    break;	/* while loop */
			}
			n++;
		    }
                }
                break;
        }
        } else {		/* !SYM_CONTROL */
        val = sym_val(bufp);
        if (chosen_symset_start) {
            if (which_set == PRIMARY) {
                update_l_symset(symp, val);
            } else if (which_set == ROGUESET) {
                update_r_symset(symp, val);
            }
        }
        }
    }
    return 1;
}

STATIC_OVL void
set_symhandling(handling, which_set)
char *handling;
int which_set;
{
    int i = 0;

    symset[which_set].handling = H_UNK;
    while (known_handling[i]) {
        if (!strcmpi(known_handling[i], handling)) {
        symset[which_set].handling = i;
        return;
        }
        i++;
    }
}

/* ----------  END CONFIG FILE HANDLING ----------- */

/* ----------  BEGIN SCOREBOARD CREATION ----------- */

#ifdef OS2_CODEVIEW
# define UNUSED_if_not_OS2_CODEVIEW	/*empty*/
#else
# define UNUSED_if_not_OS2_CODEVIEW	UNUSED
#endif

/* verify that we can write to scoreboard file; if not, try to create one */
/*ARGUSED*/
void
check_recordfile(dir)
const char *dir UNUSED_if_not_OS2_CODEVIEW;
{
#if defined(PRAGMA_UNUSED) && !defined(OS2_CODEVIEW)
# pragma unused(dir)
#endif
    const char *fq_record;
    int fd;

#if defined(UNIX) || defined(VMS)
    fq_record = fqname(RECORD, SCOREPREFIX, 0);
    fd = open(fq_record, O_RDWR, 0);
    if (fd >= 0) {
# ifdef VMS	/* must be stream-lf to use UPDATE_RECORD_IN_PLACE */
        if (!file_is_stmlf(fd)) {
        raw_printf(
              "Warning: scoreboard file %s is not in stream_lf format",
                   fq_record);
        wait_synch();
        }
# endif
	    (void) nhclose(fd);	/* RECORD is accessible */
    } else if ((fd = open(fq_record, O_CREAT|O_RDWR, FCMASK)) >= 0) {
	    (void) nhclose(fd);	/* RECORD newly created */
# if defined(VMS) && !defined(SECURE)
        /* Re-protect RECORD with world:read+write+execute+delete access. */
        (void) chmod(fq_record, FCMASK | 007);
# endif /* VMS && !SECURE */
    } else {
        raw_printf("Warning: cannot write scoreboard file %s", fq_record);
        wait_synch();
    }
#endif  /* !UNIX && !VMS */
#if defined(MICRO) || defined(WIN32)
    char tmp[PATHLEN];

# ifdef OS2_CODEVIEW   /* explicit path on opening for OS/2 */
    /* how does this work when there isn't an explicit path or fopenp
     * for later access to the file via fopen_datafile? ? */
    (void) strncpy(tmp, dir, PATHLEN - 1);
    tmp[PATHLEN-1] = '\0';
    if ((strlen(tmp) + 1 + strlen(RECORD)) < (PATHLEN - 1)) {
        append_slash(tmp);
        Strcat(tmp, RECORD);
    }
    fq_record = tmp;
# else
    Strcpy(tmp, RECORD);
    fq_record = fqname(RECORD, SCOREPREFIX, 0);
# endif

    if ((fd = open(fq_record, O_RDWR)) < 0) {
        /* try to create empty record */
# if defined(AZTEC_C) || defined(_DCC) || (defined(__GNUC__) && defined(__AMIGA__))
        /* Aztec doesn't use the third argument */
        /* DICE doesn't like it */
        if ((fd = open(fq_record, O_CREAT|O_RDWR)) < 0) {
# else
        if ((fd = open(fq_record, O_CREAT|O_RDWR, S_IREAD|S_IWRITE)) < 0) {
# endif
    raw_printf("Warning: cannot write record %s", tmp);
        wait_synch();
        } else
		(void) nhclose(fd);
    } else		/* open succeeded */
	    (void) nhclose(fd);
#else /* MICRO || WIN32*/

# ifdef MAC
    /* Create the "record" file, if necessary */
    fq_record = fqname(RECORD, SCOREPREFIX, 0);
    fd = macopen (fq_record, O_RDWR | O_CREAT, TEXT_TYPE);
    if (fd != -1) macclose (fd);
# endif /* MAC */

#endif /* MICRO || WIN32*/
}

/* ----------  END SCOREBOARD CREATION ----------- */

/* ----------  BEGIN PANIC/IMPOSSIBLE LOG ----------- */

/*ARGSUSED*/
void
paniclog(type, reason)
const char *type;	/* panic, impossible, trickery */
const char *reason;	/* explanation */
{
#ifdef PANICLOG
    FILE *lfile;
    char buf[BUFSZ];

    if (!program_state.in_paniclog) {
        program_state.in_paniclog = 1;
        lfile = fopen_datafile(PANICLOG, "a", TROUBLEPREFIX);
        if (lfile) {
            time_t now = getnow();
            int uid = getuid();
            char playmode = wizard ? 'D' : discover ? 'X' : '-';

            (void) fprintf(lfile, "%s %08ld %06ld %d %c: %s %s\n",
                   version_string(buf),
                   yyyymmdd(now), hhmmss(now),
                   uid, playmode,
                   type, reason);
            (void) fclose(lfile);
        }
        program_state.in_paniclog = 0;
    }
#endif /* PANICLOG */
    return;
}

/* ----------  END PANIC/IMPOSSIBLE LOG ----------- */

#ifdef SELF_RECOVER

/* ----------  BEGIN INTERNAL RECOVER ----------- */
boolean
recover_savefile()
{
    int gfd, lfd, sfd;
    int lev, savelev, hpid, pltmpsiz;
    xchar levc;
    struct version_info version_data;
    int processed[256];
    char savename[SAVESIZE], errbuf[BUFSZ];
    struct savefile_info sfi;
    char tmpplbuf[PL_NSIZ];

    for (lev = 0; lev < 256; lev++)
        processed[lev] = 0;

    /* level 0 file contains:
     *	pid of creating process (ignored here)
     *	level number for current level of save file
     *	name of save file nethack would have created
     *	savefile info
     *	player name
     *	and game state
     */
    gfd = open_levelfile(0, errbuf);
    if (gfd < 0) {
        raw_printf("%s\n", errbuf);
        return FALSE;
    }
    if (read(gfd, (genericptr_t) &hpid, sizeof hpid) != sizeof hpid) {
        raw_printf(
"\nCheckpoint data incompletely written or subsequently clobbered. Recovery impossible.");
	    (void)nhclose(gfd);
        return FALSE;
    }
    if (read(gfd, (genericptr_t) &savelev, sizeof(savelev))
                            != sizeof(savelev)) {
        raw_printf("\nCheckpointing was not in effect for %s -- recovery impossible.\n",
            lock);
	    (void)nhclose(gfd);
        return FALSE;
    }
    if ((read(gfd, (genericptr_t) savename, sizeof savename)
        != sizeof savename) ||
        (read(gfd, (genericptr_t) &version_data, sizeof version_data)
        != sizeof version_data) ||
        (read(gfd, (genericptr_t) &sfi, sizeof sfi)
        != sizeof sfi) ||
        (read(gfd, (genericptr_t) &pltmpsiz, sizeof pltmpsiz)
        != sizeof pltmpsiz) || (pltmpsiz > PL_NSIZ) || 
        (read(gfd, (genericptr_t) &tmpplbuf, pltmpsiz)
        != pltmpsiz)) {
        raw_printf("\nError reading %s -- can't recover.\n", lock);
	    (void)nhclose(gfd);
        return FALSE;
    }

    /* save file should contain:
     *	version info
     *	savefile info
     *	player name
     *	current level (including pets)
     *	(non-level-based) game state
     *	other levels
     */
    set_savefile_name(TRUE);
    sfd = create_savefile();
    if (sfd < 0) {
        raw_printf("\nCannot recover savefile %s.\n", SAVEF);
	    (void)nhclose(gfd);
        return FALSE;
    }

    lfd = open_levelfile(savelev, errbuf);
    if (lfd < 0) {
        raw_printf("\n%s\n", errbuf);
	    (void)nhclose(gfd);
	    (void)nhclose(sfd);
        delete_savefile();
        return FALSE;
    }

    if (write(sfd, (genericptr_t) &version_data, sizeof version_data)
        != sizeof version_data) {
        raw_printf("\nError writing %s; recovery failed.", SAVEF);
	    (void)nhclose(gfd);
	    (void)nhclose(sfd);
        delete_savefile();
        return FALSE;
    }

    if (write(sfd, (genericptr_t) &sfi, sizeof sfi)
        != sizeof sfi) {
        raw_printf(
            "\nError writing %s; recovery failed (savefile_info).\n",
            SAVEF);
	    (void)nhclose(gfd);
	    (void)nhclose(sfd);
        delete_savefile();
        return FALSE;
    }

    if (write(sfd, (genericptr_t) &pltmpsiz, sizeof pltmpsiz)
        != sizeof pltmpsiz) {
        raw_printf(
            "Error writing %s; recovery failed (player name size).\n",
            SAVEF);
	    (void)nhclose(gfd);
	    (void)nhclose(sfd);
        delete_savefile();
        return FALSE;
    }

    if (write(sfd, (genericptr_t) &tmpplbuf, pltmpsiz)
        != pltmpsiz) {
        raw_printf(
            "Error writing %s; recovery failed (player name).\n",
            SAVEF);
	    (void)nhclose(gfd);
	    (void)nhclose(sfd);
        delete_savefile();
        return FALSE;
    }

    if (!copy_bytes(lfd, sfd)) {
		(void) nhclose(lfd);
		(void) nhclose(sfd);
        delete_savefile();
        return FALSE;
    }
	(void)nhclose(lfd);
    processed[savelev] = 1;

    if (!copy_bytes(gfd, sfd)) {
		(void) nhclose(lfd);
		(void) nhclose(sfd);
        delete_savefile();
        return FALSE;
    }
	(void)nhclose(gfd);
    processed[0] = 1;

    for (lev = 1; lev < 256; lev++) {
        /* level numbers are kept in xchars in save.c, so the
         * maximum level number (for the endlevel) must be < 256
         */
        if (lev != savelev) {
            lfd = open_levelfile(lev, (char *)0);
            if (lfd >= 0) {
                /* any or all of these may not exist */
                levc = (xchar) lev;
                write(sfd, (genericptr_t) &levc, sizeof(levc));
                if (!copy_bytes(lfd, sfd)) {
					(void) nhclose(lfd);
					(void) nhclose(sfd);
                    delete_savefile();
                    return FALSE;
                }
				(void)nhclose(lfd);
                processed[lev] = 1;
            }
        }
    }
	(void)nhclose(sfd);

#ifdef HOLD_LOCKFILE_OPEN
    really_close();
#endif
    /*
     * We have a successful savefile!
     * Only now do we erase the level files.
     */
    for (lev = 0; lev < 256; lev++) {
        if (processed[lev]) {
            const char *fq_lock;
            set_levelfile_name(lock, lev);
            fq_lock = fqname(lock, LEVELPREFIX, 3);
            (void) unlink(fq_lock);
        }
    }
    return TRUE;
}

boolean
copy_bytes(ifd, ofd)
int ifd, ofd;
{
    char buf[BUFSIZ];
    int nfrom, nto;

    do {
        nfrom = read(ifd, buf, BUFSIZ);
        nto = write(ofd, buf, nfrom);
        if (nto != nfrom) return FALSE;
    } while (nfrom == BUFSIZ);
    return TRUE;
}

/* ----------  END INTERNAL RECOVER ----------- */
#endif /*SELF_RECOVER*/

/* ----------  OTHER ----------- */

#ifdef SYSCF
# ifdef SYSCF_FILE
void
assure_syscf_file() {
    /* All we really care about is the end result - can we read the file?
     * So just check that directly. */
    int fd;
    fd = open(SYSCF_FILE, O_RDONLY);
    if(fd >= 0){
        /* readable */
        close(fd);
        return;
    }
    raw_printf("Unable to open SYSCF_FILE.\n");
    exit(EXIT_FAILURE);
}

# endif /* SYSCF_FILE */
#endif /* SYSCF */


#ifdef DEBUG
/* used by debugpline() to decide whether to issue a message
 * from a partiular source file; caller passes __FILE__ and we check
 * whether it is in the source file list supplied by SYSCF's DEBUGFILES
 *
 * pass FALSE to override wildcard matching; useful for files 
 * like dungeon.c and questpgr.c, which generate a ridiculous amount of
 * output if DEBUG is defined and effectively block the use of a wildcard */
boolean
debugcore(filename, wildcards)
const char *filename;
boolean wildcards;
{
    const char *debugfiles, *p;

    if (!filename || !*filename) return FALSE;	/* sanity precaution */

    if (sysopt.env_dbgfl == 0) {
    /* check once for DEBUGFILES in the environment;
       if found, it supersedes the sysconf value
       [note: getenv() rather than nh_getenv() since a long value
       is valid and doesn't pose any sort of overflow risk here] */
    if ((p = getenv("DEBUGFILES")) != 0) {
        if (sysopt.debugfiles) free(sysopt.debugfiles);
        sysopt.debugfiles = dupstr(p);
        sysopt.env_dbgfl = 1;
    } else
        sysopt.env_dbgfl = -1;
    }

    debugfiles = sysopt.debugfiles;
    /* usual case: sysopt.debugfiles will be empty */
    if (!debugfiles || !*debugfiles) return FALSE;

    /* strip filename's path if present */
# ifdef UNIX
    if ((p = rindex(filename, '/')) != 0) filename = p + 1;
# endif
# ifdef VMS
    filename = vms_basename(filename);
    /* vms_basename strips off 'type' suffix as well as path and version;
       we want to put suffix back (".c" assumed); since it always returns
       a pointer to a static buffer, we can safely modify its result */
    Strcat((char *)filename, ".c");
# endif

    /*
     * Wildcard match will only work if there's a single pattern (which
     * might be a single file name without any wildcarding) rather than
     * a space-separated list.
     * [to NOT do: We could step through the space-separated list and
     * attempt a wildcard match against each element, but that would be
     * overkill for the intended usage.]
     */
    if (wildcards && pmatch(debugfiles, filename))
    return TRUE;

    /* check whether filename is an element of the list */
    if ((p = strstr(debugfiles, filename)) != 0) {
    int l = (int)strlen(filename);

    if ((p == debugfiles || p[-1] == ' ' || p[-1] == '/')
        && (p[l] == ' ' || p[l] == '\0'))
        return TRUE;
    }
    return FALSE;
}

#endif	/*DEBUG*/

/* ----------  BEGIN TRIBUTE ----------- */

/* 3.6 tribute code
 *
 * Returns TRUE if you were able to read something.
 *
 */

#define SECTIONSCOPE 1
#define TITLESCOPE   2
#define PASSAGESCOPE 3

boolean
read_tribute(tribsection, tribtitle, tribpassage)
const char *tribsection, *tribtitle;
int  tribpassage;
{
    dlb *fp;
    char *endp;
    char line[BUFSZ];

    int scope = 0;
    int linect = 0, passagecnt = 0, targetpassage = 0;
    const char *badtranslation = "an incomprehensible foreign translation";
    boolean matchedsection = FALSE, matchedtitle = FALSE;
    winid tribwin = WIN_ERR;
    boolean grasped = FALSE;

    /* check for mandatories */
    if (!tribsection || !tribtitle) {
	pline("It's %s of \"%s\"!",
		badtranslation, tribtitle);
	return grasped;
    }	

    debugpline3("read_tribute %s, %s, %d.", tribsection, tribtitle, tribpassage);

    fp = dlb_fopen(TRIBUTEFILE, "r");
    if (!fp) {
    	/* this is actually an error - cannot open tribute file! */
    	pline("You feel too overwhelmed to continue!");
	return grasped;
    }

    /*
     * Syntax (not case-sensitive):
     *	%section books
     *
     * In the books section:
     * 		%title booktitle(n)
     *		where booktitle=book title
     *		      (n)= total number of passages present for this title
     *			%passage n
     *			where n=sequential passage number
     *
     * %e ends the passage/book/section
     *    If in a passage, it marks the end of that passage.
     *    If in a book, it marks the end of that book.
     *    If in a section, it marks the end of that section.
     *
     *  %section death
     */
     
    while (dlb_fgets(line, sizeof line, fp) != 0) {
	linect++;
	if ((endp = index(line, '\n')) != 0) *endp = 0;
	switch (line[0]) {
	    case '%':
		if (!strncmpi(&line[1], "section ", sizeof("section ")-1)) {
		    char *st = &line[9];	/* 9 from "%section " */
		    scope = SECTIONSCOPE;
		    if (!strcmpi(st, tribsection))
		    	matchedsection = TRUE;
		    else
		    	matchedsection = FALSE;
		} else if (!strncmpi(&line[1], "title ", sizeof("title ")-1)) {
		    char *st = &line[7];	/* 7 from "%title " */
		    char *p1, *p2;
		    if ((p1 = index(st, '(')) != 0) {
			*p1++ = '\0';
			(void)mungspaces(st);
			if ((p2 = index(p1, ')')) != 0) {
			    *p2 = '\0';
			    passagecnt = atoi(p1);
			    /* sanity check here caps #passages at 50 */
			    if ((passagecnt > 0) && (passagecnt < 50)) {
				scope = TITLESCOPE;
				if (matchedsection && !strcmpi(st, tribtitle)) {
				    matchedtitle = TRUE;
				    if (!tribpassage) {
					targetpassage = rnd(passagecnt);
				    } else {
				    	if (tribpassage <= passagecnt)
						targetpassage = tribpassage;
					else
						targetpassage = 0;
				    }
				} else {
				    matchedtitle = FALSE;
				}
			    }
		    	}
		    }
		} else if (!strncmpi(&line[1], "passage ", sizeof("passage ")-1)) {
		    int passagenum = 0;
		    char *st = &line[9];	 /* 9 from "%passage " */
		    while(*st == ' ' || *st == '\t') st++;
		    if (*st && digit(*st) && (strlen(st) < 3))
			passagenum = atoi(st);
		    if (passagenum && (passagenum <= passagecnt)) {
			scope = PASSAGESCOPE;
			if (matchedtitle && (passagenum == targetpassage))
			    tribwin = create_nhwindow(NHW_MENU);
		    }
		} else if (!strncmpi(&line[1], "e ", sizeof("e ")-1)) {
		    if (matchedtitle && (scope == PASSAGESCOPE) && tribwin != WIN_ERR)
			goto cleanup;
		    if (scope == TITLESCOPE) matchedtitle = FALSE;
		    if (scope == SECTIONSCOPE) matchedsection = FALSE;
		    if (scope) --scope;
		} else {
		    debugpline1("tribute file error: bad %% command, line %d.",
				linect);
		}
		break;
	    case '#':
		/* comment only, next! */
		break;
	    default:
	    	if (matchedtitle && (scope == PASSAGESCOPE) && tribwin != WIN_ERR)
			putstr(tribwin, 0, line);
	}
    }

cleanup:
    (void) dlb_fclose(fp);
    if (tribwin != WIN_ERR) {
	if (matchedtitle && (scope == PASSAGESCOPE))
		display_nhwindow(tribwin, FALSE);
	destroy_nhwindow(tribwin);
	tribwin = WIN_ERR;
	grasped = TRUE;
    } else {
    	pline("It seems to be %s of \"%s\"!",
		badtranslation, tribtitle);
    }

    return grasped;
}
/* ----------  END TRIBUTE ----------- */

/*files.c*/<|MERGE_RESOLUTION|>--- conflicted
+++ resolved
@@ -1,10 +1,5 @@
-<<<<<<< HEAD
-/* NetHack 3.5	files.c	$NHDT-Date: 1429675565 2015/04/22 04:06:05 $  $NHDT-Branch: win32-x64-working $:$NHDT-Revision: 1.169 $ */
-
-=======
 /* NetHack 3.5	files.c	$NHDT-Date: 1429953063 2015/04/25 09:11:03 $  $NHDT-Branch: master $:$NHDT-Revision: 1.166 $ */
-/* NetHack 3.5	files.c	$Date: 2012/03/10 02:49:08 $  $Revision: 1.124 $ */
->>>>>>> 5828d17e
+
 /* Copyright (c) Stichting Mathematisch Centrum, Amsterdam, 1985. */
 /* NetHack may be freely redistributed.  See license for details. */
 
