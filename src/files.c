--- conflicted
+++ resolved
@@ -1069,29 +1069,7 @@
 #else
         (void) strncat(g.SAVEF, g.plname, 8);
 #endif
-<<<<<<< HEAD
         regoffset = i;
-=======
-        if (regularize_it)
-            regularize(SAVEF + i);
-    }
-    Strcat(SAVEF, SAVE_EXTENSION);
-#else
-#if defined(WIN32)
-    {
-        static const char okchars[] =
-            "*ABCDEFGHIJKLMNOPQRSTUVWXYZabcdefghijklmnopqrstuvwxyz_-.";
-        const char *legal = okchars;
-        char fnamebuf[BUFSZ], encodedfnamebuf[BUFSZ];
-
-        /* Obtain the name of the logged on user and incorporate
-         * it into the name. */
-        Sprintf(fnamebuf, "%s", plname);
-        if (regularize_it)
-            ++legal; /* skip '*' wildcard character */
-        (void) fname_encode(legal, '%', fnamebuf, encodedfnamebuf, BUFSZ);
-        Sprintf(SAVEF, "%s%s", encodedfnamebuf, SAVE_EXTENSION);
->>>>>>> e08dc704
     }
 #endif /* MICRO */
 
@@ -1434,9 +1412,9 @@
                 if (r) {
 
                     /* rename file if it is not named as expected */
-                    Strcpy(plname, r);
+                    Strcpy(g.plname, r);
                     set_savefile_name(FALSE);
-                    fq_new_save = fqname(SAVEF, SAVEPREFIX, 0);
+                    fq_new_save = fqname(g.SAVEF, SAVEPREFIX, 0);
                     fq_old_save = fqname(files[i], SAVEPREFIX, 1);
 
                     if(strcmp(fq_old_save, fq_new_save) != 0 &&
