/* NetHack 3.5	files.c	$NHDT-Date: 1427337311 2015/03/26 02:35:11 $  $NHDT-Branch: derek-farming $:$NHDT-Revision: 1.141 $ */
/* NetHack 3.5	files.c	$Date: 2012/03/10 02:49:08 $  $Revision: 1.124 $ */
/* Copyright (c) Stichting Mathematisch Centrum, Amsterdam, 1985. */
/* NetHack may be freely redistributed.  See license for details. */

#include "hack.h"
#include "dlb.h"

#ifdef TTY_GRAPHICS
#include "wintty.h" /* more() */
#endif

#include <ctype.h>

#if (!defined(MAC) && !defined(O_WRONLY) && !defined(AZTEC_C)) || defined(USE_FCNTL)
#include <fcntl.h>
#endif

#include <errno.h>
#ifdef _MSC_VER	/* MSC 6.0 defines errno quite differently */
# if (_MSC_VER >= 600)
#  define SKIP_ERRNO
# endif
#else
# ifdef NHSTDC
#  define SKIP_ERRNO
# endif
#endif
#ifndef SKIP_ERRNO
# ifdef _DCC
const
# endif
extern int errno;
#endif

#ifdef ZLIB_COMP	/* RLC 09 Mar 1999: Support internal ZLIB */
#include "zlib.h"
# ifndef COMPRESS_EXTENSION
#define COMPRESS_EXTENSION ".gz"
# endif
#endif
  
#if defined(UNIX) && defined(QT_GRAPHICS)
#include <sys/types.h>
#include <dirent.h>
#include <stdlib.h>
#endif

#if defined(UNIX) || defined(VMS) || !defined(NO_SIGNAL)
#include <signal.h>
#endif

#if defined(MSDOS) || defined(OS2) || defined(TOS) || defined(WIN32)
# ifndef GNUDOS
#include <sys\stat.h>
# else
#include <sys/stat.h>
# endif
#endif
#ifndef O_BINARY	/* used for micros, no-op for others */
# define O_BINARY 0
#endif

#ifdef PREFIXES_IN_USE
#define FQN_NUMBUF 4
static char fqn_filename_buffer[FQN_NUMBUF][FQN_MAX_FILENAME];
#endif

#if !defined(MFLOPPY) && !defined(VMS) && !defined(WIN32)
char bones[] = "bonesnn.xxx";
char lock[PL_NSIZ+14] = "1lock"; /* long enough for uid+name+.99 */
#else
# if defined(MFLOPPY)
char bones[FILENAME];		/* pathname of bones files */
char lock[FILENAME];		/* pathname of level files */
# endif
# if defined(VMS)
char bones[] = "bonesnn.xxx;1";
char lock[PL_NSIZ+17] = "1lock"; /* long enough for _uid+name+.99;1 */
# endif
# if defined(WIN32)
char bones[] = "bonesnn.xxx";
char lock[PL_NSIZ+25];		/* long enough for username+-+name+.99 */
# endif
#endif

#if defined(UNIX) || defined(__BEOS__)
#define SAVESIZE	(PL_NSIZ + 13)	/* save/99999player.e */
#else
# ifdef VMS
#define SAVESIZE	(PL_NSIZ + 22)	/* [.save]<uid>player.e;1 */
# else
#  if defined(WIN32)
#define SAVESIZE	(PL_NSIZ + 40)	/* username-player.NetHack-saved-game */
#  else
#define SAVESIZE	FILENAME	/* from macconf.h or pcconf.h */
#  endif
# endif
#endif

#if !defined(SAVE_EXTENSION)
# ifdef MICRO
#define SAVE_EXTENSION	".sav"
# endif
# ifdef WIN32
#define SAVE_EXTENSION	".NetHack-saved-game"
# endif
#endif

char SAVEF[SAVESIZE];	/* holds relative path of save file from playground */
#ifdef MICRO
char SAVEP[SAVESIZE];	/* holds path of directory for save file */
#endif

#ifdef HOLD_LOCKFILE_OPEN
struct level_ftrack {
int init;
int fd;					/* file descriptor for level file     */
int oflag;				/* open flags                         */
boolean nethack_thinks_it_is_open;	/* Does NetHack think it's open?       */
} lftrack;
# if defined(WIN32)
#include <share.h>
# endif
#endif /*HOLD_LOCKFILE_OPEN*/

#define WIZKIT_MAX 128
static char wizkit[WIZKIT_MAX];
STATIC_DCL FILE *NDECL(fopen_wizkit_file);
STATIC_DCL void FDECL(wizkit_addinv, (struct obj *));

#ifdef AMIGA
extern char PATH[];	/* see sys/amiga/amidos.c */
extern char bbs_id[];
static int lockptr;
# ifdef __SASC_60
#include <proto/dos.h>
# endif

#include <libraries/dos.h>
extern void FDECL(amii_set_text_font, ( char *, int ));
#endif

#if defined(WIN32) || defined(MSDOS)
static int lockptr;
# ifdef MSDOS
#define Delay(a) msleep(a)
# endif
#define Close close
#ifndef WIN_CE
#define DeleteFile unlink
#endif
#endif

#ifdef MAC
# undef unlink
# define unlink macunlink
#endif

#if (defined(macintosh) && (defined(__SC__) || defined(__MRC__))) || defined(__MWERKS__)
# define PRAGMA_UNUSED
#endif

#ifdef USER_SOUNDS
extern char *sounddir;
#endif

extern int n_dgns;		/* from dungeon.c */

#if defined(UNIX) && defined(QT_GRAPHICS)
#define SELECTSAVED
#endif

#ifdef SELECTSAVED
STATIC_DCL int FDECL(strcmp_wrap, (const void *, const void *));
#endif
STATIC_DCL char *FDECL(set_bonesfile_name, (char *,d_level*));
STATIC_DCL char *NDECL(set_bonestemp_name);
#ifdef COMPRESS
STATIC_DCL void FDECL(redirect, (const char *,const char *,FILE *,BOOLEAN_P));
#endif
#if defined(COMPRESS) || defined(ZLIB_COMP)
STATIC_DCL void FDECL(docompress_file, (const char *,BOOLEAN_P));
#endif
#if defined(ZLIB_COMP)
STATIC_DCL boolean FDECL(make_compressed_name, (const char *, char *));
#endif
#ifndef USE_FCNTL
STATIC_DCL char *FDECL(make_lockname, (const char *,char *));
#endif
STATIC_DCL FILE *FDECL(fopen_config_file, (const char *, int));
STATIC_DCL int FDECL(get_uchars,
            (FILE *,char *,char *,uchar *,BOOLEAN_P,int,const char *));
int FDECL(parse_config_line, (FILE *,char *,int));
STATIC_DCL FILE *NDECL(fopen_sym_file);
STATIC_DCL void FDECL(set_symhandling, (char *,int));
#ifdef NOCWD_ASSUMPTIONS
STATIC_DCL void FDECL(adjust_prefix, (char *, int));
#endif
#ifdef SELF_RECOVER
STATIC_DCL boolean FDECL(copy_bytes, (int, int));
#endif
#ifdef HOLD_LOCKFILE_OPEN
STATIC_DCL int FDECL(open_levelfile_exclusively, (const char *, int, int));
#endif

/*
 * fname_encode()
 *
 *   Args:
 *	legal		zero-terminated list of acceptable file name characters
 *	quotechar	lead-in character used to quote illegal characters as hex digits
 *	s		string to encode
 *	callerbuf	buffer to house result
 *	bufsz		size of callerbuf
 *
 *   Notes:
 *	The hex digits 0-9 and A-F are always part of the legal set due to
 *	their use in the encoding scheme, even if not explicitly included in 'legal'.
 *
 *   Sample:
 *	The following call:
 *	    (void)fname_encode("ABCDEFGHIJKLMNOPQRSTUVWXYZabcdefghijklmnopqrstuvwxyz",
 *				'%', "This is a % test!", buf, 512);
 *	results in this encoding:
 *	    "This%20is%20a%20%25%20test%21"
 */
char *
fname_encode(legal, quotechar, s, callerbuf, bufsz)
const char *legal;
char quotechar;
char *s, *callerbuf;
int bufsz;
{
    char *sp, *op;
    int cnt = 0;
    static char hexdigits[] = "0123456789ABCDEF";

    sp = s;
    op = callerbuf;
    *op = '\0';
    
    while (*sp) {
        /* Do we have room for one more character or encoding? */
        if ((bufsz - cnt) <= 4) return callerbuf;

        if (*sp == quotechar) {
            (void)sprintf(op, "%c%02X", quotechar, *sp);
             op += 3;
             cnt += 3;
        } else if ((index(legal, *sp) != 0) || (index(hexdigits, *sp) != 0)) {
            *op++ = *sp;
            *op = '\0';
            cnt++;
        } else {
            (void)sprintf(op,"%c%02X", quotechar, *sp);
            op += 3;
            cnt += 3;
        }
        sp++;
    }
    return callerbuf;
}

/*
 * fname_decode()
 *
 *   Args:
 *	quotechar	lead-in character used to quote illegal characters as hex digits
 *	s		string to decode
 *	callerbuf	buffer to house result
 *	bufsz		size of callerbuf
 */
char *
fname_decode(quotechar, s, callerbuf, bufsz)
char quotechar;
char *s, *callerbuf;
int bufsz;
{
    char *sp, *op;
    int k,calc,cnt = 0;
    static char hexdigits[] = "0123456789ABCDEF";

    sp = s;
    op = callerbuf;
    *op = '\0';
    calc = 0;

    while (*sp) {
        /* Do we have room for one more character? */
        if ((bufsz - cnt) <= 2) return callerbuf;
        if (*sp == quotechar) {
            sp++;
            for (k=0; k < 16; ++k) if (*sp == hexdigits[k]) break;
            if (k >= 16) return callerbuf;	/* impossible, so bail */
            calc = k << 4; 
            sp++;
            for (k=0; k < 16; ++k) if (*sp == hexdigits[k]) break;
            if (k >= 16) return callerbuf;	/* impossible, so bail */
            calc += k; 
            sp++;
            *op++ = calc;
            *op = '\0';
        } else {
            *op++ = *sp++;
            *op = '\0';
        }
        cnt++;
    }
    return callerbuf;
}

#ifdef PREFIXES_IN_USE
# define UNUSED_if_not_PREFIXES_IN_USE	/*empty*/
#else
# define UNUSED_if_not_PREFIXES_IN_USE	UNUSED
#endif

/*ARGSUSED*/
const char *
fqname(basenam, whichprefix, buffnum)
const char *basenam;
int whichprefix UNUSED_if_not_PREFIXES_IN_USE;
int buffnum UNUSED_if_not_PREFIXES_IN_USE;
{
#ifndef PREFIXES_IN_USE
    return basenam;
#else
    if (!basenam || whichprefix < 0 || whichprefix >= PREFIX_COUNT)
        return basenam;
    if (!fqn_prefix[whichprefix])
        return basenam;
    if (buffnum < 0 || buffnum >= FQN_NUMBUF) {
        impossible("Invalid fqn_filename_buffer specified: %d",
                                buffnum);
        buffnum = 0;
    }
    if (strlen(fqn_prefix[whichprefix]) + strlen(basenam) >=
                            FQN_MAX_FILENAME) {
        impossible("fqname too long: %s + %s", fqn_prefix[whichprefix],
                        basenam);
        return basenam;	/* XXX */
    }
    Strcpy(fqn_filename_buffer[buffnum], fqn_prefix[whichprefix]);
    return strcat(fqn_filename_buffer[buffnum], basenam);
#endif
}

int
validate_prefix_locations(reasonbuf)
char *reasonbuf;  /* reasonbuf must be at least BUFSZ, supplied by caller */
{
#if defined(NOCWD_ASSUMPTIONS)
    FILE *fp;
    const char *filename;
    int prefcnt, failcount = 0;
    char panicbuf1[BUFSZ], panicbuf2[BUFSZ];
    const char *details;
#endif

    if (reasonbuf) reasonbuf[0] = '\0';
#if defined(NOCWD_ASSUMPTIONS)
    for (prefcnt = 1; prefcnt < PREFIX_COUNT; prefcnt++) {
        /* don't test writing to configdir or datadir; they're readonly */
        if (prefcnt == SYSCONFPREFIX ||
            prefcnt == CONFIGPREFIX ||
            prefcnt == DATAPREFIX) continue;
        filename = fqname("validate", prefcnt, 3);
        if ((fp = fopen(filename, "w"))) {
            fclose(fp);
            (void) unlink(filename);
        } else {
            if (reasonbuf) {
                if (failcount) Strcat(reasonbuf,", ");
                Strcat(reasonbuf, fqn_prefix_names[prefcnt]);
            }
            /* the paniclog entry gets the value of errno as well */
            Sprintf(panicbuf1,"Invalid %s", fqn_prefix_names[prefcnt]);
#if defined (NHSTDC) && !defined(NOTSTDC)
            if (!(details = strerror(errno)))
#endif
            details = "";
            Sprintf(panicbuf2,"\"%s\", (%d) %s",
                fqn_prefix[prefcnt], errno, details);
            paniclog(panicbuf1, panicbuf2);
            failcount++;
        }	
    }
    if (failcount)
        return 0;
    else
#endif
    return 1;
}

/* fopen a file, with OS-dependent bells and whistles */
/* NOTE: a simpler version of this routine also exists in util/dlb_main.c */
FILE *
fopen_datafile(filename, mode, prefix)
const char *filename, *mode;
int prefix;
{
    FILE *fp;

    filename = fqname(filename, prefix, prefix == TROUBLEPREFIX ? 3 : 0);
    fp = fopen(filename, mode);
    return fp;
}

/* ----------  BEGIN LEVEL FILE HANDLING ----------- */

#ifdef MFLOPPY
/* Set names for bones[] and lock[] */
void
set_lock_and_bones()
{
    if (!ramdisk) {
        Strcpy(levels, permbones);
        Strcpy(bones, permbones);
    }
    append_slash(permbones);
    append_slash(levels);
#ifdef AMIGA
    strncat(levels, bbs_id, PATHLEN);
#endif
    append_slash(bones);
    Strcat(bones, "bonesnn.*");
    Strcpy(lock, levels);
#ifndef AMIGA
    Strcat(lock, alllevels);
#endif
    return;
}
#endif /* MFLOPPY */


/* Construct a file name for a level-type file, which is of the form
 * something.level (with any old level stripped off).
 * This assumes there is space on the end of 'file' to append
 * a two digit number.  This is true for 'level'
 * but be careful if you use it for other things -dgk
 */
void
set_levelfile_name(file, lev)
char *file;
int lev;
{
    char *tf;

    tf = rindex(file, '.');
    if (!tf) tf = eos(file);
    Sprintf(tf, ".%d", lev);
#ifdef VMS
    Strcat(tf, ";1");
#endif
    return;
}

int
create_levelfile(lev, errbuf)
int lev;
char errbuf[];
{
    int fd;
    const char *fq_lock;

    if (errbuf) *errbuf = '\0';
    set_levelfile_name(lock, lev);
    fq_lock = fqname(lock, LEVELPREFIX, 0);

#if defined(MICRO) || defined(WIN32)
    /* Use O_TRUNC to force the file to be shortened if it already
     * exists and is currently longer.
     */
# ifdef HOLD_LOCKFILE_OPEN
    if (lev == 0)
        fd = open_levelfile_exclusively(fq_lock, lev,
                O_WRONLY |O_CREAT | O_TRUNC | O_BINARY);
    else
# endif
    fd = open(fq_lock, O_WRONLY |O_CREAT | O_TRUNC | O_BINARY, FCMASK);
#else
# ifdef MAC
    fd = maccreat(fq_lock, LEVL_TYPE);
# else
    fd = creat(fq_lock, FCMASK);
# endif
#endif /* MICRO || WIN32 */

    if (fd >= 0)
        level_info[lev].flags |= LFILE_EXISTS;
    else if (errbuf)	/* failure explanation */
        Sprintf(errbuf,
            "Cannot create file \"%s\" for level %d (errno %d).",
            lock, lev, errno);

    return fd;
}


int
open_levelfile(lev, errbuf)
int lev;
char errbuf[];
{
    int fd;
    const char *fq_lock;

    if (errbuf) *errbuf = '\0';
    set_levelfile_name(lock, lev);
    fq_lock = fqname(lock, LEVELPREFIX, 0);
#ifdef MFLOPPY
    /* If not currently accessible, swap it in. */
    if (level_info[lev].where != ACTIVE)
        swapin_file(lev);
#endif
#ifdef MAC
    fd = macopen(fq_lock, O_RDONLY | O_BINARY, LEVL_TYPE);
#else
# ifdef HOLD_LOCKFILE_OPEN
    if (lev == 0)
        fd = open_levelfile_exclusively(fq_lock, lev, O_RDONLY | O_BINARY );
    else
# endif
    fd = open(fq_lock, O_RDONLY | O_BINARY, 0);
#endif

    /* for failure, return an explanation that our caller can use;
       settle for `lock' instead of `fq_lock' because the latter
       might end up being too big for nethack's BUFSZ */
    if (fd < 0 && errbuf)
        Sprintf(errbuf,
            "Cannot open file \"%s\" for level %d (errno %d).",
            lock, lev, errno);

    return fd;
}


void
delete_levelfile(lev)
int lev;
{
    /*
     * Level 0 might be created by port specific code that doesn't
     * call create_levfile(), so always assume that it exists.
     */
    if (lev == 0 || (level_info[lev].flags & LFILE_EXISTS)) {
        set_levelfile_name(lock, lev);
#ifdef HOLD_LOCKFILE_OPEN
        if (lev == 0) really_close();
#endif
        (void) unlink(fqname(lock, LEVELPREFIX, 0));
        level_info[lev].flags &= ~LFILE_EXISTS;
    }
}


void
clearlocks()
{
#ifdef HANGUPHANDLING
    if (program_state.preserve_locks) return;
#endif
#if !defined(PC_LOCKING) && defined(MFLOPPY) && !defined(AMIGA)
    eraseall(levels, alllevels);
    if (ramdisk)
        eraseall(permbones, alllevels);
#else
    {
    register int x;

# ifndef NO_SIGNAL
    (void) signal(SIGINT, SIG_IGN);
# endif
# if defined(UNIX) || defined(VMS)
    sethanguphandler((void FDECL((*),(int)))SIG_IGN);
# endif
    /* can't access maxledgerno() before dungeons are created -dlc */
    for (x = (n_dgns ? maxledgerno() : 0); x >= 0; x--)
        delete_levelfile(x);	/* not all levels need be present */
    }
#endif /* ?PC_LOCKING,&c */
}

#if defined(SELECTSAVED)
STATIC_OVL int
strcmp_wrap(p, q)
const void *p;
const void *q;
{
#if defined(UNIX) && defined(QT_GRAPHICS)
    return strncasecmp(*(char **) p, *(char **) q, 16);
# else
    return strncmpi(*(char **) p, *(char **) q, 16);
# endif
}
#endif

#ifdef HOLD_LOCKFILE_OPEN
STATIC_OVL int
open_levelfile_exclusively(name, lev, oflag)
const char *name;
int lev, oflag;
{
    int reslt, fd;
    if (!lftrack.init) {
        lftrack.init = 1;
        lftrack.fd = -1;
    }
    if (lftrack.fd >= 0) {
        /* check for compatible access */
        if (lftrack.oflag == oflag) {
            fd = lftrack.fd;
            reslt = lseek(fd, 0L, SEEK_SET);
            if (reslt == -1L)
                panic("open_levelfile_exclusively: lseek failed %d", errno);
            lftrack.nethack_thinks_it_is_open = TRUE;
        } else {
            really_close();
            fd = sopen(name, oflag,SH_DENYRW, FCMASK);
            lftrack.fd = fd;
            lftrack.oflag = oflag;
            lftrack.nethack_thinks_it_is_open = TRUE;
        }
    } else {
            fd = sopen(name, oflag,SH_DENYRW, FCMASK);
            lftrack.fd = fd;
            lftrack.oflag = oflag;
            if (fd >= 0)
                lftrack.nethack_thinks_it_is_open = TRUE;
    }
    return fd;
}

void
really_close()
{
    int fd = lftrack.fd;
    lftrack.nethack_thinks_it_is_open = FALSE;
    lftrack.fd = -1;
    lftrack.oflag = 0;
    if (fd != -1)
        (void)_close(fd);
    return;
}

int
close(fd)
int fd;
{
    if (lftrack.fd == fd) {
        really_close();	/* close it, but reopen it to hold it */
        fd = open_levelfile(0, (char *)0);
        lftrack.nethack_thinks_it_is_open = FALSE;
        return 0;
    }
    return _close(fd);
}
#endif
    
/* ----------  END LEVEL FILE HANDLING ----------- */


/* ----------  BEGIN BONES FILE HANDLING ----------- */

/* set up "file" to be file name for retrieving bones, and return a
 * bonesid to be read/written in the bones file.
 */
STATIC_OVL char *
set_bonesfile_name(file, lev)
char *file;
d_level *lev;
{
    s_level *sptr;
    char *dptr;

    Sprintf(file, "bon%c%s", dungeons[lev->dnum].boneid,
            In_quest(lev) ? urole.filecode : "0");
    dptr = eos(file);
    if ((sptr = Is_special(lev)) != 0)
        Sprintf(dptr, ".%c", sptr->boneid);
    else
        Sprintf(dptr, ".%d", lev->dlevel);
#ifdef VMS
    Strcat(dptr, ";1");
#endif
    return(dptr-2);
}

/* set up temporary file name for writing bones, to avoid another game's
 * trying to read from an uncompleted bones file.  we want an uncontentious
 * name, so use one in the namespace reserved for this game's level files.
 * (we are not reading or writing level files while writing bones files, so
 * the same array may be used instead of copying.)
 */
STATIC_OVL char *
set_bonestemp_name()
{
    char *tf;

    tf = rindex(lock, '.');
    if (!tf) tf = eos(lock);
    Sprintf(tf, ".bn");
#ifdef VMS
    Strcat(tf, ";1");
#endif
    return lock;
}

int
create_bonesfile(lev, bonesid, errbuf)
d_level *lev;
char **bonesid;
char errbuf[];
{
    const char *file;
    int fd;

    if (errbuf) *errbuf = '\0';
    *bonesid = set_bonesfile_name(bones, lev);
    file = set_bonestemp_name();
    file = fqname(file, BONESPREFIX, 0);

#if defined(MICRO) || defined(WIN32)
    /* Use O_TRUNC to force the file to be shortened if it already
     * exists and is currently longer.
     */
    fd = open(file, O_WRONLY |O_CREAT | O_TRUNC | O_BINARY, FCMASK);
#else
# ifdef MAC
    fd = maccreat(file, BONE_TYPE);
# else
    fd = creat(file, FCMASK);
# endif
#endif
    if (fd < 0 && errbuf) /* failure explanation */
        Sprintf(errbuf,
            "Cannot create bones \"%s\", id %s (errno %d).",
            lock, *bonesid, errno);

# if defined(VMS) && !defined(SECURE)
    /*
       Re-protect bones file with world:read+write+execute+delete access.
       umask() doesn't seem very reliable; also, vaxcrtl won't let us set
       delete access without write access, which is what's really wanted.
       Can't simply create it with the desired protection because creat
       ANDs the mask with the user's default protection, which usually
       denies some or all access to world.
     */
    (void) chmod(file, FCMASK | 007);  /* allow other users full access */
# endif /* VMS && !SECURE */

    return fd;
}

#ifdef MFLOPPY
/* remove partial bonesfile in process of creation */
void
cancel_bonesfile()
{
    const char *tempname;

    tempname = set_bonestemp_name();
    tempname = fqname(tempname, BONESPREFIX, 0);
    (void) unlink(tempname);
}
#endif /* MFLOPPY */

/* move completed bones file to proper name */
void
commit_bonesfile(lev)
d_level *lev;
{
    const char *fq_bones, *tempname;
    int ret;

    (void) set_bonesfile_name(bones, lev);
    fq_bones = fqname(bones, BONESPREFIX, 0);
    tempname = set_bonestemp_name();
    tempname = fqname(tempname, BONESPREFIX, 1);

#if (defined(SYSV) && !defined(SVR4)) || defined(GENIX)
    /* old SYSVs don't have rename.  Some SVR3's may, but since they
     * also have link/unlink, it doesn't matter. :-)
     */
    (void) unlink(fq_bones);
    ret = link(tempname, fq_bones);
    ret += unlink(tempname);
#else
    ret = rename(tempname, fq_bones);
#endif
    if (wizard && ret != 0)
        pline("couldn't rename %s to %s.", tempname, fq_bones);
}


int
open_bonesfile(lev, bonesid)
d_level *lev;
char **bonesid;
{
    const char *fq_bones;
    int fd;

    *bonesid = set_bonesfile_name(bones, lev);
    fq_bones = fqname(bones, BONESPREFIX, 0);
    nh_uncompress(fq_bones);	/* no effect if nonexistent */
#ifdef MAC
    fd = macopen(fq_bones, O_RDONLY | O_BINARY, BONE_TYPE);
#else
    fd = open(fq_bones, O_RDONLY | O_BINARY, 0);
#endif
    return fd;
}


int
delete_bonesfile(lev)
d_level *lev;
{
    (void) set_bonesfile_name(bones, lev);
    return !(unlink(fqname(bones, BONESPREFIX, 0)) < 0);
}


/* assume we're compressing the recently read or created bonesfile, so the
 * file name is already set properly */
void
compress_bonesfile()
{
    nh_compress(fqname(bones, BONESPREFIX, 0));
}

/* ----------  END BONES FILE HANDLING ----------- */


/* ----------  BEGIN SAVE FILE HANDLING ----------- */

/* set savefile name in OS-dependent manner from pre-existing plname,
 * avoiding troublesome characters */
void
set_savefile_name(regularize_it)
boolean regularize_it;
{
#ifdef VMS
    Sprintf(SAVEF, "[.save]%d%s", getuid(), plname);
    if (regularize_it) regularize(SAVEF+7);
    Strcat(SAVEF, ";1");
#else
# if defined(MICRO)
    Strcpy(SAVEF, SAVEP);
#  ifdef AMIGA
    strncat(SAVEF, bbs_id, PATHLEN);
#  endif
    {
        int i = strlen(SAVEP);
#  ifdef AMIGA
        /* plname has to share space with SAVEP and ".sav" */
        (void)strncat(SAVEF, plname, FILENAME - i - 4);
#  else
        (void)strncat(SAVEF, plname, 8);
#  endif
        if (regularize_it) regularize(SAVEF+i);
    }
    Strcat(SAVEF, SAVE_EXTENSION);
# else
#  if defined(WIN32)
    {
    static const char okchars[] =
        "*ABCDEFGHIJKLMNOPQRSTUVWXYZabcdefghijklmnopqrstuvwxyz_-.";
    const char *legal = okchars;
    char fnamebuf[BUFSZ], encodedfnamebuf[BUFSZ];

    /* Obtain the name of the logged on user and incorporate
     * it into the name. */
    Sprintf(fnamebuf, "%s-%s", get_username(0), plname);
    if (regularize_it) ++legal;	/* skip '*' wildcard character */
    (void)fname_encode(legal, '%', fnamebuf, encodedfnamebuf, BUFSZ);
    Sprintf(SAVEF, "%s%s", encodedfnamebuf,SAVE_EXTENSION);
    }
#  else	/* not VMS or MICRO or WIN32 */
    Sprintf(SAVEF, "save/%d%s", (int)getuid(), plname);
    if (regularize_it) regularize(SAVEF+5);  /* avoid . or / in name */
#  endif /* WIN32 */
# endif	/* MICRO */
#endif /* VMS   */
}

#ifdef INSURANCE
void
save_savefile_name(fd)
int fd;
{
    (void) write(fd, (genericptr_t) SAVEF, sizeof(SAVEF));
}
#endif


#ifndef MICRO
/* change pre-existing savefile name to indicate an error savefile */
void
set_error_savefile()
{
# ifdef VMS
      {
    char *semi_colon = rindex(SAVEF, ';');
    if (semi_colon) *semi_colon = '\0';
      }
    Strcat(SAVEF, ".e;1");
# else
#  ifdef MAC
    Strcat(SAVEF, "-e");
#  else
    Strcat(SAVEF, ".e");
#  endif
# endif
}
#endif


/* create save file, overwriting one if it already exists */
int
create_savefile()
{
    const char *fq_save;
    int fd;

    fq_save = fqname(SAVEF, SAVEPREFIX, 0);
#if defined(MICRO) || defined(WIN32)
    fd = open(fq_save, O_WRONLY | O_BINARY | O_CREAT | O_TRUNC, FCMASK);
#else
# ifdef MAC
    fd = maccreat(fq_save, SAVE_TYPE);
# else
    fd = creat(fq_save, FCMASK);
# endif
# if defined(VMS) && !defined(SECURE)
    /*
       Make sure the save file is owned by the current process.  That's
       the default for non-privileged users, but for priv'd users the
       file will be owned by the directory's owner instead of the user.
     */
#  undef getuid
    (void) chown(fq_save, getuid(), getgid());
#  define getuid() vms_getuid()
# endif /* VMS && !SECURE */
#endif	/* MICRO */

    return fd;
}


/* open savefile for reading */
int
open_savefile()
{
    const char *fq_save;
    int fd;

    fq_save = fqname(SAVEF, SAVEPREFIX, 0);
#ifdef MAC
    fd = macopen(fq_save, O_RDONLY | O_BINARY, SAVE_TYPE);
#else
    fd = open(fq_save, O_RDONLY | O_BINARY, 0);
#endif
    return fd;
}


/* delete savefile */
int
delete_savefile()
{
    (void) unlink(fqname(SAVEF, SAVEPREFIX, 0));
    return 0;	/* for restore_saved_game() (ex-xxxmain.c) test */
}


/* try to open up a save file and prepare to restore it */
int
restore_saved_game()
{
    const char *fq_save;
    int fd;

    reset_restpref();
    set_savefile_name(TRUE);
#ifdef MFLOPPY
    if (!saveDiskPrompt(1))
        return -1;
#endif /* MFLOPPY */
    fq_save = fqname(SAVEF, SAVEPREFIX, 0);

    nh_uncompress(fq_save);
    if ((fd = open_savefile()) < 0) return fd;

    if (validate(fd, fq_save) != 0) {
        (void) close(fd),  fd = -1;
        (void) delete_savefile();
    }
    return fd;
}

#if defined(SELECTSAVED)
char *
plname_from_file(filename)
const char* filename;
{
    int fd;
    char* result = 0;

    Strcpy(SAVEF,filename);
#  ifdef COMPRESS_EXTENSION
    SAVEF[strlen(SAVEF)-strlen(COMPRESS_EXTENSION)] = '\0';
#  endif
    nh_uncompress(SAVEF);
    if ((fd = open_savefile()) >= 0) {
    if (validate(fd, filename)==0) {
        char tplname[PL_NSIZ];
        get_plname_from_file(fd, tplname);
        result = dupstr(tplname);
    }
    (void) close(fd);
    }
    nh_compress(SAVEF);

    return result;
# if 0
/* --------- obsolete - used to be ifndef STORE_PLNAME_IN_FILE ----*/
#  if defined(UNIX) && defined(QT_GRAPHICS)
    /* Name not stored in save file, so we have to extract it from
       the filename, which loses information
       (eg. "/", "_", and "." characters are lost. */
    int k;
    int uid;
    char name[64]; /* more than PL_NSIZ */
#   ifdef COMPRESS_EXTENSION
#define EXTSTR COMPRESS_EXTENSION
#   else
#define EXTSTR ""
#   endif
    if ( sscanf( filename, "%*[^/]/%d%63[^.]" EXTSTR, &uid, name ) == 2 ) {
#undef EXTSTR
    /* "_" most likely means " ", which certainly looks nicer */
    for (k=0; name[k]; k++)
        if ( name[k]=='_' )
        name[k]=' ';
    return dupstr(name);
    } else
#  endif /* UNIX && QT_GRAPHICS */
    {
    return 0;
    }
/* --------- end of obsolete code ----*/
# endif /* 0 - WAS STORE_PLNAME_IN_FILE*/
}
#endif /* defined(SELECTSAVED) */

char**
get_saved_games()
{
#if defined(SELECTSAVED)
    int n, j = 0;
    char **result = 0;
# ifdef WIN32CON
    {
    char *foundfile;
    const char *fq_save;

    Strcpy(plname, "*");
    set_savefile_name(FALSE);
#if defined(ZLIB_COMP)
    Strcat(SAVEF, COMPRESS_EXTENSION);
#endif
    fq_save = fqname(SAVEF, SAVEPREFIX, 0);

    n = 0;
    foundfile = foundfile_buffer();
    if (findfirst((char *)fq_save)) {
        do {
        ++n;
        } while (findnext());
    }
    if (n > 0) {
        result = (char**)alloc((n+1)*sizeof(char*)); /* at most */
        (void) memset((genericptr_t) result, 0, (n+1)*sizeof(char*));
        if (findfirst((char *)fq_save)) {
        j = n = 0;
        do {
        char *r;
        r = plname_from_file(foundfile);
        if (r)
            result[j++] = r;
        ++n;
        } while (findnext());
        }
    }
    }
# endif
# if defined(UNIX) && defined(QT_GRAPHICS)
    /* posixly correct version */
    int myuid=getuid();
    DIR *dir;

    if((dir=opendir(fqname("save", SAVEPREFIX, 0)))) {
    for(n=0; readdir(dir); n++)
        ;
    closedir(dir);
    if(n>0) {
        int i;
        if(!(dir=opendir(fqname("save", SAVEPREFIX, 0))))
            return 0;
            result = (char**)alloc((n+1)*sizeof(char*)); /* at most */
        (void) memset((genericptr_t) result, 0, (n+1)*sizeof(char*));
        for (i=0, j=0; i<n; i++) {
            int uid;
            char name[64]; /* more than PL_NSIZ */
            struct dirent *entry=readdir(dir);
            if(!entry)
                break;
            if ( sscanf( entry->d_name, "%d%63s", &uid, name ) == 2 ) {
            if ( uid == myuid ) {
                char filename[BUFSZ];
                char* r;
                Sprintf(filename,"save/%d%s",uid,name);
                r = plname_from_file(filename);
                if ( r )
                result[j++] = r;
            }
            }
        }
        closedir(dir);
    }
    }
# endif
# ifdef VMS
    Strcpy(plname, "*");
    set_savefile_name(FALSE);
    j = vms_get_saved_games(SAVEF, &result);
# endif	/* VMS */

    if (j > 0) {
    if (j > 1) qsort(result, j, sizeof (char *), strcmp_wrap);
    result[j] = 0;
    return result;
    } else if (result) { /* could happen if save files are obsolete */
    free_saved_games(result);
    }
#endif /* SELECTSAVED */
    return 0;
}

void
free_saved_games(saved)
char** saved;
{
    if ( saved ) {
    int i=0;
    while (saved[i]) free((genericptr_t)saved[i++]);
    free((genericptr_t)saved);
    }
}


/* ----------  END SAVE FILE HANDLING ----------- */


/* ----------  BEGIN FILE COMPRESSION HANDLING ----------- */

#ifdef COMPRESS

STATIC_OVL void
redirect(filename, mode, stream, uncomp)
const char *filename, *mode;
FILE *stream;
boolean uncomp;
{
    if (freopen(filename, mode, stream) == (FILE *)0) {
        (void) fprintf(stderr, "freopen of %s for %scompress failed\n",
            filename, uncomp ? "un" : "");
        terminate(EXIT_FAILURE);
    }
}

/*
 * using system() is simpler, but opens up security holes and causes
 * problems on at least Interactive UNIX 3.0.1 (SVR3.2), where any
 * setuid is renounced by /bin/sh, so the files cannot be accessed.
 *
 * cf. child() in unixunix.c.
 */
STATIC_OVL void
docompress_file(filename, uncomp)
const char *filename;
boolean uncomp;
{
    char cfn[80];
    FILE *cf;
    const char *args[10];
# ifdef COMPRESS_OPTIONS
    char opts[80];
# endif
    int i = 0;
    int f;
# ifdef TTY_GRAPHICS
    boolean istty = !strncmpi(windowprocs.name, "tty", 3);
# endif

    Strcpy(cfn, filename);
# ifdef COMPRESS_EXTENSION
    Strcat(cfn, COMPRESS_EXTENSION);
# endif
    /* when compressing, we know the file exists */
    if (uncomp) {
        if ((cf = fopen(cfn, RDBMODE)) == (FILE *)0)
            return;
        (void) fclose(cf);
    }

    args[0] = COMPRESS;
    if (uncomp) args[++i] = "-d";	/* uncompress */
# ifdef COMPRESS_OPTIONS
    {
        /* we can't guarantee there's only one additional option, sigh */
        char *opt;
        boolean inword = FALSE;

        Strcpy(opts, COMPRESS_OPTIONS);
        opt = opts;
        while (*opt) {
        if ((*opt == ' ') || (*opt == '\t')) {
            if (inword) {
            *opt = '\0';
            inword = FALSE;
            }
        } else if (!inword) {
            args[++i] = opt;
            inword = TRUE;
        }
        opt++;
        }
    }
# endif
    args[++i] = (char *)0;

# ifdef TTY_GRAPHICS
    /* If we don't do this and we are right after a y/n question *and*
     * there is an error message from the compression, the 'y' or 'n' can
     * end up being displayed after the error message.
     */
    if (istty)
        mark_synch();
# endif
    f = fork();
    if (f == 0) {	/* child */
# ifdef TTY_GRAPHICS
        /* any error messages from the compression must come out after
         * the first line, because the more() to let the user read
         * them will have to clear the first line.  This should be
         * invisible if there are no error messages.
         */
        if (istty)
            raw_print("");
# endif
        /* run compressor without privileges, in case other programs
         * have surprises along the line of gzip once taking filenames
         * in GZIP.
         */
        /* assume all compressors will compress stdin to stdout
         * without explicit filenames.  this is true of at least
         * compress and gzip, those mentioned in config.h.
         */
        if (uncomp) {
            redirect(cfn, RDBMODE, stdin, uncomp);
            redirect(filename, WRBMODE, stdout, uncomp);
        } else {
            redirect(filename, RDBMODE, stdin, uncomp);
            redirect(cfn, WRBMODE, stdout, uncomp);
        }
        (void) setgid(getgid());
        (void) setuid(getuid());
        (void) execv(args[0], (char *const *) args);
        perror((char *)0);
        (void) fprintf(stderr, "Exec to %scompress %s failed.\n",
            uncomp ? "un" : "", filename);
        terminate(EXIT_FAILURE);
    } else if (f == -1) {
        perror((char *)0);
        pline("Fork to %scompress %s failed.",
            uncomp ? "un" : "", filename);
        return;
    }
# ifndef NO_SIGNAL
    (void) signal(SIGINT, SIG_IGN);
    (void) signal(SIGQUIT, SIG_IGN);
    (void) wait((int *)&i);
    (void) signal(SIGINT, (SIG_RET_TYPE) done1);
    if (wizard) (void) signal(SIGQUIT, SIG_DFL);
#else
    /* I don't think we can really cope with external compression
     * without signals, so we'll declare that compress failed and
     * go on.  (We could do a better job by forcing off external
     * compression if there are no signals, but we want this for
     * testing with FailSafeC
     */
    i = 1;
#endif
    if (i == 0) {
        /* (un)compress succeeded: remove file left behind */
        if (uncomp)
        (void) unlink(cfn);
        else
        (void) unlink(filename);
    } else {
        /* (un)compress failed; remove the new, bad file */
        if (uncomp) {
        raw_printf("Unable to uncompress %s", filename);
        (void) unlink(filename);
        } else {
        /* no message needed for compress case; life will go on */
        (void) unlink(cfn);
        }
#ifdef TTY_GRAPHICS
        /* Give them a chance to read any error messages from the
         * compression--these would go to stdout or stderr and would get
         * overwritten only in tty mode.  It's still ugly, since the
         * messages are being written on top of the screen, but at least
         * the user can read them.
         */
        if (istty)
        {
        clear_nhwindow(WIN_MESSAGE);
        more();
        /* No way to know if this is feasible */
        /* doredraw(); */
        }
#endif
    }
}
#endif	/* COMPRESS */

#if defined(COMPRESS) || defined(ZLIB_COMP)
# define UNUSED_if_not_COMPRESS	/*empty*/
#else
# define UNUSED_if_not_COMPRESS	UNUSED
#endif

/* compress file */
void
nh_compress(filename)
const char *filename UNUSED_if_not_COMPRESS;
{
#if !defined(COMPRESS) && !defined(ZLIB_COMP)
# ifdef PRAGMA_UNUSED
#  pragma unused(filename)
# endif
#else
    docompress_file(filename, FALSE);
#endif
}


/* uncompress file if it exists */
void
nh_uncompress(filename)
const char *filename UNUSED_if_not_COMPRESS;
{
#if !defined(COMPRESS) && !defined(ZLIB_COMP)
# ifdef PRAGMA_UNUSED
#  pragma unused(filename)
# endif
#else
    docompress_file(filename, TRUE);
#endif
}

#ifdef ZLIB_COMP /* RLC 09 Mar 1999: Support internal ZLIB */
STATIC_OVL boolean
make_compressed_name(filename,cfn)
const char *filename;
char *cfn;
{
#ifndef SHORT_FILENAMES
    /* Assume free-form filename with no 8.3 restrictions */
    strcpy(cfn, filename);
    strcat(cfn, COMPRESS_EXTENSION);
    return TRUE;
#else
# ifdef SAVE_EXTENSION
    char *bp = (char *)0;
    strcpy(cfn, filename);
    if ((bp = strstri(cfn, SAVE_EXTENSION))) {
        strsubst(bp, SAVE_EXTENSION, ".saz");
        return TRUE;
    } else {
        /* find last occurrence of bon */
        bp = eos(cfn);
        while (bp-- > cfn) {
            if (strstri(bp,"bon")) {
                strsubst(bp, "bon", "boz");
                return TRUE;
            }
        }
    }
# endif /* SAVE_EXTENSION */
    return FALSE;
#endif /* SHORT_FILENAMES */
}

STATIC_OVL void
docompress_file(filename, uncomp)
const char *filename;
boolean uncomp;
{
    gzFile *compressedfile;
    FILE *uncompressedfile;
    char cfn[256];
    char buf[1024];
    unsigned len, len2;

    if (!make_compressed_name(filename, cfn))
        return;

    if (!uncomp) {
        /* Open the input and output files */
        /* Note that gzopen takes "wb" as its mode, even on systems where
           fopen takes "r" and "w" */

        uncompressedfile = fopen(filename, RDBMODE);
        if (!uncompressedfile) {
            pline("Error in zlib docompress_file %s", filename);
            return;
        }
        compressedfile = gzopen(cfn, "wb");
        if (compressedfile == NULL) {
            if (errno == 0) {
                pline("zlib failed to allocate memory");
            } else {
                panic("Error in docompress_file %d",
                    errno);
            }
            fclose(uncompressedfile);
            return;
        }

        /* Copy from the uncompressed to the compressed file */

        while (1) {
            len = fread(buf, 1, sizeof(buf), uncompressedfile);
            if (ferror(uncompressedfile)) {
                pline("Failure reading uncompressed file");
                pline("Can't compress %s.", filename);
                fclose(uncompressedfile);
                gzclose(compressedfile);
                (void)unlink(cfn);
                return;
            }
            if (len == 0) break;	/* End of file */

            len2 = gzwrite(compressedfile, buf, len);
            if (len2 == 0) {
                pline("Failure writing compressed file");
                pline("Can't compress %s.", filename);
                fclose(uncompressedfile);
                gzclose(compressedfile);
                (void)unlink(cfn);
                return;
            }
        }

        fclose(uncompressedfile);
        gzclose(compressedfile);

        /* Delete the file left behind */

        (void)unlink(filename);

    } else {	/* uncomp */

        /* Open the input and output files */
        /* Note that gzopen takes "rb" as its mode, even on systems where
           fopen takes "r" and "w" */

        compressedfile = gzopen(cfn, "rb");
        if (compressedfile == NULL) {
            if (errno == 0) {
                pline("zlib failed to allocate memory");
            } else if (errno != ENOENT) {
                panic("Error in zlib docompress_file %s, %d",
                    filename, errno);
            }
            return;
        }
        uncompressedfile = fopen(filename, WRBMODE);
        if (!uncompressedfile) {
            pline("Error in zlib docompress file uncompress %s",
                filename);
            gzclose(compressedfile);
            return;
        }

        /* Copy from the compressed to the uncompressed file */

        while (1) {
            len = gzread(compressedfile, buf, sizeof(buf));
            if (len == (unsigned)-1) {
                pline("Failure reading compressed file");
                pline("Can't uncompress %s.", filename);
                fclose(uncompressedfile);
                gzclose(compressedfile);
                (void)unlink(filename);
                return;
            }
            if (len == 0) break;	/* End of file */

            fwrite(buf, 1, len, uncompressedfile);
            if (ferror(uncompressedfile)) {
                pline("Failure writing uncompressed file");
                pline("Can't uncompress %s.", filename);
                fclose(uncompressedfile);
                gzclose(compressedfile);
                (void)unlink(filename);
                return;
            }
        }

        fclose(uncompressedfile);
        gzclose(compressedfile);

        /* Delete the file left behind */
        (void)unlink(cfn);
    }
}
#endif /* RLC 09 Mar 1999: End ZLIB patch */

/* ----------  END FILE COMPRESSION HANDLING ----------- */


/* ----------  BEGIN FILE LOCKING HANDLING ----------- */

static int nesting = 0;

#if defined(NO_FILE_LINKS) || defined(USE_FCNTL) 	/* implies UNIX */
static int lockfd;	/* for lock_file() to pass to unlock_file() */
#endif
#ifdef USE_FCNTL
struct flock sflock; /* for unlocking, same as above */
#endif

#define HUP	if (!program_state.done_hup)

#ifndef USE_FCNTL
STATIC_OVL char *
make_lockname(filename, lockname)
const char *filename;
char *lockname;
{
#if defined(UNIX) || defined(VMS) || defined(AMIGA) || defined(WIN32) || defined(MSDOS)
# ifdef NO_FILE_LINKS
    Strcpy(lockname, LOCKDIR);
    Strcat(lockname, "/");
    Strcat(lockname, filename);
# else
    Strcpy(lockname, filename);
# endif
# ifdef VMS
      {
    char *semi_colon = rindex(lockname, ';');
    if (semi_colon) *semi_colon = '\0';
      }
    Strcat(lockname, ".lock;1");
# else
    Strcat(lockname, "_lock");
# endif
    return lockname;
#else	/* !(UNIX || VMS || AMIGA || WIN32 || MSDOS) */
# ifdef PRAGMA_UNUSED
#  pragma unused(filename)
# endif
    lockname[0] = '\0';
    return (char*)0;
#endif
}
#endif /* !USE_FCNTL */

/* lock a file */
boolean
lock_file(filename, whichprefix, retryct)
const char *filename;
int whichprefix;
int retryct;
{
#if defined(PRAGMA_UNUSED) && !(defined(UNIX) || defined(VMS)) && !(defined(AMIGA) || defined(WIN32) || defined(MSDOS))
# pragma unused(retryct)
#endif
#ifndef USE_FCNTL
    char locknambuf[BUFSZ];
    const char *lockname;
#endif

    nesting++;
    if (nesting > 1) {
        impossible("TRIED TO NEST LOCKS");
        return TRUE;
    }

#ifndef USE_FCNTL
    lockname = make_lockname(filename, locknambuf);
#ifndef NO_FILE_LINKS	/* LOCKDIR should be subsumed by LOCKPREFIX */
    lockname = fqname(lockname, LOCKPREFIX, 2);
#endif
#endif
    filename = fqname(filename, whichprefix, 0);
#ifdef USE_FCNTL
    lockfd = open(filename,O_RDWR);
    if (lockfd == -1) {
        HUP raw_printf("Cannot open file %s. This is a program bug.",
            filename);
    }
    sflock.l_type = F_WRLCK;
    sflock.l_whence = SEEK_SET;
    sflock.l_start = 0;
    sflock.l_len = 0;
#endif

#if defined(UNIX) || defined(VMS)
# ifdef USE_FCNTL
    while (fcntl(lockfd,F_SETLK,&sflock) == -1) {
# else
# ifdef NO_FILE_LINKS
    while ((lockfd = open(lockname, O_RDWR|O_CREAT|O_EXCL, 0666)) == -1) {
# else
    while (link(filename, lockname) == -1) {
# endif
# endif

#ifdef USE_FCNTL
        if (retryct--) {
        HUP raw_printf(
                   "Waiting for release of fcntl lock on %s. (%d retries left).",
                   filename, retryct);
        sleep(1);
        } else {
        HUP (void) raw_print("I give up.  Sorry.");
        HUP raw_printf("Some other process has an unnatural grip on %s.",
                   filename);
        nesting--;
        return FALSE;
        }
#else
        register int errnosv = errno;

        switch (errnosv) {	/* George Barbanis */
        case EEXIST:
        if (retryct--) {
            HUP raw_printf(
                   "Waiting for access to %s.  (%d retries left).",
                   filename, retryct);
# if defined(SYSV) || defined(ULTRIX) || defined(VMS)
            (void)
# endif
            sleep(1);
        } else {
            HUP (void) raw_print("I give up.  Sorry.");
            HUP raw_printf("Perhaps there is an old %s around?",
                   lockname);
            nesting--;
            return FALSE;
        }

        break;
        case ENOENT:
        HUP raw_printf("Can't find file %s to lock!", filename);
        nesting--;
        return FALSE;
        case EACCES:
        HUP raw_printf("No write permission to lock %s!", filename);
        nesting--;
        return FALSE;
# ifdef VMS			/* c__translate(vmsfiles.c) */
        case EPERM:
        /* could be misleading, but usually right */
        HUP raw_printf("Can't lock %s due to directory protection.",
                   filename);
        nesting--;
        return FALSE;
# endif
        case EROFS:
        /* take a wild guess at the underlying cause */
        HUP perror(lockname);
        HUP raw_printf("Cannot lock %s.", filename);
        HUP raw_printf(
     "(Perhaps you are running NetHack from inside the distribution package?)."
        );
        nesting--;
        return FALSE;
        default:
        HUP perror(lockname);
        HUP raw_printf(
                 "Cannot lock %s for unknown reason (%d).",
                   filename, errnosv);
        nesting--;
        return FALSE;
        }
#endif /* USE_FCNTL */

    }
#endif  /* UNIX || VMS */

#if (defined(AMIGA) || defined(WIN32) || defined(MSDOS)) && !defined(USE_FCNTL)
# ifdef AMIGA
#define OPENFAILURE(fd) (!fd)
    lockptr = 0;
# else
#define OPENFAILURE(fd) (fd < 0)
    lockptr = -1;
# endif
    while (--retryct && OPENFAILURE(lockptr)) {
# if defined(WIN32) && !defined(WIN_CE)
    lockptr = sopen(lockname, O_RDWR|O_CREAT, SH_DENYRW, S_IWRITE);
# else
    (void)DeleteFile(lockname); /* in case dead process was here first */
#  ifdef AMIGA
    lockptr = Open(lockname,MODE_NEWFILE);
#  else
    lockptr = open(lockname, O_RDWR|O_CREAT|O_EXCL, S_IWRITE);
#  endif
# endif
    if (OPENFAILURE(lockptr)) {
        raw_printf("Waiting for access to %s.  (%d retries left).",
            filename, retryct);
        Delay(50);
    }
    }
    if (!retryct) {
    raw_printf("I give up.  Sorry.");
    nesting--;
    return FALSE;
    }
#endif /* AMIGA || WIN32 || MSDOS */
    return TRUE;
}


#ifdef VMS	/* for unlock_file, use the unlink() routine in vmsunix.c */
# ifdef unlink
#  undef unlink
# endif
# define unlink(foo) vms_unlink(foo)
#endif

/* unlock file, which must be currently locked by lock_file */
void
unlock_file(filename)
const char *filename;
{
#ifndef USE_FCNTL
    char locknambuf[BUFSZ];
    const char *lockname;
#endif

    if (nesting == 1) {
#ifdef USE_FCNTL
        sflock.l_type = F_UNLCK;
        if (fcntl(lockfd,F_SETLK,&sflock) == -1) {
            HUP raw_printf("Can't remove fcntl lock on %s.", filename);
            (void) close(lockfd);
        }
#else
        lockname = make_lockname(filename, locknambuf);
#ifndef NO_FILE_LINKS	/* LOCKDIR should be subsumed by LOCKPREFIX */
        lockname = fqname(lockname, LOCKPREFIX, 2);
#endif

#if defined(UNIX) || defined(VMS)
        if (unlink(lockname) < 0)
            HUP raw_printf("Can't unlink %s.", lockname);
# ifdef NO_FILE_LINKS
        (void) close(lockfd);
# endif

#endif  /* UNIX || VMS */

#if defined(AMIGA) || defined(WIN32) || defined(MSDOS)
        if (lockptr) Close(lockptr);
        DeleteFile(lockname);
        lockptr = 0;
#endif /* AMIGA || WIN32 || MSDOS */
#endif /* USE_FCNTL */
    }

    nesting--;
}

/* ----------  END FILE LOCKING HANDLING ----------- */


/* ----------  BEGIN CONFIG FILE HANDLING ----------- */

const char *configfile =
#ifdef UNIX
            ".nethackrc";
#else
# if defined(MAC) || defined(__BEOS__)
            "NetHack Defaults";
# else
#  if defined(MSDOS) || defined(WIN32)
            "defaults.nh";
#  else
            "NetHack.cnf";
#  endif
# endif
#endif

/* used for messaging */
char lastconfigfile[BUFSZ];

#ifdef MSDOS
/* conflict with speed-dial under windows
 * for XXX.cnf file so support of NetHack.cnf
 * is for backward compatibility only.
 * Preferred name (and first tried) is now defaults.nh but
 * the game will try the old name if there
 * is no defaults.nh.
 */
const char *backward_compat_configfile = "nethack.cnf"; 
#endif

#ifndef MFLOPPY
#define fopenp fopen
#endif

STATIC_OVL FILE *
fopen_config_file(filename, src)
const char *filename;
int src;
{
    FILE *fp;
#if defined(UNIX) || defined(VMS)
    char *envp;
#endif

    /* If src != SET_IN_SYS, "filename" is an environment variable, so it
     * should hang around. If set, it is expected to be a full path name
     * (if relevant) */
    if (filename) {
#ifdef UNIX
        if ((src!=SET_IN_SYS) && access(filename, 4) == -1) {
            /* 4 is R_OK on newer systems */
            /* nasty sneaky attempt to read file through
             * NetHack's setuid permissions -- this is the only
             * place a file name may be wholly under the player's
             * control (but SYSCF_FILE is not under the player's
             * control so it's OK).
             */
            raw_printf("Access to %s denied (%d).",
                    filename, errno);
            wait_synch();
            /* fall through to standard names */
        } else
#endif
#ifdef PREFIXES_IN_USE
        if (src == SET_IN_SYS) {
            (void) strncpy(lastconfigfile,
                fqname(filename, SYSCONFPREFIX, 0), BUFSZ-1);
        } else
#endif
        /* always honor sysconf first before anything else */ 
            (void) strncpy(lastconfigfile, filename, BUFSZ-1);
        lastconfigfile[BUFSZ-1] = '\0';
        if ((fp = fopenp(lastconfigfile, "r")) != (FILE *)0) 
            return(fp);
        if ((fp = fopenp(filename, "r")) != (FILE *)0) {
            return(fp);
#if defined(UNIX) || defined(VMS)
        } else {
            /* access() above probably caught most problems for UNIX */
            raw_printf("Couldn't open requested config file %s (%d).",
                    filename, errno);
            wait_synch();
            /* fall through to standard names */
#endif
        }
    }

#if defined(MICRO) || defined(MAC) || defined(__BEOS__) || defined(WIN32)
   if ((fp = fopenp(fqname(configfile, CONFIGPREFIX, 0), "r")) != (FILE *)0)
        return(fp);
    if ((fp = fopenp(configfile, "r")) != (FILE *)0)
        return(fp);
# ifdef MSDOS
    if ((fp = fopenp(fqname(backward_compat_configfile, CONFIGPREFIX, 0), "r")) != (FILE *)0)
        return(fp);
    if ((fp = fopenp(backward_compat_configfile, "r")) != (FILE *)0)
        return(fp);
# endif
#else
    /* constructed full path names don't need fqname() */
# ifdef VMS
    (void) strncpy(lastconfigfile, fqname("nethackini", CONFIGPREFIX, 0),
            BUFSZ-1);
    lastconfigfile[BUFSZ-1] = '\0';
    if ((fp = fopenp(lastconfigfile, "r")) != (FILE *)0) {
        return(fp);
    }
    (void) strncpy(lastconfigfile,"sys$login:nethack.ini", BUFSZ-1);
    lastconfigfile[BUFSZ-1] = '\0';
    if ((fp = fopenp(lastconfigfile, "r")) != (FILE *)0) {
        return(fp);
    }

    envp = nh_getenv("HOME");
    if (!envp)
        Strcpy(tmp_config, "NetHack.cnf");
    else
        Sprintf(tmp_config, "%s%s", envp, "NetHack.cnf");

    (void) strncpy(lastconfigfile, tmp_config, BUFSZ-1);
    lastconfigfile[BUFSZ-1] = '\0';
    if ((fp = fopenp(tmp_config, "r")) != (FILE *)0)
        return(fp);
# else	/* should be only UNIX left */
    envp = nh_getenv("HOME");
    if (!envp)
        Strcpy(tmp_config, ".nethackrc");
    else
        Sprintf(tmp_config, "%s/%s", envp, ".nethackrc");

    (void) strncpy(lastconfigfile, tmp_config, BUFSZ-1);
    lastconfigfile[BUFSZ-1] = '\0';
    if ((fp = fopenp(lastconfigfile, "r")) != (FILE *)0)
        return(fp);
#  if defined(__APPLE__)
    /* try an alternative */
    if (envp) {
        Sprintf(tmp_config, "%s/%s", envp,
            "Library/Preferences/NetHack Defaults");
        (void) strncpy(lastconfigfile, tmp_config, BUFSZ-1);
        lastconfigfile[BUFSZ-1] = '\0';
        if ((fp = fopenp(lastconfigfile, "r")) != (FILE *)0)
            return(fp);
        Sprintf(tmp_config, "%s/%s", envp,
            "Library/Preferences/NetHack Defaults.txt");
        (void) strncpy(lastconfigfile, tmp_config, BUFSZ-1);
        lastconfigfile[BUFSZ-1] = '\0';
        if ((fp = fopenp(lastconfigfile, "r")) != (FILE *)0)
            return(fp);
    }
#  endif
    if (errno != ENOENT) {
        const char *details;

        /* e.g., problems when setuid NetHack can't search home
         * directory restricted to user */

#  if defined (NHSTDC) && !defined(NOTSTDC)
        if ((details = strerror(errno)) == 0)
#  endif
        details = "";
        raw_printf("Couldn't open default config file %s %s(%d).",
               lastconfigfile, details, errno);
        wait_synch();
    }
# endif	/* Unix */
#endif
    return (FILE *)0;
}


/*
 * Retrieve a list of integers from a file into a uchar array.
 *
 * NOTE: zeros are inserted unless modlist is TRUE, in which case the list
 *  location is unchanged.  Callers must handle zeros if modlist is FALSE.
 */
STATIC_OVL int
get_uchars(fp, buf, bufp, list, modlist, size, name)
    FILE *fp;		/* input file pointer */
    char *buf;		/* read buffer, must be of size BUFSZ */
    char *bufp;		/* current pointer */
    uchar *list;	/* return list */
    boolean modlist;	/* TRUE: list is being modified in place */
    int  size;		/* return list size */
    const char *name;		/* name of option for error message */
{
    unsigned int num = 0;
    int count = 0;
    boolean havenum = FALSE;

    while (1) {
    switch(*bufp) {
        case ' ':  case '\0':
        case '\t': case '\n':
        if (havenum) {
            /* if modifying in place, don't insert zeros */
            if (num || !modlist) list[count] = num;
            count++;
            num = 0;
            havenum = FALSE;
        }
        if (count == size || !*bufp) return count;
        bufp++;
        break;

        case '0': case '1': case '2': case '3':
        case '4': case '5': case '6': case '7':
        case '8': case '9':
        havenum = TRUE;
        num = num*10 + (*bufp-'0');
        bufp++;
        break;

        case '\\':
        if (fp == (FILE *)0)
            goto gi_error;
        do  {
            if (!fgets(buf, BUFSZ, fp)) goto gi_error;
        } while (buf[0] == '#');
        bufp = buf;
        break;

        default:
gi_error:
        raw_printf("Syntax error in %s", name);
        wait_synch();
        return count;
    }
    }
    /*NOTREACHED*/
}

#ifdef NOCWD_ASSUMPTIONS
STATIC_OVL void
adjust_prefix(bufp, prefixid)
char *bufp;
int prefixid;
{
    char *ptr;

    if (!bufp) return;
    /* Backward compatibility, ignore trailing ;n */ 
    if ((ptr = index(bufp, ';')) != 0) *ptr = '\0';
    if (strlen(bufp) > 0) {
        fqn_prefix[prefixid] = (char *)alloc(strlen(bufp)+2);
        Strcpy(fqn_prefix[prefixid], bufp);
        append_slash(fqn_prefix[prefixid]);
    }
}
#endif

#define match_varname(INP,NAM,LEN) match_optname(INP, NAM, LEN, TRUE)

int
parse_config_line(fp, buf, src)
FILE		*fp;
char		*buf;
int		src;
{
#if defined(MICRO) && !defined(NOCWD_ASSUMPTIONS)
    static boolean ramdisk_specified = FALSE;
#endif
#ifdef SYSCF
    int n;
#endif
    char		*bufp, *altp;
    uchar   translate[MAXPCHARS];
    int   len;
    /* lines beginning with '#' are comments */
    if (*buf == '#')
        return 1;

    /* remove trailing whitespace */
    bufp = eos(buf);
    while (--bufp > buf && isspace(*bufp))
        continue;

    if (bufp <= buf)
        return 1;		/* skip all-blank lines */
    else
        *(bufp + 1) = '\0';	/* terminate line */

    /* find the '=' or ':' */
    bufp = index(buf, '=');
    altp = index(buf, ':');
    if (!bufp || (altp && altp < bufp)) bufp = altp;
    if (!bufp) return 0;

    /* skip  whitespace between '=' and value */
    do { ++bufp; } while (isspace(*bufp));

    /* Go through possible variables */
    /* some of these (at least LEVELS and SAVE) should now set the
     * appropriate fqn_prefix[] rather than specialized variables
     */
    if (match_varname(buf, "OPTIONS", 4)) {
        parseoptions(bufp, TRUE, TRUE);
        if (plname[0])		/* If a name was given */
            plnamesuffix();	/* set the character class */
    } else if (match_varname(buf, "AUTOPICKUP_EXCEPTION", 5)) {
        add_autopickup_exception(bufp);
#ifdef NOCWD_ASSUMPTIONS
    } else if (match_varname(buf, "HACKDIR", 4)) {
        adjust_prefix(bufp, HACKPREFIX);
    } else if (match_varname(buf, "LEVELDIR", 4) ||
           match_varname(buf, "LEVELS", 4)) {
        adjust_prefix(bufp, LEVELPREFIX);
    } else if (match_varname(buf, "SAVEDIR", 4)) {
        adjust_prefix(bufp, SAVEPREFIX);
    } else if (match_varname(buf, "BONESDIR", 5)) {
        adjust_prefix(bufp, BONESPREFIX);
    } else if (match_varname(buf, "DATADIR", 4)) {
        adjust_prefix(bufp, DATAPREFIX);
    } else if (match_varname(buf, "SCOREDIR", 4)) {
        adjust_prefix(bufp, SCOREPREFIX);
    } else if (match_varname(buf, "LOCKDIR", 4)) {
        adjust_prefix(bufp, LOCKPREFIX);
    } else if (match_varname(buf, "CONFIGDIR", 4)) {
        adjust_prefix(bufp, CONFIGPREFIX);
    } else if (match_varname(buf, "TROUBLEDIR", 4)) {
        adjust_prefix(bufp, TROUBLEPREFIX);
#else /*NOCWD_ASSUMPTIONS*/
# ifdef MICRO
    } else if (match_varname(buf, "HACKDIR", 4)) {
        (void) strncpy(hackdir, bufp, PATHLEN-1);
#  ifdef MFLOPPY
    } else if (match_varname(buf, "RAMDISK", 3)) {
                /* The following ifdef is NOT in the wrong
                 * place.  For now, we accept and silently
                 * ignore RAMDISK */
#   ifndef AMIGA
        if (strlen(bufp) >= PATHLEN) bufp[PATHLEN-1] = '\0';
        Strcpy(levels, bufp);
        ramdisk = (strcmp(permbones, levels) != 0);
        ramdisk_specified = TRUE;
#   endif
#  endif
    } else if (match_varname(buf, "LEVELS", 4)) {
        if (strlen(bufp) >= PATHLEN) bufp[PATHLEN-1] = '\0';
        Strcpy(permbones, bufp);
        if (!ramdisk_specified || !*levels) Strcpy(levels, bufp);
        ramdisk = (strcmp(permbones, levels) != 0);
    } else if (match_varname(buf, "SAVE", 4)) {
#  ifdef MFLOPPY
        extern	int saveprompt;
#  endif
        char *ptr;

        if ((ptr = index(bufp, ';')) != 0) {
            *ptr = '\0';
#  ifdef MFLOPPY
            if (*(ptr+1) == 'n' || *(ptr+1) == 'N') {
                saveprompt = FALSE;
            }
#  endif
        }
# if defined(SYSFLAGS) && defined(MFLOPPY)
        else
            saveprompt = sysflags.asksavedisk;
# endif

        (void) strncpy(SAVEP, bufp, SAVESIZE-1);
        append_slash(SAVEP);
# endif /* MICRO */
#endif /*NOCWD_ASSUMPTIONS*/

    } else if (match_varname(buf, "NAME", 4)) {
        (void) strncpy(plname, bufp, PL_NSIZ-1);
        plnamesuffix();
    } else if (match_varname(buf, "ROLE", 4) ||
           match_varname(buf, "CHARACTER", 4)) {
        if ((len = str2role(bufp)) >= 0)
            flags.initrole = len;
    } else if (match_varname(buf, "DOGNAME", 3)) {
        (void) strncpy(dogname, bufp, PL_PSIZ-1);
    } else if (match_varname(buf, "CATNAME", 3)) {
        (void) strncpy(catname, bufp, PL_PSIZ-1);
#ifdef SYSCF
<<<<<<< HEAD
    } else if (src == SET_IN_SYS && match_varname(buf, "WIZARDS", 7)) {
        if (sysopt.wizards) free(sysopt.wizards);
        sysopt.wizards = dupstr(bufp);
    } else if (src == SET_IN_SYS && match_varname(buf, "SHELLERS", 8)) {
        if (sysopt.shellers) free(sysopt.shellers);
        sysopt.shellers = dupstr(bufp);
    } else if (src == SET_IN_SYS && match_varname(buf, "DEBUGFILES", 5)) {
        if (sysopt.debugfiles) free(sysopt.debugfiles);
        /* if showdebug() has already been called (perhaps we've added
           some debugpline() calls to option processing) and has found
           a value for getenv("DEBUGFILES"), don't override that */
        if (sysopt.env_dbgfl == 0)
        sysopt.debugfiles = dupstr(bufp);
    } else if (src == SET_IN_SYS && match_varname(buf, "SUPPORT", 7)) {
        if (sysopt.support) free(sysopt.support);
        sysopt.support = dupstr(bufp);
    } else if (src == SET_IN_SYS && match_varname(buf, "RECOVER", 7)) {
        if (sysopt.recover) free(sysopt.recover);
        sysopt.recover = dupstr(bufp);
    } else if (match_varname(buf, "SEDUCE", 6)) {
        n = !!atoi(bufp);	/* XXX this could be tighter */
        /* allow anyone to turn it off, but only sysconf to turn it on*/
        if (src != SET_IN_SYS && n != 0) {
        raw_printf("Illegal value in SEDUCE");
        return 0;
        }
        sysopt.seduce = n;
        sysopt_seduce_set(sysopt.seduce);
    } else if (src == SET_IN_SYS && match_varname(buf, "MAXPLAYERS", 10)) {
        n = atoi(bufp);
        /* XXX to get more than 25, need to rewrite all lock code */
        if (n < 1 || n > 25) {
        raw_printf("Illegal value in MAXPLAYERS (maximum is 25).");
        return 0;
        }
        sysopt.maxplayers = n;
    } else if (src == SET_IN_SYS && match_varname(buf, "PERSMAX", 7)) {
        n = atoi(bufp);
        if (n < 1) {
        raw_printf("Illegal value in PERSMAX (minimum is 1).");
        return 0;
        }
        sysopt.persmax = n;
    } else if (src == SET_IN_SYS && match_varname(buf, "PERS_IS_UID", 11)) {
        n = atoi(bufp);
        if (n != 0 && n != 1) {
        raw_printf("Illegal value in PERS_IS_UID (must be 0 or 1).");
        return 0;
        }
        sysopt.pers_is_uid = n;
    } else if (src == SET_IN_SYS && match_varname(buf, "ENTRYMAX", 8)) {
        n = atoi(bufp);
        if (n < 10) {
        raw_printf("Illegal value in ENTRYMAX (minimum is 10).");
        return 0;
        }
        sysopt.entrymax = n;
    } else if ( (src==SET_IN_SYS) && match_varname(buf, "POINTSMIN", 9)) {
        n = atoi(bufp);
        if (n < 1) {
        raw_printf("Illegal value in POINTSMIN (minimum is 1).");
        return 0;
        }
        sysopt.pointsmin = n;
    } else if (src == SET_IN_SYS && match_varname(buf, "MAX_STATUENAME_RANK", 10)) {
        n = atoi(bufp);
        if (n < 1) {
        raw_printf("Illegal value in MAX_STATUENAME_RANK (minimum is 1).");
        return 0;
        }
        sysopt.tt_oname_maxrank = n;
=======
	} else if (src == SET_IN_SYS && match_varname(buf, "WIZARDS", 7)) {
	    if (sysopt.wizards) free(sysopt.wizards);
	    sysopt.wizards = dupstr(bufp);
	} else if (src == SET_IN_SYS && match_varname(buf, "SHELLERS", 8)) {
	    if (sysopt.shellers) free(sysopt.shellers);
	    sysopt.shellers = dupstr(bufp);
	} else if (src == SET_IN_SYS && match_varname(buf, "EXPLORERS", 7)) {
	    if (sysopt.explorers) free(sysopt.explorers);
	    sysopt.explorers = dupstr(bufp);
	} else if (src == SET_IN_SYS && match_varname(buf, "DEBUGFILES", 5)) {
	    if (sysopt.debugfiles) free(sysopt.debugfiles);
	    /* if showdebug() has already been called (perhaps we've added
	       some debugpline() calls to option processing) and has found
	       a value for getenv("DEBUGFILES"), don't override that */
	    if (sysopt.env_dbgfl == 0)
		sysopt.debugfiles = dupstr(bufp);
	} else if (src == SET_IN_SYS && match_varname(buf, "SUPPORT", 7)) {
	    if (sysopt.support) free(sysopt.support);
	    sysopt.support = dupstr(bufp);
	} else if (src == SET_IN_SYS && match_varname(buf, "RECOVER", 7)) {
	    if (sysopt.recover) free(sysopt.recover);
	    sysopt.recover = dupstr(bufp);
	} else if (match_varname(buf, "SEDUCE", 6)) {
	    n = !!atoi(bufp);	/* XXX this could be tighter */
	    /* allow anyone to turn it off, but only sysconf to turn it on*/
	    if (src != SET_IN_SYS && n != 0) {
		raw_printf("Illegal value in SEDUCE");
		return 0;
	    }
	    sysopt.seduce = n;
	    sysopt_seduce_set(sysopt.seduce);
	} else if (src == SET_IN_SYS && match_varname(buf, "MAXPLAYERS", 10)) {
	    n = atoi(bufp);
	    /* XXX to get more than 25, need to rewrite all lock code */
	    if (n < 1 || n > 25) {
		raw_printf("Illegal value in MAXPLAYERS (maximum is 25).");
		return 0;
	    }
	    sysopt.maxplayers = n;
	} else if (src == SET_IN_SYS && match_varname(buf, "PERSMAX", 7)) {
	    n = atoi(bufp);
	    if (n < 1) {
		raw_printf("Illegal value in PERSMAX (minimum is 1).");
		return 0;
	    }
	    sysopt.persmax = n;
	} else if (src == SET_IN_SYS && match_varname(buf, "PERS_IS_UID", 11)) {
	    n = atoi(bufp);
	    if (n != 0 && n != 1) {
		raw_printf("Illegal value in PERS_IS_UID (must be 0 or 1).");
		return 0;
	    }
	    sysopt.pers_is_uid = n;
	} else if (src == SET_IN_SYS && match_varname(buf, "ENTRYMAX", 8)) {
	    n = atoi(bufp);
	    if (n < 10) {
		raw_printf("Illegal value in ENTRYMAX (minimum is 10).");
		return 0;
	    }
	    sysopt.entrymax = n;
	} else if ( (src==SET_IN_SYS) && match_varname(buf, "POINTSMIN", 9)) {
	    n = atoi(bufp);
	    if (n < 1) {
		raw_printf("Illegal value in POINTSMIN (minimum is 1).");
		return 0;
	    }
	    sysopt.pointsmin = n;
	} else if (src == SET_IN_SYS && match_varname(buf, "MAX_STATUENAME_RANK", 10)) {
	    n = atoi(bufp);
	    if (n < 1) {
		raw_printf("Illegal value in MAX_STATUENAME_RANK (minimum is 1).");
		return 0;
	    }
	    sysopt.tt_oname_maxrank = n;
>>>>>>> 2a4affbf
# ifdef PANICTRACE
    } else if (src == SET_IN_SYS &&
        match_varname(buf, "PANICTRACE_LIBC", 15)) {
#  ifdef PANICTRACE_LIBC
        n = atoi(bufp);
        if (n < 0 || n > 2) {
        raw_printf("Illegal value in PANICTRACE_LIBC (not 0,1,2).");
        return 0;
        }
        sysopt.panictrace_libc = n;
#  endif /* PANICTRACE_LIBC */
    } else if (src == SET_IN_SYS &&
        match_varname(buf, "PANICTRACE_GDB", 14)) {
        n = atoi(bufp);
        if (n < 0 || n > 2) {
        raw_printf("Illegal value in PANICTRACE_GDB (not 0,1,2).");
        return 0;
        }
        sysopt.panictrace_gdb = n;
    } else if (src == SET_IN_SYS && match_varname(buf, "GDBPATH", 7)) {
        if (!file_exists(bufp)) {
        raw_printf("File specified in GDBPATH does not exist.");
        return 0;
        }
        if (sysopt.gdbpath) free(sysopt.gdbpath);
        sysopt.gdbpath = dupstr(bufp);
    } else if (src == SET_IN_SYS && match_varname(buf, "GREPPATH", 7)) {
        if (!file_exists(bufp)) {
        raw_printf("File specified in GREPPATH does not exist.");
        return 0;
        }
        if (sysopt.greppath) free(sysopt.greppath);
        sysopt.greppath = dupstr(bufp);
# endif /* PANICTRACE */
#endif /* SYSCF */
    } else if (match_varname(buf, "BOULDER", 3)) {
        (void) get_uchars(fp, buf, bufp, &iflags.bouldersym, TRUE,
                  1, "BOULDER");
    } else if (match_varname(buf, "WARNINGS", 5)) {
        (void) get_uchars(fp, buf, bufp, translate, FALSE,
                    WARNCOUNT, "WARNINGS");
        assign_warnings(translate);
    } else if (match_varname(buf, "SYMBOLS", 4)) {
        char *op, symbuf[BUFSZ];
        boolean morelines;
        do {
            morelines = FALSE;

            /* strip leading and trailing white space */
            while (isspace(*bufp)) bufp++;
            op = eos(bufp);
            while (--op >= bufp && isspace(*op)) *op = '\0';

            /* check for line continuation (trailing '\') */
            op = eos(bufp);
            if (--op >= bufp && *op == '\\') {
                *op = '\0';
                morelines = TRUE;
                /* strip trailing space now that '\' is gone */
                while (--op >= bufp && isspace(*op)) *op = '\0';
            }
            /* parse here */
            parsesymbols(bufp);	
            if (morelines)
              do  {
                *symbuf = '\0';
                if (!fgets(symbuf, BUFSZ, fp)) {
                    morelines = FALSE;
                    break;
                }
                bufp = symbuf;
            } while (*bufp == '#');
        } while (morelines);
        switch_symbols(TRUE);
    } else if (match_varname(buf, "WIZKIT", 6)) {
        (void) strncpy(wizkit, bufp, WIZKIT_MAX-1);
#ifdef AMIGA
    } else if (match_varname(buf, "FONT", 4)) {
        char *t;

        if( t = strchr( buf+5, ':' ) )
        {
            *t = 0;
            amii_set_text_font( buf+5, atoi( t + 1 ) );
            *t = ':';
        }
    } else if (match_varname(buf, "PATH", 4)) {
        (void) strncpy(PATH, bufp, PATHLEN-1);
    } else if (match_varname(buf, "DEPTH", 5)) {
        extern int amii_numcolors;
        int val = atoi( bufp );
        amii_numcolors = 1L << min( DEPTH, val );
#if defined(SYSFLAGS)
    } else if (match_varname(buf, "DRIPENS", 7)) {
        int i, val;
        char *t;
        for (i = 0, t = strtok(bufp, ",/"); t != (char *)0;
                i < 20 && (t = strtok((char*)0, ",/")), ++i) {
            sscanf(t, "%d", &val );
            sysflags.amii_dripens[i] = val;
        }
#endif
    } else if (match_varname(buf, "SCREENMODE", 10 )) {
        extern long amii_scrnmode;
        if (!stricmp(bufp,"req"))
            amii_scrnmode = 0xffffffff; /* Requester */
        else if( sscanf(bufp, "%x", &amii_scrnmode) != 1 )
            amii_scrnmode = 0;
    } else if (match_varname(buf, "MSGPENS", 7)) {
        extern int amii_msgAPen, amii_msgBPen;
        char *t = strtok(bufp, ",/");
        if( t )
        {
            sscanf(t, "%d", &amii_msgAPen);
            if( t = strtok((char*)0, ",/") )
                sscanf(t, "%d", &amii_msgBPen);
        }
    } else if (match_varname(buf, "TEXTPENS", 8)) {
        extern int amii_textAPen, amii_textBPen;
        char *t = strtok(bufp, ",/");
        if( t )
        {
            sscanf(t, "%d", &amii_textAPen);
            if( t = strtok((char*)0, ",/") )
                sscanf(t, "%d", &amii_textBPen);
        }
    } else if (match_varname(buf, "MENUPENS", 8)) {
        extern int amii_menuAPen, amii_menuBPen;
        char *t = strtok(bufp, ",/");
        if( t )
        {
            sscanf(t, "%d", &amii_menuAPen);
            if( t = strtok((char*)0, ",/") )
                sscanf(t, "%d", &amii_menuBPen);
        }
    } else if (match_varname(buf, "STATUSPENS", 10)) {
        extern int amii_statAPen, amii_statBPen;
        char *t = strtok(bufp, ",/");
        if( t )
        {
            sscanf(t, "%d", &amii_statAPen);
            if( t = strtok((char*)0, ",/") )
                sscanf(t, "%d", &amii_statBPen);
        }
    } else if (match_varname(buf, "OTHERPENS", 9)) {
        extern int amii_otherAPen, amii_otherBPen;
        char *t = strtok(bufp, ",/");
        if( t )
        {
            sscanf(t, "%d", &amii_otherAPen);
            if( t = strtok((char*)0, ",/") )
                sscanf(t, "%d", &amii_otherBPen);
        }
    } else if (match_varname(buf, "PENS", 4)) {
        extern unsigned short amii_init_map[ AMII_MAXCOLORS ];
        int i;
        char *t;

        for (i = 0, t = strtok(bufp, ",/");
            i < AMII_MAXCOLORS && t != (char *)0;
            t = strtok((char *)0, ",/"), ++i)
        {
            sscanf(t, "%hx", &amii_init_map[i]);
        }
        amii_setpens( amii_numcolors = i );
    } else if (match_varname(buf, "FGPENS", 6)) {
        extern int foreg[ AMII_MAXCOLORS ];
        int i;
        char *t;

        for (i = 0, t = strtok(bufp, ",/");
            i < AMII_MAXCOLORS && t != (char *)0;
            t = strtok((char *)0, ",/"), ++i)
        {
            sscanf(t, "%d", &foreg[i]);
        }
    } else if (match_varname(buf, "BGPENS", 6)) {
        extern int backg[ AMII_MAXCOLORS ];
        int i;
        char *t;

        for (i = 0, t = strtok(bufp, ",/");
            i < AMII_MAXCOLORS && t != (char *)0;
            t = strtok((char *)0, ",/"), ++i)
        {
            sscanf(t, "%d", &backg[i]);
        }
#endif
#ifdef USER_SOUNDS
    } else if (match_varname(buf, "SOUNDDIR", 8)) {
        sounddir = dupstr(bufp);
    } else if (match_varname(buf, "SOUND", 5)) {
        add_sound_mapping(bufp);
#endif
#ifdef QT_GRAPHICS
    /* These should move to wc_ options */
    } else if (match_varname(buf, "QT_TILEWIDTH", 12)) {
        extern char *qt_tilewidth;
        if (qt_tilewidth == NULL)	
            qt_tilewidth = dupstr(bufp);
    } else if (match_varname(buf, "QT_TILEHEIGHT", 13)) {
        extern char *qt_tileheight;
        if (qt_tileheight == NULL)	
            qt_tileheight = dupstr(bufp);
    } else if (match_varname(buf, "QT_FONTSIZE", 11)) {
        extern char *qt_fontsize;
        if (qt_fontsize == NULL)
            qt_fontsize = dupstr(bufp);
    } else if (match_varname(buf, "QT_COMPACT", 10)) {
        extern int qt_compact_mode;
        qt_compact_mode = atoi(bufp);
#endif
    } else
        return 0;
    return 1;
}

#ifdef USER_SOUNDS
boolean
can_read_file(filename)
const char *filename;
{
    return (access(filename, 4) == 0);
}
#endif /* USER_SOUNDS */

boolean
read_config_file(filename, src)
const char *filename;
int src;
{
    char	buf[4*BUFSZ];
    FILE	*fp;
    boolean rv = TRUE;	/* assume successful parse */

    if (!(fp = fopen_config_file(filename, src))) return FALSE;

    /* begin detection of duplicate configfile options */
    set_duplicate_opt_detection(1);

    while (fgets(buf, sizeof buf, fp)) {
#ifdef notyet
/*
XXX Don't call read() in parse_config_line, read as callback or reassemble line
at this level.
OR: Forbid multiline stuff for alternate config sources.
*/
#endif
        if (!parse_config_line(fp, buf, src)) {
        raw_printf("Bad option line:  \"%.50s\"", buf);
        wait_synch();
        rv = FALSE;
        }
    }
    (void) fclose(fp);
    
    /* turn off detection of duplicate configfile options */
    set_duplicate_opt_detection(0);
    return rv;
}

STATIC_OVL FILE *
fopen_wizkit_file()
{
    FILE *fp;
#if defined(VMS) || defined(UNIX)
    char	tmp_wizkit[BUFSZ];
#endif
    char *envp;

    envp = nh_getenv("WIZKIT");
    if (envp && *envp) (void) strncpy(wizkit, envp, WIZKIT_MAX - 1);
    if (!wizkit[0]) return (FILE *)0;

#ifdef UNIX
    if (access(wizkit, 4) == -1) {
        /* 4 is R_OK on newer systems */
        /* nasty sneaky attempt to read file through
         * NetHack's setuid permissions -- this is a
         * place a file name may be wholly under the player's
         * control
         */
        raw_printf("Access to %s denied (%d).",
                wizkit, errno);
        wait_synch();
        /* fall through to standard names */
    } else
#endif
    if ((fp = fopenp(wizkit, "r")) != (FILE *)0) {
        return(fp);
#if defined(UNIX) || defined(VMS)
    } else {
        /* access() above probably caught most problems for UNIX */
        raw_printf("Couldn't open requested config file %s (%d).",
                wizkit, errno);
        wait_synch();
#endif
    }

#if defined(MICRO) || defined(MAC) || defined(__BEOS__) || defined(WIN32)
    if ((fp = fopenp(fqname(wizkit, CONFIGPREFIX, 0), "r"))
                                != (FILE *)0)
        return(fp);
#else
# ifdef VMS
    envp = nh_getenv("HOME");
    if (envp)
        Sprintf(tmp_wizkit, "%s%s", envp, wizkit);
    else
        Sprintf(tmp_wizkit, "%s%s", "sys$login:", wizkit);
    if ((fp = fopenp(tmp_wizkit, "r")) != (FILE *)0)
        return(fp);
# else	/* should be only UNIX left */
    envp = nh_getenv("HOME");
    if (envp)
        Sprintf(tmp_wizkit, "%s/%s", envp, wizkit);
    else 	Strcpy(tmp_wizkit, wizkit);
    if ((fp = fopenp(tmp_wizkit, "r")) != (FILE *)0)
        return(fp);
    else if (errno != ENOENT) {
        /* e.g., problems when setuid NetHack can't search home
         * directory restricted to user */
        raw_printf("Couldn't open default wizkit file %s (%d).",
                    tmp_wizkit, errno);
        wait_synch();
    }
# endif
#endif
    return (FILE *)0;
}

/* add to hero's inventory if there's room, otherwise put item on floor */
STATIC_DCL void
wizkit_addinv(obj)
struct obj *obj;
{
    if (!obj || obj == &zeroobj) return;

    /* subset of starting inventory pre-ID */
    obj->dknown = 1;
    if (Role_if(PM_PRIEST)) obj->bknown = 1;
    /* same criteria as lift_object()'s check for available inventory slot */
    if (obj->oclass != COIN_CLASS &&
        inv_cnt(FALSE) >= 52 && !merge_choice(invent, obj)) {
    /* inventory overflow; can't just place & stack object since
       hero isn't in position yet, so schedule for arrival later */
    add_to_migration(obj);
    obj->ox = 0;	/* index of main dungeon */
    obj->oy = 1;	/* starting level number */
    obj->owornmask = (long)(MIGR_WITH_HERO | MIGR_NOBREAK|MIGR_NOSCATTER);
    } else {
    (void)addinv(obj);
    }
}

void
read_wizkit()
{
    FILE *fp;
    char *ep, buf[BUFSZ];
    struct obj *otmp;
    boolean bad_items = FALSE, skip = FALSE;

    if (!wizard || !(fp = fopen_wizkit_file())) return;

    program_state.wizkit_wishing = 1;
    while (fgets(buf, (int)(sizeof buf), fp)) {
        ep = index(buf, '\n');
        if (skip) {	/* in case previous line was too long */
        if (ep) skip = FALSE; /* found newline; next line is normal */
        } else {
        if (!ep) skip = TRUE; /* newline missing; discard next fgets */
        else *ep = '\0';		/* remove newline */

        if (buf[0]) {
            otmp = readobjnam(buf, (struct obj *)0);
            if (otmp) {
                if (otmp != &zeroobj)
                wizkit_addinv(otmp);
            } else {
                /* .60 limits output line width to 79 chars */
                raw_printf("Bad wizkit item: \"%.60s\"", buf);
                bad_items = TRUE;
            }
        }
        }
    }
    program_state.wizkit_wishing = 0;
    if (bad_items)
        wait_synch();
    (void) fclose(fp);
    return;
}

extern struct symsetentry *symset_list;		/* options.c */
extern struct symparse loadsyms[];		/* drawing.c */
extern const char *known_handling[];		/* drawing.c */
extern const char *known_restrictions[];	/* drawing.c */
static int symset_count = 0;	 	/* for pick-list building only */
static boolean chosen_symset_start = FALSE, chosen_symset_end = FALSE;

STATIC_OVL
FILE *
fopen_sym_file()
{
    FILE *fp;

    fp = fopen_datafile(SYMBOLS, "r", HACKPREFIX);
    return fp;
}

/*
 * Returns 1 if the chose symset was found and loaded.
 *         0 if it wasn't found in the sym file or other problem.
 */
int
read_sym_file(which_set)
int which_set;
{
    char buf[4*BUFSZ];
    FILE *fp;

    if (!(fp = fopen_sym_file())) return 0;

    symset_count = 0;
    chosen_symset_start = chosen_symset_end = FALSE;
    while (fgets(buf, 4*BUFSZ, fp)) {
        if (!parse_sym_line(buf, which_set)) {
            raw_printf("Bad symbol line:  \"%.50s\"", buf);
            wait_synch();
        }
    }
    (void) fclose(fp);
    if (!chosen_symset_end && !chosen_symset_start)
        return (symset[which_set].name == 0) ? 1 : 0;
    if (!chosen_symset_end) {
        raw_printf("Missing finish for symset \"%s\"",
            symset[which_set].name ?
            symset[which_set].name : "unknown");
        wait_synch();
    }
    return 1;
}

/* returns 0 on error */
int
parse_sym_line(buf, which_set)
char *buf;
int which_set;
{
    int val, i;
    struct symparse *symp = (struct symparse *)0;
    char *bufp, *commentp, *altp;

    if (*buf == '#')
        return 1;

    /* remove trailing comment(s) */
    commentp = eos(buf);
    while (--commentp > buf) {
        if (*commentp != '#') continue;
        *commentp = '\0';
    }

    /* remove trailing whitespace */
    bufp = eos(buf);
    while (--bufp > buf && isspace(*bufp))
        continue;

    if (bufp <= buf)
        return 1;		/* skip all-blank lines */
    else
        *(bufp + 1) = '\0';	/* terminate line */

    /* skip leading whitespace on option name */
    while (isspace(*buf)) ++buf;
    
    /* find the '=' or ':' */
    bufp = index(buf, '=');
    altp = index(buf, ':');
    if (!bufp || (altp && altp < bufp)) bufp = altp;
    if (!bufp) {
        if (strncmpi(buf, "finish", 6) == 0) {
        /* end current graphics set */
        if (chosen_symset_start)
            chosen_symset_end = TRUE;
        chosen_symset_start = FALSE;
        return 1;
        }
        return 0;
    }

    /* skip  whitespace between '=' and value */
    do { ++bufp; } while (isspace(*bufp));

    symp = match_sym(buf);
    if (!symp)
        return 0;

    if (!symset[which_set].name) {
        /* A null symset name indicates that we're just
           building a pick-list of possible symset
           values from the file, so only do that */
        if (symp->range == SYM_CONTROL) {
        struct symsetentry *tmpsp;
                switch (symp->idx) {
                 case 0:
            tmpsp = (struct symsetentry *)alloc(sizeof(struct symsetentry));
            tmpsp->next = (struct symsetentry *)0;
            if (!symset_list) {
                symset_list = tmpsp;
                symset_count = 0;
            } else {
                symset_count++;
                tmpsp->next = symset_list;
                symset_list = tmpsp;
            }
            tmpsp->idx = symset_count;
            tmpsp->name = dupstr(bufp);
            tmpsp->desc = (char *)0;
            tmpsp->nocolor = 0;
            /* initialize restriction bits */
            tmpsp->primary = 0;
            tmpsp->rogue   = 0;
            break;
         case 2:
            /* handler type identified */
            tmpsp = symset_list; /* most recent symset */
            tmpsp->handling = H_UNK;
            i = 0;
            while (known_handling[i]) {
            if (!strcmpi(known_handling[i], bufp)) {
                tmpsp->handling = i;
                break;	/* while loop */
                    }
            i++;
            }
            break;
         case 3: /* description:something */
            tmpsp = symset_list; /* most recent symset */
            if (tmpsp && !tmpsp->desc)
            tmpsp->desc = dupstr(bufp);
            break;
         case 5:
            /* restrictions: xxxx*/
            tmpsp = symset_list; /* most recent symset */
                    for (i = 0; known_restrictions[i]; ++i) {
            if (!strcmpi(known_restrictions[i], bufp)) {
                switch(i) {
                    case  0: tmpsp->primary = 1; break;
                case  1: tmpsp->rogue   = 1; break;
                }
                break;	/* while loop */
                    }
            }
            break;
            }
        }
        return 1;
    }
    if (symp->range) {
        if (symp->range == SYM_CONTROL) {
        switch(symp->idx) {
            case 0:
                /* start of symset */
                if (!strcmpi(bufp, symset[which_set].name)) {
                /* matches desired one */
                chosen_symset_start = TRUE;
                /* these init_*() functions clear symset fields too */
                if (which_set == ROGUESET) init_r_symbols();
                                else if (which_set == PRIMARY)  init_l_symbols();
                }
                break;
            case 1:
                /* finish symset */
                if (chosen_symset_start)
                chosen_symset_end = TRUE;
                chosen_symset_start = FALSE;
                break;
            case 2:
                /* handler type identified */
                if (chosen_symset_start)
                    set_symhandling(bufp, which_set);
                break;
         /* case 3: (description) is ignored here */
            case 4:  /* color:off */
                if (chosen_symset_start) {
                    if (bufp) {
                    if (!strcmpi(bufp, "true") ||
                        !strcmpi(bufp, "yes")  ||
                        !strcmpi(bufp, "on"))
                        symset[which_set].nocolor = 0;
                        else if (!strcmpi(bufp, "false") ||
                         !strcmpi(bufp, "no")    ||
                         !strcmpi(bufp, "off"))
                        symset[which_set].nocolor = 1;
                    }
                }
                break;
           case 5:  /* restrictions: xxxx*/
                if (chosen_symset_start) {
                    int n = 0;
                    while (known_restrictions[n]) {
                    if (!strcmpi(known_restrictions[n], bufp)) {
                    switch(n) {
                        case  0: symset[which_set].primary = 1;
                         break;
                    case  1: symset[which_set].rogue   = 1;
                         break;
                    }
                    break;	/* while loop */
                            }
                    n++;
                        }
                }
                break;
        }
        } else {		/* !SYM_CONTROL */
        val = sym_val(bufp);
        if (chosen_symset_start) {
            if (which_set == PRIMARY) {
                update_l_symset(symp, val);
            } else if (which_set == ROGUESET) {
                update_r_symset(symp, val);
            }
        }
        }
    }
    return 1;
}

STATIC_OVL void
set_symhandling(handling, which_set)
char *handling;
int which_set;
{
    int i = 0;

    symset[which_set].handling = H_UNK;
    while (known_handling[i]) {
        if (!strcmpi(known_handling[i], handling)) {
        symset[which_set].handling = i;
        return;
        }
        i++;
    }
}

/* ----------  END CONFIG FILE HANDLING ----------- */

/* ----------  BEGIN SCOREBOARD CREATION ----------- */

#ifdef OS2_CODEVIEW
# define UNUSED_if_not_OS2_CODEVIEW	/*empty*/
#else
# define UNUSED_if_not_OS2_CODEVIEW	UNUSED
#endif

/* verify that we can write to scoreboard file; if not, try to create one */
/*ARGUSED*/
void
check_recordfile(dir)
const char *dir UNUSED_if_not_OS2_CODEVIEW;
{
#if defined(PRAGMA_UNUSED) && !defined(OS2_CODEVIEW)
# pragma unused(dir)
#endif
    const char *fq_record;
    int fd;

#if defined(UNIX) || defined(VMS)
    fq_record = fqname(RECORD, SCOREPREFIX, 0);
    fd = open(fq_record, O_RDWR, 0);
    if (fd >= 0) {
# ifdef VMS	/* must be stream-lf to use UPDATE_RECORD_IN_PLACE */
        if (!file_is_stmlf(fd)) {
        raw_printf(
              "Warning: scoreboard file %s is not in stream_lf format",
                   fq_record);
        wait_synch();
        }
# endif
        (void) close(fd);	/* RECORD is accessible */
    } else if ((fd = open(fq_record, O_CREAT|O_RDWR, FCMASK)) >= 0) {
        (void) close(fd);	/* RECORD newly created */
# if defined(VMS) && !defined(SECURE)
        /* Re-protect RECORD with world:read+write+execute+delete access. */
        (void) chmod(fq_record, FCMASK | 007);
# endif /* VMS && !SECURE */
    } else {
        raw_printf("Warning: cannot write scoreboard file %s", fq_record);
        wait_synch();
    }
#endif  /* !UNIX && !VMS */
#if defined(MICRO) || defined(WIN32)
    char tmp[PATHLEN];

# ifdef OS2_CODEVIEW   /* explicit path on opening for OS/2 */
    /* how does this work when there isn't an explicit path or fopenp
     * for later access to the file via fopen_datafile? ? */
    (void) strncpy(tmp, dir, PATHLEN - 1);
    tmp[PATHLEN-1] = '\0';
    if ((strlen(tmp) + 1 + strlen(RECORD)) < (PATHLEN - 1)) {
        append_slash(tmp);
        Strcat(tmp, RECORD);
    }
    fq_record = tmp;
# else
    Strcpy(tmp, RECORD);
    fq_record = fqname(RECORD, SCOREPREFIX, 0);
# endif

    if ((fd = open(fq_record, O_RDWR)) < 0) {
        /* try to create empty record */
# if defined(AZTEC_C) || defined(_DCC) || (defined(__GNUC__) && defined(__AMIGA__))
        /* Aztec doesn't use the third argument */
        /* DICE doesn't like it */
        if ((fd = open(fq_record, O_CREAT|O_RDWR)) < 0) {
# else
        if ((fd = open(fq_record, O_CREAT|O_RDWR, S_IREAD|S_IWRITE)) < 0) {
# endif
    raw_printf("Warning: cannot write record %s", tmp);
        wait_synch();
        } else
        (void) close(fd);
    } else		/* open succeeded */
        (void) close(fd);
#else /* MICRO || WIN32*/

# ifdef MAC
    /* Create the "record" file, if necessary */
    fq_record = fqname(RECORD, SCOREPREFIX, 0);
    fd = macopen (fq_record, O_RDWR | O_CREAT, TEXT_TYPE);
    if (fd != -1) macclose (fd);
# endif /* MAC */

#endif /* MICRO || WIN32*/
}

/* ----------  END SCOREBOARD CREATION ----------- */

/* ----------  BEGIN PANIC/IMPOSSIBLE LOG ----------- */

/*ARGSUSED*/
void
paniclog(type, reason)
const char *type;	/* panic, impossible, trickery */
const char *reason;	/* explanation */
{
#ifdef PANICLOG
    FILE *lfile;
    char buf[BUFSZ];

    if (!program_state.in_paniclog) {
        program_state.in_paniclog = 1;
        lfile = fopen_datafile(PANICLOG, "a", TROUBLEPREFIX);
        if (lfile) {
            time_t now = getnow();
            int uid = getuid();
            char playmode = wizard ? 'D' : discover ? 'X' : '-';

            (void) fprintf(lfile, "%s %08ld %06ld %d %c: %s %s\n",
                   version_string(buf),
                   yyyymmdd(now), hhmmss(now),
                   uid, playmode,
                   type, reason);
            (void) fclose(lfile);
        }
        program_state.in_paniclog = 0;
    }
#endif /* PANICLOG */
    return;
}

/* ----------  END PANIC/IMPOSSIBLE LOG ----------- */

#ifdef SELF_RECOVER

/* ----------  BEGIN INTERNAL RECOVER ----------- */
boolean
recover_savefile()
{
    int gfd, lfd, sfd;
    int lev, savelev, hpid, pltmpsiz;
    xchar levc;
    struct version_info version_data;
    int processed[256];
    char savename[SAVESIZE], errbuf[BUFSZ];
    struct savefile_info sfi;
    char tmpplbuf[PL_NSIZ];

    for (lev = 0; lev < 256; lev++)
        processed[lev] = 0;

    /* level 0 file contains:
     *	pid of creating process (ignored here)
     *	level number for current level of save file
     *	name of save file nethack would have created
     *	savefile info
     *	player name
     *	and game state
     */
    gfd = open_levelfile(0, errbuf);
    if (gfd < 0) {
        raw_printf("%s\n", errbuf);
        return FALSE;
    }
    if (read(gfd, (genericptr_t) &hpid, sizeof hpid) != sizeof hpid) {
        raw_printf(
"\nCheckpoint data incompletely written or subsequently clobbered. Recovery impossible.");
        (void)close(gfd);
        return FALSE;
    }
    if (read(gfd, (genericptr_t) &savelev, sizeof(savelev))
                            != sizeof(savelev)) {
        raw_printf("\nCheckpointing was not in effect for %s -- recovery impossible.\n",
            lock);
        (void)close(gfd);
        return FALSE;
    }
    if ((read(gfd, (genericptr_t) savename, sizeof savename)
        != sizeof savename) ||
        (read(gfd, (genericptr_t) &version_data, sizeof version_data)
        != sizeof version_data) ||
        (read(gfd, (genericptr_t) &sfi, sizeof sfi)
        != sizeof sfi) ||
        (read(gfd, (genericptr_t) &pltmpsiz, sizeof pltmpsiz)
        != sizeof pltmpsiz) || (pltmpsiz > PL_NSIZ) || 
        (read(gfd, (genericptr_t) &tmpplbuf, pltmpsiz)
        != pltmpsiz)) {
        raw_printf("\nError reading %s -- can't recover.\n", lock);
        (void)close(gfd);
        return FALSE;
    }

    /* save file should contain:
     *	version info
     *	savefile info
     *	player name
     *	current level (including pets)
     *	(non-level-based) game state
     *	other levels
     */
    set_savefile_name(TRUE);
    sfd = create_savefile();
    if (sfd < 0) {
        raw_printf("\nCannot recover savefile %s.\n", SAVEF);
        (void)close(gfd);
        return FALSE;
    }

    lfd = open_levelfile(savelev, errbuf);
    if (lfd < 0) {
        raw_printf("\n%s\n", errbuf);
        (void)close(gfd);
        (void)close(sfd);
        delete_savefile();
        return FALSE;
    }

    if (write(sfd, (genericptr_t) &version_data, sizeof version_data)
        != sizeof version_data) {
        raw_printf("\nError writing %s; recovery failed.", SAVEF);
        (void)close(gfd);
        (void)close(sfd);
        delete_savefile();
        return FALSE;
    }

    if (write(sfd, (genericptr_t) &sfi, sizeof sfi)
        != sizeof sfi) {
        raw_printf(
            "\nError writing %s; recovery failed (savefile_info).\n",
            SAVEF);
        (void)close(gfd);
        (void)close(sfd);
        delete_savefile();
        return FALSE;
    }

    if (write(sfd, (genericptr_t) &pltmpsiz, sizeof pltmpsiz)
        != sizeof pltmpsiz) {
        raw_printf(
            "Error writing %s; recovery failed (player name size).\n",
            SAVEF);
        (void)close(gfd);
        (void)close(sfd);
        delete_savefile();
        return FALSE;
    }

    if (write(sfd, (genericptr_t) &tmpplbuf, pltmpsiz)
        != pltmpsiz) {
        raw_printf(
            "Error writing %s; recovery failed (player name).\n",
            SAVEF);
        (void)close(gfd);
        (void)close(sfd);
        delete_savefile();
        return FALSE;
    }

    if (!copy_bytes(lfd, sfd)) {
        (void) close(lfd);
        (void) close(sfd);
        delete_savefile();
        return FALSE;
    }
    (void)close(lfd);
    processed[savelev] = 1;

    if (!copy_bytes(gfd, sfd)) {
        (void) close(lfd);
        (void) close(sfd);
        delete_savefile();
        return FALSE;
    }
    (void)close(gfd);
    processed[0] = 1;

    for (lev = 1; lev < 256; lev++) {
        /* level numbers are kept in xchars in save.c, so the
         * maximum level number (for the endlevel) must be < 256
         */
        if (lev != savelev) {
            lfd = open_levelfile(lev, (char *)0);
            if (lfd >= 0) {
                /* any or all of these may not exist */
                levc = (xchar) lev;
                write(sfd, (genericptr_t) &levc, sizeof(levc));
                if (!copy_bytes(lfd, sfd)) {
                    (void) close(lfd);
                    (void) close(sfd);
                    delete_savefile();
                    return FALSE;
                }
                (void)close(lfd);
                processed[lev] = 1;
            }
        }
    }
    (void)close(sfd);

#ifdef HOLD_LOCKFILE_OPEN
    really_close();
#endif
    /*
     * We have a successful savefile!
     * Only now do we erase the level files.
     */
    for (lev = 0; lev < 256; lev++) {
        if (processed[lev]) {
            const char *fq_lock;
            set_levelfile_name(lock, lev);
            fq_lock = fqname(lock, LEVELPREFIX, 3);
            (void) unlink(fq_lock);
        }
    }
    return TRUE;
}

boolean
copy_bytes(ifd, ofd)
int ifd, ofd;
{
    char buf[BUFSIZ];
    int nfrom, nto;

    do {
        nfrom = read(ifd, buf, BUFSIZ);
        nto = write(ofd, buf, nfrom);
        if (nto != nfrom) return FALSE;
    } while (nfrom == BUFSIZ);
    return TRUE;
}

/* ----------  END INTERNAL RECOVER ----------- */
#endif /*SELF_RECOVER*/

/* ----------  OTHER ----------- */

#ifdef SYSCF
# ifdef SYSCF_FILE
void
assure_syscf_file() {
    /* All we really care about is the end result - can we read the file?
     * So just check that directly. */
    int fd;
    fd = open(SYSCF_FILE, O_RDONLY);
    if(fd >= 0){
        /* readable */
        close(fd);
        return;
    }
    raw_printf("Unable to open SYSCF_FILE.\n");
    exit(EXIT_FAILURE);
}

# endif /* SYSCF_FILE */
#endif /* SYSCF */


#ifdef DEBUG
/* used by debugpline() to decide whether to issue a message
   from a partiular source file; caller passes __FILE__ and we check
   whether it is in the source file list supplied by SYSCF's DEBUGFILES */ 
boolean
showdebug(filename)
const char *filename;
{
    const char *debugfiles, *p;

    if (!filename || !*filename) return FALSE;	/* sanity precaution */

    if (sysopt.env_dbgfl == 0) {
    /* check once for DEBUGFILES in the environment;
       if found, it supersedes the sysconf value
       [note: getenv() rather than nh_getenv() since a long value
       is valid and doesn't pose any sort of overflow risk here] */
    if ((p = getenv("DEBUGFILES")) != 0) {
        if (sysopt.debugfiles) free(sysopt.debugfiles);
        sysopt.debugfiles = dupstr(p);
        sysopt.env_dbgfl = 1;
    } else
        sysopt.env_dbgfl = -1;
    }

    debugfiles = sysopt.debugfiles;
    /* usual case: sysopt.debugfiles will be empty */
    if (!debugfiles || !*debugfiles) return FALSE;

    /* strip filename's path if present */
# ifdef UNIX
    if ((p = rindex(filename, '/')) != 0) filename = p + 1;
# endif
# ifdef VMS
    filename = vms_basename(filename);
    /* vms_basename strips off 'type' suffix as well as path and version;
       we want to put suffix back (".c" assumed); since it always returns
       a pointer to a static buffer, we can safely modify its result */
    Strcat((char *)filename, ".c");
# endif

    /*
     * Wildcard match will only work if there's a single pattern (which
     * might be a single file name without any wildcarding) rather than
     * a space-separated list.
     * [to NOT do: We could step through the space-separated list and
     * attempt a wildcard match against each element, but that would be
     * overkill for the intended usage.]
     */
    if (pmatch(debugfiles, filename))
    return TRUE;

    /* check whether filename is an element of the list */
    if ((p = strstr(debugfiles, filename)) != 0) {
    int l = (int)strlen(filename);

    if ((p == debugfiles || p[-1] == ' ' || p[-1] == '/')
        && (p[l] == ' ' || p[l] == '\0'))
        return TRUE;
    }
    return FALSE;
}
#endif	/*DEBUG*/

/*files.c*/<|MERGE_RESOLUTION|>--- conflicted
+++ resolved
@@ -2176,13 +2176,15 @@
     } else if (match_varname(buf, "CATNAME", 3)) {
         (void) strncpy(catname, bufp, PL_PSIZ-1);
 #ifdef SYSCF
-<<<<<<< HEAD
     } else if (src == SET_IN_SYS && match_varname(buf, "WIZARDS", 7)) {
         if (sysopt.wizards) free(sysopt.wizards);
         sysopt.wizards = dupstr(bufp);
     } else if (src == SET_IN_SYS && match_varname(buf, "SHELLERS", 8)) {
         if (sysopt.shellers) free(sysopt.shellers);
         sysopt.shellers = dupstr(bufp);
+	} else if (src == SET_IN_SYS && match_varname(buf, "EXPLORERS", 7)) {
+	    if (sysopt.explorers) free(sysopt.explorers);
+	    sysopt.explorers = dupstr(bufp);
     } else if (src == SET_IN_SYS && match_varname(buf, "DEBUGFILES", 5)) {
         if (sysopt.debugfiles) free(sysopt.debugfiles);
         /* if showdebug() has already been called (perhaps we've added
@@ -2248,82 +2250,6 @@
         return 0;
         }
         sysopt.tt_oname_maxrank = n;
-=======
-	} else if (src == SET_IN_SYS && match_varname(buf, "WIZARDS", 7)) {
-	    if (sysopt.wizards) free(sysopt.wizards);
-	    sysopt.wizards = dupstr(bufp);
-	} else if (src == SET_IN_SYS && match_varname(buf, "SHELLERS", 8)) {
-	    if (sysopt.shellers) free(sysopt.shellers);
-	    sysopt.shellers = dupstr(bufp);
-	} else if (src == SET_IN_SYS && match_varname(buf, "EXPLORERS", 7)) {
-	    if (sysopt.explorers) free(sysopt.explorers);
-	    sysopt.explorers = dupstr(bufp);
-	} else if (src == SET_IN_SYS && match_varname(buf, "DEBUGFILES", 5)) {
-	    if (sysopt.debugfiles) free(sysopt.debugfiles);
-	    /* if showdebug() has already been called (perhaps we've added
-	       some debugpline() calls to option processing) and has found
-	       a value for getenv("DEBUGFILES"), don't override that */
-	    if (sysopt.env_dbgfl == 0)
-		sysopt.debugfiles = dupstr(bufp);
-	} else if (src == SET_IN_SYS && match_varname(buf, "SUPPORT", 7)) {
-	    if (sysopt.support) free(sysopt.support);
-	    sysopt.support = dupstr(bufp);
-	} else if (src == SET_IN_SYS && match_varname(buf, "RECOVER", 7)) {
-	    if (sysopt.recover) free(sysopt.recover);
-	    sysopt.recover = dupstr(bufp);
-	} else if (match_varname(buf, "SEDUCE", 6)) {
-	    n = !!atoi(bufp);	/* XXX this could be tighter */
-	    /* allow anyone to turn it off, but only sysconf to turn it on*/
-	    if (src != SET_IN_SYS && n != 0) {
-		raw_printf("Illegal value in SEDUCE");
-		return 0;
-	    }
-	    sysopt.seduce = n;
-	    sysopt_seduce_set(sysopt.seduce);
-	} else if (src == SET_IN_SYS && match_varname(buf, "MAXPLAYERS", 10)) {
-	    n = atoi(bufp);
-	    /* XXX to get more than 25, need to rewrite all lock code */
-	    if (n < 1 || n > 25) {
-		raw_printf("Illegal value in MAXPLAYERS (maximum is 25).");
-		return 0;
-	    }
-	    sysopt.maxplayers = n;
-	} else if (src == SET_IN_SYS && match_varname(buf, "PERSMAX", 7)) {
-	    n = atoi(bufp);
-	    if (n < 1) {
-		raw_printf("Illegal value in PERSMAX (minimum is 1).");
-		return 0;
-	    }
-	    sysopt.persmax = n;
-	} else if (src == SET_IN_SYS && match_varname(buf, "PERS_IS_UID", 11)) {
-	    n = atoi(bufp);
-	    if (n != 0 && n != 1) {
-		raw_printf("Illegal value in PERS_IS_UID (must be 0 or 1).");
-		return 0;
-	    }
-	    sysopt.pers_is_uid = n;
-	} else if (src == SET_IN_SYS && match_varname(buf, "ENTRYMAX", 8)) {
-	    n = atoi(bufp);
-	    if (n < 10) {
-		raw_printf("Illegal value in ENTRYMAX (minimum is 10).");
-		return 0;
-	    }
-	    sysopt.entrymax = n;
-	} else if ( (src==SET_IN_SYS) && match_varname(buf, "POINTSMIN", 9)) {
-	    n = atoi(bufp);
-	    if (n < 1) {
-		raw_printf("Illegal value in POINTSMIN (minimum is 1).");
-		return 0;
-	    }
-	    sysopt.pointsmin = n;
-	} else if (src == SET_IN_SYS && match_varname(buf, "MAX_STATUENAME_RANK", 10)) {
-	    n = atoi(bufp);
-	    if (n < 1) {
-		raw_printf("Illegal value in MAX_STATUENAME_RANK (minimum is 1).");
-		return 0;
-	    }
-	    sysopt.tt_oname_maxrank = n;
->>>>>>> 2a4affbf
 # ifdef PANICTRACE
     } else if (src == SET_IN_SYS &&
         match_varname(buf, "PANICTRACE_LIBC", 15)) {
