--- conflicted
+++ resolved
@@ -1,9 +1,4 @@
-<<<<<<< HEAD
-/* NetHack 3.5	fountain.c	$NHDT-Date$  $NHDT-Branch$:$NHDT-Revision$ */
-=======
 /* NetHack 3.5	fountain.c	$NHDT-Date: 1426953330 2015/03/21 15:55:30 $  $NHDT-Branch: master $:$NHDT-Revision: 1.40 $ */
->>>>>>> b7ad4a8a
-/* NetHack 3.5	fountain.c	$Date: 2011/08/20 00:22:20 $  $Revision: 1.32 $ */
 /*	Copyright Scott R. Turner, srt@ucla, 10/27/86 */
 /* NetHack may be freely redistributed.  See license for details. */
 
