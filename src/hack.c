/* NetHack 3.6	hack.c	$NHDT-Date: 1551137618 2019/02/25 23:33:38 $  $NHDT-Branch: NetHack-3.6.2-beta01 $:$NHDT-Revision: 1.208 $ */
/* Copyright (c) Stichting Mathematisch Centrum, Amsterdam, 1985. */
/*-Copyright (c) Derek S. Ray, 2015. */
/* NetHack may be freely redistributed.  See license for details. */

#include "hack.h"

/* #define DEBUG */ /* uncomment for debugging */

STATIC_DCL void NDECL(maybe_wail);
STATIC_DCL int NDECL(moverock);
STATIC_DCL int FDECL(still_chewing, (XCHAR_P, XCHAR_P));
STATIC_DCL void NDECL(dosinkfall);
STATIC_DCL boolean FDECL(findtravelpath, (int));
STATIC_DCL boolean FDECL(trapmove, (int, int, struct trap *));
STATIC_DCL struct monst *FDECL(monstinroom, (struct permonst *, int));
STATIC_DCL boolean FDECL(doorless_door, (int, int));
STATIC_DCL void FDECL(move_update, (BOOLEAN_P));
STATIC_DCL void FDECL(maybe_smudge_engr, (int, int, int, int));
STATIC_DCL void NDECL(domove_core);

#define IS_SHOP(x) (g.rooms[x].rtype >= SHOPBASE)

/* mode values for findtravelpath() */
#define TRAVP_TRAVEL 0
#define TRAVP_GUESS  1
#define TRAVP_VALID  2

anything *
uint_to_any(ui)
unsigned ui;
{
    g.tmp_anything = cg.zeroany;
    g.tmp_anything.a_uint = ui;
    return &g.tmp_anything;
}

anything *
long_to_any(lng)
long lng;
{
    g.tmp_anything = cg.zeroany;
    g.tmp_anything.a_long = lng;
    return &g.tmp_anything;
}

anything *
monst_to_any(mtmp)
struct monst *mtmp;
{
    g.tmp_anything = cg.zeroany;
    g.tmp_anything.a_monst = mtmp;
    return &g.tmp_anything;
}

anything *
obj_to_any(obj)
struct obj *obj;
{
    g.tmp_anything = cg.zeroany;
    g.tmp_anything.a_obj = obj;
    return &g.tmp_anything;
}

boolean
revive_nasty(x, y, msg)
int x, y;
const char *msg;
{
    register struct obj *otmp, *otmp2;
    struct monst *mtmp;
    coord cc;
    boolean revived = FALSE;

    for (otmp = g.level.objects[x][y]; otmp; otmp = otmp2) {
        otmp2 = otmp->nexthere;
        if (otmp->otyp == CORPSE
            && (is_rider(&mons[otmp->corpsenm])
                || otmp->corpsenm == PM_WIZARD_OF_YENDOR)) {
            /* move any living monster already at that location */
            if ((mtmp = m_at(x, y)) && enexto(&cc, x, y, mtmp->data))
                rloc_to(mtmp, cc.x, cc.y);
            if (msg)
                Norep("%s", msg);
            revived = revive_corpse(otmp);
        }
    }

    /* this location might not be safe, if not, move revived monster */
    if (revived) {
        mtmp = m_at(x, y);
        if (mtmp && !goodpos(x, y, mtmp, 0)
            && enexto(&cc, x, y, mtmp->data)) {
            rloc_to(mtmp, cc.x, cc.y);
        }
        /* else impossible? */
    }

    return revived;
}

STATIC_OVL int
moverock()
{
    register xchar rx, ry, sx, sy;
    register struct obj *otmp;
    register struct trap *ttmp;
    register struct monst *mtmp;

    sx = u.ux + u.dx, sy = u.uy + u.dy; /* boulder starting position */
    while ((otmp = sobj_at(BOULDER, sx, sy)) != 0) {
        /* make sure that this boulder is visible as the top object */
        if (otmp != g.level.objects[sx][sy])
            movobj(otmp, sx, sy);

        rx = u.ux + 2 * u.dx; /* boulder destination position */
        ry = u.uy + 2 * u.dy;
        nomul(0);
        if (Levitation || Is_airlevel(&u.uz)) {
            if (Blind)
                feel_location(sx, sy);
            You("don't have enough leverage to push %s.", the(xname(otmp)));
            /* Give them a chance to climb over it? */
            return -1;
        }
        if (verysmall(g.youmonst.data) && !u.usteed) {
            if (Blind)
                feel_location(sx, sy);
            pline("You're too small to push that %s.", xname(otmp));
            goto cannot_push;
        }
        if (isok(rx, ry) && !IS_ROCK(levl[rx][ry].typ)
            && levl[rx][ry].typ != IRONBARS
            && (!IS_DOOR(levl[rx][ry].typ) || !(u.dx && u.dy)
                || doorless_door(rx, ry)) && !sobj_at(BOULDER, rx, ry)) {
            ttmp = t_at(rx, ry);
            mtmp = m_at(rx, ry);

            /* KMH -- Sokoban doesn't let you push boulders diagonally */
            if (Sokoban && u.dx && u.dy) {
                if (Blind)
                    feel_location(sx, sy);
                pline("%s won't roll diagonally on this %s.",
                      The(xname(otmp)), surface(sx, sy));
                goto cannot_push;
            }

            if (revive_nasty(rx, ry, "You sense movement on the other side."))
                return -1;

            if (mtmp && !noncorporeal(mtmp->data)
                && (!mtmp->mtrapped
                    || !(ttmp && is_pit(ttmp->ttyp)))) {
                if (Blind)
                    feel_location(sx, sy);
                if (canspotmon(mtmp)) {
                    pline("There's %s on the other side.", a_monnam(mtmp));
                } else {
                    You_hear("a monster behind %s.", the(xname(otmp)));
                    map_invisible(rx, ry);
                }
                if (flags.verbose)
                    pline("Perhaps that's why %s cannot move it.",
                          u.usteed ? y_monnam(u.usteed) : "you");
                goto cannot_push;
            }

            if (ttmp) {
                /* if a trap operates on the boulder, don't attempt
                   to move any others at this location; return -1
                   if another boulder is in hero's way, or 0 if he
                   should advance to the vacated boulder position */
                switch (ttmp->ttyp) {
                case LANDMINE:
                    if (rn2(10)) {
                        obj_extract_self(otmp);
                        place_object(otmp, rx, ry);
                        newsym(sx, sy);
                        pline("KAABLAMM!!!  %s %s land mine.",
                              Tobjnam(otmp, "trigger"),
                              ttmp->madeby_u ? "your" : "a");
                        blow_up_landmine(ttmp);
                        /* if the boulder remains, it should fill the pit */
                        fill_pit(u.ux, u.uy);
                        if (cansee(rx, ry))
                            newsym(rx, ry);
                        return sobj_at(BOULDER, sx, sy) ? -1 : 0;
                    }
                    break;
                case SPIKED_PIT:
                case PIT:
                    obj_extract_self(otmp);
                    /* vision kludge to get messages right;
                       the pit will temporarily be seen even
                       if this is one among multiple boulders */
                    if (!Blind)
                        g.viz_array[ry][rx] |= IN_SIGHT;
                    if (!flooreffects(otmp, rx, ry, "fall")) {
                        place_object(otmp, rx, ry);
                    }
                    if (mtmp && !Blind)
                        newsym(rx, ry);
                    return sobj_at(BOULDER, sx, sy) ? -1 : 0;
                case HOLE:
                case TRAPDOOR:
                    if (Blind)
                        pline("Kerplunk!  You no longer feel %s.",
                              the(xname(otmp)));
                    else
                        pline("%s%s and %s a %s in the %s!",
                              Tobjnam(otmp, (ttmp->ttyp == TRAPDOOR)
                                                ? "trigger"
                                                : "fall"),
                              (ttmp->ttyp == TRAPDOOR) ? "" : " into",
                              otense(otmp, "plug"),
                              (ttmp->ttyp == TRAPDOOR) ? "trap door" : "hole",
                              surface(rx, ry));
                    deltrap(ttmp);
                    delobj(otmp);
                    bury_objs(rx, ry);
                    levl[rx][ry].wall_info &= ~W_NONDIGGABLE;
                    levl[rx][ry].candig = 1;
                    if (cansee(rx, ry))
                        newsym(rx, ry);
                    return sobj_at(BOULDER, sx, sy) ? -1 : 0;
                case LEVEL_TELEP:
                case TELEP_TRAP: {
                    int newlev = 0; /* lint suppression */
                    d_level dest;

                    if (ttmp->ttyp == LEVEL_TELEP) {
                        newlev = random_teleport_level();
                        if (newlev == depth(&u.uz) || In_endgame(&u.uz))
                            /* trap didn't work; skip "disappears" message */
                            goto dopush;
                    }
                    if (u.usteed)
                        pline("%s pushes %s and suddenly it disappears!",
                              upstart(y_monnam(u.usteed)), the(xname(otmp)));
                    else
                        You("push %s and suddenly it disappears!",
                            the(xname(otmp)));
                    if (ttmp->ttyp == TELEP_TRAP) {
                        (void) rloco(otmp);
                    } else {
                        obj_extract_self(otmp);
                        add_to_migration(otmp);
                        get_level(&dest, newlev);
                        otmp->ox = dest.dnum;
                        otmp->oy = dest.dlevel;
                        otmp->owornmask = (long) MIGR_RANDOM;
                    }
                    seetrap(ttmp);
                    return sobj_at(BOULDER, sx, sy) ? -1 : 0;
                }
                default:
                    break; /* boulder not affected by this trap */
                }
            }

            if (closed_door(rx, ry))
                goto nopushmsg;
            if (boulder_hits_pool(otmp, rx, ry, TRUE))
                continue;
            /*
             * Re-link at top of fobj chain so that pile order is preserved
             * when level is restored.
             */
            if (otmp != fobj) {
                remove_object(otmp);
                place_object(otmp, otmp->ox, otmp->oy);
            }

            {
#ifdef LINT /* static long lastmovetime; */
                long lastmovetime;
                lastmovetime = 0;
#else
                /* note: reset to zero after save/restore cycle */
                static NEARDATA long lastmovetime;
#endif
 dopush:
                if (!u.usteed) {
                    if (g.moves > lastmovetime + 2 || g.moves < lastmovetime)
                        pline("With %s effort you move %s.",
                              throws_rocks(g.youmonst.data) ? "little"
                                                          : "great",
                              the(xname(otmp)));
                    exercise(A_STR, TRUE);
                } else
                    pline("%s moves %s.", upstart(y_monnam(u.usteed)),
                          the(xname(otmp)));
                lastmovetime = g.moves;
            }

            /* Move the boulder *after* the message. */
            if (glyph_is_invisible(levl[rx][ry].glyph))
                unmap_object(rx, ry);
            movobj(otmp, rx, ry); /* does newsym(rx,ry) */
            if (Blind) {
                feel_location(rx, ry);
                feel_location(sx, sy);
            } else {
                newsym(sx, sy);
            }
        } else {
 nopushmsg:
            if (u.usteed)
                pline("%s tries to move %s, but cannot.",
                      upstart(y_monnam(u.usteed)), the(xname(otmp)));
            else
                You("try to move %s, but in vain.", the(xname(otmp)));
            if (Blind)
                feel_location(sx, sy);
 cannot_push:
            if (throws_rocks(g.youmonst.data)) {
                boolean
                    canpickup = (!Sokoban
                                 /* similar exception as in can_lift():
                                    when poly'd into a giant, you can
                                    pick up a boulder if you have a free
                                    slot or into the overflow ('#') slot
                                    unless already carrying at least one */
                              && (inv_cnt(FALSE) < 52 || !carrying(BOULDER))),
                    willpickup = (canpickup && autopick_testobj(otmp, TRUE));

                if (u.usteed && P_SKILL(P_RIDING) < P_BASIC) {
                    You("aren't skilled enough to %s %s from %s.",
                        willpickup ? "pick up" : "push aside",
                        the(xname(otmp)), y_monnam(u.usteed));
                } else {
                    /*
                     * willpickup:  you easily pick it up
                     * canpickup:   you could easily pick it up
                     * otherwise:   you easily push it aside
                     */
                    pline("However, you %seasily %s.",
                          (willpickup || !canpickup) ? "" : "could ",
                          (willpickup || canpickup) ? "pick it up"
                                                    : "push it aside");
                    sokoban_guilt();
                    break;
                }
                break;
            }

            if (!u.usteed
                && (((!g.invent || inv_weight() <= -850)
                     && (!u.dx || !u.dy || (IS_ROCK(levl[u.ux][sy].typ)
                                            && IS_ROCK(levl[sx][u.uy].typ))))
                    || verysmall(g.youmonst.data))) {
                pline(
                   "However, you can squeeze yourself into a small opening.");
                sokoban_guilt();
                break;
            } else
                return -1;
        }
    }
    return 0;
}

/*
 *  still_chewing()
 *
 *  Chew on a wall, door, or boulder.  [What about statues?]
 *  Returns TRUE if still eating, FALSE when done.
 */
STATIC_OVL int
still_chewing(x, y)
xchar x, y;
{
    struct rm *lev = &levl[x][y];
    struct obj *boulder = sobj_at(BOULDER, x, y);
    const char *digtxt = (char *) 0, *dmgtxt = (char *) 0;

    if (g.context.digging.down) /* not continuing previous dig (w/ pick-axe) */
        (void) memset((genericptr_t) &g.context.digging, 0,
                      sizeof (struct dig_info));

    if (!boulder
        && ((IS_ROCK(lev->typ) && !may_dig(x, y))
            /* may_dig() checks W_NONDIGGABLE but doesn't handle iron bars */
            || (lev->typ == IRONBARS && (lev->wall_info & W_NONDIGGABLE)))) {
        You("hurt your teeth on the %s.",
            (lev->typ == IRONBARS)
                ? "bars"
                : IS_TREE(lev->typ)
                    ? "tree"
                    : "hard stone");
        nomul(0);
        return 1;
    } else if (g.context.digging.pos.x != x || g.context.digging.pos.y != y
               || !on_level(&g.context.digging.level, &u.uz)) {
        g.context.digging.down = FALSE;
        g.context.digging.chew = TRUE;
        g.context.digging.warned = FALSE;
        g.context.digging.pos.x = x;
        g.context.digging.pos.y = y;
        assign_level(&g.context.digging.level, &u.uz);
        /* solid rock takes more work & time to dig through */
        g.context.digging.effort =
            (IS_ROCK(lev->typ) && !IS_TREE(lev->typ) ? 30 : 60) + u.udaminc;
        You("start chewing %s %s.",
            (boulder || IS_TREE(lev->typ) || lev->typ == IRONBARS)
                ? "on a"
                : "a hole in the",
            boulder
                ? "boulder"
                : IS_TREE(lev->typ)
                    ? "tree"
                    : IS_ROCK(lev->typ)
                        ? "rock"
                        : (lev->typ == IRONBARS)
                            ? "bar"
                            : "door");
        watch_dig((struct monst *) 0, x, y, FALSE);
        return 1;
    } else if ((g.context.digging.effort += (30 + u.udaminc)) <= 100) {
        if (flags.verbose)
            You("%s chewing on the %s.",
                g.context.digging.chew ? "continue" : "begin",
                boulder
                    ? "boulder"
                    : IS_TREE(lev->typ)
                        ? "tree"
                        : IS_ROCK(lev->typ)
                            ? "rock"
                            : (lev->typ == IRONBARS)
                                ? "bars"
                                : "door");
        g.context.digging.chew = TRUE;
        watch_dig((struct monst *) 0, x, y, FALSE);
        return 1;
    }

    /* Okay, you've chewed through something */
    u.uconduct.food++;
    u.uhunger += rnd(20);

    if (boulder) {
        delobj(boulder);         /* boulder goes bye-bye */
        You("eat the boulder."); /* yum */

        /*
         *  The location could still block because of
         *      1. More than one boulder
         *      2. Boulder stuck in a wall/stone/door.
         *
         *  [perhaps use does_block() below (from vision.c)]
         */
        if (IS_ROCK(lev->typ) || closed_door(x, y)
            || sobj_at(BOULDER, x, y)) {
            block_point(x, y); /* delobj will unblock the point */
            /* reset dig state */
            (void) memset((genericptr_t) &g.context.digging, 0,
                          sizeof (struct dig_info));
            return 1;
        }

    } else if (IS_WALL(lev->typ)) {
        if (*in_rooms(x, y, SHOPBASE)) {
            add_damage(x, y, SHOP_WALL_DMG);
            dmgtxt = "damage";
        }
        digtxt = "chew a hole in the wall.";
        if (g.level.flags.is_maze_lev) {
            lev->typ = ROOM;
        } else if (g.level.flags.is_cavernous_lev && !in_town(x, y)) {
            lev->typ = CORR;
        } else {
            lev->typ = DOOR;
            lev->doormask = D_NODOOR;
        }
    } else if (IS_TREE(lev->typ)) {
        digtxt = "chew through the tree.";
        lev->typ = ROOM;
    } else if (lev->typ == IRONBARS) {
        digtxt = "eat through the bars.";
        dissolve_bars(x, y);
    } else if (lev->typ == SDOOR) {
        if (lev->doormask & D_TRAPPED) {
            lev->doormask = D_NODOOR;
            b_trapped("secret door", 0);
        } else {
            digtxt = "chew through the secret door.";
            lev->doormask = D_BROKEN;
        }
        lev->typ = DOOR;

    } else if (IS_DOOR(lev->typ)) {
        if (*in_rooms(x, y, SHOPBASE)) {
            add_damage(x, y, SHOP_DOOR_COST);
            dmgtxt = "break";
        }
        if (lev->doormask & D_TRAPPED) {
            lev->doormask = D_NODOOR;
            b_trapped("door", 0);
        } else {
            digtxt = "chew through the door.";
            lev->doormask = D_BROKEN;
        }

    } else { /* STONE or SCORR */
        digtxt = "chew a passage through the rock.";
        lev->typ = CORR;
    }

    unblock_point(x, y); /* vision */
    newsym(x, y);
    if (digtxt)
        You1(digtxt); /* after newsym */
    if (dmgtxt)
        pay_for_damage(dmgtxt, FALSE);
    (void) memset((genericptr_t) &g.context.digging, 0,
                  sizeof (struct dig_info));
    return 0;
}

void
movobj(obj, ox, oy)
register struct obj *obj;
register xchar ox, oy;
{
    /* optimize by leaving on the fobj chain? */
    remove_object(obj);
    newsym(obj->ox, obj->oy);
    place_object(obj, ox, oy);
    newsym(ox, oy);
}

static NEARDATA const char fell_on_sink[] = "fell onto a sink";

STATIC_OVL void
dosinkfall()
{
    register struct obj *obj;
    int dmg;
    boolean lev_boots = (uarmf && uarmf->otyp == LEVITATION_BOOTS),
            innate_lev = ((HLevitation & (FROMOUTSIDE | FROMFORM)) != 0L),
            /* to handle being chained to buried iron ball, trying to
               levitate but being blocked, then moving onto adjacent sink;
               no need to worry about being blocked by terrain because we
               couldn't be over a sink at the same time */
            blockd_lev = (BLevitation == I_SPECIAL),
            ufall = (!innate_lev && !blockd_lev
                     && !(HFlying || EFlying)); /* BFlying */

    if (!ufall) {
        You((innate_lev || blockd_lev) ? "wobble unsteadily for a moment."
                                       : "gain control of your flight.");
    } else {
        long save_ELev = ELevitation, save_HLev = HLevitation;

        /* fake removal of levitation in advance so that final
           disclosure will be right in case this turns out to
           be fatal; fortunately the fact that rings and boots
           are really still worn has no effect on bones data */
        ELevitation = HLevitation = 0L;
        You("crash to the floor!");
        dmg = rn1(8, 25 - (int) ACURR(A_CON));
        losehp(Maybe_Half_Phys(dmg), fell_on_sink, NO_KILLER_PREFIX);
        exercise(A_DEX, FALSE);
        selftouch("Falling, you");
        for (obj = g.level.objects[u.ux][u.uy]; obj; obj = obj->nexthere)
            if (obj->oclass == WEAPON_CLASS || is_weptool(obj)) {
                You("fell on %s.", doname(obj));
                losehp(Maybe_Half_Phys(rnd(3)), fell_on_sink,
                       NO_KILLER_PREFIX);
                exercise(A_CON, FALSE);
            }
        ELevitation = save_ELev;
        HLevitation = save_HLev;
    }

    /*
     * Interrupt multi-turn putting on/taking off of armor (in which
     * case we reached the sink due to being teleported while busy;
     * in 3.4.3, Boots_on()/Boots_off() [called via (*afternmv)() when
     * 'multi' reaches 0] triggered a crash if we were donning/doffing
     * levitation boots [because the Boots_off() below causes 'uarmf'
     * to be null by the time 'afternmv' gets called]).
     *
     * Interrupt donning/doffing if we fall onto the sink, or if the
     * code below is going to remove levitation boots even when we
     * haven't fallen (innate floating or flying becoming unblocked).
     */
    if (ufall || lev_boots) {
        (void) stop_donning(lev_boots ? uarmf : (struct obj *) 0);
        /* recalculate in case uarmf just got set to null */
        lev_boots = (uarmf && uarmf->otyp == LEVITATION_BOOTS);
    }

    /* remove worn levitation items */
    ELevitation &= ~W_ARTI;
    HLevitation &= ~(I_SPECIAL | TIMEOUT);
    HLevitation++;
    if (uleft && uleft->otyp == RIN_LEVITATION) {
        obj = uleft;
        Ring_off(obj);
        off_msg(obj);
    }
    if (uright && uright->otyp == RIN_LEVITATION) {
        obj = uright;
        Ring_off(obj);
        off_msg(obj);
    }
    if (lev_boots) {
        obj = uarmf;
        (void) Boots_off();
        off_msg(obj);
    }
    HLevitation--;
    /* probably moot; we're either still levitating or went
       through float_down(), but make sure BFlying is up to date */
    float_vs_flight();
}

/* intended to be called only on ROCKs or TREEs */
boolean
may_dig(x, y)
register xchar x, y;
{
    struct rm *lev = &levl[x][y];

    return (boolean) !((IS_STWALL(lev->typ) || IS_TREE(lev->typ))
                       && (lev->wall_info & W_NONDIGGABLE));
}

boolean
may_passwall(x, y)
register xchar x, y;
{
    return (boolean) !(IS_STWALL(levl[x][y].typ)
                       && (levl[x][y].wall_info & W_NONPASSWALL));
}

boolean
bad_rock(mdat, x, y)
struct permonst *mdat;
register xchar x, y;
{
    return (boolean) ((Sokoban && sobj_at(BOULDER, x, y))
                      || (IS_ROCK(levl[x][y].typ)
                          && (!tunnels(mdat) || needspick(mdat)
                              || !may_dig(x, y))
                          && !(passes_walls(mdat) && may_passwall(x, y))));
}

/* caller has already decided that it's a tight diagonal; check whether a
   monster--who might be the hero--can fit through, and if not then return
   the reason why:  1: can't fit, 2: possessions won't fit, 3: sokoban
   returns 0 if we can squeeze through */
int
cant_squeeze_thru(mon)
struct monst *mon;
{
    int amt;
    struct permonst *ptr = mon->data;

    /* too big? */
    if (bigmonst(ptr)
        && !(amorphous(ptr) || is_whirly(ptr) || noncorporeal(ptr)
             || slithy(ptr) || can_fog(mon)))
        return 1;

    /* lugging too much junk? */
    amt = (mon == &g.youmonst) ? inv_weight() + weight_cap()
                             : curr_mon_load(mon);
    if (amt > 600)
        return 2;

    /* Sokoban restriction applies to hero only */
    if (mon == &g.youmonst && Sokoban)
        return 3;

    /* can squeeze through */
    return 0;
}

boolean
invocation_pos(x, y)
xchar x, y;
{
    return (boolean) (Invocation_lev(&u.uz)
                      && x == g.inv_pos.x && y == g.inv_pos.y);
}

/* return TRUE if (dx,dy) is an OK place to move
 * mode is one of DO_MOVE, TEST_MOVE, TEST_TRAV, or TEST_TRAP
 */
boolean
test_move(ux, uy, dx, dy, mode)
int ux, uy, dx, dy;
int mode;
{
    int x = ux + dx;
    int y = uy + dy;
    register struct rm *tmpr = &levl[x][y];
    register struct rm *ust;

    g.context.door_opened = FALSE;
    /*
     *  Check for physical obstacles.  First, the place we are going.
     */
    if (IS_ROCK(tmpr->typ) || tmpr->typ == IRONBARS) {
        if (Blind && mode == DO_MOVE)
            feel_location(x, y);
        if (Passes_walls && may_passwall(x, y)) {
            ; /* do nothing */
        } else if (Underwater) {
            /* note: if water_friction() changes direction due to
               turbulence, new target destination will always be water,
               so we won't get here, hence don't need to worry about
               "there" being somewhere the player isn't sure of */
            if (mode == DO_MOVE)
                pline("There is an obstacle there.");
            return FALSE;
        } else if (tmpr->typ == IRONBARS) {
            if ((dmgtype(g.youmonst.data, AD_RUST)
                 || dmgtype(g.youmonst.data, AD_CORR)) && mode == DO_MOVE
                && still_chewing(x, y)) {
                return FALSE;
            }
            if (!(Passes_walls || passes_bars(g.youmonst.data))) {
                if (mode == DO_MOVE && iflags.mention_walls)
                    You("cannot pass through the bars.");
                return FALSE;
            }
        } else if (tunnels(g.youmonst.data) && !needspick(g.youmonst.data)) {
            /* Eat the rock. */
            if (mode == DO_MOVE && still_chewing(x, y))
                return FALSE;
        } else if (flags.autodig && !g.context.run && !g.context.nopick && uwep
                   && is_pick(uwep)) {
            /* MRKR: Automatic digging when wielding the appropriate tool */
            if (mode == DO_MOVE)
                (void) use_pick_axe2(uwep);
            return FALSE;
        } else {
            if (mode == DO_MOVE) {
                if (is_db_wall(x, y))
                    pline("That drawbridge is up!");
                /* sokoban restriction stays even after puzzle is solved */
                else if (Passes_walls && !may_passwall(x, y)
                         && In_sokoban(&u.uz))
                    pline_The("Sokoban walls resist your ability.");
                else if (iflags.mention_walls)
                    pline("It's %s.",
                          (IS_WALL(tmpr->typ) || tmpr->typ == SDOOR) ? "a wall"
                          : IS_TREE(tmpr->typ) ? "a tree"
                          : "solid stone");
            }
            return FALSE;
        }
    } else if (IS_DOOR(tmpr->typ)) {
        if (closed_door(x, y)) {
            if (Blind && mode == DO_MOVE)
                feel_location(x, y);
            if (Passes_walls) {
                ; /* do nothing */
            } else if (can_ooze(&g.youmonst)) {
                if (mode == DO_MOVE)
                    You("ooze under the door.");
            } else if (Underwater) {
                if (mode == DO_MOVE)
                    pline("There is an obstacle there.");
                return FALSE;
            } else if (tunnels(g.youmonst.data) && !needspick(g.youmonst.data)) {
                /* Eat the door. */
                if (mode == DO_MOVE && still_chewing(x, y))
                    return FALSE;
            } else {
                if (mode == DO_MOVE) {
                    if (amorphous(g.youmonst.data))
                        You(
   "try to ooze under the door, but can't squeeze your possessions through.");
                    if (flags.autoopen && !g.context.run && !Confusion
                        && !Stunned && !Fumbling) {
                        g.context.door_opened = g.context.move =
                            doopen_indir(x, y);
                    } else if (x == ux || y == uy) {
                        if (Blind || Stunned || ACURR(A_DEX) < 10
                            || Fumbling) {
                            if (u.usteed) {
                                You_cant("lead %s through that closed door.",
                                         y_monnam(u.usteed));
                            } else {
                                pline("Ouch!  You bump into a door.");
                                exercise(A_DEX, FALSE);
                            }
                        } else
                            pline("That door is closed.");
                    }
                } else if (mode == TEST_TRAV || mode == TEST_TRAP)
                    goto testdiag;
                return FALSE;
            }
        } else {
 testdiag:
            if (dx && dy && !Passes_walls
                && (!doorless_door(x, y) || block_door(x, y))) {
                /* Diagonal moves into a door are not allowed. */
                if (mode == DO_MOVE) {
                    if (Blind)
                        feel_location(x, y);
                    if (Underwater || iflags.mention_walls)
                        You_cant("move diagonally into an intact doorway.");
                }
                return FALSE;
            }
        }
    }
    if (dx && dy && bad_rock(g.youmonst.data, ux, y)
        && bad_rock(g.youmonst.data, x, uy)) {
        /* Move at a diagonal. */
        switch (cant_squeeze_thru(&g.youmonst)) {
        case 3:
            if (mode == DO_MOVE)
                You("cannot pass that way.");
            return FALSE;
        case 2:
            if (mode == DO_MOVE)
                You("are carrying too much to get through.");
            return FALSE;
        case 1:
            if (mode == DO_MOVE)
                Your("body is too large to fit through.");
            return FALSE;
        default:
            break; /* can squeeze through */
        }
    } else if (dx && dy && worm_cross(ux, uy, x, y)) {
        /* consecutive long worm segments are at <ux,y> and <x,uy> */
        if (mode == DO_MOVE)
            pline("%s is in your way.", Monnam(m_at(ux, y)));
        return FALSE;
    }
    /* Pick travel path that does not require crossing a trap.
     * Avoid water and lava using the usual running rules.
     * (but not u.ux/u.uy because findtravelpath walks toward u.ux/u.uy) */
    if (g.context.run == 8 && (mode != DO_MOVE)
        && (x != u.ux || y != u.uy)) {
        struct trap *t = t_at(x, y);

        if ((t && t->tseen)
            || (!Levitation && !Flying && !is_clinger(g.youmonst.data)
                && is_pool_or_lava(x, y) && levl[x][y].seenv))
            return (mode == TEST_TRAP);
    }

    if (mode == TEST_TRAP)
        return FALSE; /* do not move through traps */

    ust = &levl[ux][uy];

    /* Now see if other things block our way . . */
    if (dx && dy && !Passes_walls && IS_DOOR(ust->typ)
        && (!doorless_door(ux, uy) || block_entry(x, y))) {
        /* Can't move at a diagonal out of a doorway with door. */
        if (mode == DO_MOVE && iflags.mention_walls)
            You_cant("move diagonally out of an intact doorway.");
        return FALSE;
    }

    if (sobj_at(BOULDER, x, y) && (Sokoban || !Passes_walls)) {
        if (!(Blind || Hallucination) && (g.context.run >= 2)
            && mode != TEST_TRAV) {
            if (mode == DO_MOVE && iflags.mention_walls)
                pline("A boulder blocks your path.");
            return FALSE;
        }
        if (mode == DO_MOVE) {
            /* tunneling monsters will chew before pushing */
            if (tunnels(g.youmonst.data) && !needspick(g.youmonst.data)
                && !Sokoban) {
                if (still_chewing(x, y))
                    return FALSE;
            } else if (moverock() < 0)
                return FALSE;
        } else if (mode == TEST_TRAV) {
            struct obj *obj;

            /* never travel through boulders in Sokoban */
            if (Sokoban)
                return FALSE;

            /* don't pick two boulders in a row, unless there's a way thru */
            if (sobj_at(BOULDER, ux, uy) && !Sokoban) {
                if (!Passes_walls
                    && !(tunnels(g.youmonst.data) && !needspick(g.youmonst.data))
                    && !carrying(PICK_AXE) && !carrying(DWARVISH_MATTOCK)
                    && !((obj = carrying(WAN_DIGGING))
                         && !objects[obj->otyp].oc_name_known))
                    return FALSE;
            }
        }
        /* assume you'll be able to push it when you get there... */
    }

    /* OK, it is a legal place to move. */
    return TRUE;
}

/*
 * Find a path from the destination (u.tx,u.ty) back to (u.ux,u.uy).
 * A shortest path is returned.  If guess is TRUE, consider various
 * inaccessible locations as valid intermediate path points.
 * Returns TRUE if a path was found.
 */
STATIC_OVL boolean
findtravelpath(mode)
int mode;
{
    /* if travel to adjacent, reachable location, use normal movement rules */
    if ((mode == TRAVP_TRAVEL || mode == TRAVP_VALID) && g.context.travel1
        && distmin(u.ux, u.uy, u.tx, u.ty) == 1
        && !(u.ux != u.tx && u.uy != u.ty && NODIAG(u.umonnum))) {
        g.context.run = 0;
        if (test_move(u.ux, u.uy, u.tx - u.ux, u.ty - u.uy, TEST_MOVE)) {
            if (mode == TRAVP_TRAVEL) {
                u.dx = u.tx - u.ux;
                u.dy = u.ty - u.uy;
                nomul(0);
                iflags.travelcc.x = iflags.travelcc.y = 0;
            }
            return TRUE;
        }
        if (mode == TRAVP_TRAVEL)
            g.context.run = 8;
    }
    if (u.tx != u.ux || u.ty != u.uy) {
        xchar travel[COLNO][ROWNO];
        xchar travelstepx[2][COLNO * ROWNO];
        xchar travelstepy[2][COLNO * ROWNO];
        xchar tx, ty, ux, uy;
        int n = 1;      /* max offset in travelsteps */
        int set = 0;    /* two sets current and previous */
        int radius = 1; /* search radius */
        int i;

        /* If guessing, first find an "obvious" goal location.  The obvious
         * goal is the position the player knows of, or might figure out
         * (couldsee) that is closest to the target on a straight path.
         */
        if (mode == TRAVP_GUESS || mode == TRAVP_VALID) {
            tx = u.ux;
            ty = u.uy;
            ux = u.tx;
            uy = u.ty;
        } else {
            tx = u.tx;
            ty = u.ty;
            ux = u.ux;
            uy = u.uy;
        }

 noguess:
        (void) memset((genericptr_t) travel, 0, sizeof travel);
        travelstepx[0][0] = tx;
        travelstepy[0][0] = ty;

        while (n != 0) {
            int nn = 0;

            for (i = 0; i < n; i++) {
                int dir;
                int x = travelstepx[set][i];
                int y = travelstepy[set][i];
                static int ordered[] = { 0, 2, 4, 6, 1, 3, 5, 7 };
                /* no diagonal movement for grid bugs */
                int dirmax = NODIAG(u.umonnum) ? 4 : 8;
                boolean alreadyrepeated = FALSE;

                for (dir = 0; dir < dirmax; ++dir) {
                    int nx = x + xdir[ordered[dir]];
                    int ny = y + ydir[ordered[dir]];

                    /*
                     * When guessing and trying to travel as close as possible
                     * to an unreachable target space, don't include spaces
                     * that would never be picked as a guessed target in the
                     * travel matrix describing hero-reachable spaces.
                     * This stops travel from getting confused and moving
                     * the hero back and forth in certain degenerate
                     * configurations of sight-blocking obstacles, e.g.
                     *
                     *  T         1. Dig this out and carry enough to not be
                     *   ####       able to squeeze through diagonal gaps.
                     *   #--.---    Stand at @ and target travel at space T.
                     *    @.....
                     *    |.....
                     *
                     *  T         2. couldsee() marks spaces marked a and x
                     *   ####       as eligible guess spaces to move the hero
                     *   a--.---    towards.  Space a is closest to T, so it
                     *    @xxxxx    gets chosen.  Travel system moves @ right
                     *    |xxxxx    to travel to space a.
                     *
                     *  T         3. couldsee() marks spaces marked b, c and x
                     *   ####       as eligible guess spaces to move the hero
                     *   a--c---    towards.  Since findtravelpath() is called
                     *    b@xxxx    repeatedly during travel, it doesn't
                     *    |xxxxx    remember that it wanted to go to space a,
                     *              so in comparing spaces b and c, b is
                     *              chosen, since it seems like the closest
                     *              eligible space to T. Travel system moves @
                     *              left to go to space b.
                     *
                     *            4. Go to 2.
                     *
                     * By limiting the travel matrix here, space a in the
                     * example above is never included in it, preventing
                     * the cycle.
                     */
                    if (!isok(nx, ny)
                        || ((mode == TRAVP_GUESS) && !couldsee(nx, ny)))
                        continue;
                    if ((!Passes_walls && !can_ooze(&g.youmonst)
                         && closed_door(x, y)) || sobj_at(BOULDER, x, y)
                        || test_move(x, y, nx-x, ny-y, TEST_TRAP)) {
                        /* closed doors and boulders usually
                         * cause a delay, so prefer another path */
                        if (travel[x][y] > radius - 3) {
                            if (!alreadyrepeated) {
                                travelstepx[1 - set][nn] = x;
                                travelstepy[1 - set][nn] = y;
                                /* don't change travel matrix! */
                                nn++;
                                alreadyrepeated = TRUE;
                            }
                            continue;
                        }
                    }
                    if (test_move(x, y, nx - x, ny - y, TEST_TRAV)
                        && (levl[nx][ny].seenv
                            || (!Blind && couldsee(nx, ny)))) {
                        if (nx == ux && ny == uy) {
                            if (mode == TRAVP_TRAVEL || mode == TRAVP_VALID) {
                                u.dx = x - ux;
                                u.dy = y - uy;
                                if (mode == TRAVP_TRAVEL
                                    && x == u.tx && y == u.ty) {
                                    nomul(0);
                                    /* reset run so domove run checks work */
                                    g.context.run = 8;
                                    iflags.travelcc.x = iflags.travelcc.y = 0;
                                }
                                return TRUE;
                            }
                        } else if (!travel[nx][ny]) {
                            travelstepx[1 - set][nn] = nx;
                            travelstepy[1 - set][nn] = ny;
                            travel[nx][ny] = radius;
                            nn++;
                        }
                    }
                }
            }

#ifdef DEBUG
            if (iflags.trav_debug) {
                /* Use of warning glyph is arbitrary. It stands out. */
                tmp_at(DISP_ALL, warning_to_glyph(1));
                for (i = 0; i < nn; ++i) {
                    tmp_at(travelstepx[1 - set][i], travelstepy[1 - set][i]);
                }
                delay_output();
                if (flags.runmode == RUN_CRAWL) {
                    delay_output();
                    delay_output();
                }
                tmp_at(DISP_END, 0);
            }
#endif /* DEBUG */

            n = nn;
            set = 1 - set;
            radius++;
        }

        /* if guessing, find best location in travel matrix and go there */
        if (mode == TRAVP_GUESS) {
            int px = tx, py = ty; /* pick location */
            int dist, nxtdist, d2, nd2;

            dist = distmin(ux, uy, tx, ty);
            d2 = dist2(ux, uy, tx, ty);
            for (tx = 1; tx < COLNO; ++tx)
                for (ty = 0; ty < ROWNO; ++ty)
                    if (travel[tx][ty]) {
                        nxtdist = distmin(ux, uy, tx, ty);
                        if (nxtdist == dist && couldsee(tx, ty)) {
                            nd2 = dist2(ux, uy, tx, ty);
                            if (nd2 < d2) {
                                /* prefer non-zigzag path */
                                px = tx;
                                py = ty;
                                d2 = nd2;
                            }
                        } else if (nxtdist < dist && couldsee(tx, ty)) {
                            px = tx;
                            py = ty;
                            dist = nxtdist;
                            d2 = dist2(ux, uy, tx, ty);
                        }
                    }

            if (px == u.ux && py == u.uy) {
                /* no guesses, just go in the general direction */
                u.dx = sgn(u.tx - u.ux);
                u.dy = sgn(u.ty - u.uy);
                if (test_move(u.ux, u.uy, u.dx, u.dy, TEST_MOVE))
                    return TRUE;
                goto found;
            }
#ifdef DEBUG
            if (iflags.trav_debug) {
                /* Use of warning glyph is arbitrary. It stands out. */
                tmp_at(DISP_ALL, warning_to_glyph(2));
                tmp_at(px, py);
                delay_output();
                if (flags.runmode == RUN_CRAWL) {
                    delay_output();
                    delay_output();
                    delay_output();
                    delay_output();
                }
                tmp_at(DISP_END, 0);
            }
#endif /* DEBUG */
            tx = px;
            ty = py;
            ux = u.ux;
            uy = u.uy;
            set = 0;
            n = radius = 1;
            mode = TRAVP_TRAVEL;
            goto noguess;
        }
        return FALSE;
    }

 found:
    u.dx = 0;
    u.dy = 0;
    nomul(0);
    return FALSE;
}

boolean
is_valid_travelpt(x,y)
int x,y;
{
    int tx = u.tx;
    int ty = u.ty;
    boolean ret;
    int glyph = glyph_at(x,y);
    if (x == u.ux && y == u.uy)
        return TRUE;
    if (isok(x,y) && glyph_is_cmap(glyph) && S_stone == glyph_to_cmap(glyph)
        && !levl[x][y].seenv)
        return FALSE;
    u.tx = x;
    u.ty = y;
    ret = findtravelpath(TRAVP_VALID);
    u.tx = tx;
    u.ty = ty;
    return ret;
}

/* try to escape being stuck in a trapped state by walking out of it;
   return true iff moving should continue to intended destination
   (all failures and most successful escapes leave hero at original spot) */
STATIC_OVL boolean
trapmove(x, y, desttrap)
int x, y;              /* targetted destination, <u.ux+u.dx,u.uy+u.dy> */
struct trap *desttrap; /* nonnull if another trap at <x,y> */
{
    boolean anchored = FALSE;
    const char *predicament, *culprit;
    char *steedname = !u.usteed ? (char *) 0 : y_monnam(u.usteed);

    if (!u.utrap)
        return TRUE; /* sanity check */

    /*
     * Note: caller should call reset_utrap() when we set u.utrap to 0.
     */

    switch (u.utraptype) {
    case TT_BEARTRAP:
        if (flags.verbose) {
            predicament = "caught in a bear trap";
            if (u.usteed)
                Norep("%s is %s.", upstart(steedname), predicament);
            else
                Norep("You are %s.", predicament);
        }
        /* [why does diagonal movement give quickest escape?] */
        if ((u.dx && u.dy) || !rn2(5))
            u.utrap--;
        if (!u.utrap)
            goto wriggle_free;
        break;
    case TT_PIT:
        if (desttrap && desttrap->tseen
            && is_pit(desttrap->ttyp))
            return TRUE; /* move into adjacent pit */
        /* try to escape; position stays same regardless of success */
        climb_pit();
        break;
    case TT_WEB:
        if (uwep && uwep->oartifact == ART_STING) {
            /* escape trap but don't move and don't destroy it */
            u.utrap = 0; /* caller will call reset_utrap() */
            pline("Sting cuts through the web!");
            break;
        }
        if (--u.utrap) {
            if (flags.verbose) {
                predicament = "stuck to the web";
                if (u.usteed)
                    Norep("%s is %s.", upstart(steedname), predicament);
                else
                    Norep("You are %s.", predicament);
            }
        } else {
            if (u.usteed)
                pline("%s breaks out of the web.", upstart(steedname));
            else
                You("disentangle yourself.");
        }
        break;
    case TT_LAVA:
        if (flags.verbose) {
            predicament = "stuck in the lava";
            if (u.usteed)
                Norep("%s is %s.", upstart(steedname), predicament);
            else
                Norep("You are %s.", predicament);
        }
        if (!is_lava(x, y)) {
            u.utrap--;
            if ((u.utrap & 0xff) == 0) {
                u.utrap = 0;
                if (u.usteed)
                    You("lead %s to the edge of the %s.", steedname,
                        hliquid("lava"));
                else
                    You("pull yourself to the edge of the %s.",
                        hliquid("lava"));
            }
        }
        u.umoved = TRUE;
        break;
    case TT_INFLOOR:
    case TT_BURIEDBALL:
        anchored = (u.utraptype == TT_BURIEDBALL);
        if (anchored) {
            coord cc;

            cc.x = u.ux, cc.y = u.uy;
            /* can move normally within radius 1 of buried ball */
            if (buried_ball(&cc) && dist2(x, y, cc.x, cc.y) <= 2) {
                /* ugly hack: we need to issue some message here
                   in case "you are chained to the buried ball"
                   was the most recent message given, otherwise
                   our next attempt to move out of tether range
                   after this successful move would have its
                   can't-do-that message suppressed by Norep */
                if (flags.verbose)
                    Norep("You move within the chain's reach.");
                return TRUE;
            }
        }
        if (--u.utrap) {
            if (flags.verbose) {
                if (anchored) {
                    predicament = "chained to the";
                    culprit = "buried ball";
                } else {
                    predicament = "stuck in the";
                    culprit = surface(u.ux, u.uy);
                }
                if (u.usteed) {
                    if (anchored)
                        Norep("You and %s are %s %s.", steedname, predicament,
                              culprit);
                    else
                        Norep("%s is %s %s.", upstart(steedname), predicament,
                              culprit);
                } else
                    Norep("You are %s %s.", predicament, culprit);
            }
        } else {
 wriggle_free:
            if (u.usteed)
                pline("%s finally %s free.", upstart(steedname),
                      !anchored ? "lurches" : "wrenches the ball");
            else
                You("finally %s free.",
                    !anchored ? "wriggle" : "wrench the ball");
            if (anchored)
                buried_ball_to_punishment();
        }
        break;
    default:
        impossible("trapmove: stuck in unknown trap? (%d)",
                   (int) u.utraptype);
        break;
    }
    return FALSE;
}

boolean
u_rooted()
{
    if (!g.youmonst.data->mmove) {
        You("are rooted %s.",
            Levitation || Is_airlevel(&u.uz) || Is_waterlevel(&u.uz)
                ? "in place"
                : "to the ground");
        nomul(0);
        return TRUE;
    }
    return FALSE;
}

void
domove()
{
        int ux1 = u.ux, uy1 = u.uy;

        g.domove_succeeded = 0L;
        domove_core();
        /* g.domove_succeeded is available to make assessments now */
        if ((g.domove_succeeded & (DOMOVE_RUSH | DOMOVE_WALK)) != 0)
            maybe_smudge_engr(ux1, uy1, u.ux, u.uy);
        g.domove_attempting = 0L;
}

void
domove_core()
{
    register struct monst *mtmp;
    register struct rm *tmpr;
    register xchar x, y;
    struct trap *trap = NULL;
    int wtcap;
    boolean on_ice;
    xchar chainx = 0, chainy = 0,
          ballx = 0, bally = 0;         /* ball&chain new positions */
    int bc_control = 0;                 /* control for ball&chain */
    boolean cause_delay = FALSE;        /* dragging ball will skip a move */

    if (g.context.travel) {
        if (!findtravelpath(FALSE))
            (void) findtravelpath(TRUE);
        g.context.travel1 = 0;
    }

    if (((wtcap = near_capacity()) >= OVERLOADED
         || (wtcap > SLT_ENCUMBER
             && (Upolyd ? (u.mh < 5 && u.mh != u.mhmax)
                        : (u.uhp < 10 && u.uhp != u.uhpmax))))
        && !Is_airlevel(&u.uz)) {
        if (wtcap < OVERLOADED) {
            You("don't have enough stamina to move.");
            exercise(A_CON, FALSE);
        } else
            You("collapse under your load.");
        nomul(0);
        return;
    }
    if (u.uswallow) {
        u.dx = u.dy = 0;
        u.ux = x = u.ustuck->mx;
        u.uy = y = u.ustuck->my;
        mtmp = u.ustuck;
    } else {
        if (Is_airlevel(&u.uz) && rn2(4) && !Levitation && !Flying) {
            switch (rn2(3)) {
            case 0:
                You("tumble in place.");
                exercise(A_DEX, FALSE);
                break;
            case 1:
                You_cant("control your movements very well.");
                break;
            case 2:
                pline("It's hard to walk in thin air.");
                exercise(A_DEX, TRUE);
                break;
            }
            return;
        }

        /* check slippery ice */
        on_ice = !Levitation && is_ice(u.ux, u.uy);
        if (on_ice) {
            static int skates = 0;

            if (!skates)
                skates = find_skates();
            if ((uarmf && uarmf->otyp == skates) || resists_cold(&g.youmonst)
                || Flying || is_floater(g.youmonst.data)
                || is_clinger(g.youmonst.data) || is_whirly(g.youmonst.data)) {
                on_ice = FALSE;
            } else if (!rn2(Cold_resistance ? 3 : 2)) {
                HFumbling |= FROMOUTSIDE;
                HFumbling &= ~TIMEOUT;
                HFumbling += 1; /* slip on next move */
            }
        }
        if (!on_ice && (HFumbling & FROMOUTSIDE))
            HFumbling &= ~FROMOUTSIDE;

        x = u.ux + u.dx;
        y = u.uy + u.dy;
        if (Stunned || (Confusion && !rn2(5))) {
            register int tries = 0;

            do {
                if (tries++ > 50) {
                    nomul(0);
                    return;
                }
                confdir();
                x = u.ux + u.dx;
                y = u.uy + u.dy;
            } while (!isok(x, y) || bad_rock(g.youmonst.data, x, y));
        }
        /* turbulence might alter your actual destination */
        if (u.uinwater) {
            water_friction();
            if (!u.dx && !u.dy) {
                nomul(0);
                return;
            }
            x = u.ux + u.dx;
            y = u.uy + u.dy;

            /* are we trying to move out of water while carrying too much? */
            if (isok(x, y) && !is_pool(x, y) && !Is_waterlevel(&u.uz)
                && wtcap > (Swimming ? MOD_ENCUMBER : SLT_ENCUMBER)) {
                /* when escaping from drowning you need to be unencumbered
                   in order to crawl out of water, but when not drowning,
                   doing so while encumbered is feasible; if in an aquatic
                   form, stressed or less is allowed; otherwise (magical
                   breathing), only burdened is allowed */
                You("are carrying too much to climb out of the water.");
                nomul(0);
                return;
            }
        }
        if (!isok(x, y)) {
            nomul(0);
            return;
        }
        if (((trap = t_at(x, y)) && trap->tseen)
            || (Blind && !Levitation && !Flying && !is_clinger(g.youmonst.data)
                && is_pool_or_lava(x, y) && levl[x][y].seenv)) {
            if (g.context.run >= 2) {
                if (iflags.mention_walls) {
                    if (trap && trap->tseen) {
                        int tt = what_trap(trap->ttyp, rn2_on_display_rng);

                        You("stop in front of %s.",
                            an(defsyms[trap_to_defsym(tt)].explanation));
                    } else if (is_pool_or_lava(x,y) && levl[x][y].seenv) {
                        You("stop at the edge of the %s.",
                            hliquid(is_pool(x,y) ? "water" : "lava"));
                    }
                }
                nomul(0);
                g.context.move = 0;
                return;
            } else
                nomul(0);
        }

        if (u.ustuck && (x != u.ustuck->mx || y != u.ustuck->my)) {
            if (distu(u.ustuck->mx, u.ustuck->my) > 2) {
                /* perhaps it fled (or was teleported or ... ) */
                u.ustuck = 0;
            } else if (sticks(g.youmonst.data)) {
                /* When polymorphed into a sticking monster,
                 * u.ustuck means it's stuck to you, not you to it.
                 */
                You("release %s.", mon_nam(u.ustuck));
                u.ustuck = 0;
            } else {
                /* If holder is asleep or paralyzed:
                 *      37.5% chance of getting away,
                 *      12.5% chance of waking/releasing it;
                 * otherwise:
                 *       7.5% chance of getting away.
                 * [strength ought to be a factor]
                 * If holder is tame and there is no conflict,
                 * guaranteed escape.
                 */
                switch (rn2(!u.ustuck->mcanmove ? 8 : 40)) {
                case 0:
                case 1:
                case 2:
 pull_free:
                    You("pull free from %s.", mon_nam(u.ustuck));
                    u.ustuck = 0;
                    break;
                case 3:
                    if (!u.ustuck->mcanmove) {
                        /* it's free to move on next turn */
                        u.ustuck->mfrozen = 1;
                        u.ustuck->msleeping = 0;
                    }
                /*FALLTHRU*/
                default:
                    if (u.ustuck->mtame && !Conflict && !u.ustuck->mconf)
                        goto pull_free;
                    You("cannot escape from %s!", mon_nam(u.ustuck));
                    nomul(0);
                    return;
                }
            }
        }

        mtmp = m_at(x, y);
        if (mtmp && !is_safepet(mtmp)) {
            /* Don't attack if you're running, and can see it */
            /* It's fine to displace pets, though */
            /* We should never get here if forcefight */
<<<<<<< HEAD
            if (g.context.run && ((!Blind && mon_visible(mtmp)
                                 && ((mtmp->m_ap_type != M_AP_FURNITURE
                                      && mtmp->m_ap_type != M_AP_OBJECT)
=======
            if (context.run && ((!Blind && mon_visible(mtmp)
                                 && ((M_AP_TYPE(mtmp) != M_AP_FURNITURE
                                      && M_AP_TYPE(mtmp) != M_AP_OBJECT)
>>>>>>> b2459229
                                     || Protection_from_shape_changers))
                                || sensemon(mtmp))) {
                nomul(0);
                g.context.move = 0;
                return;
            }
        }
    }

    u.ux0 = u.ux;
    u.uy0 = u.uy;
    g.bhitpos.x = x;
    g.bhitpos.y = y;
    tmpr = &levl[x][y];

    /* attack monster */
    if (mtmp) {
        /* don't stop travel when displacing pets; if the
           displace fails for some reason, attack() in uhitm.c
           will stop travel rather than domove */
        if (!is_safepet(mtmp) || g.context.forcefight)
            nomul(0);
        /* only attack if we know it's there */
        /* or if we used the 'F' command to fight blindly */
        /* or if it hides_under, in which case we call attack() to print
         * the Wait! message.
         * This is different from ceiling hiders, who aren't handled in
         * attack().
         */

        /* If they used a 'm' command, trying to move onto a monster
         * prints the below message and wastes a turn.  The exception is
         * if the monster is unseen and the player doesn't remember an
         * invisible monster--then, we fall through to attack() and
         * attack_check(), which still wastes a turn, but prints a
         * different message and makes the player remember the monster.
         */
        if (g.context.nopick && !g.context.travel
            && (canspotmon(mtmp) || glyph_is_invisible(levl[x][y].glyph))) {
            if (M_AP_TYPE(mtmp) && !Protection_from_shape_changers
                && !sensemon(mtmp))
                stumble_onto_mimic(mtmp);
            else if (mtmp->mpeaceful && !Hallucination)
                /* m_monnam(): "dog" or "Fido", no "invisible dog" or "it" */
                pline("Pardon me, %s.", m_monnam(mtmp));
            else
                You("move right into %s.", mon_nam(mtmp));
            return;
        }
        if (g.context.forcefight || !mtmp->mundetected || sensemon(mtmp)
            || ((hides_under(mtmp->data) || mtmp->data->mlet == S_EEL)
                && !is_safepet(mtmp))) {
            /* try to attack; note that it might evade */
            /* also, we don't attack tame when _safepet_ */
            if (attack(mtmp))
                return;
        }
    }

    if (g.context.forcefight && levl[x][y].typ == IRONBARS && uwep) {
        struct obj *obj = uwep;

        if (breaktest(obj)) {
            if (obj->quan > 1L)
                obj = splitobj(obj, 1L);
            else
                setuwep((struct obj *)0);
            freeinv(obj);
        }
        hit_bars(&obj, u.ux, u.uy, x, y, TRUE, TRUE);
        return;
    }

    /* specifying 'F' with no monster wastes a turn */
    if (g.context.forcefight
        /* remembered an 'I' && didn't use a move command */
        || (glyph_is_invisible(levl[x][y].glyph) && !g.context.nopick)) {
        struct obj *boulder = 0;
        boolean explo = (Upolyd && attacktype(g.youmonst.data, AT_EXPL)),
                solid = !accessible(x, y);
        int glyph = glyph_at(x, y); /* might be monster */
        char buf[BUFSZ];

        if (!Underwater) {
            boulder = sobj_at(BOULDER, x, y);
            /* if a statue is displayed at the target location,
               player is attempting to attack it [and boulder
               handling below is suitable for handling that] */
            if (glyph_is_statue(glyph)
                || (Hallucination && glyph_is_monster(glyph)))
                boulder = sobj_at(STATUE, x, y);

            /* force fight at boulder/statue or wall/door while wielding
               pick:  start digging to break the boulder or wall */
            if (g.context.forcefight
                /* can we dig? */
                && uwep && dig_typ(uwep, x, y)
                /* should we dig? */
                && !glyph_is_invisible(glyph) && !glyph_is_monster(glyph)) {
                (void) use_pick_axe2(uwep);
                return;
            }
        }

        /* about to become known empty -- remove 'I' if present */
        unmap_object(x, y);
        if (boulder)
            map_object(boulder, TRUE);
        newsym(x, y);
        glyph = glyph_at(x, y); /* might have just changed */

        if (boulder) {
            Strcpy(buf, ansimpleoname(boulder));
        } else if (Underwater && !is_pool(x, y)) {
            /* Underwater, targetting non-water; the map just shows blank
               because you don't see remembered terrain while underwater;
               although the hero can attack an adjacent monster this way,
               assume he can't reach out far enough to distinguish terrain */
            Sprintf(buf, (Is_waterlevel(&u.uz) && levl[x][y].typ == AIR)
                             ? "an air bubble"
                             : "nothing");
        } else if (solid) {
            /* glyph might indicate unseen terrain if hero is blind;
               unlike searching, this won't reveal what that terrain is
               (except for solid rock, where the glyph would otherwise
               yield ludicrous "dark part of a room") */
            Strcpy(buf, (levl[x][y].typ == STONE) ? "solid rock"
                         : glyph_is_cmap(glyph)
                            ? the(defsyms[glyph_to_cmap(glyph)].explanation)
                            : (const char *) "an unknown obstacle");
            /* note: 'solid' is misleadingly named and catches pools
               of water and lava as well as rock and walls */
        } else {
            Strcpy(buf, "thin air");
        }
        You("%s%s %s.",
            !(boulder || solid) ? "" : !explo ? "harmlessly " : "futilely ",
            explo ? "explode at" : "attack", buf);

        nomul(0);
        if (explo) {
            wake_nearby();
            u.mh = -1; /* dead in the current form */
            rehumanize();
        }
        return;
    }
    (void) unmap_invisible(x, y);
    /* not attacking an animal, so we try to move */
    if ((u.dx || u.dy) && u.usteed && stucksteed(FALSE)) {
        nomul(0);
        return;
    }

    if (u_rooted())
        return;

    if (u.utrap) {
        boolean moved = trapmove(x, y, trap);

        if (!u.utrap)
            reset_utrap(TRUE); /* might resume levitation or flight */
        /* might not have escaped, or did escape but remain in same spot */
        if (!moved)
            return;
    }

    if (!test_move(u.ux, u.uy, x - u.ux, y - u.uy, DO_MOVE)) {
        if (!g.context.door_opened) {
            g.context.move = 0;
            nomul(0);
        }
        return;
    }

    /* Move ball and chain.  */
    if (Punished)
        if (!drag_ball(x, y, &bc_control, &ballx, &bally, &chainx, &chainy,
                       &cause_delay, TRUE))
            return;

    /* Check regions entering/leaving */
    if (!in_out_region(x, y))
        return;

    /* now move the hero */
    mtmp = m_at(x, y);
    u.ux += u.dx;
    u.uy += u.dy;
    /* Move your steed, too */
    if (u.usteed) {
        u.usteed->mx = u.ux;
        u.usteed->my = u.uy;
        exercise_steed();
    }

    /*
     * If safepet at destination then move the pet to the hero's
     * previous location using the same conditions as in attack().
     * there are special extenuating circumstances:
     * (1) if the pet dies then your god angers,
     * (2) if the pet gets trapped then your god may disapprove,
     * (3) if the pet was already trapped and you attempt to free it
     * not only do you encounter the trap but you may frighten your
     * pet causing it to go wild!  moral: don't abuse this privilege.
     *
     * Ceiling-hiding pets are skipped by this section of code, to
     * be caught by the normal falling-monster code.
     */
    if (is_safepet(mtmp) && !(is_hider(mtmp->data) && mtmp->mundetected)) {
        /* if trapped, there's a chance the pet goes wild */
        if (mtmp->mtrapped) {
            if (!rn2(mtmp->mtame)) {
                mtmp->mtame = mtmp->mpeaceful = mtmp->msleeping = 0;
                if (mtmp->mleashed)
                    m_unleash(mtmp, TRUE);
                growl(mtmp);
            } else {
                yelp(mtmp);
            }
        }

        /* seemimic/newsym should be done before moving hero, otherwise
           the display code will draw the hero here before we possibly
           cancel the swap below (we can ignore steed mx,my here) */
        u.ux = u.ux0, u.uy = u.uy0;
        mtmp->mundetected = 0;
        if (M_AP_TYPE(mtmp))
            seemimic(mtmp);
        else if (!mtmp->mtame)
            newsym(mtmp->mx, mtmp->my);
        u.ux = mtmp->mx, u.uy = mtmp->my; /* resume swapping positions */

        if (mtmp->mtrapped && (trap = t_at(mtmp->mx, mtmp->my)) != 0
            && is_pit(trap->ttyp)
            && sobj_at(BOULDER, trap->tx, trap->ty)) {
            /* can't swap places with pet pinned in a pit by a boulder */
            u.ux = u.ux0, u.uy = u.uy0; /* didn't move after all */
            if (u.usteed)
                u.usteed->mx = u.ux, u.usteed->my = u.uy;
        } else if (u.ux0 != x && u.uy0 != y && NODIAG(mtmp->data - mons)) {
            /* can't swap places when pet can't move to your spot */
            u.ux = u.ux0, u.uy = u.uy0;
            if (u.usteed)
                u.usteed->mx = u.ux, u.usteed->my = u.uy;
            You("stop.  %s can't move diagonally.", upstart(y_monnam(mtmp)));
        } else if (u.ux0 != x && u.uy0 != y && bad_rock(mtmp->data, x, u.uy0)
                   && bad_rock(mtmp->data, u.ux0, y)
                   && (bigmonst(mtmp->data) || (curr_mon_load(mtmp) > 600))) {
            /* can't swap places when pet won't fit thru the opening */
            u.ux = u.ux0, u.uy = u.uy0; /* didn't move after all */
            if (u.usteed)
                u.usteed->mx = u.ux, u.usteed->my = u.uy;
            You("stop.  %s won't fit through.", upstart(y_monnam(mtmp)));
        } else {
            char pnambuf[BUFSZ];

            /* save its current description in case of polymorph */
            Strcpy(pnambuf, y_monnam(mtmp));
            mtmp->mtrapped = 0;
            remove_monster(x, y);
            place_monster(mtmp, u.ux0, u.uy0);
            newsym(x, y);
            newsym(u.ux0, u.uy0);

            You("%s %s.", mtmp->mtame ? "swap places with" : "frighten",
                pnambuf);

            /* check for displacing it into pools and traps */
            switch (minliquid(mtmp) ? 2 : mintrap(mtmp)) {
            case 0:
                break;
            case 1: /* trapped */
            case 3: /* changed levels */
                /* there's already been a trap message, reinforce it */
                abuse_dog(mtmp);
                adjalign(-3);
                break;
            case 2:
                /* drowned or died...
                 * you killed your pet by direct action, so get experience
                 * and possibly penalties;
                 * we want the level gain message, if it happens, to occur
                 * before the guilt message below
                 */
                {
                    /* minliquid() and mintrap() call mondead() rather than
                       killed() so we duplicate some of the latter here */
                    int tmp, mndx;

                    u.uconduct.killer++;
                    mndx = monsndx(mtmp->data);
                    tmp = experience(mtmp, (int) g.mvitals[mndx].died);
                    more_experienced(tmp, 0);
                    newexplevel(); /* will decide if you go up */
                }
                /* That's no way to treat a pet!  Your god gets angry.
                 *
                 * [This has always been pretty iffy.  Why does your
                 * patron deity care at all, let alone enough to get mad?]
                 */
                if (rn2(4)) {
                    You_feel("guilty about losing your pet like this.");
                    u.ugangr++;
                    adjalign(-15);
                }
                break;
            default:
                pline("that's strange, unknown mintrap result!");
                break;
            }
        }
    }

    reset_occupations();
    if (g.context.run) {
        if (g.context.run < 8)
            if (IS_DOOR(tmpr->typ) || IS_ROCK(tmpr->typ)
                || IS_FURNITURE(tmpr->typ))
                nomul(0);
    }

    if (hides_under(g.youmonst.data) || g.youmonst.data->mlet == S_EEL
        || u.dx || u.dy)
        (void) hideunder(&g.youmonst);

    /*
     * Mimics (or whatever) become noticeable if they move and are
     * imitating something that doesn't move.  We could extend this
     * to non-moving monsters...
     */
<<<<<<< HEAD
    if ((u.dx || u.dy) && (g.youmonst.m_ap_type == M_AP_OBJECT
                           || g.youmonst.m_ap_type == M_AP_FURNITURE))
        g.youmonst.m_ap_type = M_AP_NOTHING;
=======
    if ((u.dx || u.dy) && (U_AP_TYPE == M_AP_OBJECT
                           || U_AP_TYPE == M_AP_FURNITURE))
        youmonst.m_ap_type = M_AP_NOTHING;
>>>>>>> b2459229

    check_leash(u.ux0, u.uy0);

    if (u.ux0 != u.ux || u.uy0 != u.uy) {
        /* let caller know so that an evaluation may take place */
        g.domove_succeeded |=
                (g.domove_attempting & (DOMOVE_RUSH | DOMOVE_WALK));
        u.umoved = TRUE;
        /* Clean old position -- vision_recalc() will print our new one. */
        newsym(u.ux0, u.uy0);
        /* Since the hero has moved, adjust what can be seen/unseen. */
        vision_recalc(1); /* Do the work now in the recover time. */
        invocation_message();
    }

    if (Punished) /* put back ball and chain */
        move_bc(0, bc_control, ballx, bally, chainx, chainy);

    if (u.umoved)
        spoteffects(TRUE);

    /* delay next move because of ball dragging */
    /* must come after we finished picking up, in spoteffects() */
    if (cause_delay) {
        nomul(-2);
        g.multi_reason = "dragging an iron ball";
        g.nomovemsg = "";
    }

    if (g.context.run && flags.runmode != RUN_TPORT) {
        /* display every step or every 7th step depending upon mode */
        if (flags.runmode != RUN_LEAP || !(g.moves % 7L)) {
            if (flags.time)
                g.context.botl = 1;
            curs_on_u();
            delay_output();
            if (flags.runmode == RUN_CRAWL) {
                delay_output();
                delay_output();
                delay_output();
                delay_output();
            }
        }
    }
}

void
maybe_smudge_engr(x1,y1,x2,y2)
int x1, y1, x2, y2;
{
    struct engr *ep;

    if (can_reach_floor(TRUE)) {
        if ((ep = engr_at(x1, y1)) && ep->engr_type != HEADSTONE)
            wipe_engr_at(x1, y1, rnd(5), FALSE);
        if ((x2 != x1 || y2 != y1)
                && (ep = engr_at(x2, y2)) && ep->engr_type != HEADSTONE)
            wipe_engr_at(x2, y2, rnd(5), FALSE);
    }
}

/* combat increases metabolism */
boolean
overexertion()
{
    /* this used to be part of domove() when moving to a monster's
       position, but is now called by attack() so that it doesn't
       execute if you decline to attack a peaceful monster */
    gethungry();
    if ((g.moves % 3L) != 0L && near_capacity() >= HVY_ENCUMBER) {
        int *hp = (!Upolyd ? &u.uhp : &u.mh);

        if (*hp > 1) {
            *hp -= 1;
        } else {
            You("pass out from exertion!");
            exercise(A_CON, FALSE);
            fall_asleep(-10, FALSE);
        }
    }
    return (boolean) (g.multi < 0); /* might have fainted (forced to sleep) */
}

void
invocation_message()
{
    /* a special clue-msg when on the Invocation position */
    if (invocation_pos(u.ux, u.uy) && !On_stairs(u.ux, u.uy)) {
        char buf[BUFSZ];
        struct obj *otmp = carrying(CANDELABRUM_OF_INVOCATION);

        nomul(0); /* stop running or travelling */
        if (u.usteed)
            Sprintf(buf, "beneath %s", y_monnam(u.usteed));
        else if (Levitation || Flying)
            Strcpy(buf, "beneath you");
        else
            Sprintf(buf, "under your %s", makeplural(body_part(FOOT)));

        You_feel("a strange vibration %s.", buf);
        u.uevent.uvibrated = 1;
        if (otmp && otmp->spe == 7 && otmp->lamplit)
            pline("%s %s!", The(xname(otmp)),
                  Blind ? "throbs palpably" : "glows with a strange light");
    }
}

/* moving onto different terrain;
   might be going into solid rock, inhibiting levitation or flight,
   or coming back out of such, reinstating levitation/flying */
void
switch_terrain()
{
    struct rm *lev = &levl[u.ux][u.uy];
    boolean blocklev = (IS_ROCK(lev->typ) || closed_door(u.ux, u.uy)
                        || (Is_waterlevel(&u.uz) && lev->typ == WATER)),
            was_levitating = !!Levitation, was_flying = !!Flying;

    if (blocklev) {
        /* called from spoteffects(), stop levitating but skip float_down() */
        if (Levitation)
            You_cant("levitate in here.");
        BLevitation |= FROMOUTSIDE;
    } else if (BLevitation) {
        BLevitation &= ~FROMOUTSIDE;
        /* we're probably levitating now; if not, we must be chained
           to a buried iron ball so get float_up() feedback for that */
        if (Levitation || BLevitation)
            float_up();
    }
    /* the same terrain that blocks levitation also blocks flight */
    if (blocklev) {
        if (Flying)
            You_cant("fly in here.");
        BFlying |= FROMOUTSIDE;
    } else if (BFlying) {
        BFlying &= ~FROMOUTSIDE;
        float_vs_flight(); /* maybe toggle (BFlying & I_SPECIAL) */
        /* [minor bug: we don't know whether this is beginning flight or
           resuming it; that could be tracked so that this message could
           be adjusted to "resume flying", but isn't worth the effort...] */
        if (Flying)
            You("start flying.");
    }
    if ((!Levitation ^ was_levitating) || (!Flying ^ was_flying))
        g.context.botl = TRUE; /* update Lev/Fly status condition */
}

/* extracted from spoteffects; called by spoteffects to check for entering or
   leaving a pool of water/lava, and by moveloop to check for staying on one;
   returns true to skip rest of spoteffects */
boolean
pooleffects(newspot)
boolean newspot;             /* true if called by spoteffects */
{
    /* check for leaving water */
    if (u.uinwater) {
        boolean still_inwater = FALSE; /* assume we're getting out */

        if (!is_pool(u.ux, u.uy)) {
            if (Is_waterlevel(&u.uz))
                You("pop into an air bubble.");
            else if (is_lava(u.ux, u.uy))
                You("leave the %s...", hliquid("water")); /* oops! */
            else
                You("are on solid %s again.",
                    is_ice(u.ux, u.uy) ? "ice" : "land");
        } else if (Is_waterlevel(&u.uz)) {
            still_inwater = TRUE;
        } else if (Levitation) {
            You("pop out of the %s like a cork!", hliquid("water"));
        } else if (Flying) {
            You("fly out of the %s.", hliquid("water"));
        } else if (Wwalking) {
            You("slowly rise above the surface.");
        } else {
            still_inwater = TRUE;
        }
        if (!still_inwater) {
            boolean was_underwater = (Underwater && !Is_waterlevel(&u.uz));

            u.uinwater = 0;       /* leave the water */
            if (was_underwater) { /* restore vision */
                docrt();
                g.vision_full_recalc = 1;
            }
        }
    }

    /* check for entering water or lava */
    if (!u.ustuck && !Levitation && !Flying && is_pool_or_lava(u.ux, u.uy)) {
        if (u.usteed
            && (is_flyer(u.usteed->data) || is_floater(u.usteed->data)
                || is_clinger(u.usteed->data))) {
            /* floating or clinging steed keeps hero safe (is_flyer() test
               is redundant; it can't be true since Flying yielded false) */
            return FALSE;
        } else if (u.usteed) {
            /* steed enters pool */
            dismount_steed(Underwater ? DISMOUNT_FELL : DISMOUNT_GENERIC);
            /* dismount_steed() -> float_down() -> pickup()
               (float_down doesn't do autopickup on Air or Water) */
            if (Is_airlevel(&u.uz) || Is_waterlevel(&u.uz))
                return FALSE;
            /* even if we actually end up at same location, float_down()
               has already done spoteffect()'s trap and pickup actions */
            if (newspot)
                check_special_room(FALSE); /* spoteffects */
            return TRUE;
        }
        /* not mounted */

        /* drown(),lava_effects() return true if hero changes
           location while surviving the problem */
        if (is_lava(u.ux, u.uy)) {
            if (lava_effects())
                return TRUE;
        } else if (!Wwalking
                   && (newspot || !u.uinwater || !(Swimming || Amphibious))) {
            if (drown())
                return TRUE;
        }
    }
    return FALSE;
}

void
spoteffects(pick)
boolean pick;
{
    static int inspoteffects = 0;
    static coord spotloc;
    static int spotterrain;
    static struct trap *spottrap = (struct trap *) 0;
    static unsigned spottraptyp = NO_TRAP;

    struct monst *mtmp;
    struct trap *trap = t_at(u.ux, u.uy);
    int trapflag = iflags.failing_untrap ? FAILEDUNTRAP : 0;

    /* prevent recursion from affecting the hero all over again
       [hero poly'd to iron golem enters water here, drown() inflicts
       damage that triggers rehumanize() which calls spoteffects()...] */
    if (inspoteffects && u.ux == spotloc.x && u.uy == spotloc.y
        /* except when reason is transformed terrain (ice -> water) */
        && spotterrain == levl[u.ux][u.uy].typ
        /* or transformed trap (land mine -> pit) */
        && (!spottrap || !trap || trap->ttyp == spottraptyp))
        return;

    ++inspoteffects;
    spotterrain = levl[u.ux][u.uy].typ;
    spotloc.x = u.ux, spotloc.y = u.uy;

    /* moving onto different terrain might cause Lev or Fly to toggle */
    if (spotterrain != levl[u.ux0][u.uy0].typ || !on_level(&u.uz, &u.uz0))
        switch_terrain();

    if (pooleffects(TRUE))
        goto spotdone;

    check_special_room(FALSE);
    if (IS_SINK(levl[u.ux][u.uy].typ) && Levitation)
        dosinkfall();
    if (!g.in_steed_dismounting) { /* if dismounting, we'll check again later */
        boolean pit;

        /* if levitation is due to time out at the end of this
           turn, allowing it to do so could give the perception
           that a trap here is being triggered twice, so adjust
           the timeout to prevent that */
        if (trap && (HLevitation & TIMEOUT) == 1L
            && !(ELevitation || (HLevitation & ~(I_SPECIAL | TIMEOUT)))) {
            if (rn2(2)) { /* defer timeout */
                incr_itimeout(&HLevitation, 1L);
            } else { /* timeout early */
                if (float_down(I_SPECIAL | TIMEOUT, 0L)) {
                    /* levitation has ended; we've already triggered
                       any trap and [usually] performed autopickup */
                    trap = 0;
                    pick = FALSE;
                }
            }
        }
        /*
         * If not a pit, pickup before triggering trap.
         * If pit, trigger trap before pickup.
         */
        pit = (trap && is_pit(trap->ttyp));
        if (pick && !pit)
            (void) pickup(1);

        if (trap) {
            /*
             * dotrap on a fire trap calls melt_ice() which triggers
             * spoteffects() (again) which can trigger the same fire
             * trap (again). Use static spottrap to prevent that.
             * We track spottraptyp because some traps morph
             * (landmine to pit) and any new trap type
             * should get triggered.
             */
            if (!spottrap || spottraptyp != trap->ttyp) {
                spottrap = trap;
                spottraptyp = trap->ttyp;
                dotrap(trap, trapflag); /* fall into arrow trap, etc. */
                spottrap = (struct trap *) 0;
                spottraptyp = NO_TRAP;
            }
        }
        if (pick && pit)
            (void) pickup(1);
    }
    /* Warning alerts you to ice danger */
    if (Warning && is_ice(u.ux, u.uy)) {
        static const char *const icewarnings[] = {
            "The ice seems very soft and slushy.",
            "You feel the ice shift beneath you!",
            "The ice, is gonna BREAK!", /* The Dead Zone */
        };
        long time_left = spot_time_left(u.ux, u.uy, MELT_ICE_AWAY);

        if (time_left && time_left < 15L)
            pline("%s", icewarnings[(time_left < 5L) ? 2
                                    : (time_left < 10L) ? 1
                                      : 0]);
    }
    if ((mtmp = m_at(u.ux, u.uy)) && !u.uswallow) {
        mtmp->mundetected = mtmp->msleeping = 0;
        switch (mtmp->data->mlet) {
        case S_PIERCER:
            pline("%s suddenly drops from the %s!", Amonnam(mtmp),
                  ceiling(u.ux, u.uy));
            if (mtmp->mtame) { /* jumps to greet you, not attack */
                ;
            } else if (uarmh && is_metallic(uarmh)) {
                pline("Its blow glances off your %s.",
                      helm_simple_name(uarmh));
            } else if (u.uac + 3 <= rnd(20)) {
                You("are almost hit by %s!",
                    x_monnam(mtmp, ARTICLE_A, "falling", 0, TRUE));
            } else {
                int dmg;

                You("are hit by %s!",
                    x_monnam(mtmp, ARTICLE_A, "falling", 0, TRUE));
                dmg = d(4, 6);
                if (Half_physical_damage)
                    dmg = (dmg + 1) / 2;
                mdamageu(mtmp, dmg);
            }
            break;
        default: /* monster surprises you. */
            if (mtmp->mtame)
                pline("%s jumps near you from the %s.", Amonnam(mtmp),
                      ceiling(u.ux, u.uy));
            else if (mtmp->mpeaceful) {
                You("surprise %s!",
                    Blind && !sensemon(mtmp) ? something : a_monnam(mtmp));
                mtmp->mpeaceful = 0;
            } else
                pline("%s attacks you by surprise!", Amonnam(mtmp));
            break;
        }
        mnexto(mtmp); /* have to move the monster */
    }
 spotdone:
    if (!--inspoteffects) {
        spotterrain = STONE; /* 0 */
        spotloc.x = spotloc.y = 0;
    }
    return;
}

/* returns first matching monster */
STATIC_OVL struct monst *
monstinroom(mdat, roomno)
struct permonst *mdat;
int roomno;
{
    register struct monst *mtmp;

    for (mtmp = fmon; mtmp; mtmp = mtmp->nmon) {
        if (DEADMONSTER(mtmp))
            continue;
        if (mtmp->data == mdat
            && index(in_rooms(mtmp->mx, mtmp->my, 0), roomno + ROOMOFFSET))
            return mtmp;
    }
    return (struct monst *) 0;
}

char *
in_rooms(x, y, typewanted)
register xchar x, y;
register int typewanted;
{
    static char buf[5];
    char rno, *ptr = &buf[4];
    int typefound, min_x, min_y, max_x, max_y_offset, step;
    register struct rm *lev;

#define goodtype(rno) \
    (!typewanted                                                   \
     || (typefound = g.rooms[rno - ROOMOFFSET].rtype) == typewanted  \
     || (typewanted == SHOPBASE && typefound > SHOPBASE))

    switch (rno = levl[x][y].roomno) {
    case NO_ROOM:
        return ptr;
    case SHARED:
        step = 2;
        break;
    case SHARED_PLUS:
        step = 1;
        break;
    default: /* i.e. a regular room # */
        if (goodtype(rno))
            *(--ptr) = rno;
        return ptr;
    }

    min_x = x - 1;
    max_x = x + 1;
    if (x < 1)
        min_x += step;
    else if (x >= COLNO)
        max_x -= step;

    min_y = y - 1;
    max_y_offset = 2;
    if (min_y < 0) {
        min_y += step;
        max_y_offset -= step;
    } else if ((min_y + max_y_offset) >= ROWNO)
        max_y_offset -= step;

    for (x = min_x; x <= max_x; x += step) {
        lev = &levl[x][min_y];
        y = 0;
        if ((rno = lev[y].roomno) >= ROOMOFFSET && !index(ptr, rno)
            && goodtype(rno))
            *(--ptr) = rno;
        y += step;
        if (y > max_y_offset)
            continue;
        if ((rno = lev[y].roomno) >= ROOMOFFSET && !index(ptr, rno)
            && goodtype(rno))
            *(--ptr) = rno;
        y += step;
        if (y > max_y_offset)
            continue;
        if ((rno = lev[y].roomno) >= ROOMOFFSET && !index(ptr, rno)
            && goodtype(rno))
            *(--ptr) = rno;
    }
    return ptr;
}

/* is (x,y) in a town? */
boolean
in_town(x, y)
register int x, y;
{
    s_level *slev = Is_special(&u.uz);
    register struct mkroom *sroom;
    boolean has_subrooms = FALSE;

    if (!slev || !slev->flags.town)
        return FALSE;

    /*
     * See if (x,y) is in a room with subrooms, if so, assume it's the
     * town.  If there are no subrooms, the whole level is in town.
     */
    for (sroom = &g.rooms[0]; sroom->hx > 0; sroom++) {
        if (sroom->nsubrooms > 0) {
            has_subrooms = TRUE;
            if (inside_room(sroom, x, y))
                return TRUE;
        }
    }

    return !has_subrooms;
}

STATIC_OVL void
move_update(newlev)
register boolean newlev;
{
    char *ptr1, *ptr2, *ptr3, *ptr4;

    Strcpy(u.urooms0, u.urooms);
    Strcpy(u.ushops0, u.ushops);
    if (newlev) {
        u.urooms[0] = '\0';
        u.uentered[0] = '\0';
        u.ushops[0] = '\0';
        u.ushops_entered[0] = '\0';
        Strcpy(u.ushops_left, u.ushops0);
        return;
    }
    Strcpy(u.urooms, in_rooms(u.ux, u.uy, 0));

    for (ptr1 = &u.urooms[0], ptr2 = &u.uentered[0], ptr3 = &u.ushops[0],
         ptr4 = &u.ushops_entered[0];
         *ptr1; ptr1++) {
        if (!index(u.urooms0, *ptr1))
            *(ptr2++) = *ptr1;
        if (IS_SHOP(*ptr1 - ROOMOFFSET)) {
            *(ptr3++) = *ptr1;
            if (!index(u.ushops0, *ptr1))
                *(ptr4++) = *ptr1;
        }
    }
    *ptr2 = '\0';
    *ptr3 = '\0';
    *ptr4 = '\0';

    /* filter u.ushops0 -> u.ushops_left */
    for (ptr1 = &u.ushops0[0], ptr2 = &u.ushops_left[0]; *ptr1; ptr1++)
        if (!index(u.ushops, *ptr1))
            *(ptr2++) = *ptr1;
    *ptr2 = '\0';
}

/* possibly deliver a one-time room entry message */
void
check_special_room(newlev)
register boolean newlev;
{
    register struct monst *mtmp;
    char *ptr;

    move_update(newlev);

    if (*u.ushops0)
        u_left_shop(u.ushops_left, newlev);

    if (!*u.uentered && !*u.ushops_entered) /* implied by newlev */
        return; /* no entrance messages necessary */

    /* Did we just enter a shop? */
    if (*u.ushops_entered)
        u_entered_shop(u.ushops_entered);

    for (ptr = &u.uentered[0]; *ptr; ptr++) {
        int roomno = *ptr - ROOMOFFSET, rt = g.rooms[roomno].rtype;
        boolean msg_given = TRUE;

        /* Did we just enter some other special room? */
        /* vault.c insists that a vault remain a VAULT,
         * and temples should remain TEMPLEs,
         * but everything else gives a message only the first time */
        switch (rt) {
        case ZOO:
            pline("Welcome to David's treasure zoo!");
            break;
        case SWAMP:
            pline("It %s rather %s down here.", Blind ? "feels" : "looks",
                  Blind ? "humid" : "muddy");
            break;
        case COURT:
            You("enter an opulent throne room!");
            break;
        case LEPREHALL:
            You("enter a leprechaun hall!");
            break;
        case MORGUE:
            if (midnight()) {
                const char *run = locomotion(g.youmonst.data, "Run");
                pline("%s away!  %s away!", run, run);
            } else
                You("have an uncanny feeling...");
            break;
        case BEEHIVE:
            You("enter a giant beehive!");
            break;
        case COCKNEST:
            You("enter a disgusting nest!");
            break;
        case ANTHOLE:
            You("enter an anthole!");
            break;
        case BARRACKS:
            if (monstinroom(&mons[PM_SOLDIER], roomno)
                || monstinroom(&mons[PM_SERGEANT], roomno)
                || monstinroom(&mons[PM_LIEUTENANT], roomno)
                || monstinroom(&mons[PM_CAPTAIN], roomno))
                You("enter a military barracks!");
            else
                You("enter an abandoned barracks.");
            break;
        case DELPHI: {
            struct monst *oracle = monstinroom(&mons[PM_ORACLE], roomno);
            if (oracle) {
                if (!oracle->mpeaceful)
                    verbalize("You're in Delphi, %s.", g.plname);
                else
                    verbalize("%s, %s, welcome to Delphi!",
                              Hello((struct monst *) 0), g.plname);
            } else
                msg_given = FALSE;
            break;
        }
        case TEMPLE:
            intemple(roomno + ROOMOFFSET);
        /*FALLTHRU*/
        default:
            msg_given = (rt == TEMPLE);
            rt = 0;
            break;
        }
        if (msg_given)
            room_discovered(roomno);

        if (rt != 0) {
            g.rooms[roomno].rtype = OROOM;
            if (!search_special(rt)) {
                /* No more room of that type */
                switch (rt) {
                case COURT:
                    g.level.flags.has_court = 0;
                    break;
                case SWAMP:
                    g.level.flags.has_swamp = 0;
                    break;
                case MORGUE:
                    g.level.flags.has_morgue = 0;
                    break;
                case ZOO:
                    g.level.flags.has_zoo = 0;
                    break;
                case BARRACKS:
                    g.level.flags.has_barracks = 0;
                    break;
                case TEMPLE:
                    g.level.flags.has_temple = 0;
                    break;
                case BEEHIVE:
                    g.level.flags.has_beehive = 0;
                    break;
                }
            }
            if (rt == COURT || rt == SWAMP || rt == MORGUE || rt == ZOO)
                for (mtmp = fmon; mtmp; mtmp = mtmp->nmon) {
                    if (DEADMONSTER(mtmp))
                        continue;
                    if (!Stealth && !rn2(3))
                        mtmp->msleeping = 0;
                }
        }
    }

    return;
}

/* returns
   1 = cannot pickup, time taken
   0 = cannot pickup, no time taken
  -1 = do normal pickup
  -2 = loot the monster */
int
pickup_checks()
{
    /* uswallow case added by GAN 01/29/87 */
    if (u.uswallow) {
        if (!u.ustuck->minvent) {
            if (is_animal(u.ustuck->data)) {
                You("pick up %s tongue.", s_suffix(mon_nam(u.ustuck)));
                pline("But it's kind of slimy, so you drop it.");
            } else
                You("don't %s anything in here to pick up.",
                    Blind ? "feel" : "see");
            return 1;
        } else {
            return -2; /* loot the monster inventory */
        }
    }
    if (is_pool(u.ux, u.uy)) {
        if (Wwalking || is_floater(g.youmonst.data) || is_clinger(g.youmonst.data)
            || (Flying && !Breathless)) {
            You("cannot dive into the %s to pick things up.",
                hliquid("water"));
            return 0;
        } else if (!Underwater) {
            You_cant("even see the bottom, let alone pick up %s.", something);
            return 0;
        }
    }
    if (is_lava(u.ux, u.uy)) {
        if (Wwalking || is_floater(g.youmonst.data) || is_clinger(g.youmonst.data)
            || (Flying && !Breathless)) {
            You_cant("reach the bottom to pick things up.");
            return 0;
        } else if (!likes_lava(g.youmonst.data)) {
            You("would burn to a crisp trying to pick things up.");
            return 0;
        }
    }
    if (!OBJ_AT(u.ux, u.uy)) {
        register struct rm *lev = &levl[u.ux][u.uy];

        if (IS_THRONE(lev->typ))
            pline("It must weigh%s a ton!", lev->looted ? " almost" : "");
        else if (IS_SINK(lev->typ))
            pline_The("plumbing connects it to the floor.");
        else if (IS_GRAVE(lev->typ))
            You("don't need a gravestone.  Yet.");
        else if (IS_FOUNTAIN(lev->typ))
            You("could drink the %s...", hliquid("water"));
        else if (IS_DOOR(lev->typ) && (lev->doormask & D_ISOPEN))
            pline("It won't come off the hinges.");
        else if (IS_ALTAR(lev->typ))
            pline("Moving the altar would be a very bad idea.");
        else if (lev->typ == STAIRS)
            pline_The("stairs are solidly fixed to the %s.",
                      surface(u.ux, u.uy));
        else
            There("is nothing here to pick up.");
        return 0;
    }
    if (!can_reach_floor(TRUE)) {
        struct trap *traphere = t_at(u.ux, u.uy);
        if (traphere && uteetering_at_seen_pit(traphere))
            You("cannot reach the bottom of the pit.");
        else if (u.usteed && P_SKILL(P_RIDING) < P_BASIC)
            rider_cant_reach();
        else if (Blind && !can_reach_floor(TRUE))
            You("cannot reach anything here.");
        else
            You("cannot reach the %s.", surface(u.ux, u.uy));
        return 0;
    }
    return -1; /* can do normal pickup */
}

/* the ',' command */
int
dopickup(VOID_ARGS)
{
    int count, tmpcount, ret;

    /* awful kludge to work around parse()'s pre-decrement */
    count = (g.multi || (g.save_cm && *g.save_cm == cmd_from_func(dopickup)))
              ? g.multi + 1 : 0;
    g.multi = 0; /* always reset */

    if ((ret = pickup_checks() >= 0))
        return ret;
    else if (ret == -2) {
        tmpcount = -count;
        return loot_mon(u.ustuck, &tmpcount, (boolean *) 0);
    } /* else ret == -1 */

    return pickup(-count);
}

/* stop running if we see something interesting */
/* turn around a corner if that is the only way we can proceed */
/* do not turn left or right twice */
void
lookaround()
{
    register int x, y;
    int i, x0 = 0, y0 = 0, m0 = 1, i0 = 9;
    int corrct = 0, noturn = 0;
    struct monst *mtmp;
    struct trap *trap;

    /* Grid bugs stop if trying to move diagonal, even if blind.  Maybe */
    /* they polymorphed while in the middle of a long move. */
    if (NODIAG(u.umonnum) && u.dx && u.dy) {
        You("cannot move diagonally.");
        nomul(0);
        return;
    }

    if (Blind || g.context.run == 0)
        return;
    for (x = u.ux - 1; x <= u.ux + 1; x++)
        for (y = u.uy - 1; y <= u.uy + 1; y++) {
            if (!isok(x, y) || (x == u.ux && y == u.uy))
                continue;
            if (NODIAG(u.umonnum) && x != u.ux && y != u.uy)
                continue;

            if ((mtmp = m_at(x, y)) != 0
                && M_AP_TYPE(mtmp) != M_AP_FURNITURE
                && M_AP_TYPE(mtmp) != M_AP_OBJECT
                && (!mtmp->minvis || See_invisible) && !mtmp->mundetected) {
                if ((g.context.run != 1 && !mtmp->mtame)
                    || (x == u.ux + u.dx && y == u.uy + u.dy
                        && !g.context.travel)) {
                    if (iflags.mention_walls)
                        pline("%s blocks your path.", upstart(a_monnam(mtmp)));
                    goto stop;
                }
            }

            if (levl[x][y].typ == STONE)
                continue;
            if (x == u.ux - u.dx && y == u.uy - u.dy)
                continue;

            if (IS_ROCK(levl[x][y].typ) || levl[x][y].typ == ROOM
                || IS_AIR(levl[x][y].typ)) {
                continue;
            } else if (closed_door(x, y) || (mtmp && is_door_mappear(mtmp))) {
                if (x != u.ux && y != u.uy)
                    continue;
                if (g.context.run != 1) {
                    if (iflags.mention_walls)
                        You("stop in front of the door.");
                    goto stop;
                }
                goto bcorr;
            } else if (levl[x][y].typ == CORR) {
 bcorr:
                if (levl[u.ux][u.uy].typ != ROOM) {
                    if (g.context.run == 1 || g.context.run == 3
                        || g.context.run == 8) {
                        i = dist2(x, y, u.ux + u.dx, u.uy + u.dy);
                        if (i > 2)
                            continue;
                        if (corrct == 1 && dist2(x, y, x0, y0) != 1)
                            noturn = 1;
                        if (i < i0) {
                            i0 = i;
                            x0 = x;
                            y0 = y;
                            m0 = mtmp ? 1 : 0;
                        }
                    }
                    corrct++;
                }
                continue;
            } else if ((trap = t_at(x, y)) && trap->tseen) {
                if (g.context.run == 1)
                    goto bcorr; /* if you must */
                if (x == u.ux + u.dx && y == u.uy + u.dy) {
                    if (iflags.mention_walls) {
                        int tt = what_trap(trap->ttyp, rn2_on_display_rng);
                        You("stop in front of %s.",
                            an(defsyms[trap_to_defsym(tt)].explanation));
                    }
                    goto stop;
                }
                continue;
            } else if (is_pool_or_lava(x, y)) {
                /* water and lava only stop you if directly in front, and stop
                 * you even if you are running
                 */
                if (!Levitation && !Flying && !is_clinger(g.youmonst.data)
                    && x == u.ux + u.dx && y == u.uy + u.dy) {
                    /* No Wwalking check; otherwise they'd be able
                     * to test boots by trying to SHIFT-direction
                     * into a pool and seeing if the game allowed it
                     */
                    if (iflags.mention_walls)
                        You("stop at the edge of the %s.",
                            hliquid(is_pool(x,y) ? "water" : "lava"));
                    goto stop;
                }
                continue;
            } else { /* e.g. objects or trap or stairs */
                if (g.context.run == 1)
                    goto bcorr;
                if (g.context.run == 8)
                    continue;
                if (mtmp)
                    continue; /* d */
                if (((x == u.ux - u.dx) && (y != u.uy + u.dy))
                    || ((y == u.uy - u.dy) && (x != u.ux + u.dx)))
                    continue;
            }
 stop:
            nomul(0);
            return;
        } /* end for loops */

    if (corrct > 1 && g.context.run == 2) {
        if (iflags.mention_walls)
            pline_The("corridor widens here.");
        goto stop;
    }
    if ((g.context.run == 1 || g.context.run == 3 || g.context.run == 8) && !noturn
        && !m0 && i0 && (corrct == 1 || (corrct == 2 && i0 == 1))) {
        /* make sure that we do not turn too far */
        if (i0 == 2) {
            if (u.dx == y0 - u.uy && u.dy == u.ux - x0)
                i = 2; /* straight turn right */
            else
                i = -2; /* straight turn left */
        } else if (u.dx && u.dy) {
            if ((u.dx == u.dy && y0 == u.uy) || (u.dx != u.dy && y0 != u.uy))
                i = -1; /* half turn left */
            else
                i = 1; /* half turn right */
        } else {
            if ((x0 - u.ux == y0 - u.uy && !u.dy)
                || (x0 - u.ux != y0 - u.uy && u.dy))
                i = 1; /* half turn right */
            else
                i = -1; /* half turn left */
        }

        i += u.last_str_turn;
        if (i <= 2 && i >= -2) {
            u.last_str_turn = i;
            u.dx = x0 - u.ux;
            u.dy = y0 - u.uy;
        }
    }
}

/* check for a doorway which lacks its door (NODOOR or BROKEN) */
STATIC_OVL boolean
doorless_door(x, y)
int x, y;
{
    struct rm *lev_p = &levl[x][y];

    if (!IS_DOOR(lev_p->typ))
        return FALSE;
    /* all rogue level doors are doorless but disallow diagonal access, so
       we treat them as if their non-existant doors were actually present */
    if (Is_rogue_level(&u.uz))
        return FALSE;
    return !(lev_p->doormask & ~(D_NODOOR | D_BROKEN));
}

/* used by drown() to check whether hero can crawl from water to <x,y> */
boolean
crawl_destination(x, y)
int x, y;
{
    /* is location ok in general? */
    if (!goodpos(x, y, &g.youmonst, 0))
        return FALSE;

    /* orthogonal movement is unrestricted when destination is ok */
    if (x == u.ux || y == u.uy)
        return TRUE;

    /* diagonal movement has some restrictions */
    if (NODIAG(u.umonnum))
        return FALSE; /* poly'd into a grid bug... */
    if (Passes_walls)
        return TRUE; /* or a xorn... */
    /* pool could be next to a door, conceivably even inside a shop */
    if (IS_DOOR(levl[x][y].typ) && (!doorless_door(x, y) || block_door(x, y)))
        return FALSE;
    /* finally, are we trying to squeeze through a too-narrow gap? */
    return !(bad_rock(g.youmonst.data, u.ux, y)
             && bad_rock(g.youmonst.data, x, u.uy));
}

/* something like lookaround, but we are not running */
/* react only to monsters that might hit us */
int
monster_nearby()
{
    register int x, y;
    register struct monst *mtmp;

    /* Also see the similar check in dochugw() in monmove.c */
    for (x = u.ux - 1; x <= u.ux + 1; x++)
        for (y = u.uy - 1; y <= u.uy + 1; y++) {
            if (!isok(x, y) || (x == u.ux && y == u.uy))
                continue;
            if ((mtmp = m_at(x, y)) && M_AP_TYPE(mtmp) != M_AP_FURNITURE
                && M_AP_TYPE(mtmp) != M_AP_OBJECT
                && (!mtmp->mpeaceful || Hallucination)
                && (!is_hider(mtmp->data) || !mtmp->mundetected)
                && !noattacks(mtmp->data) && mtmp->mcanmove
                && !mtmp->msleeping  /* aplvax!jcn */
                && !onscary(u.ux, u.uy, mtmp) && canspotmon(mtmp))
                return 1;
        }
    return 0;
}

void
nomul(nval)
register int nval;
{
    if (g.multi < nval)
        return;              /* This is a bug fix by ab@unido */
    u.uinvulnerable = FALSE; /* Kludge to avoid ctrl-C bug -dlc */
    u.usleep = 0;
    g.multi = nval;
    if (nval == 0)
        g.multi_reason = NULL;
    g.context.travel = g.context.travel1 = g.context.mv = g.context.run = 0;
}

/* called when a non-movement, multi-turn action has completed */
void
unmul(msg_override)
const char *msg_override;
{
    g.multi = 0; /* caller will usually have done this already */
    if (msg_override)
        g.nomovemsg = msg_override;
    else if (!g.nomovemsg)
        g.nomovemsg = You_can_move_again;
    if (*g.nomovemsg)
        pline("%s", g.nomovemsg);
    g.nomovemsg = 0;
    u.usleep = 0;
    g.multi_reason = NULL;
    if (g.afternmv) {
        int NDECL((*f)) = g.afternmv;

        /* clear afternmv before calling it (to override the
           encumbrance hack for levitation--see weight_cap()) */
        g.afternmv = (int NDECL((*))) 0;
        (void) (*f)();
        /* for finishing Armor/Boots/&c_on() */
        update_inventory();
    }
}

STATIC_OVL void
maybe_wail()
{
    static short powers[] = { TELEPORT, SEE_INVIS, POISON_RES, COLD_RES,
                              SHOCK_RES, FIRE_RES, SLEEP_RES, DISINT_RES,
                              TELEPORT_CONTROL, STEALTH, FAST, INVIS };

    if (g.moves <= g.wailmsg + 50)
        return;

    g.wailmsg = g.moves;
    if (Role_if(PM_WIZARD) || Race_if(PM_ELF) || Role_if(PM_VALKYRIE)) {
        const char *who;
        int i, powercnt;

        who = (Role_if(PM_WIZARD) || Role_if(PM_VALKYRIE)) ? g.urole.name.m
                                                           : "Elf";
        if (u.uhp == 1) {
            pline("%s is about to die.", who);
        } else {
            for (i = 0, powercnt = 0; i < SIZE(powers); ++i)
                if (u.uprops[powers[i]].intrinsic & INTRINSIC)
                    ++powercnt;

            pline((powercnt >= 4) ? "%s, all your powers will be lost..."
                                  : "%s, your life force is running out.",
                  who);
        }
    } else {
        You_hear(u.uhp == 1 ? "the wailing of the Banshee..."
                            : "the howling of the CwnAnnwn...");
    }
}

void
losehp(n, knam, k_format)
register int n;
register const char *knam;
boolean k_format;
{
    if (Upolyd) {
        u.mh -= n;
        if (u.mhmax < u.mh)
            u.mhmax = u.mh;
        g.context.botl = 1;
        if (u.mh < 1)
            rehumanize();
        else if (n > 0 && u.mh * 10 < u.mhmax && Unchanging)
            maybe_wail();
        return;
    }

    u.uhp -= n;
    if (u.uhp > u.uhpmax)
        u.uhpmax = u.uhp; /* perhaps n was negative */
    else
        g.context.travel = g.context.travel1 = g.context.mv = g.context.run = 0;
    g.context.botl = 1;
    if (u.uhp < 1) {
        g.killer.format = k_format;
        if (g.killer.name != knam) /* the thing that killed you */
            Strcpy(g.killer.name, knam ? knam : "");
        You("die...");
        done(DIED);
    } else if (n > 0 && u.uhp * 10 < u.uhpmax) {
        maybe_wail();
    }
}

int
weight_cap()
{
    long carrcap, save_ELev = ELevitation, save_BLev = BLevitation;

    /* boots take multiple turns to wear but any properties they
       confer are enabled at the start rather than the end; that
       causes message sequencing issues for boots of levitation
       so defer their encumbrance benefit until they're fully worn */
    if (g.afternmv == Boots_on && (ELevitation & W_ARMF) != 0L) {
        ELevitation &= ~W_ARMF;
        float_vs_flight(); /* in case Levitation is blocking Flying */
    }
    /* levitation is blocked by being trapped in the floor, but it still
       functions enough in that situation to enhance carrying capacity */
    BLevitation &= ~I_SPECIAL;

    carrcap = 25 * (ACURRSTR + ACURR(A_CON)) + 50;
    if (Upolyd) {
        /* consistent with can_carry() in mon.c */
        if (g.youmonst.data->mlet == S_NYMPH)
            carrcap = MAX_CARR_CAP;
        else if (!g.youmonst.data->cwt)
            carrcap = (carrcap * (long) g.youmonst.data->msize) / MZ_HUMAN;
        else if (!strongmonst(g.youmonst.data)
                 || (strongmonst(g.youmonst.data)
                     && (g.youmonst.data->cwt > WT_HUMAN)))
            carrcap = (carrcap * (long) g.youmonst.data->cwt / WT_HUMAN);
    }

    if (Levitation || Is_airlevel(&u.uz) /* pugh@cornell */
        || (u.usteed && strongmonst(u.usteed->data))) {
        carrcap = MAX_CARR_CAP;
    } else {
        if (carrcap > MAX_CARR_CAP)
            carrcap = MAX_CARR_CAP;
        if (!Flying) {
            if (EWounded_legs & LEFT_SIDE)
                carrcap -= 100;
            if (EWounded_legs & RIGHT_SIDE)
                carrcap -= 100;
        }
        if (carrcap < 0)
            carrcap = 0;
    }

    if (ELevitation != save_ELev || BLevitation != save_BLev) {
        ELevitation = save_ELev;
        BLevitation = save_BLev;
        float_vs_flight();
    }

    return (int) carrcap;
}

/* returns how far beyond the normal capacity the player is currently. */
/* inv_weight() is negative if the player is below normal capacity. */
int
inv_weight()
{
    register struct obj *otmp = g.invent;
    register int wt = 0;

    while (otmp) {
        if (otmp->oclass == COIN_CLASS)
            wt += (int) (((long) otmp->quan + 50L) / 100L);
        else if (otmp->otyp != BOULDER || !throws_rocks(g.youmonst.data))
            wt += otmp->owt;
        otmp = otmp->nobj;
    }
    g.wc = weight_cap();
    return (wt - g.wc);
}

/*
 * Returns 0 if below normal capacity, or the number of "capacity units"
 * over the normal capacity the player is loaded.  Max is 5.
 */
int
calc_capacity(xtra_wt)
int xtra_wt;
{
    int cap, wt = inv_weight() + xtra_wt;

    if (wt <= 0)
        return UNENCUMBERED;
    if (g.wc <= 1)
        return OVERLOADED;
    cap = (wt * 2 / g.wc) + 1;
    return min(cap, OVERLOADED);
}

int
near_capacity()
{
    return calc_capacity(0);
}

int
max_capacity()
{
    int wt = inv_weight();

    return (wt - (2 * g.wc));
}

boolean
check_capacity(str)
const char *str;
{
    if (near_capacity() >= EXT_ENCUMBER) {
        if (str)
            pline1(str);
        else
            You_cant("do that while carrying so much stuff.");
        return 1;
    }
    return 0;
}

int
inv_cnt(incl_gold)
boolean incl_gold;
{
    register struct obj *otmp = g.invent;
    register int ct = 0;

    while (otmp) {
        if (incl_gold || otmp->invlet != GOLD_SYM)
            ct++;
        otmp = otmp->nobj;
    }
    return ct;
}

/* Counts the money in an object chain. */
/* Intended use is for your or some monster's inventory, */
/* now that u.gold/m.gold is gone.*/
/* Counting money in a container might be possible too. */
long
money_cnt(otmp)
struct obj *otmp;
{
    while (otmp) {
        /* Must change when silver & copper is implemented: */
        if (otmp->oclass == COIN_CLASS)
            return otmp->quan;
        otmp = otmp->nobj;
    }
    return 0L;
}

/*hack.c*/<|MERGE_RESOLUTION|>--- conflicted
+++ resolved
@@ -1530,15 +1530,9 @@
             /* Don't attack if you're running, and can see it */
             /* It's fine to displace pets, though */
             /* We should never get here if forcefight */
-<<<<<<< HEAD
             if (g.context.run && ((!Blind && mon_visible(mtmp)
-                                 && ((mtmp->m_ap_type != M_AP_FURNITURE
-                                      && mtmp->m_ap_type != M_AP_OBJECT)
-=======
-            if (context.run && ((!Blind && mon_visible(mtmp)
                                  && ((M_AP_TYPE(mtmp) != M_AP_FURNITURE
                                       && M_AP_TYPE(mtmp) != M_AP_OBJECT)
->>>>>>> b2459229
                                      || Protection_from_shape_changers))
                                 || sensemon(mtmp))) {
                 nomul(0);
@@ -1870,15 +1864,9 @@
      * imitating something that doesn't move.  We could extend this
      * to non-moving monsters...
      */
-<<<<<<< HEAD
-    if ((u.dx || u.dy) && (g.youmonst.m_ap_type == M_AP_OBJECT
-                           || g.youmonst.m_ap_type == M_AP_FURNITURE))
-        g.youmonst.m_ap_type = M_AP_NOTHING;
-=======
     if ((u.dx || u.dy) && (U_AP_TYPE == M_AP_OBJECT
                            || U_AP_TYPE == M_AP_FURNITURE))
-        youmonst.m_ap_type = M_AP_NOTHING;
->>>>>>> b2459229
+        g.youmonst.m_ap_type = M_AP_NOTHING;
 
     check_leash(u.ux0, u.uy0);
 
