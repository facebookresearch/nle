--- conflicted
+++ resolved
@@ -4287,13 +4287,9 @@
         /* Fool the 'weapon in hand' routine into
          * displaying 'weapon in claw', etc. properly.
          */
-<<<<<<< HEAD
         g.youmonst.data = mon->data;
-=======
-        youmonst.data = mon->data;
         /* in case inside a shop, don't append "for sale" prices */
         iflags.suppress_price++;
->>>>>>> bc8ed91f
 
         n = query_objlist(title ? title : tmp, &(mon->minvent),
                           (INVORDER_SORT | (incl_hero ? INCLUDE_HERO : 0)),
@@ -4302,7 +4298,7 @@
 
         iflags.suppress_price--;
         /* was 'set_uasmon();' but that potentially has side-effects */
-        youmonst.data = &mons[u.umonnum]; /* most basic part of set_uasmon */
+        g.youmonst.data = &mons[u.umonnum]; /* most basic part of set_uasmon */
     } else {
         invdisp_nothing(title ? title : tmp, "(none)");
         n = 0;
