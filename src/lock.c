/* NetHack 3.6	lock.c	$NHDT-Date: 1548978605 2019/01/31 23:50:05 $  $NHDT-Branch: NetHack-3.6.2-beta01 $:$NHDT-Revision: 1.84 $ */
/* Copyright (c) Stichting Mathematisch Centrum, Amsterdam, 1985. */
/*-Copyright (c) Robert Patrick Rankin, 2011. */
/* NetHack may be freely redistributed.  See license for details. */

#include "hack.h"

/* occupation callbacks */
STATIC_PTR int NDECL(picklock);
STATIC_PTR int NDECL(forcelock);

STATIC_DCL const char *NDECL(lock_action);
STATIC_DCL boolean FDECL(obstructed, (int, int, BOOLEAN_P));
STATIC_DCL void FDECL(chest_shatter_msg, (struct obj *));

boolean
picking_lock(x, y)
int *x, *y;
{
    if (g.occupation == picklock) {
        *x = u.ux + u.dx;
        *y = u.uy + u.dy;
        return TRUE;
    } else {
        *x = *y = 0;
        return FALSE;
    }
}

boolean
picking_at(x, y)
int x, y;
{
    return (boolean) (g.occupation == picklock && g.xlock.door == &levl[x][y]);
}

/* produce an occupation string appropriate for the current activity */
STATIC_OVL const char *
lock_action()
{
    /* "unlocking"+2 == "locking" */
    static const char *actions[] = {
        "unlocking the door",   /* [0] */
        "unlocking the chest",  /* [1] */
        "unlocking the box",    /* [2] */
        "picking the lock"      /* [3] */
    };

    /* if the target is currently unlocked, we're trying to lock it now */
    if (g.xlock.door && !(g.xlock.door->doormask & D_LOCKED))
        return actions[0] + 2; /* "locking the door" */
    else if (g.xlock.box && !g.xlock.box->olocked)
        return g.xlock.box->otyp == CHEST ? actions[1] + 2 : actions[2] + 2;
    /* otherwise we're trying to unlock it */
    else if (g.xlock.picktyp == LOCK_PICK)
        return actions[3]; /* "picking the lock" */
    else if (g.xlock.picktyp == CREDIT_CARD)
        return actions[3]; /* same as lock_pick */
    else if (g.xlock.door)
        return actions[0]; /* "unlocking the door" */
    else if (g.xlock.box)
        return g.xlock.box->otyp == CHEST ? actions[1] : actions[2];
    else
        return actions[3];
}

/* try to open/close a lock */
STATIC_PTR int
picklock(VOID_ARGS)
{
    if (g.xlock.box) {
        if (g.xlock.box->where != OBJ_FLOOR
            || g.xlock.box->ox != u.ux || g.xlock.box->oy != u.uy) {
            return ((g.xlock.usedtime = 0)); /* you or it moved */
        }
    } else { /* door */
        if (g.xlock.door != &(levl[u.ux + u.dx][u.uy + u.dy])) {
            return ((g.xlock.usedtime = 0)); /* you moved */
        }
        switch (g.xlock.door->doormask) {
        case D_NODOOR:
            pline("This doorway has no door.");
            return ((g.xlock.usedtime = 0));
        case D_ISOPEN:
            You("cannot lock an open door.");
            return ((g.xlock.usedtime = 0));
        case D_BROKEN:
            pline("This door is broken.");
            return ((g.xlock.usedtime = 0));
        }
    }

    if (g.xlock.usedtime++ >= 50 || nohands(g.youmonst.data)) {
        You("give up your attempt at %s.", lock_action());
        exercise(A_DEX, TRUE); /* even if you don't succeed */
        return ((g.xlock.usedtime = 0));
    }

    if (rn2(100) >= g.xlock.chance)
        return 1; /* still busy */

    /* using the Master Key of Thievery finds traps if its bless/curse
       state is adequate (non-cursed for rogues, blessed for others;
       checked when setting up 'xlock') */
    if ((!g.xlock.door ? (int) g.xlock.box->otrapped
                     : (g.xlock.door->doormask & D_TRAPPED) != 0)
        && g.xlock.magic_key) {
        g.xlock.chance += 20; /* less effort needed next time */
        /* unfortunately we don't have a 'tknown' flag to record
           "known to be trapped" so declining to disarm and then
           retrying lock manipulation will find it all over again */
        if (yn("You find a trap!  Do you want to try to disarm it?") == 'y') {
            const char *what;
            boolean alreadyunlocked;

            /* disarming while using magic key always succeeds */
            if (g.xlock.door) {
                g.xlock.door->doormask &= ~D_TRAPPED;
                what = "door";
                alreadyunlocked = !(g.xlock.door->doormask & D_LOCKED);
            } else {
                g.xlock.box->otrapped = 0;
                what = (g.xlock.box->otyp == CHEST) ? "chest" : "box";
                alreadyunlocked = !g.xlock.box->olocked;
            }
            You("succeed in disarming the trap.  The %s is still %slocked.",
                what, alreadyunlocked ? "un" : "");
            exercise(A_WIS, TRUE);
        } else {
            You("stop %s.", lock_action());
            exercise(A_WIS, FALSE);
        }
        return ((g.xlock.usedtime = 0));
    }

    You("succeed in %s.", lock_action());
    if (g.xlock.door) {
        if (g.xlock.door->doormask & D_TRAPPED) {
            b_trapped("door", FINGER);
            g.xlock.door->doormask = D_NODOOR;
            unblock_point(u.ux + u.dx, u.uy + u.dy);
            if (*in_rooms(u.ux + u.dx, u.uy + u.dy, SHOPBASE))
                add_damage(u.ux + u.dx, u.uy + u.dy, SHOP_DOOR_COST);
            newsym(u.ux + u.dx, u.uy + u.dy);
        } else if (g.xlock.door->doormask & D_LOCKED)
            g.xlock.door->doormask = D_CLOSED;
        else
            g.xlock.door->doormask = D_LOCKED;
    } else {
        g.xlock.box->olocked = !g.xlock.box->olocked;
        g.xlock.box->lknown = 1;
        if (g.xlock.box->otrapped)
            (void) chest_trap(g.xlock.box, FINGER, FALSE);
    }
    exercise(A_DEX, TRUE);
    return ((g.xlock.usedtime = 0));
}

void
breakchestlock(box, destroyit)
struct obj *box;
boolean destroyit;
{
    if (!destroyit) { /* bill for the box but not for its contents */
        struct obj *hide_contents = box->cobj;

        box->cobj = 0;
        costly_alteration(box, COST_BRKLCK);
        box->cobj = hide_contents;
        box->olocked = 0;
        box->obroken = 1;
        box->lknown = 1;
    } else { /* #force has destroyed this box (at <u.ux,u.uy>) */
        struct obj *otmp;
        struct monst *shkp = (*u.ushops && costly_spot(u.ux, u.uy))
                                 ? shop_keeper(*u.ushops)
                                 : 0;
        boolean costly = (boolean) (shkp != 0),
                peaceful_shk = costly && (boolean) shkp->mpeaceful;
        long loss = 0L;

        pline("In fact, you've totally destroyed %s.", the(xname(box)));
        /* Put the contents on ground at the hero's feet. */
        while ((otmp = box->cobj) != 0) {
            obj_extract_self(otmp);
            if (!rn2(3) || otmp->oclass == POTION_CLASS) {
                chest_shatter_msg(otmp);
                if (costly)
                    loss += stolen_value(otmp, u.ux, u.uy, peaceful_shk, TRUE);
                if (otmp->quan == 1L) {
                    obfree(otmp, (struct obj *) 0);
                    continue;
                }
                /* this works because we're sure to have at least 1 left;
                   otherwise it would fail since otmp is not in inventory */
                useup(otmp);
            }
            if (box->otyp == ICE_BOX && otmp->otyp == CORPSE) {
                otmp->age = g.monstermoves - otmp->age; /* actual age */
                start_corpse_timeout(otmp);
            }
            place_object(otmp, u.ux, u.uy);
            stackobj(otmp);
        }
        if (costly)
            loss += stolen_value(box, u.ux, u.uy, peaceful_shk, TRUE);
        if (loss)
            You("owe %ld %s for objects destroyed.", loss, currency(loss));
        delobj(box);
    }
}

/* try to force a locked chest */
STATIC_PTR int
forcelock(VOID_ARGS)
{
    if ((g.xlock.box->ox != u.ux) || (g.xlock.box->oy != u.uy))
        return ((g.xlock.usedtime = 0)); /* you or it moved */

    if (g.xlock.usedtime++ >= 50 || !uwep || nohands(g.youmonst.data)) {
        You("give up your attempt to force the lock.");
        if (g.xlock.usedtime >= 50) /* you made the effort */
            exercise((g.xlock.picktyp) ? A_DEX : A_STR, TRUE);
        return ((g.xlock.usedtime = 0));
    }

    if (g.xlock.picktyp) { /* blade */
        if (rn2(1000 - (int) uwep->spe) > (992 - greatest_erosion(uwep) * 10)
            && !uwep->cursed && !obj_resists(uwep, 0, 99)) {
            /* for a +0 weapon, probability that it survives an unsuccessful
             * attempt to force the lock is (.992)^50 = .67
             */
            pline("%sour %s broke!", (uwep->quan > 1L) ? "One of y" : "Y",
                  xname(uwep));
            useup(uwep);
            You("give up your attempt to force the lock.");
            exercise(A_DEX, TRUE);
            return ((g.xlock.usedtime = 0));
        }
    } else             /* blunt */
        wake_nearby(); /* due to hammering on the container */

    if (rn2(100) >= g.xlock.chance)
        return 1; /* still busy */

    You("succeed in forcing the lock.");
<<<<<<< HEAD
    breakchestlock(g.xlock.box, (boolean) (!g.xlock.picktyp && !rn2(3)));

    exercise((g.xlock.picktyp) ? A_DEX : A_STR, TRUE);
    return ((g.xlock.usedtime = 0));
=======
    exercise(xlock.picktyp ? A_DEX : A_STR, TRUE);
    /* breakchestlock() might destroy xlock.box; if so, xlock context will
       be cleared (delobj -> obfree -> maybe_reset_pick); but it might not,
       so explicitly clear that manually */
    breakchestlock(xlock.box, (boolean) (!xlock.picktyp && !rn2(3)));
    reset_pick(); /* lock-picking context is no longer valid */

    return 0;
>>>>>>> 4de41559
}

void
reset_pick()
{
<<<<<<< HEAD
    g.xlock.usedtime = g.xlock.chance = g.xlock.picktyp = 0;
    g.xlock.magic_key = FALSE;
    g.xlock.door = 0;
    g.xlock.box = 0;
=======
    xlock.usedtime = xlock.chance = xlock.picktyp = 0;
    xlock.magic_key = FALSE;
    xlock.door = (struct rm *) 0;
    xlock.box = (struct obj *) 0;
>>>>>>> 4de41559
}

/* level change or object deletion; context may no longer be valid */
void
maybe_reset_pick(container)
struct obj *container; /* passed from obfree() */
{
<<<<<<< HEAD
    if (!g.xlock.box || !carried(g.xlock.box))
=======
    /*
     * If a specific container, only clear context if it is for that
     * particular container (which is being deleted).  Other stuff on
     * the current dungeon level remains valid.
     * However if 'container' is Null, clear context if not carrying
     * xlock.box (which might be Null if context is for a door).
     * Used for changing levels, where a floor container or a door is
     * being left behind and won't be valid on the new level but a
     * carried container will still be.  There might not be any context,
     * in which case redundantly clearing it is harmless.
     */
    if (container ? (container == xlock.box)
                  : (!xlock.box || !carried(xlock.box)))
>>>>>>> 4de41559
        reset_pick();
}

/* for doapply(); if player gives a direction or resumes an interrupted
   previous attempt then it costs hero a move even if nothing ultimately
   happens; when told "can't do that" before being asked for direction
   or player cancels with ESC while giving direction, it doesn't */
#define PICKLOCK_LEARNED_SOMETHING (-1) /* time passes */
#define PICKLOCK_DID_NOTHING 0          /* no time passes */
#define PICKLOCK_DID_SOMETHING 1

/* player is applying a key, lock pick, or credit card */
int
pick_lock(pick)
struct obj *pick;
{
    int picktyp, c, ch;
    coord cc;
    struct rm *door;
    struct obj *otmp;
    char qbuf[QBUFSZ];

    picktyp = pick->otyp;

    /* check whether we're resuming an interrupted previous attempt */
    if (g.xlock.usedtime && picktyp == g.xlock.picktyp) {
        static char no_longer[] = "Unfortunately, you can no longer %s %s.";

        if (nohands(g.youmonst.data)) {
            const char *what = (picktyp == LOCK_PICK) ? "pick" : "key";

            if (picktyp == CREDIT_CARD)
                what = "card";
            pline(no_longer, "hold the", what);
            reset_pick();
            return PICKLOCK_LEARNED_SOMETHING;
        } else if (u.uswallow || (g.xlock.box && !can_reach_floor(TRUE))) {
            pline(no_longer, "reach the", "lock");
            reset_pick();
            return PICKLOCK_LEARNED_SOMETHING;
        } else {
            const char *action = lock_action();

            You("resume your attempt at %s.", action);
            g.xlock.magic_key = is_magic_key(&g.youmonst, pick);
            set_occupation(picklock, action, 0);
            return PICKLOCK_DID_SOMETHING;
        }
    }

    if (nohands(g.youmonst.data)) {
        You_cant("hold %s -- you have no hands!", doname(pick));
        return PICKLOCK_DID_NOTHING;
    } else if (u.uswallow) {
        You_cant("%sunlock %s.", (picktyp == CREDIT_CARD) ? "" : "lock or ",
                 mon_nam(u.ustuck));
        return PICKLOCK_DID_NOTHING;
    }

    if (picktyp != LOCK_PICK
        && picktyp != CREDIT_CARD
        && picktyp != SKELETON_KEY) {
        impossible("picking lock with object %d?", picktyp);
        return PICKLOCK_DID_NOTHING;
    }
    ch = 0; /* lint suppression */

    if (!get_adjacent_loc((char *) 0, "Invalid location!", u.ux, u.uy, &cc))
        return PICKLOCK_DID_NOTHING;

    if (cc.x == u.ux && cc.y == u.uy) { /* pick lock on a container */
        const char *verb;
        char qsfx[QBUFSZ];
        boolean it;
        int count;

        if (u.dz < 0) {
            There("isn't any sort of lock up %s.",
                  Levitation ? "here" : "there");
            return PICKLOCK_LEARNED_SOMETHING;
        } else if (is_lava(u.ux, u.uy)) {
            pline("Doing that would probably melt %s.", yname(pick));
            return PICKLOCK_LEARNED_SOMETHING;
        } else if (is_pool(u.ux, u.uy) && !Underwater) {
            pline_The("%s has no lock.", hliquid("water"));
            return PICKLOCK_LEARNED_SOMETHING;
        }

        count = 0;
        c = 'n'; /* in case there are no boxes here */
        for (otmp = g.level.objects[cc.x][cc.y]; otmp; otmp = otmp->nexthere)
            if (Is_box(otmp)) {
                ++count;
                if (!can_reach_floor(TRUE)) {
                    You_cant("reach %s from up here.", the(xname(otmp)));
                    return PICKLOCK_LEARNED_SOMETHING;
                }
                it = 0;
                if (otmp->obroken)
                    verb = "fix";
                else if (!otmp->olocked)
                    verb = "lock", it = 1;
                else if (picktyp != LOCK_PICK)
                    verb = "unlock", it = 1;
                else
                    verb = "pick";

                /* "There is <a box> here; <verb> <it|its lock>?" */
                Sprintf(qsfx, " here; %s %s?", verb, it ? "it" : "its lock");
                (void) safe_qbuf(qbuf, "There is ", qsfx, otmp, doname,
                                 ansimpleoname, "a box");
                otmp->lknown = 1;

                c = ynq(qbuf);
                if (c == 'q')
                    return 0;
                if (c == 'n')
                    continue;

                if (otmp->obroken) {
                    You_cant("fix its broken lock with %s.", doname(pick));
                    return PICKLOCK_LEARNED_SOMETHING;
                } else if (picktyp == CREDIT_CARD && !otmp->olocked) {
                    /* credit cards are only good for unlocking */
                    You_cant("do that with %s.",
                             an(simple_typename(picktyp)));
                    return PICKLOCK_LEARNED_SOMETHING;
                }
                switch (picktyp) {
                case CREDIT_CARD:
                    ch = ACURR(A_DEX) + 20 * Role_if(PM_ROGUE);
                    break;
                case LOCK_PICK:
                    ch = 4 * ACURR(A_DEX) + 25 * Role_if(PM_ROGUE);
                    break;
                case SKELETON_KEY:
                    ch = 75 + ACURR(A_DEX);
                    break;
                default:
                    ch = 0;
                }
                if (otmp->cursed)
                    ch /= 2;

                g.xlock.box = otmp;
                g.xlock.door = 0;
                break;
            }
        if (c != 'y') {
            if (!count)
                There("doesn't seem to be any sort of lock here.");
            return PICKLOCK_LEARNED_SOMETHING; /* decided against all boxes */
        }
    } else { /* pick the lock in a door */
        struct monst *mtmp;

        if (u.utrap && u.utraptype == TT_PIT) {
            You_cant("reach over the edge of the pit.");
            return PICKLOCK_LEARNED_SOMETHING;
        }

        door = &levl[cc.x][cc.y];
        mtmp = m_at(cc.x, cc.y);
        if (mtmp && canseemon(mtmp) && mtmp->m_ap_type != M_AP_FURNITURE
            && mtmp->m_ap_type != M_AP_OBJECT) {
            if (picktyp == CREDIT_CARD
                && (mtmp->isshk || mtmp->data == &mons[PM_ORACLE]))
                verbalize("No checks, no credit, no problem.");
            else
                pline("I don't think %s would appreciate that.",
                      mon_nam(mtmp));
            return PICKLOCK_LEARNED_SOMETHING;
        } else if (mtmp && is_door_mappear(mtmp)) {
            /* "The door actually was a <mimic>!" */
            stumble_onto_mimic(mtmp);
            /* mimic might keep the key (50% chance, 10% for PYEC or MKoT) */
            maybe_absorb_item(mtmp, pick, 50, 10);
            return PICKLOCK_LEARNED_SOMETHING;
        }
        if (!IS_DOOR(door->typ)) {
            if (is_drawbridge_wall(cc.x, cc.y) >= 0)
                You("%s no lock on the drawbridge.", Blind ? "feel" : "see");
            else
                You("%s no door there.", Blind ? "feel" : "see");
            return PICKLOCK_LEARNED_SOMETHING;
        }
        switch (door->doormask) {
        case D_NODOOR:
            pline("This doorway has no door.");
            return PICKLOCK_LEARNED_SOMETHING;
        case D_ISOPEN:
            You("cannot lock an open door.");
            return PICKLOCK_LEARNED_SOMETHING;
        case D_BROKEN:
            pline("This door is broken.");
            return PICKLOCK_LEARNED_SOMETHING;
        default:
            /* credit cards are only good for unlocking */
            if (picktyp == CREDIT_CARD && !(door->doormask & D_LOCKED)) {
                You_cant("lock a door with a credit card.");
                return PICKLOCK_LEARNED_SOMETHING;
            }

            Sprintf(qbuf, "%s it?",
                    (door->doormask & D_LOCKED) ? "Unlock" : "Lock");

            c = yn(qbuf);
            if (c == 'n')
                return 0;

            switch (picktyp) {
            case CREDIT_CARD:
                ch = 2 * ACURR(A_DEX) + 20 * Role_if(PM_ROGUE);
                break;
            case LOCK_PICK:
                ch = 3 * ACURR(A_DEX) + 30 * Role_if(PM_ROGUE);
                break;
            case SKELETON_KEY:
                ch = 70 + ACURR(A_DEX);
                break;
            default:
                ch = 0;
            }
            g.xlock.door = door;
            g.xlock.box = 0;
        }
    }
    g.context.move = 0;
    g.xlock.chance = ch;
    g.xlock.picktyp = picktyp;
    g.xlock.magic_key = is_magic_key(&g.youmonst, pick);
    g.xlock.usedtime = 0;
    set_occupation(picklock, lock_action(), 0);
    return PICKLOCK_DID_SOMETHING;
}

/* try to force a chest with your weapon */
int
doforce()
{
    register struct obj *otmp;
    register int c, picktyp;
    char qbuf[QBUFSZ];

    if (u.uswallow) {
        You_cant("force anything from inside here.");
        return 0;
    }
    if (!uwep /* proper type test */
        || ((uwep->oclass == WEAPON_CLASS || is_weptool(uwep))
               ? (objects[uwep->otyp].oc_skill < P_DAGGER
                  || objects[uwep->otyp].oc_skill == P_FLAIL
                  || objects[uwep->otyp].oc_skill > P_LANCE)
               : uwep->oclass != ROCK_CLASS)) {
        You_cant("force anything %s weapon.",
                 !uwep ? "when not wielding a"
                       : (uwep->oclass != WEAPON_CLASS && !is_weptool(uwep))
                             ? "without a proper"
                             : "with that");
        return 0;
    }
    if (!can_reach_floor(TRUE)) {
        cant_reach_floor(u.ux, u.uy, FALSE, TRUE);
        return 0;
    }

    picktyp = is_blade(uwep) && !is_pick(uwep);
    if (g.xlock.usedtime && g.xlock.box && picktyp == g.xlock.picktyp) {
        You("resume your attempt to force the lock.");
        set_occupation(forcelock, "forcing the lock", 0);
        return 1;
    }

    /* A lock is made only for the honest man, the thief will break it. */
    g.xlock.box = (struct obj *) 0;
    for (otmp = g.level.objects[u.ux][u.uy]; otmp; otmp = otmp->nexthere)
        if (Is_box(otmp)) {
            if (otmp->obroken || !otmp->olocked) {
                /* force doname() to omit known "broken" or "unlocked"
                   prefix so that the message isn't worded redundantly;
                   since we're about to set lknown, there's no need to
                   remember and then reset its current value */
                otmp->lknown = 0;
                There("is %s here, but its lock is already %s.",
                      doname(otmp), otmp->obroken ? "broken" : "unlocked");
                otmp->lknown = 1;
                continue;
            }
            (void) safe_qbuf(qbuf, "There is ", " here; force its lock?",
                             otmp, doname, ansimpleoname, "a box");
            otmp->lknown = 1;

            c = ynq(qbuf);
            if (c == 'q')
                return 0;
            if (c == 'n')
                continue;

            if (picktyp)
                You("force %s into a crack and pry.", yname(uwep));
            else
                You("start bashing it with %s.", yname(uwep));
            g.xlock.box = otmp;
            g.xlock.chance = objects[uwep->otyp].oc_wldam * 2;
            g.xlock.picktyp = picktyp;
            g.xlock.magic_key = FALSE;
            g.xlock.usedtime = 0;
            break;
        }

    if (g.xlock.box)
        set_occupation(forcelock, "forcing the lock", 0);
    else
        You("decide not to force the issue.");
    return 1;
}

boolean
stumble_on_door_mimic(x, y)
int x, y;
{
    struct monst *mtmp;

    if ((mtmp = m_at(x, y)) && is_door_mappear(mtmp)
        && !Protection_from_shape_changers) {
        stumble_onto_mimic(mtmp);
        return TRUE;
    }
    return FALSE;
}

/* the 'O' command - try to open a door */
int
doopen()
{
    return doopen_indir(0, 0);
}

/* try to open a door in direction u.dx/u.dy */
int
doopen_indir(x, y)
int x, y;
{
    coord cc;
    register struct rm *door;
    boolean portcullis;
    int res = 0;

    if (nohands(g.youmonst.data)) {
        You_cant("open anything -- you have no hands!");
        return 0;
    }

    if (u.utrap && u.utraptype == TT_PIT) {
        You_cant("reach over the edge of the pit.");
        return 0;
    }

    if (x > 0 && y > 0) {
        cc.x = x;
        cc.y = y;
    } else if (!get_adjacent_loc((char *) 0, (char *) 0, u.ux, u.uy, &cc))
        return 0;

    /* open at yourself/up/down */
    if ((cc.x == u.ux) && (cc.y == u.uy))
        return doloot();

    if (stumble_on_door_mimic(cc.x, cc.y))
        return 1;

    /* when choosing a direction is impaired, use a turn
       regardless of whether a door is successfully targetted */
    if (Confusion || Stunned)
        res = 1;

    door = &levl[cc.x][cc.y];
    portcullis = (is_drawbridge_wall(cc.x, cc.y) >= 0);
    if (Blind) {
        int oldglyph = door->glyph;
        schar oldlastseentyp = g.lastseentyp[cc.x][cc.y];

        feel_location(cc.x, cc.y);
        if (door->glyph != oldglyph
            || g.lastseentyp[cc.x][cc.y] != oldlastseentyp)
            res = 1; /* learned something */
    }

    if (portcullis || !IS_DOOR(door->typ)) {
        /* closed portcullis or spot that opened bridge would span */
        if (is_db_wall(cc.x, cc.y) || door->typ == DRAWBRIDGE_UP)
            There("is no obvious way to open the drawbridge.");
        else if (portcullis || door->typ == DRAWBRIDGE_DOWN)
            pline_The("drawbridge is already open.");
        else if (container_at(cc.x, cc.y, TRUE))
            pline("%s like something lootable over there.",
                  Blind ? "Feels" : "Seems");
        else
            You("%s no door there.", Blind ? "feel" : "see");
        return res;
    }

    if (!(door->doormask & D_CLOSED)) {
        const char *mesg;

        switch (door->doormask) {
        case D_BROKEN:
            mesg = " is broken";
            break;
        case D_NODOOR:
            mesg = "way has no door";
            break;
        case D_ISOPEN:
            mesg = " is already open";
            break;
        default:
            mesg = " is locked";
            break;
        }
        pline("This door%s.", mesg);
        return res;
    }

    if (verysmall(g.youmonst.data)) {
        pline("You're too small to pull the door open.");
        return res;
    }

    /* door is known to be CLOSED */
    if (rnl(20) < (ACURRSTR + ACURR(A_DEX) + ACURR(A_CON)) / 3) {
        pline_The("door opens.");
        if (door->doormask & D_TRAPPED) {
            b_trapped("door", FINGER);
            door->doormask = D_NODOOR;
            if (*in_rooms(cc.x, cc.y, SHOPBASE))
                add_damage(cc.x, cc.y, SHOP_DOOR_COST);
        } else
            door->doormask = D_ISOPEN;
        feel_newsym(cc.x, cc.y); /* the hero knows she opened it */
        unblock_point(cc.x, cc.y); /* vision: new see through there */
    } else {
        exercise(A_STR, TRUE);
        pline_The("door resists!");
    }

    return 1;
}

STATIC_OVL boolean
obstructed(x, y, quietly)
register int x, y;
boolean quietly;
{
    register struct monst *mtmp = m_at(x, y);

    if (mtmp && mtmp->m_ap_type != M_AP_FURNITURE) {
        if (mtmp->m_ap_type == M_AP_OBJECT)
            goto objhere;
        if (!quietly) {
            if ((mtmp->mx != x) || (mtmp->my != y)) {
                /* worm tail */
                pline("%s%s blocks the way!",
                      !canspotmon(mtmp) ? Something : s_suffix(Monnam(mtmp)),
                      !canspotmon(mtmp) ? "" : " tail");
            } else {
                pline("%s blocks the way!",
                      !canspotmon(mtmp) ? "Some creature" : Monnam(mtmp));
            }
        }
        if (!canspotmon(mtmp))
            map_invisible(x, y);
        return TRUE;
    }
    if (OBJ_AT(x, y)) {
 objhere:
        if (!quietly)
            pline("%s's in the way.", Something);
        return TRUE;
    }
    return FALSE;
}

/* the 'C' command - try to close a door */
int
doclose()
{
    register int x, y;
    register struct rm *door;
    boolean portcullis;
    int res = 0;

    if (nohands(g.youmonst.data)) {
        You_cant("close anything -- you have no hands!");
        return 0;
    }

    if (u.utrap && u.utraptype == TT_PIT) {
        You_cant("reach over the edge of the pit.");
        return 0;
    }

    if (!getdir((char *) 0))
        return 0;

    x = u.ux + u.dx;
    y = u.uy + u.dy;
    if ((x == u.ux) && (y == u.uy)) {
        You("are in the way!");
        return 1;
    }

    if (!isok(x, y))
        goto nodoor;

    if (stumble_on_door_mimic(x, y))
        return 1;

    /* when choosing a direction is impaired, use a turn
       regardless of whether a door is successfully targetted */
    if (Confusion || Stunned)
        res = 1;

    door = &levl[x][y];
    portcullis = (is_drawbridge_wall(x, y) >= 0);
    if (Blind) {
        int oldglyph = door->glyph;
        schar oldlastseentyp = g.lastseentyp[x][y];

        feel_location(x, y);
        if (door->glyph != oldglyph || g.lastseentyp[x][y] != oldlastseentyp)
            res = 1; /* learned something */
    }

    if (portcullis || !IS_DOOR(door->typ)) {
        /* is_db_wall: closed portcullis */
        if (is_db_wall(x, y) || door->typ == DRAWBRIDGE_UP)
            pline_The("drawbridge is already closed.");
        else if (portcullis || door->typ == DRAWBRIDGE_DOWN)
            There("is no obvious way to close the drawbridge.");
        else {
 nodoor:
            You("%s no door there.", Blind ? "feel" : "see");
        }
        return res;
    }

    if (door->doormask == D_NODOOR) {
        pline("This doorway has no door.");
        return res;
    } else if (obstructed(x, y, FALSE)) {
        return res;
    } else if (door->doormask == D_BROKEN) {
        pline("This door is broken.");
        return res;
    } else if (door->doormask & (D_CLOSED | D_LOCKED)) {
        pline("This door is already closed.");
        return res;
    }

    if (door->doormask == D_ISOPEN) {
        if (verysmall(g.youmonst.data) && !u.usteed) {
            pline("You're too small to push the door closed.");
            return res;
        }
        if (u.usteed
            || rn2(25) < (ACURRSTR + ACURR(A_DEX) + ACURR(A_CON)) / 3) {
            pline_The("door closes.");
            door->doormask = D_CLOSED;
            feel_newsym(x, y); /* the hero knows she closed it */
            block_point(x, y); /* vision:  no longer see there */
        } else {
            exercise(A_STR, TRUE);
            pline_The("door resists!");
        }
    }

    return 1;
}

/* box obj was hit with spell or wand effect otmp;
   returns true if something happened */
boolean
boxlock(obj, otmp)
struct obj *obj, *otmp; /* obj *is* a box */
{
    boolean res = 0;

    switch (otmp->otyp) {
    case WAN_LOCKING:
    case SPE_WIZARD_LOCK:
        if (!obj->olocked) { /* lock it; fix if broken */
            pline("Klunk!");
            obj->olocked = 1;
            obj->obroken = 0;
            if (Role_if(PM_WIZARD))
                obj->lknown = 1;
            else
                obj->lknown = 0;
            res = 1;
        } /* else already closed and locked */
        break;
    case WAN_OPENING:
    case SPE_KNOCK:
        if (obj->olocked) { /* unlock; couldn't be broken */
            pline("Klick!");
            obj->olocked = 0;
            res = 1;
            if (Role_if(PM_WIZARD))
                obj->lknown = 1;
            else
                obj->lknown = 0;
        } else /* silently fix if broken */
            obj->obroken = 0;
        break;
    case WAN_POLYMORPH:
    case SPE_POLYMORPH:
        /* maybe start unlocking chest, get interrupted, then zap it;
           we must avoid any attempt to resume unlocking it */
        if (g.xlock.box == obj)
            reset_pick();
        break;
    }
    return res;
}

/* Door/secret door was hit with spell or wand effect otmp;
   returns true if something happened */
boolean
doorlock(otmp, x, y)
struct obj *otmp;
int x, y;
{
    register struct rm *door = &levl[x][y];
    boolean res = TRUE;
    int loudness = 0;
    const char *msg = (const char *) 0;
    const char *dustcloud = "A cloud of dust";
    const char *quickly_dissipates = "quickly dissipates";
    boolean mysterywand = (otmp->oclass == WAND_CLASS && !otmp->dknown);

    if (door->typ == SDOOR) {
        switch (otmp->otyp) {
        case WAN_OPENING:
        case SPE_KNOCK:
        case WAN_STRIKING:
        case SPE_FORCE_BOLT:
            door->typ = DOOR;
            door->doormask = D_CLOSED | (door->doormask & D_TRAPPED);
            newsym(x, y);
            if (cansee(x, y))
                pline("A door appears in the wall!");
            if (otmp->otyp == WAN_OPENING || otmp->otyp == SPE_KNOCK)
                return TRUE;
            break; /* striking: continue door handling below */
        case WAN_LOCKING:
        case SPE_WIZARD_LOCK:
        default:
            return FALSE;
        }
    }

    switch (otmp->otyp) {
    case WAN_LOCKING:
    case SPE_WIZARD_LOCK:
        if (Is_rogue_level(&u.uz)) {
            boolean vis = cansee(x, y);
            /* Can't have real locking in Rogue, so just hide doorway */
            if (vis)
                pline("%s springs up in the older, more primitive doorway.",
                      dustcloud);
            else
                You_hear("a swoosh.");
            if (obstructed(x, y, mysterywand)) {
                if (vis)
                    pline_The("cloud %s.", quickly_dissipates);
                return FALSE;
            }
            block_point(x, y);
            door->typ = SDOOR, door->doormask = D_NODOOR;
            if (vis)
                pline_The("doorway vanishes!");
            newsym(x, y);
            return TRUE;
        }
        if (obstructed(x, y, mysterywand))
            return FALSE;
        /* Don't allow doors to close over traps.  This is for pits */
        /* & trap doors, but is it ever OK for anything else? */
        if (t_at(x, y)) {
            /* maketrap() clears doormask, so it should be NODOOR */
            pline("%s springs up in the doorway, but %s.", dustcloud,
                  quickly_dissipates);
            return FALSE;
        }

        switch (door->doormask & ~D_TRAPPED) {
        case D_CLOSED:
            msg = "The door locks!";
            break;
        case D_ISOPEN:
            msg = "The door swings shut, and locks!";
            break;
        case D_BROKEN:
            msg = "The broken door reassembles and locks!";
            break;
        case D_NODOOR:
            msg =
               "A cloud of dust springs up and assembles itself into a door!";
            break;
        default:
            res = FALSE;
            break;
        }
        block_point(x, y);
        door->doormask = D_LOCKED | (door->doormask & D_TRAPPED);
        newsym(x, y);
        break;
    case WAN_OPENING:
    case SPE_KNOCK:
        if (door->doormask & D_LOCKED) {
            msg = "The door unlocks!";
            door->doormask = D_CLOSED | (door->doormask & D_TRAPPED);
        } else
            res = FALSE;
        break;
    case WAN_STRIKING:
    case SPE_FORCE_BOLT:
        if (door->doormask & (D_LOCKED | D_CLOSED)) {
            if (door->doormask & D_TRAPPED) {
                if (MON_AT(x, y))
                    (void) mb_trapped(m_at(x, y));
                else if (flags.verbose) {
                    if (cansee(x, y))
                        pline("KABOOM!!  You see a door explode.");
                    else
                        You_hear("a distant explosion.");
                }
                door->doormask = D_NODOOR;
                unblock_point(x, y);
                newsym(x, y);
                loudness = 40;
                break;
            }
            door->doormask = D_BROKEN;
            if (flags.verbose) {
                if (cansee(x, y))
                    pline_The("door crashes open!");
                else
                    You_hear("a crashing sound.");
            }
            unblock_point(x, y);
            newsym(x, y);
            /* force vision recalc before printing more messages */
            if (g.vision_full_recalc)
                vision_recalc(0);
            loudness = 20;
        } else
            res = FALSE;
        break;
    default:
        impossible("magic (%d) attempted on door.", otmp->otyp);
        break;
    }
    if (msg && cansee(x, y))
        pline1(msg);
    if (loudness > 0) {
        /* door was destroyed */
        wake_nearto(x, y, loudness);
        if (*in_rooms(x, y, SHOPBASE))
            add_damage(x, y, 0L);
    }

    if (res && picking_at(x, y)) {
        /* maybe unseen monster zaps door you're unlocking */
        stop_occupation();
        reset_pick();
    }
    return res;
}

STATIC_OVL void
chest_shatter_msg(otmp)
struct obj *otmp;
{
    const char *disposition;
    const char *thing;
    long save_Blinded;

    if (otmp->oclass == POTION_CLASS) {
        You("%s %s shatter!", Blind ? "hear" : "see", an(bottlename()));
        if (!breathless(g.youmonst.data) || haseyes(g.youmonst.data))
            potionbreathe(otmp);
        return;
    }
    /* We have functions for distant and singular names, but not one */
    /* which does _both_... */
    save_Blinded = Blinded;
    Blinded = 1;
    thing = singular(otmp, xname);
    Blinded = save_Blinded;
    switch (objects[otmp->otyp].oc_material) {
    case PAPER:
        disposition = "is torn to shreds";
        break;
    case WAX:
        disposition = "is crushed";
        break;
    case VEGGY:
        disposition = "is pulped";
        break;
    case FLESH:
        disposition = "is mashed";
        break;
    case GLASS:
        disposition = "shatters";
        break;
    case WOOD:
        disposition = "splinters to fragments";
        break;
    default:
        disposition = "is destroyed";
        break;
    }
    pline("%s %s!", An(thing), disposition);
}

/*lock.c*/<|MERGE_RESOLUTION|>--- conflicted
+++ resolved
@@ -244,37 +244,23 @@
         return 1; /* still busy */
 
     You("succeed in forcing the lock.");
-<<<<<<< HEAD
-    breakchestlock(g.xlock.box, (boolean) (!g.xlock.picktyp && !rn2(3)));
-
-    exercise((g.xlock.picktyp) ? A_DEX : A_STR, TRUE);
-    return ((g.xlock.usedtime = 0));
-=======
-    exercise(xlock.picktyp ? A_DEX : A_STR, TRUE);
-    /* breakchestlock() might destroy xlock.box; if so, xlock context will
+    exercise(g.xlock.picktyp ? A_DEX : A_STR, TRUE);
+    /* breakchestlock() might destroy g.xlock.box; if so, g.xlock context will
        be cleared (delobj -> obfree -> maybe_reset_pick); but it might not,
        so explicitly clear that manually */
-    breakchestlock(xlock.box, (boolean) (!xlock.picktyp && !rn2(3)));
+    breakchestlock(g.xlock.box, (boolean) (!g.xlock.picktyp && !rn2(3)));
     reset_pick(); /* lock-picking context is no longer valid */
 
     return 0;
->>>>>>> 4de41559
 }
 
 void
 reset_pick()
 {
-<<<<<<< HEAD
     g.xlock.usedtime = g.xlock.chance = g.xlock.picktyp = 0;
     g.xlock.magic_key = FALSE;
-    g.xlock.door = 0;
-    g.xlock.box = 0;
-=======
-    xlock.usedtime = xlock.chance = xlock.picktyp = 0;
-    xlock.magic_key = FALSE;
-    xlock.door = (struct rm *) 0;
-    xlock.box = (struct obj *) 0;
->>>>>>> 4de41559
+    g.xlock.door = (struct rm *) 0;
+    g.xlock.box = (struct obj *) 0;
 }
 
 /* level change or object deletion; context may no longer be valid */
@@ -282,23 +268,19 @@
 maybe_reset_pick(container)
 struct obj *container; /* passed from obfree() */
 {
-<<<<<<< HEAD
-    if (!g.xlock.box || !carried(g.xlock.box))
-=======
     /*
      * If a specific container, only clear context if it is for that
      * particular container (which is being deleted).  Other stuff on
      * the current dungeon level remains valid.
      * However if 'container' is Null, clear context if not carrying
-     * xlock.box (which might be Null if context is for a door).
+     * g.xlock.box (which might be Null if context is for a door).
      * Used for changing levels, where a floor container or a door is
      * being left behind and won't be valid on the new level but a
      * carried container will still be.  There might not be any context,
      * in which case redundantly clearing it is harmless.
      */
-    if (container ? (container == xlock.box)
-                  : (!xlock.box || !carried(xlock.box)))
->>>>>>> 4de41559
+    if (container ? (container == g.xlock.box)
+                  : (!g.xlock.box || !carried(g.xlock.box)))
         reset_pick();
 }
 
