/* NetHack 3.6	makemon.c	$NHDT-Date: 1495237801 2017/05/19 23:50:01 $  $NHDT-Branch: NetHack-3.6.0 $:$NHDT-Revision: 1.116 $ */
/* Copyright (c) Stichting Mathematisch Centrum, Amsterdam, 1985. */
/*-Copyright (c) Robert Patrick Rankin, 2012. */
/* NetHack may be freely redistributed.  See license for details. */

#include "hack.h"

#include <ctype.h>

/* this assumes that a human quest leader or nemesis is an archetype
   of the corresponding role; that isn't so for some roles (tourist
   for instance) but is for the priests and monks we use it for... */
#define quest_mon_represents_role(mptr, role_pm) \
    (mptr->mlet == S_HUMAN && Role_if(role_pm)   \
     && (mptr->msound == MS_LEADER || mptr->msound == MS_NEMESIS))

STATIC_DCL boolean FDECL(uncommon, (int));
STATIC_DCL int FDECL(align_shift, (struct permonst *));
STATIC_DCL boolean FDECL(mk_gen_ok, (int, int, int));
STATIC_DCL boolean FDECL(wrong_elem_type, (struct permonst *));
STATIC_DCL void FDECL(m_initgrp, (struct monst *, int, int, int));
STATIC_DCL void FDECL(m_initthrow, (struct monst *, int, int));
STATIC_DCL void FDECL(m_initweap, (struct monst *));
STATIC_DCL void FDECL(m_initinv, (struct monst *));
STATIC_DCL boolean FDECL(makemon_rnd_goodpos, (struct monst *,
                                               unsigned, coord *));

extern const int monstr[];

#define m_initsgrp(mtmp, x, y) m_initgrp(mtmp, x, y, 3)
#define m_initlgrp(mtmp, x, y) m_initgrp(mtmp, x, y, 10)
#define toostrong(monindx, lev) (monstr[monindx] > lev)
#define tooweak(monindx, lev) (monstr[monindx] < lev)

boolean
is_home_elemental(ptr)
struct permonst *ptr;
{
    if (ptr->mlet == S_ELEMENTAL)
        switch (monsndx(ptr)) {
        case PM_AIR_ELEMENTAL:
            return Is_airlevel(&u.uz);
        case PM_FIRE_ELEMENTAL:
            return Is_firelevel(&u.uz);
        case PM_EARTH_ELEMENTAL:
            return Is_earthlevel(&u.uz);
        case PM_WATER_ELEMENTAL:
            return Is_waterlevel(&u.uz);
        }
    return FALSE;
}

/*
 * Return true if the given monster cannot exist on this elemental level.
 */
STATIC_OVL boolean
wrong_elem_type(ptr)
struct permonst *ptr;
{
    if (ptr->mlet == S_ELEMENTAL) {
        return (boolean) !is_home_elemental(ptr);
    } else if (Is_earthlevel(&u.uz)) {
        /* no restrictions? */
    } else if (Is_waterlevel(&u.uz)) {
        /* just monsters that can swim */
        if (!is_swimmer(ptr))
            return TRUE;
    } else if (Is_firelevel(&u.uz)) {
        if (!pm_resistance(ptr, MR_FIRE))
            return TRUE;
    } else if (Is_airlevel(&u.uz)) {
        if (!(is_flyer(ptr) && ptr->mlet != S_TRAPPER) && !is_floater(ptr)
            && !amorphous(ptr) && !noncorporeal(ptr) && !is_whirly(ptr))
            return TRUE;
    }
    return FALSE;
}

/* make a group just like mtmp */
STATIC_OVL void
m_initgrp(mtmp, x, y, n)
register struct monst *mtmp;
register int x, y, n;
{
    coord mm;
    register int cnt = rnd(n);
    struct monst *mon;
#if defined(__GNUC__) && (defined(HPUX) || defined(DGUX))
    /* There is an unresolved problem with several people finding that
     * the game hangs eating CPU; if interrupted and restored, the level
     * will be filled with monsters.  Of those reports giving system type,
     * there were two DG/UX and two HP-UX, all using gcc as the compiler.
     * hcroft@hpopb1.cern.ch, using gcc 2.6.3 on HP-UX, says that the
     * problem went away for him and another reporter-to-newsgroup
     * after adding this debugging code.  This has almost got to be a
     * compiler bug, but until somebody tracks it down and gets it fixed,
     * might as well go with the "but it went away when I tried to find
     * it" code.
     */
    int cnttmp, cntdiv;

    cnttmp = cnt;
    debugpline4("init group call <%d,%d>, n=%d, cnt=%d.", x, y, n, cnt);
    cntdiv = ((u.ulevel < 3) ? 4 : (u.ulevel < 5) ? 2 : 1);
#endif
    /* Tuning: cut down on swarming at low character levels [mrs] */
    cnt /= (u.ulevel < 3) ? 4 : (u.ulevel < 5) ? 2 : 1;
#if defined(__GNUC__) && (defined(HPUX) || defined(DGUX))
    if (cnt != (cnttmp / cntdiv)) {
        pline("cnt=%d using %d, cnttmp=%d, cntdiv=%d", cnt,
              (u.ulevel < 3) ? 4 : (u.ulevel < 5) ? 2 : 1, cnttmp, cntdiv);
    }
#endif
    if (!cnt)
        cnt++;
#if defined(__GNUC__) && (defined(HPUX) || defined(DGUX))
    if (cnt < 0)
        cnt = 1;
    if (cnt > 10)
        cnt = 10;
#endif

    mm.x = x;
    mm.y = y;
    while (cnt--) {
        if (peace_minded(mtmp->data))
            continue;
        /* Don't create groups of peaceful monsters since they'll get
         * in our way.  If the monster has a percentage chance so some
         * are peaceful and some are not, the result will just be a
         * smaller group.
         */
        if (enexto(&mm, mm.x, mm.y, mtmp->data)) {
            mon = makemon(mtmp->data, mm.x, mm.y, NO_MM_FLAGS);
            if (mon) {
                mon->mpeaceful = FALSE;
                mon->mavenge = 0;
                set_malign(mon);
                /* Undo the second peace_minded() check in makemon(); if the
                 * monster turned out to be peaceful the first time we
                 * didn't create it at all; we don't want a second check.
                 */
            }
        }
    }
}

STATIC_OVL
void
m_initthrow(mtmp, otyp, oquan)
struct monst *mtmp;
int otyp, oquan;
{
    register struct obj *otmp;

    otmp = mksobj(otyp, TRUE, FALSE);
    otmp->quan = (long) rn1(oquan, 3);
    otmp->owt = weight(otmp);
    if (otyp == ORCISH_ARROW)
        otmp->opoisoned = TRUE;
    (void) mpickobj(mtmp, otmp);
}

STATIC_OVL void
m_initweap(mtmp)
register struct monst *mtmp;
{
    register struct permonst *ptr = mtmp->data;
    register int mm = monsndx(ptr);
    struct obj *otmp;
    int bias, spe2, w1, w2;

    if (Is_rogue_level(&u.uz))
        return;
    /*
     *  First a few special cases:
     *          giants get a boulder to throw sometimes
     *          ettins get clubs
     *          kobolds get darts to throw
     *          centaurs get some sort of bow & arrows or bolts
     *          soldiers get all sorts of things
     *          kops get clubs & cream pies.
     */
    switch (ptr->mlet) {
    case S_GIANT:
        if (rn2(2))
            (void) mongets(mtmp, (mm != PM_ETTIN) ? BOULDER : CLUB);
        break;
    case S_HUMAN:
        if (is_mercenary(ptr)) {
            w1 = w2 = 0;
            switch (mm) {
            case PM_WATCHMAN:
            case PM_SOLDIER:
                if (!rn2(3)) {
                    w1 = rn1(BEC_DE_CORBIN - PARTISAN + 1, PARTISAN);
                    w2 = rn2(2) ? DAGGER : KNIFE;
                } else
                    w1 = rn2(2) ? SPEAR : SHORT_SWORD;
                break;
            case PM_SERGEANT:
                w1 = rn2(2) ? FLAIL : MACE;
                break;
            case PM_LIEUTENANT:
                w1 = rn2(2) ? BROADSWORD : LONG_SWORD;
                break;
            case PM_CAPTAIN:
            case PM_WATCH_CAPTAIN:
                w1 = rn2(2) ? LONG_SWORD : SILVER_SABER;
                break;
            default:
                if (!rn2(4))
                    w1 = DAGGER;
                if (!rn2(7))
                    w2 = SPEAR;
                break;
            }
            if (w1)
                (void) mongets(mtmp, w1);
            if (!w2 && w1 != DAGGER && !rn2(4))
                w2 = KNIFE;
            if (w2)
                (void) mongets(mtmp, w2);
        } else if (is_elf(ptr)) {
            if (rn2(2))
                (void) mongets(mtmp,
                               rn2(2) ? ELVEN_MITHRIL_COAT : ELVEN_CLOAK);
            if (rn2(2))
                (void) mongets(mtmp, ELVEN_LEATHER_HELM);
            else if (!rn2(4))
                (void) mongets(mtmp, ELVEN_BOOTS);
            if (rn2(2))
                (void) mongets(mtmp, ELVEN_DAGGER);
            switch (rn2(3)) {
            case 0:
                if (!rn2(4))
                    (void) mongets(mtmp, ELVEN_SHIELD);
                if (rn2(3))
                    (void) mongets(mtmp, ELVEN_SHORT_SWORD);
                (void) mongets(mtmp, ELVEN_BOW);
                m_initthrow(mtmp, ELVEN_ARROW, 12);
                break;
            case 1:
                (void) mongets(mtmp, ELVEN_BROADSWORD);
                if (rn2(2))
                    (void) mongets(mtmp, ELVEN_SHIELD);
                break;
            case 2:
                if (rn2(2)) {
                    (void) mongets(mtmp, ELVEN_SPEAR);
                    (void) mongets(mtmp, ELVEN_SHIELD);
                }
                break;
            }
            if (mm == PM_ELVENKING) {
                if (rn2(3) || (in_mklev && Is_earthlevel(&u.uz)))
                    (void) mongets(mtmp, PICK_AXE);
                if (!rn2(50))
                    (void) mongets(mtmp, CRYSTAL_BALL);
            }
        } else if (ptr->msound == MS_PRIEST
                   || quest_mon_represents_role(ptr, PM_PRIEST)) {
            otmp = mksobj(MACE, FALSE, FALSE);
            if (otmp) {
                otmp->spe = rnd(3);
                if (!rn2(2))
                    curse(otmp);
                (void) mpickobj(mtmp, otmp);
            }
        } else if (mm == PM_NINJA) { /* extra quest villains */
            (void) mongets(mtmp, rn2(4) ? SHURIKEN : DART);
            (void) mongets(mtmp, rn2(4) ? SHORT_SWORD : AXE);
        } else if (ptr->msound == MS_GUARDIAN) {
            /* quest "guardians" */
            switch (mm) {
            case PM_STUDENT:
            case PM_ATTENDANT:
            case PM_ABBOT:
            case PM_ACOLYTE:
            case PM_GUIDE:
            case PM_APPRENTICE:
                if (rn2(2))
                    (void) mongets(mtmp, rn2(3) ? DAGGER : KNIFE);
                if (rn2(5))
                    (void) mongets(mtmp, rn2(3) ? LEATHER_JACKET : LEATHER_CLOAK);
                if (rn2(3))
                    (void) mongets(mtmp, rn2(3) ? LOW_BOOTS : HIGH_BOOTS);
                if (rn2(3))
                    (void) mongets(mtmp, POT_HEALING);
                break;
            case PM_CHIEFTAIN:
            case PM_PAGE:
            case PM_ROSHI:
            case PM_WARRIOR:
                (void) mongets(mtmp, rn2(3) ? LONG_SWORD : SHORT_SWORD);
                (void) mongets(mtmp, rn2(3) ? CHAIN_MAIL : LEATHER_ARMOR);
                if (rn2(2))
                    (void) mongets(mtmp, rn2(2) ? LOW_BOOTS : HIGH_BOOTS);
                if (!rn2(3))
                    (void) mongets(mtmp, LEATHER_CLOAK);
                if (!rn2(3)) {
                    (void) mongets(mtmp, BOW);
                    m_initthrow(mtmp, ARROW, 12);
                }
                break;
            case PM_HUNTER:
                (void) mongets(mtmp, rn2(3) ? SHORT_SWORD : DAGGER);
                if (rn2(2))
                    (void) mongets(mtmp, rn2(2) ? LEATHER_JACKET : LEATHER_ARMOR);
                (void) mongets(mtmp, BOW);
                m_initthrow(mtmp, ARROW, 12);
                break;
            case PM_THUG:
                (void) mongets(mtmp, CLUB);
                (void) mongets(mtmp, rn2(3) ? DAGGER : KNIFE);
                if (rn2(2))
                    (void) mongets(mtmp, LEATHER_GLOVES);
                (void) mongets(mtmp, rn2(2) ? LEATHER_JACKET : LEATHER_ARMOR);
                break;
            case PM_NEANDERTHAL:
                (void) mongets(mtmp, CLUB);
                (void) mongets(mtmp, LEATHER_ARMOR);
                break;
            }
        }
        break;

    case S_ANGEL:
        if (humanoid(ptr)) {
            /* create minion stuff; can't use mongets */
            otmp = mksobj(LONG_SWORD, FALSE, FALSE);

            /* maybe make it special */
            if (!rn2(20) || is_lord(ptr))
                otmp = oname(otmp,
                             artiname(rn2(2) ? ART_DEMONBANE : ART_SUNSWORD));
            bless(otmp);
            otmp->oerodeproof = TRUE;
            spe2 = rn2(4);
            otmp->spe = max(otmp->spe, spe2);
            (void) mpickobj(mtmp, otmp);

            otmp = mksobj(!rn2(4) || is_lord(ptr) ? SHIELD_OF_REFLECTION
                                                  : LARGE_SHIELD,
                          FALSE, FALSE);
            otmp->cursed = FALSE;
            otmp->oerodeproof = TRUE;
            otmp->spe = 0;
            (void) mpickobj(mtmp, otmp);
        }
        break;

    case S_HUMANOID:
        if (mm == PM_HOBBIT) {
            switch (rn2(3)) {
            case 0:
                (void) mongets(mtmp, DAGGER);
                break;
            case 1:
                (void) mongets(mtmp, ELVEN_DAGGER);
                break;
            case 2:
                (void) mongets(mtmp, SLING);
                break;
            }
            if (!rn2(10))
                (void) mongets(mtmp, ELVEN_MITHRIL_COAT);
            if (!rn2(10))
                (void) mongets(mtmp, DWARVISH_CLOAK);
        } else if (is_dwarf(ptr)) {
            if (rn2(7))
                (void) mongets(mtmp, DWARVISH_CLOAK);
            if (rn2(7))
                (void) mongets(mtmp, IRON_SHOES);
            if (!rn2(4)) {
                (void) mongets(mtmp, DWARVISH_SHORT_SWORD);
                /* note: you can't use a mattock with a shield */
                if (rn2(2))
                    (void) mongets(mtmp, DWARVISH_MATTOCK);
                else {
                    (void) mongets(mtmp, rn2(2) ? AXE : DWARVISH_SPEAR);
                    (void) mongets(mtmp, DWARVISH_ROUNDSHIELD);
                }
                (void) mongets(mtmp, DWARVISH_IRON_HELM);
                if (!rn2(3))
                    (void) mongets(mtmp, DWARVISH_MITHRIL_COAT);
            } else {
                (void) mongets(mtmp, !rn2(3) ? PICK_AXE : DAGGER);
            }
        }
        break;
    case S_KOP:
        /* create Keystone Kops with cream pies to
           throw. As suggested by KAA.     [MRS] */
        if (!rn2(4))
            m_initthrow(mtmp, CREAM_PIE, 2);
        if (!rn2(3))
            (void) mongets(mtmp, (rn2(2)) ? CLUB : RUBBER_HOSE);
        break;
    case S_ORC:
        if (rn2(2))
            (void) mongets(mtmp, ORCISH_HELM);
        switch ((mm != PM_ORC_CAPTAIN) ? mm
                : rn2(2) ? PM_MORDOR_ORC : PM_URUK_HAI) {
        case PM_MORDOR_ORC:
            if (!rn2(3))
                (void) mongets(mtmp, SCIMITAR);
            if (!rn2(3))
                (void) mongets(mtmp, ORCISH_SHIELD);
            if (!rn2(3))
                (void) mongets(mtmp, KNIFE);
            if (!rn2(3))
                (void) mongets(mtmp, ORCISH_CHAIN_MAIL);
            break;
        case PM_URUK_HAI:
            if (!rn2(3))
                (void) mongets(mtmp, ORCISH_CLOAK);
            if (!rn2(3))
                (void) mongets(mtmp, ORCISH_SHORT_SWORD);
            if (!rn2(3))
                (void) mongets(mtmp, IRON_SHOES);
            if (!rn2(3)) {
                (void) mongets(mtmp, ORCISH_BOW);
                m_initthrow(mtmp, ORCISH_ARROW, 12);
            }
            if (!rn2(3))
                (void) mongets(mtmp, URUK_HAI_SHIELD);
            break;
        default:
            if (mm != PM_ORC_SHAMAN && rn2(2))
                (void) mongets(mtmp, (mm == PM_GOBLIN || rn2(2) == 0)
                                         ? ORCISH_DAGGER
                                         : SCIMITAR);
        }
        break;
    case S_OGRE:
        if (!rn2(mm == PM_OGRE_KING ? 3 : mm == PM_OGRE_LORD ? 6 : 12))
            (void) mongets(mtmp, BATTLE_AXE);
        else
            (void) mongets(mtmp, CLUB);
        break;
    case S_TROLL:
        if (!rn2(2))
            switch (rn2(4)) {
            case 0:
                (void) mongets(mtmp, RANSEUR);
                break;
            case 1:
                (void) mongets(mtmp, PARTISAN);
                break;
            case 2:
                (void) mongets(mtmp, GLAIVE);
                break;
            case 3:
                (void) mongets(mtmp, SPETUM);
                break;
            }
        break;
    case S_KOBOLD:
        if (!rn2(4))
            m_initthrow(mtmp, DART, 12);
        break;

    case S_CENTAUR:
        if (rn2(2)) {
            if (ptr == &mons[PM_FOREST_CENTAUR]) {
                (void) mongets(mtmp, BOW);
                m_initthrow(mtmp, ARROW, 12);
            } else {
                (void) mongets(mtmp, CROSSBOW);
                m_initthrow(mtmp, CROSSBOW_BOLT, 12);
            }
        }
        break;
    case S_WRAITH:
        (void) mongets(mtmp, KNIFE);
        (void) mongets(mtmp, LONG_SWORD);
        break;
    case S_ZOMBIE:
        if (!rn2(4))
            (void) mongets(mtmp, LEATHER_ARMOR);
        if (!rn2(4))
            (void) mongets(mtmp, (rn2(3) ? KNIFE : SHORT_SWORD));
        break;
    case S_LIZARD:
        if (mm == PM_SALAMANDER)
            (void) mongets(mtmp,
                           (rn2(7) ? SPEAR : rn2(3) ? TRIDENT : STILETTO));
        break;
    case S_DEMON:
        switch (mm) {
        case PM_BALROG:
            (void) mongets(mtmp, BULLWHIP);
            (void) mongets(mtmp, BROADSWORD);
            break;
        case PM_ORCUS:
            (void) mongets(mtmp, WAN_DEATH); /* the Wand of Orcus */
            break;
        case PM_HORNED_DEVIL:
            (void) mongets(mtmp, rn2(4) ? TRIDENT : BULLWHIP);
            break;
        case PM_DISPATER:
            (void) mongets(mtmp, WAN_STRIKING);
            break;
        case PM_YEENOGHU:
            (void) mongets(mtmp, FLAIL);
            break;
        }
        /* prevent djinn and mail daemons from leaving objects when
         * they vanish
         */
        if (!is_demon(ptr))
            break;
        /*FALLTHRU*/
    default:
        /*
         * Now the general case, some chance of getting some type
         * of weapon for "normal" monsters.  Certain special types
         * of monsters will get a bonus chance or different selections.
         */
        bias = is_lord(ptr) + is_prince(ptr) * 2 + extra_nasty(ptr);
        switch (rnd(14 - (2 * bias))) {
        case 1:
            if (strongmonst(ptr))
                (void) mongets(mtmp, BATTLE_AXE);
            else
                m_initthrow(mtmp, DART, 12);
            break;
        case 2:
            if (strongmonst(ptr))
                (void) mongets(mtmp, TWO_HANDED_SWORD);
            else {
                (void) mongets(mtmp, CROSSBOW);
                m_initthrow(mtmp, CROSSBOW_BOLT, 12);
            }
            break;
        case 3:
            (void) mongets(mtmp, BOW);
            m_initthrow(mtmp, ARROW, 12);
            break;
        case 4:
            if (strongmonst(ptr))
                (void) mongets(mtmp, LONG_SWORD);
            else
                m_initthrow(mtmp, DAGGER, 3);
            break;
        case 5:
            if (strongmonst(ptr))
                (void) mongets(mtmp, LUCERN_HAMMER);
            else
                (void) mongets(mtmp, AKLYS);
            break;
        default:
            break;
        }
        break;
    }

    if ((int) mtmp->m_lev > rn2(75))
        (void) mongets(mtmp, rnd_offensive_item(mtmp));
}

/*
 *   Makes up money for monster's inventory.
 *   This will change with silver & copper coins
 */
void
mkmonmoney(mtmp, amount)
struct monst *mtmp;
long amount;
{
    struct obj *gold = mksobj(GOLD_PIECE, FALSE, FALSE);

    gold->quan = amount;
    add_to_minv(mtmp, gold);
}

STATIC_OVL void
m_initinv(mtmp)
register struct monst *mtmp;
{
    register int cnt;
    register struct obj *otmp;
    register struct permonst *ptr = mtmp->data;

    if (Is_rogue_level(&u.uz))
        return;
    /*
     *  Soldiers get armour & rations - armour approximates their ac.
     *  Nymphs may get mirror or potion of object detection.
     */
    switch (ptr->mlet) {
    case S_HUMAN:
        if (is_mercenary(ptr)) {
            register int mac;

            switch (monsndx(ptr)) {
            case PM_GUARD:
                mac = -1;
                break;
            case PM_SOLDIER:
                mac = 3;
                break;
            case PM_SERGEANT:
                mac = 0;
                break;
            case PM_LIEUTENANT:
                mac = -2;
                break;
            case PM_CAPTAIN:
                mac = -3;
                break;
            case PM_WATCHMAN:
                mac = 3;
                break;
            case PM_WATCH_CAPTAIN:
                mac = -2;
                break;
            default:
                impossible("odd mercenary %d?", monsndx(ptr));
                mac = 0;
                break;
            }

            if (mac < -1 && rn2(5))
                mac += 7 + mongets(mtmp, (rn2(5)) ? PLATE_MAIL
                                                  : CRYSTAL_PLATE_MAIL);
            else if (mac < 3 && rn2(5))
                mac +=
                    6 + mongets(mtmp, (rn2(3)) ? SPLINT_MAIL : BANDED_MAIL);
            else if (rn2(5))
                mac += 3 + mongets(mtmp, (rn2(3)) ? RING_MAIL
                                                  : STUDDED_LEATHER_ARMOR);
            else
                mac += 2 + mongets(mtmp, LEATHER_ARMOR);

            if (mac < 10 && rn2(3))
                mac += 1 + mongets(mtmp, HELMET);
            else if (mac < 10 && rn2(2))
                mac += 1 + mongets(mtmp, DENTED_POT);
            if (mac < 10 && rn2(3))
                mac += 1 + mongets(mtmp, SMALL_SHIELD);
            else if (mac < 10 && rn2(2))
                mac += 2 + mongets(mtmp, LARGE_SHIELD);
            if (mac < 10 && rn2(3))
                mac += 1 + mongets(mtmp, LOW_BOOTS);
            else if (mac < 10 && rn2(2))
                mac += 2 + mongets(mtmp, HIGH_BOOTS);
            if (mac < 10 && rn2(3))
                mac += 1 + mongets(mtmp, LEATHER_GLOVES);
            else if (mac < 10 && rn2(2))
                mac += 1 + mongets(mtmp, LEATHER_CLOAK);

            nhUse(mac); /* suppress 'dead increment' from static analyzer */

            if (ptr == &mons[PM_WATCH_CAPTAIN]) {
                ; /* better weapon rather than extra gear here */
            } else if (ptr == &mons[PM_WATCHMAN]) {
                if (rn2(3)) /* most watchmen carry a whistle */
                    (void) mongets(mtmp, TIN_WHISTLE);
            } else if (ptr == &mons[PM_GUARD]) {
                /* if hero teleports out of a vault while being confronted
                   by the vault's guard, there is a shrill whistling sound,
                   so guard evidently carries a cursed whistle */
                otmp = mksobj(TIN_WHISTLE, TRUE, FALSE);
                curse(otmp);
                (void) mpickobj(mtmp, otmp);
            } else { /* soldiers and their officers */
                if (!rn2(3))
                    (void) mongets(mtmp, K_RATION);
                if (!rn2(2))
                    (void) mongets(mtmp, C_RATION);
                if (ptr != &mons[PM_SOLDIER] && !rn2(3))
                    (void) mongets(mtmp, BUGLE);
            }
        } else if (ptr == &mons[PM_SHOPKEEPER]) {
            (void) mongets(mtmp, SKELETON_KEY);
            switch (rn2(4)) {
            /* MAJOR fall through ... */
            case 0:
                (void) mongets(mtmp, WAN_MAGIC_MISSILE);
                /*FALLTHRU*/
            case 1:
                (void) mongets(mtmp, POT_EXTRA_HEALING);
                /*FALLTHRU*/
            case 2:
                (void) mongets(mtmp, POT_HEALING);
                /*FALLTHRU*/
            case 3:
                (void) mongets(mtmp, WAN_STRIKING);
            }
        } else if (ptr->msound == MS_PRIEST
                   || quest_mon_represents_role(ptr, PM_PRIEST)) {
            (void) mongets(mtmp, rn2(7) ? ROBE
                                        : rn2(3) ? CLOAK_OF_PROTECTION
                                                 : CLOAK_OF_MAGIC_RESISTANCE);
            (void) mongets(mtmp, SMALL_SHIELD);
            mkmonmoney(mtmp, (long) rn1(10, 20));
        } else if (quest_mon_represents_role(ptr, PM_MONK)) {
            (void) mongets(mtmp, rn2(11) ? ROBE : CLOAK_OF_MAGIC_RESISTANCE);
        }
        break;
    case S_NYMPH:
        if (!rn2(2))
            (void) mongets(mtmp, MIRROR);
        if (!rn2(2))
            (void) mongets(mtmp, POT_OBJECT_DETECTION);
        break;
    case S_GIANT:
        if (ptr == &mons[PM_MINOTAUR]) {
            if (!rn2(3) || (in_mklev && Is_earthlevel(&u.uz)))
                (void) mongets(mtmp, WAN_DIGGING);
        } else if (is_giant(ptr)) {
            for (cnt = rn2((int) (mtmp->m_lev / 2)); cnt; cnt--) {
                otmp = mksobj(rnd_class(DILITHIUM_CRYSTAL, LUCKSTONE - 1),
                              FALSE, FALSE);
                otmp->quan = (long) rn1(2, 3);
                otmp->owt = weight(otmp);
                (void) mpickobj(mtmp, otmp);
            }
        }
        break;
    case S_WRAITH:
        if (ptr == &mons[PM_NAZGUL]) {
            otmp = mksobj(RIN_INVISIBILITY, FALSE, FALSE);
            curse(otmp);
            (void) mpickobj(mtmp, otmp);
        }
        break;
    case S_LICH:
        if (ptr == &mons[PM_MASTER_LICH] && !rn2(13))
            (void) mongets(mtmp, (rn2(7) ? ATHAME : WAN_NOTHING));
        else if (ptr == &mons[PM_ARCH_LICH] && !rn2(3)) {
            otmp = mksobj(rn2(3) ? ATHAME : QUARTERSTAFF, TRUE,
                          rn2(13) ? FALSE : TRUE);
            if (otmp->spe < 2)
                otmp->spe = rnd(3);
            if (!rn2(4))
                otmp->oerodeproof = 1;
            (void) mpickobj(mtmp, otmp);
        }
        break;
    case S_MUMMY:
        if (rn2(7))
            (void) mongets(mtmp, MUMMY_WRAPPING);
        break;
    case S_QUANTMECH:
        if (!rn2(20)) {
            otmp = mksobj(LARGE_BOX, FALSE, FALSE);
            otmp->spe = 1; /* flag for special box */
            otmp->owt = weight(otmp);
            (void) mpickobj(mtmp, otmp);
        }
        break;
    case S_LEPRECHAUN:
        mkmonmoney(mtmp, (long) d(level_difficulty(), 30));
        break;
    case S_DEMON:
        /* moved here from m_initweap() because these don't
           have AT_WEAP so m_initweap() is not called for them */
        if (ptr == &mons[PM_ICE_DEVIL] && !rn2(4)) {
            (void) mongets(mtmp, SPEAR);
        } else if (ptr == &mons[PM_ASMODEUS]) {
            (void) mongets(mtmp, WAN_COLD);
            (void) mongets(mtmp, WAN_FIRE);
        }
        break;
    case S_GNOME:
        if (!rn2((In_mines(&u.uz) && in_mklev) ? 20 : 60)) {
            otmp = mksobj(rn2(4) ? TALLOW_CANDLE : WAX_CANDLE, TRUE, FALSE);
            otmp->quan = 1;
            otmp->owt = weight(otmp);
            if (!mpickobj(mtmp, otmp) && !levl[mtmp->mx][mtmp->my].lit)
                begin_burn(otmp, FALSE);
        }
        break;
    default:
        break;
    }

    /* ordinary soldiers rarely have access to magic (or gold :-) */
    if (ptr == &mons[PM_SOLDIER] && rn2(13))
        return;

    if ((int) mtmp->m_lev > rn2(50))
        (void) mongets(mtmp, rnd_defensive_item(mtmp));
    if ((int) mtmp->m_lev > rn2(100))
        (void) mongets(mtmp, rnd_misc_item(mtmp));
    if (likes_gold(ptr) && !findgold(mtmp->minvent) && !rn2(5))
        mkmonmoney(mtmp,
                   (long) d(level_difficulty(), mtmp->minvent ? 5 : 10));
}

/* Note: for long worms, always call cutworm (cutworm calls clone_mon) */
struct monst *
clone_mon(mon, x, y)
struct monst *mon;
xchar x, y; /* clone's preferred location or 0 (near mon) */
{
    coord mm;
    struct monst *m2;

    /* may be too weak or have been extinguished for population control */
    if (mon->mhp <= 1 || (mvitals[monsndx(mon->data)].mvflags & G_EXTINCT))
        return (struct monst *) 0;

    if (x == 0) {
        mm.x = mon->mx;
        mm.y = mon->my;
        if (!enexto(&mm, mm.x, mm.y, mon->data) || MON_AT(mm.x, mm.y))
            return (struct monst *) 0;
    } else if (!isok(x, y)) {
        return (struct monst *) 0; /* paranoia */
    } else {
        mm.x = x;
        mm.y = y;
        if (MON_AT(mm.x, mm.y)) {
            if (!enexto(&mm, mm.x, mm.y, mon->data) || MON_AT(mm.x, mm.y))
                return (struct monst *) 0;
        }
    }
    m2 = newmonst();
    *m2 = *mon; /* copy condition of old monster */
    m2->mextra = (struct mextra *) 0;
    m2->nmon = fmon;
    fmon = m2;
    m2->m_id = context.ident++;
    if (!m2->m_id)
        m2->m_id = context.ident++; /* ident overflowed */
    m2->mx = mm.x;
    m2->my = mm.y;

    m2->mcloned = 1;
    m2->minvent = (struct obj *) 0; /* objects don't clone */
    m2->mleashed = FALSE;
    /* Max HP the same, but current HP halved for both.  The caller
     * might want to override this by halving the max HP also.
     * When current HP is odd, the original keeps the extra point.
     * We know original has more than 1 HP, so both end up with at least 1.
     */
    m2->mhpmax = mon->mhpmax;
    m2->mhp = mon->mhp / 2;
    mon->mhp -= m2->mhp;

    /* since shopkeepers and guards will only be cloned if they've been
     * polymorphed away from their original forms, the clone doesn't have
     * room for the extra information.  we also don't want two shopkeepers
     * around for the same shop.
     */
    if (mon->isshk)
        m2->isshk = FALSE;
    if (mon->isgd)
        m2->isgd = FALSE;
    if (mon->ispriest)
        m2->ispriest = FALSE;
    place_monster(m2, m2->mx, m2->my);
    if (emits_light(m2->data))
        new_light_source(m2->mx, m2->my, emits_light(m2->data), LS_MONSTER,
                         monst_to_any(m2));
    if (has_mname(mon)) {
        m2 = christen_monst(m2, MNAME(mon));
    } else if (mon->isshk) {
        m2 = christen_monst(m2, shkname(mon));
    }

    /* not all clones caused by player are tame or peaceful */
    if (!context.mon_moving) {
        if (mon->mtame)
            m2->mtame = rn2(max(2 + u.uluck, 2)) ? mon->mtame : 0;
        else if (mon->mpeaceful)
            m2->mpeaceful = rn2(max(2 + u.uluck, 2)) ? 1 : 0;
    }

    newsym(m2->mx, m2->my); /* display the new monster */
    if (m2->mtame) {
        if (mon->isminion) {
            newemin(m2);
            if (EMIN(mon))
                *(EMIN(m2)) = *(EMIN(mon));
        } else {
            /* because m2 is a copy of mon it is tame but not init'ed.
             * however, tamedog will not re-tame a tame dog, so m2
             * must be made non-tame to get initialized properly.
             */
            m2->mtame = 0;
            if (tamedog(m2, (struct obj *) 0)) {
                *(EDOG(m2)) = *(EDOG(mon));
            }
        }
    }
    set_malign(m2);

    return m2;
}

/*
 * Propagate a species
 *
 * Once a certain number of monsters are created, don't create any more
 * at random (i.e. make them extinct).  The previous (3.2) behavior was
 * to do this when a certain number had _died_, which didn't make
 * much sense.
 *
 * Returns FALSE propagation unsuccessful
 *         TRUE  propagation successful
 */
boolean
propagate(mndx, tally, ghostly)
int mndx;
boolean tally;
boolean ghostly;
{
    boolean result;
    uchar lim = mbirth_limit(mndx);
    boolean gone = (mvitals[mndx].mvflags & G_GONE) != 0; /* geno'd|extinct */

    result = (((int) mvitals[mndx].born < lim) && !gone) ? TRUE : FALSE;

    /* if it's unique, don't ever make it again */
    if ((mons[mndx].geno & G_UNIQ) && mndx != PM_HIGH_PRIEST)
        mvitals[mndx].mvflags |= G_EXTINCT;

    if (mvitals[mndx].born < 255 && tally
        && (!ghostly || (ghostly && result)))
        mvitals[mndx].born++;
    if ((int) mvitals[mndx].born >= lim && !(mons[mndx].geno & G_NOGEN)
        && !(mvitals[mndx].mvflags & G_EXTINCT)) {
        if (wizard) {
            debugpline1("Automatically extinguished %s.",
                        makeplural(mons[mndx].mname));
        }
        mvitals[mndx].mvflags |= G_EXTINCT;
        reset_rndmonst(mndx);
    }
    return result;
}

/* amount of HP to lose from level drain (or gain from Stormbringer) */
int
monhp_per_lvl(mon)
struct monst *mon;
{
    struct permonst *ptr = mon->data;
    int hp = rnd(8); /* default is d8 */

    /* like newmonhp, but home elementals are ignored, riders use normal d8 */
    if (is_golem(ptr)) {
        /* draining usually won't be applicable for these critters */
        hp = golemhp(monsndx(ptr)) / (int) ptr->mlevel;
    } else if (ptr->mlevel > 49) {
        /* arbitrary; such monsters won't be involved in draining anyway */
        hp = 4 + rnd(4); /* 5..8 */
    } else if (ptr->mlet == S_DRAGON && monsndx(ptr) >= PM_GRAY_DRAGON) {
        /* adult dragons; newmonhp() uses In_endgame(&u.uz) ? 8 : 4 + rnd(4)
         */
        hp = 4 + rn2(5); /* 4..8 */
    } else if (!mon->m_lev) {
        /* level 0 monsters use 1d4 instead of Nd8 */
        hp = rnd(4);
    }
    return hp;
}

/* set up a new monster's initial level and hit points;
   used by newcham() as well as by makemon() */
void
newmonhp(mon, mndx)
struct monst *mon;
int mndx;
{
    struct permonst *ptr = &mons[mndx];

    mon->m_lev = adj_lev(ptr);
    if (is_golem(ptr)) {
        mon->mhpmax = mon->mhp = golemhp(mndx);
    } else if (is_rider(ptr)) {
        /* we want low HP, but a high mlevel so they can attack well */
        mon->mhpmax = mon->mhp = d(10, 8);
    } else if (ptr->mlevel > 49) {
        /* "special" fixed hp monster
         * the hit points are encoded in the mlevel in a somewhat strange
         * way to fit in the 50..127 positive range of a signed character
         * above the 1..49 that indicate "normal" monster levels */
        mon->mhpmax = mon->mhp = 2 * (ptr->mlevel - 6);
        mon->m_lev = mon->mhp / 4; /* approximation */
    } else if (ptr->mlet == S_DRAGON && mndx >= PM_GRAY_DRAGON) {
        /* adult dragons */
        mon->mhpmax = mon->mhp =
            (int) (In_endgame(&u.uz)
                       ? (8 * mon->m_lev)
                       : (4 * mon->m_lev + d((int) mon->m_lev, 4)));
    } else if (!mon->m_lev) {
        mon->mhpmax = mon->mhp = rnd(4);
    } else {
        mon->mhpmax = mon->mhp = d((int) mon->m_lev, 8);
        if (is_home_elemental(ptr))
            mon->mhpmax = (mon->mhp *= 3);
    }
}

struct mextra *
newmextra()
{
    struct mextra *mextra;

    mextra = (struct mextra *) alloc(sizeof(struct mextra));
    mextra->mname = 0;
    mextra->egd = 0;
    mextra->epri = 0;
    mextra->eshk = 0;
    mextra->emin = 0;
    mextra->edog = 0;
    mextra->mcorpsenm = NON_PM;
    return mextra;
}

boolean
makemon_rnd_goodpos(mon, gpflags, cc)
struct monst *mon;
unsigned gpflags;
coord *cc;
{
    int tryct = 0;
    int nx,ny;
    boolean good;

    do {
        nx = rn1(COLNO - 3, 2);
        ny = rn2(ROWNO);
        good = (!in_mklev && cansee(nx,ny)) ? FALSE
                                            : goodpos(nx, ny, mon, gpflags);
    } while ((++tryct < 50) && !good);

    if (!good) {
        /* else go through all map positions, twice, first round
           ignoring positions in sight, and pick first good one.
           skip first round if we're in special level loader or blind */
        int xofs = nx;
        int yofs = ny;
        int dx,dy;
        int bl = (in_mklev || Blind) ? 1 : 0;

        for ( ; bl < 2; bl++) {
            for (dx = 0; dx < COLNO; dx++)
                for (dy = 0; dy < ROWNO; dy++) {
                    nx = ((dx + xofs) % (COLNO - 1)) + 1;
                    ny = ((dy + yofs) % (ROWNO - 1)) + 1;
                    if (bl == 0 && cansee(nx,ny))
                        continue;
                    if (goodpos(nx, ny, mon, gpflags))
                        goto gotgood;
                }
            if (bl == 0 && (!mon || mon->data->mmove)) {
                /* all map positions are visible (or not good),
                   try to pick something logical */
                if (dnstair.sx && !rn2(2)) {
                    nx = dnstair.sx;
                    ny = dnstair.sy;
                } else if (upstair.sx && !rn2(2)) {
                    nx = upstair.sx;
                    ny = upstair.sy;
                } else if (dnladder.sx && !rn2(2)) {
                    nx = dnladder.sx;
                    ny = dnladder.sy;
                } else if (upladder.sx && !rn2(2)) {
                    nx = upladder.sx;
                    ny = upladder.sy;
                }
                if (goodpos(nx, ny, mon, gpflags))
                    goto gotgood;
            }
        }
    } else {
    gotgood:
        cc->x = nx;
        cc->y = ny;
        return TRUE;
    }
    return FALSE;
}

/*
 * called with [x,y] = coordinates;
 *      [0,0] means anyplace
 *      [u.ux,u.uy] means: near player (if !in_mklev)
 *
 *      In case we make a monster group, only return the one at [x,y].
 */
struct monst *
makemon(ptr, x, y, mmflags)
register struct permonst *ptr;
register int x, y;
int mmflags;
{
    register struct monst *mtmp;
    int mndx, mcham, ct, mitem;
    boolean anymon = (!ptr);
    boolean byyou = (x == u.ux && y == u.uy);
    boolean allow_minvent = ((mmflags & NO_MINVENT) == 0);
    boolean countbirth = ((mmflags & MM_NOCOUNTBIRTH) == 0);
    unsigned gpflags = (mmflags & MM_IGNOREWATER) ? MM_IGNOREWATER : 0;

    /* if caller wants random location, do it here */
    if (x == 0 && y == 0) {
        coord cc;
        struct monst fakemon;

        cc.x = cc.y = 0; /* lint suppression */
        fakemon.data = ptr; /* set up for goodpos */
        if (!makemon_rnd_goodpos(ptr ? &fakemon : (struct monst *)0,
                                 gpflags, &cc))
            return (struct monst *) 0;
        x = cc.x;
        y = cc.y;
    } else if (byyou && !in_mklev) {
        coord bypos;

        if (enexto_core(&bypos, u.ux, u.uy, ptr, gpflags)) {
            x = bypos.x;
            y = bypos.y;
        } else
            return (struct monst *) 0;
    }

    /* Does monster already exist at the position? */
    if (MON_AT(x, y)) {
        if ((mmflags & MM_ADJACENTOK) != 0) {
            coord bypos;
            if (enexto_core(&bypos, x, y, ptr, gpflags)) {
                x = bypos.x;
                y = bypos.y;
            } else
                return (struct monst *) 0;
        } else
            return (struct monst *) 0;
    }

    if (ptr) {
        mndx = monsndx(ptr);
        /* if you are to make a specific monster and it has
           already been genocided, return */
        if (mvitals[mndx].mvflags & G_GENOD)
            return (struct monst *) 0;
        if (wizard && (mvitals[mndx].mvflags & G_EXTINCT)) {
            debugpline1("Explicitly creating extinct monster %s.",
                        mons[mndx].mname);
        }
    } else {
        /* make a random (common) monster that can survive here.
         * (the special levels ask for random monsters at specific
         * positions, causing mass drowning on the medusa level,
         * for instance.)
         */
        int tryct = 0; /* maybe there are no good choices */
        struct monst fakemon;

        do {
            if (!(ptr = rndmonst())) {
                debugpline0("Warning: no monster.");
                return (struct monst *) 0; /* no more monsters! */
            }
            fakemon.data = ptr; /* set up for goodpos */
        } while (++tryct <= 50
                 /* in Sokoban, don't accept a giant on first try;
                    after that, boulder carriers are fair game */
                 && ((tryct == 1 && throws_rocks(ptr) && In_sokoban(&u.uz))
                     || !goodpos(x, y, &fakemon, gpflags)));
        mndx = monsndx(ptr);
    }
    (void) propagate(mndx, countbirth, FALSE);
    mtmp = newmonst();
    *mtmp = zeromonst; /* clear all entries in structure */

    if (mmflags & MM_EGD)
        newegd(mtmp);
    if (mmflags & MM_EPRI)
        newepri(mtmp);
    if (mmflags & MM_ESHK)
        neweshk(mtmp);
    if (mmflags & MM_EMIN)
        newemin(mtmp);
    if (mmflags & MM_EDOG)
        newedog(mtmp);

    mtmp->nmon = fmon;
    fmon = mtmp;
    mtmp->m_id = context.ident++;
    if (!mtmp->m_id)
        mtmp->m_id = context.ident++; /* ident overflowed */
    set_mon_data(mtmp, ptr, 0);
    if (ptr->msound == MS_LEADER && quest_info(MS_LEADER) == mndx)
        quest_status.leader_m_id = mtmp->m_id;
    mtmp->mnum = mndx;

    /* set up level and hit points */
    newmonhp(mtmp, mndx);

    if (is_female(ptr))
        mtmp->female = TRUE;
    else if (is_male(ptr))
        mtmp->female = FALSE;
    /* leader and nemesis gender is usually hardcoded in mons[],
       but for ones which can be random, it has already been chosen
       (in role_init(), for possible use by the quest pager code) */
    else if (ptr->msound == MS_LEADER && quest_info(MS_LEADER) == mndx)
        mtmp->female = quest_status.ldrgend;
    else if (ptr->msound == MS_NEMESIS && quest_info(MS_NEMESIS) == mndx)
        mtmp->female = quest_status.nemgend;
    else
        mtmp->female = rn2(2); /* ignored for neuters */

    if (In_sokoban(&u.uz) && !mindless(ptr)) /* know about traps here */
        mtmp->mtrapseen = (1L << (PIT - 1)) | (1L << (HOLE - 1));
    /* quest leader and nemesis both know about all trap types */
    if (ptr->msound == MS_LEADER || ptr->msound == MS_NEMESIS)
        mtmp->mtrapseen = ~0;

    place_monster(mtmp, x, y);
    mtmp->mcansee = mtmp->mcanmove = TRUE;
    mtmp->mpeaceful = (mmflags & MM_ANGRY) ? FALSE : peace_minded(ptr);

    switch (ptr->mlet) {
    case S_MIMIC:
        set_mimic_sym(mtmp);
        break;
    case S_SPIDER:
    case S_SNAKE:
        if (in_mklev)
            if (x && y)
                (void) mkobj_at(0, x, y, TRUE);
        (void) hideunder(mtmp);
        break;
    case S_LIGHT:
    case S_ELEMENTAL:
        if (mndx == PM_STALKER || mndx == PM_BLACK_LIGHT) {
            mtmp->perminvis = TRUE;
            mtmp->minvis = TRUE;
        }
        break;
    case S_EEL:
        (void) hideunder(mtmp);
        break;
    case S_LEPRECHAUN:
        mtmp->msleeping = 1;
        break;
    case S_JABBERWOCK:
    case S_NYMPH:
        if (rn2(5) && !u.uhave.amulet)
            mtmp->msleeping = 1;
        break;
    case S_ORC:
        if (Race_if(PM_ELF))
            mtmp->mpeaceful = FALSE;
        break;
    case S_UNICORN:
        if (is_unicorn(ptr) && sgn(u.ualign.type) == sgn(ptr->maligntyp))
            mtmp->mpeaceful = TRUE;
        break;
    case S_BAT:
        if (Inhell && is_bat(ptr))
            mon_adjust_speed(mtmp, 2, (struct obj *) 0);
        break;
    }
    if ((ct = emits_light(mtmp->data)) > 0)
        new_light_source(mtmp->mx, mtmp->my, ct, LS_MONSTER,
                         monst_to_any(mtmp));
    mitem = 0; /* extra inventory item for this monster */

    if (mndx == PM_VLAD_THE_IMPALER)
        mitem = CANDELABRUM_OF_INVOCATION;
    mtmp->cham = NON_PM; /* default is "not a shapechanger" */
    if ((mcham = pm_to_cham(mndx)) != NON_PM) {
        /* this is a shapechanger after all */
        if (Protection_from_shape_changers
            || mndx == PM_VLAD_THE_IMPALER) {
            ; /* stuck in its natural form (NON_PM) */
        } else {
            mtmp->cham = mcham;
            /* Note: shapechanger's initial form used to be
               chosen here with rndmonst(), yielding a monster
               which was appropriate to the level's difficulty
               but ignored the changer's usual type selection
               so would be inappropriate for vampshifters.
               Let newcham() pick the shape. */
            if (newcham(mtmp, (struct permonst *) 0, FALSE, FALSE))
                allow_minvent = FALSE;
        }
    } else if (mndx == PM_WIZARD_OF_YENDOR) {
        mtmp->iswiz = TRUE;
        context.no_of_wizards++;
        if (context.no_of_wizards == 1 && Is_earthlevel(&u.uz))
            mitem = SPE_DIG;
    } else if (mndx == PM_GHOST && !(mmflags & MM_NONAME)) {
        mtmp = christen_monst(mtmp, rndghostname());
    } else if (mndx == PM_CROESUS) {
        mitem = TWO_HANDED_SWORD;
    } else if (ptr->msound == MS_NEMESIS) {
        mitem = BELL_OF_OPENING;
    } else if (mndx == PM_PESTILENCE) {
        mitem = POT_SICKNESS;
    }
    if (mitem && allow_minvent)
        (void) mongets(mtmp, mitem);

    if (in_mklev) {
        if ((is_ndemon(ptr) || mndx == PM_WUMPUS
             || mndx == PM_LONG_WORM || mndx == PM_GIANT_EEL)
            && !u.uhave.amulet && rn2(5))
            mtmp->msleeping = TRUE;
    } else {
        if (byyou) {
            newsym(mtmp->mx, mtmp->my);
            set_apparxy(mtmp);
        }
    }
    if (is_dprince(ptr) && ptr->msound == MS_BRIBE) {
        mtmp->mpeaceful = mtmp->minvis = mtmp->perminvis = 1;
        mtmp->mavenge = 0;
        if (uwep && uwep->oartifact == ART_EXCALIBUR)
            mtmp->mpeaceful = mtmp->mtame = FALSE;
    }
#ifndef DCC30_BUG
    if (mndx == PM_LONG_WORM && (mtmp->wormno = get_wormno()) != 0)
#else
    /* DICE 3.0 doesn't like assigning and comparing mtmp->wormno in the
       same expression. */
    if (mndx == PM_LONG_WORM
        && (mtmp->wormno = get_wormno(), mtmp->wormno != 0))
#endif
    {
        /* we can now create worms with tails - 11/91 */
        initworm(mtmp, rn2(5));
        if (count_wsegs(mtmp))
            place_worm_tail_randomly(mtmp, x, y);
    }
    /* it's possible to create an ordinary monster of some special
       types; make sure their extended data is initialized to
       something sensible if caller hasn't specified MM_EPRI|MM_EMIN
       (when they're specified, caller intends to handle this itself) */
    if ((mndx == PM_ALIGNED_PRIEST || mndx == PM_HIGH_PRIEST)
            ? !(mmflags & (MM_EPRI | MM_EMIN))
            : (mndx == PM_ANGEL && !(mmflags & MM_EMIN) && !rn2(3))) {
        struct emin *eminp;
        newemin(mtmp);
        eminp = EMIN(mtmp);

        mtmp->isminion = 1;            /* make priest be a roamer */
        eminp->min_align = rn2(3) - 1; /* no A_NONE */
        eminp->renegade = (boolean) ((mmflags & MM_ANGRY) ? 1 : !rn2(3));
        mtmp->mpeaceful = (eminp->min_align == u.ualign.type)
                              ? !eminp->renegade
                              : eminp->renegade;
    }
    set_malign(mtmp); /* having finished peaceful changes */
    if (anymon) {
        if ((ptr->geno & G_SGROUP) && rn2(2)) {
            m_initsgrp(mtmp, mtmp->mx, mtmp->my);
        } else if (ptr->geno & G_LGROUP) {
            if (rn2(3))
                m_initlgrp(mtmp, mtmp->mx, mtmp->my);
            else
                m_initsgrp(mtmp, mtmp->mx, mtmp->my);
        }
    }

    if (allow_minvent) {
        if (is_armed(ptr))
            m_initweap(mtmp); /* equip with weapons / armor */
        m_initinv(mtmp); /* add on a few special items incl. more armor */
        m_dowear(mtmp, TRUE);

        if (!rn2(100) && is_domestic(ptr)
            && can_saddle(mtmp) && !which_armor(mtmp, W_SADDLE)) {
            struct obj *otmp = mksobj(SADDLE, TRUE, FALSE);
            put_saddle_on_mon(otmp, mtmp);
        }

    } else {
        /* no initial inventory is allowed */
        if (mtmp->minvent)
            discard_minvent(mtmp);
        mtmp->minvent = (struct obj *) 0; /* caller expects this */
    }
    if (ptr->mflags3 && !(mmflags & MM_NOWAIT)) {
        if (ptr->mflags3 & M3_WAITFORU)
            mtmp->mstrategy |= STRAT_WAITFORU;
        if (ptr->mflags3 & M3_CLOSE)
            mtmp->mstrategy |= STRAT_CLOSE;
        if (ptr->mflags3 & (M3_WAITMASK | M3_COVETOUS))
            mtmp->mstrategy |= STRAT_APPEARMSG;
    }

    if (!in_mklev)
        newsym(mtmp->mx, mtmp->my); /* make sure the mon shows up */

    return mtmp;
}

int
mbirth_limit(mndx)
int mndx;
{
    /* There is an implicit limit of 4 for "high priest of <deity>",
     * but aligned priests can grow into high priests, thus they aren't
     * really limited to 4, so leave the default amount in place for them.
     */

    /* assert(MAXMONNO < 255); */
    return (mndx == PM_NAZGUL ? 9 : mndx == PM_ERINYS ? 3 : MAXMONNO);
}

/* used for wand/scroll/spell of create monster */
/* returns TRUE iff you know monsters have been created */
boolean
create_critters(cnt, mptr, neverask)
int cnt;
struct permonst *mptr; /* usually null; used for confused reading */
boolean neverask;
{
    coord c;
    int x, y;
    struct monst *mon;
    boolean known = FALSE;
    boolean ask = (wizard && !neverask);

    while (cnt--) {
        if (ask) {
            if (create_particular()) {
                known = TRUE;
                continue;
            } else
                ask = FALSE; /* ESC will shut off prompting */
        }
        x = u.ux, y = u.uy;
        /* if in water, try to encourage an aquatic monster
           by finding and then specifying another wet location */
        if (!mptr && u.uinwater && enexto(&c, x, y, &mons[PM_GIANT_EEL]))
            x = c.x, y = c.y;

        mon = makemon(mptr, x, y, NO_MM_FLAGS);
        if (mon && canspotmon(mon))
            known = TRUE;
    }
    return known;
}

STATIC_OVL boolean
uncommon(mndx)
int mndx;
{
    if (mons[mndx].geno & (G_NOGEN | G_UNIQ))
        return TRUE;
    if (mvitals[mndx].mvflags & G_GONE)
        return TRUE;
    if (Inhell)
        return (boolean) (mons[mndx].maligntyp > A_NEUTRAL);
    else
        return (boolean) ((mons[mndx].geno & G_HELL) != 0);
}

/*
 *      shift the probability of a monster's generation by
 *      comparing the dungeon alignment and monster alignment.
 *      return an integer in the range of 0-5.
 */
STATIC_OVL int
align_shift(ptr)
register struct permonst *ptr;
{
    static NEARDATA long oldmoves = 0L; /* != 1, starting value of moves */
    static NEARDATA s_level *lev;
    register int alshift;

    if (oldmoves != moves) {
        lev = Is_special(&u.uz);
        oldmoves = moves;
    }
    switch ((lev) ? lev->flags.align : dungeons[u.uz.dnum].flags.align) {
    default: /* just in case */
    case AM_NONE:
        alshift = 0;
        break;
    case AM_LAWFUL:
        alshift = (ptr->maligntyp + 20) / (2 * ALIGNWEIGHT);
        break;
    case AM_NEUTRAL:
        alshift = (20 - abs(ptr->maligntyp)) / ALIGNWEIGHT;
        break;
    case AM_CHAOTIC:
        alshift = (-(ptr->maligntyp - 20)) / (2 * ALIGNWEIGHT);
        break;
    }
    return alshift;
}

static NEARDATA struct {
    int choice_count;
    char mchoices[SPECIAL_PM]; /* value range is 0..127 */
} rndmonst_state = { -1, { 0 } };

/* select a random monster type */
struct permonst *
rndmonst()
{
    register struct permonst *ptr;
    register int mndx, ct;

    if (u.uz.dnum == quest_dnum && rn2(7) && (ptr = qt_montype()) != 0)
        return ptr;

    if (rndmonst_state.choice_count < 0) { /* need to recalculate */
        int zlevel, minmlev, maxmlev;
        boolean elemlevel;
        boolean upper;

        rndmonst_state.choice_count = 0;
        /* look for first common monster */
        for (mndx = LOW_PM; mndx < SPECIAL_PM; mndx++) {
            if (!uncommon(mndx))
                break;
            rndmonst_state.mchoices[mndx] = 0;
        }
        if (mndx == SPECIAL_PM) {
            /* evidently they've all been exterminated */
            debugpline0("rndmonst: no common mons!");
            return (struct permonst *) 0;
        } /* else `mndx' now ready for use below */
        zlevel = level_difficulty();
        /* determine the level of the weakest monster to make. */
        minmlev = zlevel / 6;
        /* determine the level of the strongest monster to make. */
        maxmlev = (zlevel + u.ulevel) / 2;
        upper = Is_rogue_level(&u.uz);
        elemlevel = In_endgame(&u.uz) && !Is_astralevel(&u.uz);

        /*
         * Find out how many monsters exist in the range we have selected.
         */
        for ( ; mndx < SPECIAL_PM; mndx++) { /* (`mndx' initialized above) */
            ptr = &mons[mndx];
            rndmonst_state.mchoices[mndx] = 0;
            if (tooweak(mndx, minmlev) || toostrong(mndx, maxmlev))
                continue;
            if (upper && !isupper((uchar) def_monsyms[(int) ptr->mlet].sym))
                continue;
            if (elemlevel && wrong_elem_type(ptr))
                continue;
            if (uncommon(mndx))
                continue;
            if (Inhell && (ptr->geno & G_NOHELL))
                continue;
            ct = (int) (ptr->geno & G_FREQ) + align_shift(ptr);
            if (ct < 0 || ct > 127)
                panic("rndmonst: bad count [#%d: %d]", mndx, ct);
            rndmonst_state.choice_count += ct;
            rndmonst_state.mchoices[mndx] = (char) ct;
        }
        /*
         *      Possible modification:  if choice_count is "too low",
         *      expand minmlev..maxmlev range and try again.
         */
    } /* choice_count+mchoices[] recalc */

    if (rndmonst_state.choice_count <= 0) {
        /* maybe no common mons left, or all are too weak or too strong */
        debugpline1("rndmonst: choice_count=%d", rndmonst_state.choice_count);
        return (struct permonst *) 0;
    }

    /*
     *  Now, select a monster at random.
     */
    ct = rnd(rndmonst_state.choice_count);
    for (mndx = LOW_PM; mndx < SPECIAL_PM; mndx++)
        if ((ct -= (int) rndmonst_state.mchoices[mndx]) <= 0)
            break;

    if (mndx == SPECIAL_PM || uncommon(mndx)) { /* shouldn't happen */
        impossible("rndmonst: bad `mndx' [#%d]", mndx);
        return (struct permonst *) 0;
    }
    return &mons[mndx];
}

/* called when you change level (experience or dungeon depth) or when
   monster species can no longer be created (genocide or extinction) */
void
reset_rndmonst(mndx)
int mndx; /* particular species that can no longer be created */
{
    /* cached selection info is out of date */
    if (mndx == NON_PM) {
        rndmonst_state.choice_count = -1; /* full recalc needed */
    } else if (mndx < SPECIAL_PM) {
        rndmonst_state.choice_count -= rndmonst_state.mchoices[mndx];
        rndmonst_state.mchoices[mndx] = 0;
    } /* note: safe to ignore extinction of unique monsters */
}

/* decide whether it's ok to generate a candidate monster by mkclass() */
STATIC_OVL boolean
mk_gen_ok(mndx, mvflagsmask, genomask)
int mndx, mvflagsmask, genomask;
{
    struct permonst *ptr = &mons[mndx];

    if (mvitals[mndx].mvflags & mvflagsmask)
        return FALSE;
    if (ptr->geno & genomask)
        return FALSE;
    if (is_placeholder(ptr))
        return FALSE;
#ifdef MAIL
    /* special levels might ask for random demon type; reject this one */
    if (ptr == &mons[PM_MAIL_DAEMON])
        return FALSE;
#endif
    return TRUE;
}

/* Make one of the multiple types of a given monster class.
 * The second parameter specifies a special casing bit mask
 * to allow the normal genesis masks to be deactivated.
 * Returns Null if no monsters in that class can be made.
 */
struct permonst *
mkclass(class, spc)
char class;
int spc;
{
    register int first, last, num = 0;
    int maxmlev, mask = (G_NOGEN | G_UNIQ) & ~spc;

    maxmlev = level_difficulty() >> 1;
    if (class < 1 || class >= MAXMCLASSES) {
        impossible("mkclass called with bad class!");
        return (struct permonst *) 0;
    }
    /*  Assumption #1:  monsters of a given class are contiguous in the
     *                  mons[] array.
     */
    for (first = LOW_PM; first < SPECIAL_PM; first++)
        if (mons[first].mlet == class)
            break;
    if (first == SPECIAL_PM)
        return (struct permonst *) 0;

    for (last = first; last < SPECIAL_PM && mons[last].mlet == class; last++)
        if (mk_gen_ok(last, G_GONE, mask)) {
            /* consider it */
            if (num && toostrong(last, maxmlev)
                && monstr[last] != monstr[last - 1] && rn2(2))
                break;
            num += mons[last].geno & G_FREQ;
        }
    if (!num)
        return (struct permonst *) 0;

    /*  Assumption #2:  monsters of a given class are presented in ascending
     *                  order of strength.
     */
    for (num = rnd(num); num > 0; first++)
        if (mk_gen_ok(first, G_GONE, mask)) {
            /* skew towards lower value monsters at lower exp. levels */
            num -= mons[first].geno & G_FREQ;
            if (num && adj_lev(&mons[first]) > (u.ulevel * 2)) {
                /* but not when multiple monsters are same level */
                if (mons[first].mlevel != mons[first + 1].mlevel)
                    num--;
            }
        }
    first--; /* correct an off-by-one error */

    return &mons[first];
}

/* like mkclass(), but excludes difficulty considerations; used when
   player with polycontrol picks a class instead of a specific type;
   genocided types are avoided but extinct ones are acceptable; we don't
   check polyok() here--caller accepts some choices !polyok() would reject */
int
mkclass_poly(class)
int class;
{
    register int first, last, num = 0;

    for (first = LOW_PM; first < SPECIAL_PM; first++)
        if (mons[first].mlet == class)
            break;
    if (first == SPECIAL_PM)
        return NON_PM;

    for (last = first; last < SPECIAL_PM && mons[last].mlet == class; last++)
        if (mk_gen_ok(last, G_GENOD, (G_NOGEN | G_UNIQ)))
            num += mons[last].geno & G_FREQ;
    if (!num)
        return NON_PM;

    for (num = rnd(num); num > 0; first++)
        if (mk_gen_ok(first, G_GENOD, (G_NOGEN | G_UNIQ)))
            num -= mons[first].geno & G_FREQ;
    first--; /* correct an off-by-one error */

    return first;
}

/* adjust strength of monsters based on u.uz and u.ulevel */
int
adj_lev(ptr)
register struct permonst *ptr;
{
    int tmp, tmp2;

    if (ptr == &mons[PM_WIZARD_OF_YENDOR]) {
        /* does not depend on other strengths, but does get stronger
         * every time he is killed
         */
        tmp = ptr->mlevel + mvitals[PM_WIZARD_OF_YENDOR].died;
        if (tmp > 49)
            tmp = 49;
        return tmp;
    }

    if ((tmp = ptr->mlevel) > 49)
        return 50; /* "special" demons/devils */
    tmp2 = (level_difficulty() - tmp);
    if (tmp2 < 0)
        tmp--; /* if mlevel > u.uz decrement tmp */
    else
        tmp += (tmp2 / 5); /* else increment 1 per five diff */

    tmp2 = (u.ulevel - ptr->mlevel); /* adjust vs. the player */
    if (tmp2 > 0)
        tmp += (tmp2 / 4); /* level as well */

    tmp2 = (3 * ((int) ptr->mlevel)) / 2; /* crude upper limit */
    if (tmp2 > 49)
        tmp2 = 49;                                      /* hard upper limit */
    return ((tmp > tmp2) ? tmp2 : (tmp > 0 ? tmp : 0)); /* 0 lower limit */
}

/* monster earned experience and will gain some hit points; it might also
   grow into a bigger monster (baby to adult, soldier to officer, etc) */
struct permonst *
grow_up(mtmp, victim)
struct monst *mtmp, *victim;
{
    int oldtype, newtype, max_increase, cur_increase, lev_limit, hp_threshold;
    unsigned fem;
    struct permonst *ptr = mtmp->data;

    /* monster died after killing enemy but before calling this function */
    /* currently possible if killing a gas spore */
<<<<<<< HEAD
    /* Also used to abort processing for CONWAYS's mildew temp monsters. */
    if (mtmp->mhp <= 0)
=======
    if (DEADMONSTER(mtmp))
>>>>>>> 8dee5ff6
        return (struct permonst *) 0;

    /* note:  none of the monsters with special hit point calculations
       have both little and big forms */
    oldtype = monsndx(ptr);
    newtype = little_to_big(oldtype);
    if (newtype == PM_PRIEST && mtmp->female)
        newtype = PM_PRIESTESS;

    /* growth limits differ depending on method of advancement */
    if (victim) {                       /* killed a monster */
        /*
         * The HP threshold is the maximum number of hit points for the
         * current level; once exceeded, a level will be gained.
         * Possible bug: if somehow the hit points are already higher
         * than that, monster will gain a level without any increase in HP.
         */
        hp_threshold = mtmp->m_lev * 8; /* normal limit */
        if (!mtmp->m_lev)
            hp_threshold = 4;
        else if (is_golem(ptr)) /* strange creatures */
            hp_threshold = ((mtmp->mhpmax / 10) + 1) * 10 - 1;
        else if (is_home_elemental(ptr))
            hp_threshold *= 3;
        lev_limit = 3 * (int) ptr->mlevel / 2; /* same as adj_lev() */
        /* If they can grow up, be sure the level is high enough for that */
        if (oldtype != newtype && mons[newtype].mlevel > lev_limit)
            lev_limit = (int) mons[newtype].mlevel;
        /* number of hit points to gain; unlike for the player, we put
           the limit at the bottom of the next level rather than the top */
        max_increase = rnd((int) victim->m_lev + 1);
        if (mtmp->mhpmax + max_increase > hp_threshold + 1)
            max_increase = max((hp_threshold + 1) - mtmp->mhpmax, 0);
        cur_increase = (max_increase > 1) ? rn2(max_increase) : 0;
    } else {
        /* a gain level potion or wraith corpse; always go up a level
           unless already at maximum (49 is hard upper limit except
           for demon lords, who start at 50 and can't go any higher) */
        max_increase = cur_increase = rnd(8);
        hp_threshold = 0; /* smaller than `mhpmax + max_increase' */
        lev_limit = 50;   /* recalc below */
    }

    mtmp->mhpmax += max_increase;
    mtmp->mhp += cur_increase;
    if (mtmp->mhpmax <= hp_threshold)
        return ptr; /* doesn't gain a level */

    if (is_mplayer(ptr))
        lev_limit = 30; /* same as player */
    else if (lev_limit < 5)
        lev_limit = 5; /* arbitrary */
    else if (lev_limit > 49)
        lev_limit = (ptr->mlevel > 49 ? 50 : 49);

    if ((int) ++mtmp->m_lev >= mons[newtype].mlevel && newtype != oldtype) {
        ptr = &mons[newtype];
        /* new form might force gender change */
        fem = is_male(ptr) ? 0 : is_female(ptr) ? 1 : mtmp->female;

        if (mvitals[newtype].mvflags & G_GENOD) { /* allow G_EXTINCT */
            if (canspotmon(mtmp))
                pline("As %s grows up into %s, %s %s!", mon_nam(mtmp),
                      an(ptr->mname), mhe(mtmp),
                      nonliving(ptr) ? "expires" : "dies");
            set_mon_data(mtmp, ptr, -1); /* keep mvitals[] accurate */
            mondied(mtmp);
            return (struct permonst *) 0;
        } else if (canspotmon(mtmp)) {
            char buf[BUFSZ];

            /* 3.6.1:
             * Temporary (?) hack to fix growing into opposite gender.
             */
            Sprintf(buf, "%s%s",
                    /* deal with female gnome becoming a gnome lord */
                    (mtmp->female && !fem) ? "male "
                        /* or a male gnome becoming a gnome lady
                           (can't happen with 3.6.0 mons[], but perhaps
                           slightly less sexist if prepared for it...) */
                      : (fem && !mtmp->female) ? "female " : "",
                    ptr->mname);
            pline("%s %s %s.", Monnam(mtmp),
                  (fem != mtmp->female) ? "changes into"
                                        : humanoid(ptr) ? "becomes"
                                                        : "grows up into",
                  an(buf));
        }
        set_mon_data(mtmp, ptr, 1);    /* preserve intrinsics */
        newsym(mtmp->mx, mtmp->my);    /* color may change */
        lev_limit = (int) mtmp->m_lev; /* never undo increment */

        mtmp->female = fem; /* gender might be changing */
    }

    /* sanity checks */
    if ((int) mtmp->m_lev > lev_limit) {
        mtmp->m_lev--; /* undo increment */
        /* HP might have been allowed to grow when it shouldn't */
        if (mtmp->mhpmax == hp_threshold + 1)
            mtmp->mhpmax--;
    }
    if (mtmp->mhpmax > 50 * 8)
        mtmp->mhpmax = 50 * 8; /* absolute limit */
    if (mtmp->mhp > mtmp->mhpmax)
        mtmp->mhp = mtmp->mhpmax;

    return ptr;
}

int
mongets(mtmp, otyp)
register struct monst *mtmp;
int otyp;
{
    register struct obj *otmp;
    int spe;

    if (!otyp)
        return 0;
    otmp = mksobj(otyp, TRUE, FALSE);
    if (otmp) {
        if (mtmp->data->mlet == S_DEMON) {
            /* demons never get blessed objects */
            if (otmp->blessed)
                curse(otmp);
        } else if (is_lminion(mtmp)) {
            /* lawful minions don't get cursed, bad, or rusting objects */
            otmp->cursed = FALSE;
            if (otmp->spe < 0)
                otmp->spe = 0;
            otmp->oerodeproof = TRUE;
        } else if (is_mplayer(mtmp->data) && is_sword(otmp)) {
            otmp->spe = (3 + rn2(4));
        }

        if (otmp->otyp == CANDELABRUM_OF_INVOCATION) {
            otmp->spe = 0;
            otmp->age = 0L;
            otmp->lamplit = FALSE;
            otmp->blessed = otmp->cursed = FALSE;
        } else if (otmp->otyp == BELL_OF_OPENING) {
            otmp->blessed = otmp->cursed = FALSE;
        } else if (otmp->otyp == SPE_BOOK_OF_THE_DEAD) {
            otmp->blessed = FALSE;
            otmp->cursed = TRUE;
        }

        /* leaders don't tolerate inferior quality battle gear */
        if (is_prince(mtmp->data)) {
            if (otmp->oclass == WEAPON_CLASS && otmp->spe < 1)
                otmp->spe = 1;
            else if (otmp->oclass == ARMOR_CLASS && otmp->spe < 0)
                otmp->spe = 0;
        }

        spe = otmp->spe;
        (void) mpickobj(mtmp, otmp); /* might free otmp */
        return spe;
    }
    return 0;
}

int
golemhp(type)
int type;
{
    switch (type) {
    case PM_STRAW_GOLEM:
        return 20;
    case PM_PAPER_GOLEM:
        return 20;
    case PM_ROPE_GOLEM:
        return 30;
    case PM_LEATHER_GOLEM:
        return 40;
    case PM_GOLD_GOLEM:
        return 40;
    case PM_WOOD_GOLEM:
        return 50;
    case PM_FLESH_GOLEM:
        return 40;
    case PM_CLAY_GOLEM:
        return 50;
    case PM_STONE_GOLEM:
        return 60;
    case PM_GLASS_GOLEM:
        return 60;
    case PM_IRON_GOLEM:
        return 80;
    default:
        return 0;
    }
}

/*
 *      Alignment vs. yours determines monster's attitude to you.
 *      (Some "animal" types are co-aligned, but also hungry.)
 */
boolean
peace_minded(ptr)
register struct permonst *ptr;
{
    aligntyp mal = ptr->maligntyp, ual = u.ualign.type;

    if (always_peaceful(ptr))
        return TRUE;
    if (always_hostile(ptr))
        return FALSE;
    if (ptr->msound == MS_LEADER || ptr->msound == MS_GUARDIAN)
        return TRUE;
    if (ptr->msound == MS_NEMESIS)
        return FALSE;

    if (race_peaceful(ptr))
        return TRUE;
    if (race_hostile(ptr))
        return FALSE;

    /* the monster is hostile if its alignment is different from the
     * player's */
    if (sgn(mal) != sgn(ual))
        return FALSE;

    /* Negative monster hostile to player with Amulet. */
    if (mal < A_NEUTRAL && u.uhave.amulet)
        return FALSE;

    /* minions are hostile to players that have strayed at all */
    if (is_minion(ptr))
        return (boolean) (u.ualign.record >= 0);

    /* Last case:  a chance of a co-aligned monster being
     * hostile.  This chance is greater if the player has strayed
     * (u.ualign.record negative) or the monster is not strongly aligned.
     */
    return (boolean) (!!rn2(16 + (u.ualign.record < -15 ? -15
                                                        : u.ualign.record))
                      && !!rn2(2 + abs(mal)));
}

/* Set malign to have the proper effect on player alignment if monster is
 * killed.  Negative numbers mean it's bad to kill this monster; positive
 * numbers mean it's good.  Since there are more hostile monsters than
 * peaceful monsters, the penalty for killing a peaceful monster should be
 * greater than the bonus for killing a hostile monster to maintain balance.
 * Rules:
 *   it's bad to kill peaceful monsters, potentially worse to kill always-
 *      peaceful monsters;
 *   it's never bad to kill a hostile monster, although it may not be good.
 */
void
set_malign(mtmp)
struct monst *mtmp;
{
    schar mal = mtmp->data->maligntyp;
    boolean coaligned;

    if (mtmp->ispriest || mtmp->isminion) {
        /* some monsters have individual alignments; check them */
        if (mtmp->ispriest && EPRI(mtmp))
            mal = EPRI(mtmp)->shralign;
        else if (mtmp->isminion && EMIN(mtmp))
            mal = EMIN(mtmp)->min_align;
        /* unless alignment is none, set mal to -5,0,5 */
        /* (see align.h for valid aligntyp values)     */
        if (mal != A_NONE)
            mal *= 5;
    }

    coaligned = (sgn(mal) == sgn(u.ualign.type));
    if (mtmp->data->msound == MS_LEADER) {
        mtmp->malign = -20;
    } else if (mal == A_NONE) {
        if (mtmp->mpeaceful)
            mtmp->malign = 0;
        else
            mtmp->malign = 20; /* really hostile */
    } else if (always_peaceful(mtmp->data)) {
        int absmal = abs(mal);
        if (mtmp->mpeaceful)
            mtmp->malign = -3 * max(5, absmal);
        else
            mtmp->malign = 3 * max(5, absmal); /* renegade */
    } else if (always_hostile(mtmp->data)) {
        int absmal = abs(mal);
        if (coaligned)
            mtmp->malign = 0;
        else
            mtmp->malign = max(5, absmal);
    } else if (coaligned) {
        int absmal = abs(mal);
        if (mtmp->mpeaceful)
            mtmp->malign = -3 * max(3, absmal);
        else /* renegade */
            mtmp->malign = max(3, absmal);
    } else /* not coaligned and therefore hostile */
        mtmp->malign = abs(mal);
}

/* allocate a new mcorpsenm field for a monster; only need mextra itself */
void
newmcorpsenm(mtmp)
struct monst *mtmp;
{
    if (!mtmp->mextra)
        mtmp->mextra = newmextra();
    MCORPSENM(mtmp) = NON_PM; /* not initialized yet */
}

/* release monster's mcorpsenm field; basically a no-op */
void
freemcorpsenm(mtmp)
struct monst *mtmp;
{
    if (has_mcorpsenm(mtmp))
        MCORPSENM(mtmp) = NON_PM;
}

static NEARDATA char syms[] = {
    MAXOCLASSES,  MAXOCLASSES + 1, RING_CLASS,   WAND_CLASS,   WEAPON_CLASS,
    FOOD_CLASS,   COIN_CLASS,      SCROLL_CLASS, POTION_CLASS, ARMOR_CLASS,
    AMULET_CLASS, TOOL_CLASS,      ROCK_CLASS,   GEM_CLASS,    SPBOOK_CLASS,
    S_MIMIC_DEF,  S_MIMIC_DEF,
};

void
set_mimic_sym(mtmp)
register struct monst *mtmp;
{
    int typ, roomno, rt;
    unsigned appear, ap_type;
    int s_sym;
    struct obj *otmp;
    int mx, my;

    if (!mtmp || Protection_from_shape_changers)
        return;
    mx = mtmp->mx;
    my = mtmp->my;
    typ = levl[mx][my].typ;
    /* only valid for INSIDE of room */
    roomno = levl[mx][my].roomno - ROOMOFFSET;
    if (roomno >= 0)
        rt = rooms[roomno].rtype;
#ifdef SPECIALIZATION
    else if (IS_ROOM(typ))
        rt = OROOM, roomno = 0;
#endif
    else
        rt = 0; /* roomno < 0 case for GCC_WARN */

    if (OBJ_AT(mx, my)) {
        ap_type = M_AP_OBJECT;
        appear = level.objects[mx][my]->otyp;
    } else if (IS_DOOR(typ) || IS_WALL(typ) || typ == SDOOR || typ == SCORR) {
        ap_type = M_AP_FURNITURE;
        /*
         *  If there is a wall to the left that connects to this
         *  location, then the mimic mimics a horizontal closed door.
         *  This does not allow doors to be in corners of rooms.
         *  Since rogue has no closed doors, mimic a wall there
         *  (yes, mimics can end up on this level by various means).
         */
        if (mx != 0 && (levl[mx - 1][my].typ == HWALL
                        || levl[mx - 1][my].typ == TLCORNER
                        || levl[mx - 1][my].typ == TRWALL
                        || levl[mx - 1][my].typ == BLCORNER
                        || levl[mx - 1][my].typ == TDWALL
                        || levl[mx - 1][my].typ == CROSSWALL
                        || levl[mx - 1][my].typ == TUWALL))
            appear = Is_rogue_level(&u.uz) ? S_hwall : S_hcdoor;
        else
            appear = Is_rogue_level(&u.uz) ? S_vwall : S_vcdoor;
        if (!mtmp->minvis || See_invisible)
            block_point(mx, my); /* vision */
    } else if (level.flags.is_maze_lev && !In_sokoban(&u.uz) && rn2(2)) {
        ap_type = M_AP_OBJECT;
        appear = STATUE;
    } else if (roomno < 0 && !t_at(mx, my)) {
        ap_type = M_AP_OBJECT;
        appear = BOULDER;
        if (!mtmp->minvis || See_invisible)
            block_point(mx, my); /* vision */
    } else if (rt == ZOO || rt == VAULT) {
        ap_type = M_AP_OBJECT;
        appear = GOLD_PIECE;
    } else if (rt == DELPHI) {
        if (rn2(2)) {
            ap_type = M_AP_OBJECT;
            appear = STATUE;
        } else {
            ap_type = M_AP_FURNITURE;
            appear = S_fountain;
        }
    } else if (rt == TEMPLE) {
        ap_type = M_AP_FURNITURE;
        appear = S_altar;
        /*
         * We won't bother with beehives, morgues, barracks, throne rooms
         * since they shouldn't contain too many mimics anyway...
         */
    } else if (rt >= SHOPBASE) {
        s_sym = get_shop_item(rt - SHOPBASE);
        if (s_sym < 0) {
            ap_type = M_AP_OBJECT;
            appear = -s_sym;
        } else {
            if (s_sym == RANDOM_CLASS)
                s_sym = syms[rn2((int) sizeof(syms) - 2) + 2];
            goto assign_sym;
        }
    } else {
        s_sym = syms[rn2((int) sizeof(syms))];
    assign_sym:
        if (s_sym == MAXOCLASSES || s_sym == MAXOCLASSES + 1) {
            ap_type = M_AP_FURNITURE;
            appear = (s_sym == MAXOCLASSES) ? S_upstair : S_dnstair;
        } else {
            ap_type = M_AP_OBJECT;
            if (s_sym == S_MIMIC_DEF) {
                appear = STRANGE_OBJECT;
            } else if (s_sym == COIN_CLASS) {
                appear = GOLD_PIECE;
            } else {
                otmp = mkobj((char) s_sym, FALSE);
                appear = otmp->otyp;
                /* make sure container contents are free'ed */
                obfree(otmp, (struct obj *) 0);
            }
        }
    }
    mtmp->m_ap_type = ap_type;
    mtmp->mappearance = appear;
    if (ap_type == M_AP_OBJECT && (appear == STATUE || appear == CORPSE
                                   || appear == FIGURINE || appear == EGG)) {
        newmcorpsenm(mtmp);
        MCORPSENM(mtmp) = rndmonnum();
        if (appear == EGG && !can_be_hatched(MCORPSENM(mtmp)))
            MCORPSENM(mtmp) = NON_PM; /* revert to generic egg */
    }
}

/* release monster from bag of tricks; return number of monsters created */
int
bagotricks(bag, tipping, seencount)
struct obj *bag;
boolean tipping; /* caller emptying entire contents; affects shop handling */
int *seencount;  /* secondary output */
{
    int moncount = 0;

    if (!bag || bag->otyp != BAG_OF_TRICKS) {
        impossible("bad bag o' tricks");
    } else if (bag->spe < 1) {
        /* if tipping known empty bag, give normal empty container message */
        pline1((tipping && bag->cknown) ? "It's empty." : nothing_happens);
        /* now known to be empty if sufficiently discovered */
        if (bag->dknown && objects[bag->otyp].oc_name_known)
            bag->cknown = 1;
    } else {
        struct monst *mtmp;
        int creatcnt = 1, seecount = 0;

        consume_obj_charge(bag, !tipping);

        if (!rn2(23))
            creatcnt += rnd(7);
        do {
            mtmp = makemon((struct permonst *) 0, u.ux, u.uy, NO_MM_FLAGS);
            if (mtmp) {
                ++moncount;
                if (canspotmon(mtmp))
                    ++seecount;
            }
        } while (--creatcnt > 0);
        if (seecount) {
            if (seencount)
                *seencount += seecount;
            if (bag->dknown)
                makeknown(BAG_OF_TRICKS);
        } else if (!tipping) {
            pline1(!moncount ? nothing_happens : "Nothing seems to happen.");
        }
    }
    return moncount;
}

/*makemon.c*/<|MERGE_RESOLUTION|>--- conflicted
+++ resolved
@@ -1751,12 +1751,8 @@
 
     /* monster died after killing enemy but before calling this function */
     /* currently possible if killing a gas spore */
-<<<<<<< HEAD
     /* Also used to abort processing for CONWAYS's mildew temp monsters. */
-    if (mtmp->mhp <= 0)
-=======
     if (DEADMONSTER(mtmp))
->>>>>>> 8dee5ff6
         return (struct permonst *) 0;
 
     /* note:  none of the monsters with special hit point calculations
