<<<<<<< HEAD
/* NetHack 3.7  mdlib.c  $NHDT-Date: 1574634382 2019/11/24 22:26:22 $  $NHDT-Branch: paxed-quest-lua $:$NHDT-Revision: 1.0 $ */
=======
/* NetHack 3.7  mdlib.c  $NHDT-Date: 1574646946 2019/11/25 01:55:46 $  $NHDT-Branch: NetHack-3.7 $:$NHDT-Revision: 1.0 $ */
>>>>>>> 9adeff5e
/* Copyright (c) Stichting Mathematisch Centrum, Amsterdam, 1985. */
/*-Copyright (c) Kenneth Lorber, Kensington, Maryland, 2015. */
/* Copyright (c) M. Stephenson, 1990, 1991.                       */
/* Copyright (c) Dean Luick, 1990.                                */
/* NetHack may be freely redistributed.  See license for details. */

/*
 * This can be linked into a binary to provide the functionality
 * via the contained functions, or it can be #included directly
 * into util/makedefs.c to provide it there.
 */

#ifndef MAKEDEFS_C
#define MDLIB_C
#include "config.h"
#ifdef MONITOR_HEAP
#undef free /* makedefs, mdlib don't use the alloc and free in src/alloc.c */
#endif
#include "permonst.h"
#include "objclass.h"
#include "monsym.h"
#include "artilist.h"
#include "dungeon.h"
#include "obj.h"
#include "monst.h"
#include "you.h"
#include "context.h"
#include "flag.h"
#include "dlb.h"
#include <ctype.h>
/* version information */
#ifdef SHORT_FILENAMES
#include "patchlev.h"
#else
#include "patchlevel.h"
#endif
#define Fprintf (void) fprintf
#define Fclose (void) fclose
#define Unlink (void) unlink
#if !defined(AMIGA) || defined(AZTEC_C)
#define rewind(fp) fseek((fp), 0L, SEEK_SET) /* guarantee a return value */
#endif  /* AMIGA || AZTEC_C */
#else
#ifndef GLOBAL_H
#include "global.h"
#endif
#endif  /* !MAKEDEFS_C */

void NDECL(build_options);
static char *FDECL(bannerc_string, (char *, const char *));
static void FDECL(opt_out_words, (char *, int *));
static void NDECL(build_savebones_compat_string);
static int idxopttext, done_runtime_opt_init_once = 0;
#define MAXOPT 30
static char rttimebuf[MAXOPT];
static char *opttext[ROWNO] = {0};
char optbuf[BUFSZ];
static struct version_info version;
static const char opt_indent[] = "    ";

#ifndef MAKEDEFS_C
static int FDECL(case_insensitive_comp, (const char *, const char *));
static void NDECL(make_version);
static char *FDECL(version_id_string, (char *, const char *));
static char *FDECL(version_string, (char *, const char *));
static char *FDECL(eos, (char *));
/* REPRODUCIBLE_BUILD will change this to TRUE */
static boolean date_via_env = FALSE;
#endif /* !MAKEDEFS_C */

struct win_info {
    const char *id, /* DEFAULT_WINDOW_SYS string */
        *name;      /* description, often same as id */
};

static struct win_info window_opts[] = {
#ifdef TTY_GRAPHICS
    { "tty",
      /* testing 'USE_TILES' here would bring confusion because it could
         apply to another interface such as X11, so check MSDOS explicitly
         instead; even checking TTY_TILES_ESCCODES would probably be
         confusing to most users (and it will already be listed separately
         in the compiled options section so users aware of it can find it) */
#ifdef MSDOS
      "traditional text with optional 'tiles' graphics"
#else
      /* assume that one or more of IBMgraphics, DECgraphics, or MACgraphics
         can be enabled; we can't tell from here whether that is accurate */
      "traditional text with optional line-drawing"
#endif
    },
#endif /*TTY_GRAPHICS */
#ifdef CURSES_GRAPHICS
    { "curses", "terminal-based graphics" },
#endif
#ifdef X11_GRAPHICS
    { "X11", "X11" },
#endif
#ifdef QT_GRAPHICS /* too vague; there are multiple incompatible versions */
    { "Qt", "Qt" },
#endif
#ifdef GNOME_GRAPHICS /* unmaintained/defunct */
    { "Gnome", "Gnome" },
#endif
#ifdef MAC /* defunct OS 9 interface */
    { "mac", "Mac" },
#endif
#ifdef AMIGA_INTUITION /* unmaintained/defunct */
    { "amii", "Amiga Intuition" },
#endif
#ifdef GEM_GRAPHICS /* defunct Atari interface */
    { "Gem", "Gem" },
#endif
#ifdef MSWIN_GRAPHICS /* win32 */
    { "mswin", "mswin" },
#endif
#ifdef BEOS_GRAPHICS /* unmaintained/defunct */
    { "BeOS", "BeOS InterfaceKit" },
#endif
    { 0, 0 }
};

/*
 * Use this to explicitly mask out features during version checks.
 *
 * ZEROCOMP, RLECOMP, and ZLIB_COMP describe compression features
 * that the port/plaform which wrote the savefile was capable of
 * dealing with. Don't reject a savefile just because the port
 * reading the savefile doesn't match on all/some of them.
 * The actual compression features used to produce the savefile are
 * recorded in the savefile_info structure immediately following the
 * version_info, and that is what needs to be checked against the
 * feature set of the port that is reading the savefile back in.
 * That check is done in src/restore.c now.
 *
 */
#ifndef MD_IGNORED_FEATURES
#define MD_IGNORED_FEATURES              \
    (0L | (1L << 19) /* SCORE_ON_BOTL */ \
     | (1L << 27)    /* ZEROCOMP */      \
     | (1L << 28)    /* RLECOMP */       \
     )
#endif /* MD_IGNORED_FEATUES */

static void
make_version()
{
    register int i;

    /*
     * integer version number
     */
    version.incarnation = ((unsigned long) VERSION_MAJOR << 24)
                          | ((unsigned long) VERSION_MINOR << 16)
                          | ((unsigned long) PATCHLEVEL << 8)
                          | ((unsigned long) EDITLEVEL);
    /*
     * encoded feature list
     * Note:  if any of these magic numbers are changed or reassigned,
     * EDITLEVEL in patchlevel.h should be incremented at the same time.
     * The actual values have no special meaning, and the category
     * groupings are just for convenience.
     */
    version.feature_set = (unsigned long) (0L
/* levels and/or topology (0..4) */
/* monsters (5..9) */
#ifdef MAIL_STRUCTURES
                                           | (1L << 6)
#endif
/* objects (10..14) */
/* flag bits and/or other global variables (15..26) */
#ifdef TEXTCOLOR
                                           | (1L << 17)
#endif
#ifdef INSURANCE
                                           | (1L << 18)
#endif
#ifdef SCORE_ON_BOTL
                                           | (1L << 19)
#endif
/* data format (27..31)
 * External compression methods such as COMPRESS and ZLIB_COMP
 * do not affect the contents and are thus excluded from here */
#ifdef ZEROCOMP
                                           | (1L << 27)
#endif
#ifdef RLECOMP
                                           | (1L << 28)
#endif
                                               );
    /*
     * Value used for object & monster sanity check.
     *    (NROFARTIFACTS<<24) | (NUM_OBJECTS<<12) | (NUMMONS<<0)
     */
    for (i = 1; artifact_names[i]; i++)
        continue;
    version.entity_count = (unsigned long) (i - 1);
    for (i = 1; objects[i].oc_class != ILLOBJ_CLASS; i++)
        continue;
    version.entity_count = (version.entity_count << 12) | (unsigned long) i;
    for (i = 0; mons[i].mlet; i++)
        continue;
    version.entity_count = (version.entity_count << 12) | (unsigned long) i;
    /*
     * Value used for compiler (word size/field alignment/padding) check.
     */
    version.struct_sizes1 =
        (((unsigned long) sizeof(struct context_info) << 24)
         | ((unsigned long) sizeof(struct obj) << 17)
         | ((unsigned long) sizeof(struct monst) << 10)
         | ((unsigned long) sizeof(struct you)));
    version.struct_sizes2 = (((unsigned long) sizeof(struct flag) << 10) |
/* free bits in here */
#ifdef SYSFLAGS
                             ((unsigned long) sizeof(struct sysflag)));
#else
                             ((unsigned long) 0L));
#endif
    return;
}

static char *
version_string(outbuf, delim)
char *outbuf;
const char *delim;
{
    Sprintf(outbuf, "%d%s%d%s%d", VERSION_MAJOR, delim, VERSION_MINOR, delim,
            PATCHLEVEL);
#if (NH_DEVEL_STATUS != NH_STATUS_RELEASED)
    Sprintf(eos(outbuf), "-%d", EDITLEVEL);
#endif
    return outbuf;
}

static char *
version_id_string(outbuf, build_date)
char *outbuf;
const char *build_date;
{
    char subbuf[64], versbuf[64];
    char betabuf[64];

#if (NH_DEVEL_STATUS != NH_STATUS_RELEASED)
#if (NH_DEVEL_STATUS == NH_STATUS_BETA)
    Strcpy(betabuf, " Beta");
#else
    Strcpy(betabuf, " Work-in-progress");
#endif
#else
    betabuf[0] = '\0';
#endif
    subbuf[0] = '\0';
#ifdef PORT_SUB_ID
    subbuf[0] = ' ';
    Strcpy(&subbuf[1], PORT_SUB_ID);
#endif

    Sprintf(outbuf, "%s NetHack%s Version %s%s - last %s %s.", PORT_ID,
            subbuf, version_string(versbuf, "."), betabuf,
            date_via_env ? "revision" : "build", build_date);
    return outbuf;
}

static char *
bannerc_string(outbuf, build_date)
char *outbuf;
const char *build_date;
{
    char subbuf[64], versbuf[64];

    subbuf[0] = '\0';
#ifdef PORT_SUB_ID
    subbuf[0] = ' ';
    Strcpy(&subbuf[1], PORT_SUB_ID);
#endif
#if (NH_DEVEL_STATUS != NH_STATUS_RELEASED)
#if (NH_DEVEL_STATUS == NH_STATUS_BETA)
    Strcat(subbuf, " Beta");
#else
    Strcat(subbuf, " Work-in-progress");
#endif
#endif

    Sprintf(outbuf, "         Version %s %s%s, %s %s.",
            version_string(versbuf, "."), PORT_ID, subbuf,
            date_via_env ? "revised" : "built", &build_date[4]);
#if 0
    Sprintf(outbuf, "%s NetHack%s %s Copyright 1985-%s (built %s)",
            PORT_ID, subbuf, version_string(versbuf,"."), RELEASE_YEAR,
            &build_date[4]);
#endif
    return outbuf;
}

static int
case_insensitive_comp(s1, s2)
const char *s1;
const char *s2;
{
    uchar u1, u2;

    for (;; s1++, s2++) {
        u1 = (uchar) *s1;
        if (isupper(u1))
            u1 = tolower(u1);
        u2 = (uchar) *s2;
        if (isupper(u2))
            u2 = tolower(u2);
        if (u1 == '\0' || u1 != u2)
            break;
    }
    return u1 - u2;
}

static char *
eos(str)
char *str;
{
    while (*str)
        str++;
    return str;
}

static char save_bones_compat_buf[BUFSZ];

static void
build_savebones_compat_string()
{
#ifdef VERSION_COMPATIBILITY
    unsigned long uver = VERSION_COMPATIBILITY;
#endif
    Strcpy(save_bones_compat_buf,
           "save and bones files accepted from version");
#ifdef VERSION_COMPATIBILITY
    Sprintf(eos(save_bones_compat_buf), "s %lu.%lu.%lu through %d.%d.%d",
            ((uver & 0xFF000000L) >> 24), ((uver & 0x00FF0000L) >> 16),
            ((uver & 0x0000FF00L) >> 8), VERSION_MAJOR, VERSION_MINOR,
            PATCHLEVEL);
#else
    Sprintf(eos(save_bones_compat_buf), " %d.%d.%d only", VERSION_MAJOR,
            VERSION_MINOR, PATCHLEVEL);
#endif
}

static const char *build_opts[] = {
#ifdef AMIGA_WBENCH
    "Amiga WorkBench support",
#endif
#ifdef ANSI_DEFAULT
    "ANSI default terminal",
#endif
#ifdef TEXTCOLOR
    "color",
#endif
#ifdef TTY_GRAPHICS
#ifdef TTY_TILES_ESCCODES
    "console escape codes for tile hinting",
#endif
#endif
#ifdef COM_COMPL
    "command line completion",
#endif
#ifdef LIFE
    "Conway's Game of Life",
#endif
#ifdef COMPRESS
    "data file compression",
#endif
#ifdef ZLIB_COMP
    "ZLIB data file compression",
#endif
#ifdef DLB
#ifndef VERSION_IN_DLB_FILENAME
    "data librarian",
#else
    "data librarian with a version-dependent name",
#endif
#endif
#ifdef DUMPLOG
    "end-of-game dumplogs",
#endif
#ifdef HOLD_LOCKFILE_OPEN
    "exclusive lock on level 0 file",
#endif
#if defined(MSGHANDLER) && (defined(POSIX_TYPES) || defined(__GNUC__))
    "external program as a message handler",
#endif
#ifdef MFLOPPY
    "floppy drive support",
#endif
#ifdef INSURANCE
    "insurance files for recovering from crashes",
#endif
#ifdef LOGFILE
    "log file",
#endif
#ifdef XLOGFILE
    "extended log file",
#endif
#ifdef PANICLOG
    "errors and warnings log file",
#endif
#ifdef MAIL_STRUCTURES
    "mail daemon",
#endif
#if defined(GNUDOS) || defined(__DJGPP__)
    "MSDOS protected mode",
#endif
#ifdef NEWS
    "news file",
#endif
#ifdef OVERLAY
#ifdef MOVERLAY
    "MOVE overlays",
#else
#ifdef VROOMM
    "VROOMM overlays",
#else
    "overlays",
#endif
#endif
#endif
    /* pattern matching method will be substituted by nethack at run time */
    "pattern matching via :PATMATCH:",
#ifdef USE_ISAAC64
    "pseudo random numbers generated by ISAAC64",
#ifdef DEV_RANDOM
#ifdef NHSTDC
    /* include which specific one */
    "strong PRNG seed available from " DEV_RANDOM,
#else
    "strong PRNG seed available from DEV_RANDOM",
#endif
#else
#ifdef WIN32
    "strong PRNG seed available from CNG BCryptGenRandom()",
#endif
#endif  /* DEV_RANDOM */    
#else   /* ISAAC64 */
#ifdef RANDOM
    "pseudo random numbers generated by random()",
#else
    "pseudo random numbers generated by C rand()",
#endif
#endif /* ISAAC64 */
#ifdef SELECTSAVED
    "restore saved games via menu",
#endif
#ifdef SCORE_ON_BOTL
    "score on status line",
#endif
#ifdef CLIPPING
    "screen clipping",
#endif
#ifdef NO_TERMS
#ifdef MAC
    "screen control via mactty",
#endif
#ifdef SCREEN_BIOS
    "screen control via BIOS",
#endif
#ifdef SCREEN_DJGPPFAST
    "screen control via DJGPP fast",
#endif
#ifdef SCREEN_VGA
    "screen control via VGA graphics",
#endif
#ifdef WIN32CON
    "screen control via WIN32 console I/O",
#endif
#endif /* NO_TERMS */
#ifdef SHELL
    "shell command",
#endif
    "traditional status display",
#ifdef STATUS_HILITES
    "status via windowport with highlighting",
#else
    "status via windowport without highlighting",
#endif
#ifdef SUSPEND
    "suspend command",
#endif
#ifdef TTY_GRAPHICS
#ifdef TERMINFO
    "terminal info library",
#else
#if defined(TERMLIB) || (!defined(MICRO) && !defined(WIN32))
    "terminal capability library",
#endif
#endif
#endif /*TTY_GRAPHICS*/
#ifdef USE_XPM
    "tiles file in XPM format",
#endif
#ifdef GRAPHIC_TOMBSTONE
    "graphical RIP screen",
#endif
#ifdef TIMED_DELAY
    "timed wait for display effects",
#endif
#ifdef USER_SOUNDS
    "user sounds",
#endif
#ifdef PREFIXES_IN_USE
    "variable playground",
#endif
#ifdef VISION_TABLES
    "vision tables",
#endif
#ifdef ZEROCOMP
    "zero-compressed save files",
#endif
#ifdef RLECOMP
    "run-length compression of map in save files",
#endif
#ifdef SYSCF
    "system configuration at run-time",
#endif
    save_bones_compat_buf,
    "and basic NetHack features"
};

static void
opt_out_words(str, length_p)
char *str; /* input, but modified during processing */
int *length_p; /* in/out */
{
    char *word;

    while (*str) {
        word = index(str, ' ');
#if 0
        /* treat " (" as unbreakable space */
        if (word && *(word + 1) == '(')
            word = index(word + 1,  ' ');
#endif
        if (word)
            *word = '\0';
        if (*length_p + (int) strlen(str) > COLNO - 5) {
            opttext[idxopttext] = strdup(optbuf);
            if (idxopttext < (MAXOPT - 1))
                idxopttext++;
            Sprintf(optbuf, "%s", opt_indent),
                    *length_p = (int) strlen(opt_indent);
        } else {
            Sprintf(eos(optbuf), " "), (*length_p)++;
        }
        Sprintf(eos(optbuf),
                "%s", str), *length_p += (int) strlen(str);
        str += strlen(str) + (word ? 1 : 0);
    }
}

void
build_options()
{
    char buf[BUFSZ];
    int i, length, winsyscnt;
<<<<<<< HEAD
    const char *bosuffix = {
=======

    build_savebones_compat_string();
    opttext[idxopttext] = strdup(optbuf);
    if (idxopttext < (MAXOPT - 1))
        idxopttext++;
>>>>>>> 9adeff5e
#if (NH_DEVEL_STATUS != NH_STATUS_RELEASED)
#if (NH_DEVEL_STATUS == NH_STATUS_BETA)
#define STATUS_ARG " [beta]"
#else
#define STATUS_ARG " [work-in-progress]"
#endif
#else
<<<<<<< HEAD
            ""
#endif
     };

    build_savebones_compat_string();
    opttext[idxopttext] = strdup(optbuf);
    if (idxopttext < (MAXOPT - 1))
        idxopttext++;
    (void) sprintf(optbuf,
            "%sNetHack version %d.%d.%d%s\n",opt_indent,
            VERSION_MAJOR, VERSION_MINOR, PATCHLEVEL, bosuffix);
=======
#define STATUS_ARG ""
#endif /* NH_DEVEL_STATUS == NH_STATUS_RELEASED */
    Sprintf(optbuf, "%sNetHack version %d.%d.%d%s\n",
            opt_indent, VERSION_MAJOR, VERSION_MINOR, PATCHLEVEL, STATUS_ARG);
>>>>>>> 9adeff5e
    opttext[idxopttext] = strdup(optbuf);
    if (idxopttext < (MAXOPT - 1))
        idxopttext++;
    Sprintf(optbuf, "Options compiled into this edition:");
    opttext[idxopttext] = strdup(optbuf);
    if (idxopttext < (MAXOPT - 1))
        idxopttext++;
    optbuf[0] = '\0';
    length = COLNO + 1; /* force 1st item onto new line */
    for (i = 0; i < SIZE(build_opts); i++) {
        opt_out_words(strcat(strcpy(buf, build_opts[i]),
                             (i < SIZE(build_opts) - 1) ? "," : "."),
                      &length);
    }
    opttext[idxopttext] = strdup(optbuf);
    if (idxopttext < (MAXOPT - 1))
        idxopttext++;
    optbuf[0] = '\0';
    winsyscnt = SIZE(window_opts) - 1;
    opttext[idxopttext] = strdup(optbuf);
    if (idxopttext < (MAXOPT - 1))
        idxopttext++;
    Sprintf(optbuf, "Supported windowing system%s:",
            (winsyscnt > 1) ? "s" : "");
    opttext[idxopttext] = strdup(optbuf);
    if (idxopttext < (MAXOPT - 1))
        idxopttext++;
    optbuf[0] = '\0';
    length = COLNO + 1; /* force 1st item onto new line */
    for (i = 0; i < winsyscnt; i++) {
        Sprintf(buf, "\"%s\"", window_opts[i].id);
        if (strcmp(window_opts[i].name, window_opts[i].id))
            Sprintf(eos(buf), " (%s)", window_opts[i].name);
        /*
         * 1 : foo.
         * 2 : foo and bar  (note no period; comes from 'with default' below)
         * 3+: for, bar, and quux
         */
        opt_out_words(strcat(buf, (winsyscnt == 1) ? "." /* no 'default' */
                                  : (winsyscnt == 2 && i == 0) ? " and"
                                    : (i == winsyscnt - 2) ? ", and"
                                      : ","),
                      &length);
    }
    if (winsyscnt > 1) {
        Sprintf(buf, "with a default of \"%s\".", DEFAULT_WINDOW_SYS);
        opt_out_words(buf, &length);
    }
    opttext[idxopttext] = strdup(optbuf);
    if (idxopttext < (MAXOPT - 1))
        idxopttext++;
    optbuf[0] = '\0';

    /* end with a blank line */
    opttext[idxopttext] = strdup(optbuf);
    if (idxopttext < (MAXOPT - 1))
        idxopttext++;
    optbuf[0] = '\0';
    return;
}

#if defined(__DATE__) && defined(__TIME__)
#define extract_field(t,s,n,z)    \
    do {                          \
        for (i = 0; i < n; ++i)   \
            t[i] = s[i + z];      \
        t[i] = '\0';              \
    } while (0)
#endif

void
runtime_info_init()
{
    int i;
    char tmpbuf[BUFSZ], *strp;
    const char *mth[] = {
        "Jan", "Feb", "Mar", "Apr", "May", "Jun",
        "Jul", "Aug", "Sep", "Oct", "Nov", "Dec"};
    struct tm t = {0};
    time_t timeresult;

    if (!done_runtime_opt_init_once) {
        done_runtime_opt_init_once = 1;
        build_savebones_compat_string();
        /* construct the current version number */
        make_version();
        /*
         * In a cross-compiled environment, you can't execute
         * the target binaries during the build, so we can't
         * use makedefs to write the values of the build
         * date and time to a file for retrieval. Not for
         * information meaningful to the target execution
         * environment.
         *
         * How can we capture the build date/time of the target
         * binaries in such a situation?  We need to rely on the
         * cross-compiler itself to do it for us during the
         * cross-compile.
         *
         * To that end, we are going to make use of the
         * following pre-defined preprocessor macros for this:
         *    gcc, msvc, clang   __DATE__  "Feb 12 1996"
         *    gcc, msvc, clang   __TIME__  "23:59:01"
         *
         */

#if defined(__DATE__) && defined(__TIME__)
        if (sizeof __DATE__ + sizeof __TIME__  + sizeof "123" <
            sizeof rttimebuf)
            Sprintf(rttimebuf, "%s %s", __DATE__, __TIME__);
        /* "Feb 12 1996 23:59:01"
            01234567890123456789  */
        if ((int) strlen(rttimebuf) == 20) {
            extract_field(tmpbuf, rttimebuf, 4, 7);   /* year */
            t.tm_year = atoi(tmpbuf) - 1900;
            extract_field(tmpbuf, rttimebuf, 3, 0);   /* mon */
            for (i = 0; i < SIZE(mth); ++i)
                if (!case_insensitive_comp(tmpbuf, mth[i])) {
                    t.tm_mon = i;
                    break;
                }
            extract_field(tmpbuf, rttimebuf, 2, 4);   /* mday */
            strp = tmpbuf;
            if (*strp == ' ')
                strp++;
            t.tm_mday = atoi(strp);
            extract_field(tmpbuf, rttimebuf, 2, 12);  /* hour */
            t.tm_hour = atoi(tmpbuf);
            extract_field(tmpbuf, rttimebuf, 2, 15);  /* min  */
            t.tm_min = atoi(tmpbuf);
            extract_field(tmpbuf, rttimebuf, 2, 18);  /* sec  */
            t.tm_sec = atoi(tmpbuf);
            timeresult = mktime(&t);
#if defined(CROSSCOMPILE_TARGET) && !defined(MAKEDEFS_C)
            BUILD_TIME = (unsigned long) timeresult;
            BUILD_DATE = rttimebuf;
#endif
#else  /* __DATE__ && __TIME__ */
            nhUse(strp);
#endif /* __DATE__ && __TIME__ */

#if defined(CROSSCOMPILE_TARGET) && !defined(MAKEDEFS_C)
            VERSION_NUMBER = version.incarnation;
            VERSION_FEATURES = version.feature_set;
#ifdef MD_IGNORED_FEATURES
            IGNORED_FEATURES = MD_IGNORED_FEATURES;
#endif
            VERSION_SANITY1 = version.entity_count;
            VERSION_SANITY2 = version.struct_sizes1;
            VERSION_SANITY3 = version.struct_sizes2;

            VERSION_STRING = strdup(version_string(tmpbuf, "."));
            VERSION_ID = strdup(version_id_string(tmpbuf, BUILD_DATE));
            COPYRIGHT_BANNER_C = strdup(bannerc_string(tmpbuf, BUILD_DATE));
#ifdef HOST_NETHACK_GIT_SHA
            NETHACK_GIT_SHA = strdup(HOST_NETHACK_GIT_SHA);
#endif
#ifdef HOST_NETHACK_GIT_BRANCH
            NETHACK_GIT_BRANCH = strdup(HOST_NETHACK_GIT_BRANCH);
#endif
#endif /* CROSSCOMPILE_TARGET && !MAKEDEFS_C */
	}
        idxopttext = 0;
        build_options();
    }
}

const char *
do_runtime_info(rtcontext)
int *rtcontext;
{
    const char *retval = (const char *) 0;

    if (!done_runtime_opt_init_once)
        runtime_info_init();
    if (idxopttext && rtcontext)
        if (*rtcontext >= 0 && *rtcontext < (MAXOPT - 1)) {
            retval = opttext[*rtcontext];
            *rtcontext += 1;
	}
    return retval;
}

/*mdlib.c*/<|MERGE_RESOLUTION|>--- conflicted
+++ resolved
@@ -1,8 +1,4 @@
-<<<<<<< HEAD
-/* NetHack 3.7  mdlib.c  $NHDT-Date: 1574634382 2019/11/24 22:26:22 $  $NHDT-Branch: paxed-quest-lua $:$NHDT-Revision: 1.0 $ */
-=======
 /* NetHack 3.7  mdlib.c  $NHDT-Date: 1574646946 2019/11/25 01:55:46 $  $NHDT-Branch: NetHack-3.7 $:$NHDT-Revision: 1.0 $ */
->>>>>>> 9adeff5e
 /* Copyright (c) Stichting Mathematisch Centrum, Amsterdam, 1985. */
 /*-Copyright (c) Kenneth Lorber, Kensington, Maryland, 2015. */
 /* Copyright (c) M. Stephenson, 1990, 1991.                       */
@@ -562,15 +558,11 @@
 {
     char buf[BUFSZ];
     int i, length, winsyscnt;
-<<<<<<< HEAD
-    const char *bosuffix = {
-=======
 
     build_savebones_compat_string();
     opttext[idxopttext] = strdup(optbuf);
     if (idxopttext < (MAXOPT - 1))
         idxopttext++;
->>>>>>> 9adeff5e
 #if (NH_DEVEL_STATUS != NH_STATUS_RELEASED)
 #if (NH_DEVEL_STATUS == NH_STATUS_BETA)
 #define STATUS_ARG " [beta]"
@@ -578,24 +570,10 @@
 #define STATUS_ARG " [work-in-progress]"
 #endif
 #else
-<<<<<<< HEAD
-            ""
-#endif
-     };
-
-    build_savebones_compat_string();
-    opttext[idxopttext] = strdup(optbuf);
-    if (idxopttext < (MAXOPT - 1))
-        idxopttext++;
-    (void) sprintf(optbuf,
-            "%sNetHack version %d.%d.%d%s\n",opt_indent,
-            VERSION_MAJOR, VERSION_MINOR, PATCHLEVEL, bosuffix);
-=======
 #define STATUS_ARG ""
 #endif /* NH_DEVEL_STATUS == NH_STATUS_RELEASED */
     Sprintf(optbuf, "%sNetHack version %d.%d.%d%s\n",
             opt_indent, VERSION_MAJOR, VERSION_MINOR, PATCHLEVEL, STATUS_ARG);
->>>>>>> 9adeff5e
     opttext[idxopttext] = strdup(optbuf);
     if (idxopttext < (MAXOPT - 1))
         idxopttext++;
