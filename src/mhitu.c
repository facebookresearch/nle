--- conflicted
+++ resolved
@@ -266,13 +266,13 @@
 
     /* honor SEDUCE=0 */
     if (!SYSOPT_SEDUCE) {
-        extern const struct attack sa_no[NATTK];
+        extern const struct attack c_sa_no[NATTK];
 
         /* if the first attack is for SSEX damage, all six attacks will be
            substituted (expected succubus/incubus handling); if it isn't
            but another one is, only that other one will be substituted */
         if (mptr->mattk[0].adtyp == AD_SSEX) {
-            *alt_attk_buf = sa_no[indx];
+            *alt_attk_buf = c_sa_no[indx];
             attk = alt_attk_buf;
         } else if (attk->adtyp == AD_SSEX) {
             *alt_attk_buf = *attk;
@@ -1338,16 +1338,11 @@
             if (mtmp->mcan)
                 break;
             /* Continue below */
-<<<<<<< HEAD
         } else if (dmgtype(g.youmonst.data, AD_SEDU)
-                   || (SYSOPT_SEDUCE && dmgtype(g.youmonst.data, AD_SSEX))) {
-=======
-        } else if (dmgtype(youmonst.data, AD_SEDU)
                    /* !SYSOPT_SEDUCE: when hero is attacking and AD_SSEX
                       is disabled, it would be changed to another damage
                       type, but when defending, it remains as-is */
-                   || dmgtype(youmonst.data, AD_SSEX)) {
->>>>>>> 96418648
+                   || dmgtype(g.youmonst.data, AD_SSEX)) {
             pline("%s %s.", Monnam(mtmp),
                   Deaf ? "says something but you can't hear it"
                        : mtmp->minvent
