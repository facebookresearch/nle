--- conflicted
+++ resolved
@@ -639,12 +639,8 @@
     xdnstair = ydnstair = xupstair = yupstair = 0;
     g.sstairs.sx = g.sstairs.sy = 0;
     xdnladder = ydnladder = xupladder = yupladder = 0;
-<<<<<<< HEAD
+    g.dnstairs_room = g.upstairs_room = g.sstairs_room = (struct mkroom *) 0;
     g.made_branch = FALSE;
-=======
-    dnstairs_room = upstairs_room = sstairs_room = (struct mkroom *) 0;
-    made_branch = FALSE;
->>>>>>> bac3a751
     clear_regions();
 }
 
@@ -1028,7 +1024,7 @@
        values for the life of the current level; reset them to default
        now so that they never do and no one will be tempted to introduce
        a new use of them for anything on this level */
-    dnstairs_room = upstairs_room = sstairs_room = (struct mkroom *) 0;
+    g.dnstairs_room = g.upstairs_room = g.sstairs_room = (struct mkroom *) 0;
 
     reseed_random(rn2);
     reseed_random(rn2_on_display_rng);
