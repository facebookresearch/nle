/* NetHack 3.6	mkmaze.c	$NHDT-Date: 1559422240 2019/06/01 20:50:40 $  $NHDT-Branch: NetHack-3.6 $:$NHDT-Revision: 1.74 $ */
/* Copyright (c) Stichting Mathematisch Centrum, Amsterdam, 1985. */
/*-Copyright (c) Pasi Kallinen, 2018. */
/* NetHack may be freely redistributed.  See license for details. */

#include "hack.h"
#include "sp_lev.h"
#include "lev.h" /* save & restore info */

STATIC_DCL int FDECL(iswall, (int, int));
STATIC_DCL int FDECL(iswall_or_stone, (int, int));
STATIC_DCL boolean FDECL(is_solid, (int, int));
STATIC_DCL int FDECL(extend_spine, (int[3][3], int, int, int));
STATIC_DCL boolean FDECL(okay, (int, int, int));
STATIC_DCL void FDECL(maze0xy, (coord *));
STATIC_DCL boolean FDECL(put_lregion_here, (XCHAR_P, XCHAR_P, XCHAR_P,
                                            XCHAR_P, XCHAR_P, XCHAR_P,
                                            XCHAR_P, BOOLEAN_P, d_level *));
STATIC_DCL void NDECL(baalz_fixup);
STATIC_DCL void NDECL(setup_waterlevel);
STATIC_DCL void NDECL(unsetup_waterlevel);
STATIC_DCL void FDECL(check_ransacked, (char *));
STATIC_DCL void FDECL(migr_booty_item, (int, const char *));
STATIC_DCL void FDECL(migrate_orc, (struct monst *, unsigned long));
STATIC_DCL void NDECL(stolen_booty);

/* adjust a coordinate one step in the specified direction */
#define mz_move(X, Y, dir) \
    do {                                                         \
        switch (dir) {                                           \
        case 0:  --(Y);  break;                                  \
        case 1:  (X)++;  break;                                  \
        case 2:  (Y)++;  break;                                  \
        case 3:  --(X);  break;                                  \
        default: panic("mz_move: bad direction %d", dir);        \
        }                                                        \
    } while (0)

STATIC_OVL int
iswall(x, y)
int x, y;
{
    int type;

    if (!isok(x, y))
        return 0;
    type = levl[x][y].typ;
    return (IS_WALL(type) || IS_DOOR(type)
            || type == SDOOR || type == IRONBARS);
}

STATIC_OVL int
iswall_or_stone(x, y)
int x, y;
{
    /* out of bounds = stone */
    if (!isok(x, y))
        return 1;

    return (levl[x][y].typ == STONE || iswall(x, y));
}

/* return TRUE if out of bounds, wall or rock */
STATIC_OVL boolean
is_solid(x, y)
int x, y;
{
    return (boolean) (!isok(x, y) || IS_STWALL(levl[x][y].typ));
}

/*
 * Return 1 (not TRUE - we're doing bit vectors here) if we want to extend
 * a wall spine in the (dx,dy) direction.  Return 0 otherwise.
 *
 * To extend a wall spine in that direction, first there must be a wall there.
 * Then, extend a spine unless the current position is surrounded by walls
 * in the direction given by (dx,dy).  E.g. if 'x' is our location, 'W'
 * a wall, '.' a room, 'a' anything (we don't care), and our direction is
 * (0,1) - South or down - then:
 *
 *              a a a
 *              W x W           This would not extend a spine from x down
 *              W W W           (a corridor of walls is formed).
 *
 *              a a a
 *              W x W           This would extend a spine from x down.
 *              . W W
 */
STATIC_OVL int
extend_spine(locale, wall_there, dx, dy)
int locale[3][3];
int wall_there, dx, dy;
{
    int spine, nx, ny;

    nx = 1 + dx;
    ny = 1 + dy;

    if (wall_there) { /* wall in that direction */
        if (dx) {
            if (locale[1][0] && locale[1][2]         /* EW are wall/stone */
                && locale[nx][0] && locale[nx][2]) { /* diag are wall/stone */
                spine = 0;
            } else {
                spine = 1;
            }
        } else { /* dy */
            if (locale[0][1] && locale[2][1]         /* NS are wall/stone */
                && locale[0][ny] && locale[2][ny]) { /* diag are wall/stone */
                spine = 0;
            } else {
                spine = 1;
            }
        }
    } else {
        spine = 0;
    }

    return spine;
}

/* Remove walls totally surrounded by stone */
void
wall_cleanup(x1, y1, x2, y2)
int x1, y1, x2, y2;
{
    uchar type;
    int x, y;
    struct rm *lev;

    /* sanity check on incoming variables */
    if (x1 < 0 || x2 >= COLNO || x1 > x2 || y1 < 0 || y2 >= ROWNO || y1 > y2)
        panic("wall_cleanup: bad bounds (%d,%d) to (%d,%d)", x1, y1, x2, y2);

    /* change walls surrounded by rock to rock. */
    for (x = x1; x <= x2; x++)
        for (y = y1; y <= y2; y++) {
            if (within_bounded_area(x, y,
                                    g.bughack.inarea.x1, g.bughack.inarea.y1,
                                    g.bughack.inarea.x2, g.bughack.inarea.y2))
                continue;
            lev = &levl[x][y];
            type = lev->typ;
            if (IS_WALL(type) && type != DBWALL) {
                if (is_solid(x - 1, y - 1) && is_solid(x - 1, y)
                    && is_solid(x - 1, y + 1) && is_solid(x, y - 1)
                    && is_solid(x, y + 1) && is_solid(x + 1, y - 1)
                    && is_solid(x + 1, y) && is_solid(x + 1, y + 1))
                    lev->typ = STONE;
            }
        }
}

/* Correct wall types so they extend and connect to each other */
void
fix_wall_spines(x1, y1, x2, y2)
int x1, y1, x2, y2;
{
    uchar type;
    int x, y;
    struct rm *lev;
    int FDECL((*loc_f), (int, int));
    int bits;
    int locale[3][3]; /* rock or wall status surrounding positions */

    /*
     * Value 0 represents a free-standing wall.  It could be anything,
     * so even though this table says VWALL, we actually leave whatever
     * typ was there alone.
     */
    static xchar spine_array[16] = { VWALL, HWALL,    HWALL,    HWALL,
                                     VWALL, TRCORNER, TLCORNER, TDWALL,
                                     VWALL, BRCORNER, BLCORNER, TUWALL,
                                     VWALL, TLWALL,   TRWALL,   CROSSWALL };

    /* sanity check on incoming variables */
    if (x1 < 0 || x2 >= COLNO || x1 > x2 || y1 < 0 || y2 >= ROWNO || y1 > y2)
        panic("wall_extends: bad bounds (%d,%d) to (%d,%d)", x1, y1, x2, y2);

    /* set the correct wall type. */
    for (x = x1; x <= x2; x++)
        for (y = y1; y <= y2; y++) {
            lev = &levl[x][y];
            type = lev->typ;
            if (!(IS_WALL(type) && type != DBWALL))
                continue;

            /* set the locations TRUE if rock or wall or out of bounds */
            loc_f = within_bounded_area(x, y, /* for baalz insect */
                                        g.bughack.inarea.x1, g.bughack.inarea.y1,
                                        g.bughack.inarea.x2, g.bughack.inarea.y2)
                       ? iswall
                       : iswall_or_stone;
            locale[0][0] = (*loc_f)(x - 1, y - 1);
            locale[1][0] = (*loc_f)(x, y - 1);
            locale[2][0] = (*loc_f)(x + 1, y - 1);

            locale[0][1] = (*loc_f)(x - 1, y);
            locale[2][1] = (*loc_f)(x + 1, y);

            locale[0][2] = (*loc_f)(x - 1, y + 1);
            locale[1][2] = (*loc_f)(x, y + 1);
            locale[2][2] = (*loc_f)(x + 1, y + 1);

            /* determine if wall should extend to each direction NSEW */
            bits = (extend_spine(locale, iswall(x, y - 1), 0, -1) << 3)
                   | (extend_spine(locale, iswall(x, y + 1), 0, 1) << 2)
                   | (extend_spine(locale, iswall(x + 1, y), 1, 0) << 1)
                   | extend_spine(locale, iswall(x - 1, y), -1, 0);

            /* don't change typ if wall is free-standing */
            if (bits)
                lev->typ = spine_array[bits];
        }
}

void
wallification(x1, y1, x2, y2)
int x1, y1, x2, y2;
{
    wall_cleanup(x1, y1, x2, y2);
    fix_wall_spines(x1, y1, x2, y2);
}

STATIC_OVL boolean
okay(x, y, dir)
int x, y;
int dir;
{
    mz_move(x, y, dir);
    mz_move(x, y, dir);
    if (x < 3 || y < 3 || x > g.x_maze_max || y > g.y_maze_max
        || levl[x][y].typ != STONE)
        return FALSE;
    return TRUE;
}

/* find random starting point for maze generation */
STATIC_OVL void
maze0xy(cc)
coord *cc;
{
    cc->x = 3 + 2 * rn2((g.x_maze_max >> 1) - 1);
    cc->y = 3 + 2 * rn2((g.y_maze_max >> 1) - 1);
    return;
}

/*
 * Bad if:
 *      pos is occupied OR
 *      pos is inside restricted region (lx,ly,hx,hy) OR
 *      NOT (pos is corridor and a maze level OR pos is a room OR pos is air)
 */
boolean
bad_location(x, y, lx, ly, hx, hy)
xchar x, y;
xchar lx, ly, hx, hy;
{
    return (boolean) (occupied(x, y)
                      || within_bounded_area(x, y, lx, ly, hx, hy)
                      || !((levl[x][y].typ == CORR && g.level.flags.is_maze_lev)
                           || levl[x][y].typ == ROOM
                           || levl[x][y].typ == AIR));
}

/* pick a location in area (lx, ly, hx, hy) but not in (nlx, nly, nhx, nhy)
   and place something (based on rtype) in that region */
void
place_lregion(lx, ly, hx, hy, nlx, nly, nhx, nhy, rtype, lev)
xchar lx, ly, hx, hy;
xchar nlx, nly, nhx, nhy;
xchar rtype;
d_level *lev;
{
    int trycnt;
    boolean oneshot;
    xchar x, y;

    if (!lx) { /* default to whole level */
        /*
         * if there are rooms and this a branch, let place_branch choose
         * the branch location (to avoid putting branches in corridors).
         */
        if (rtype == LR_BRANCH && g.nroom) {
            place_branch(Is_branchlev(&u.uz), 0, 0);
            return;
        }

        lx = 1; /* column 0 is not used */
        hx = COLNO - 1;
        ly = 0; /* 3.6.0 and earlier erroneously had 1 here */
        hy = ROWNO - 1;
    }

    /* first a probabilistic approach */

    oneshot = (lx == hx && ly == hy);
    for (trycnt = 0; trycnt < 200; trycnt++) {
        x = rn1((hx - lx) + 1, lx);
        y = rn1((hy - ly) + 1, ly);
        if (put_lregion_here(x, y, nlx, nly, nhx, nhy, rtype, oneshot, lev))
            return;
    }

    /* then a deterministic one */

    for (x = lx; x <= hx; x++)
        for (y = ly; y <= hy; y++)
            if (put_lregion_here(x, y, nlx, nly, nhx, nhy, rtype, TRUE, lev))
                return;

    impossible("Couldn't place lregion type %d!", rtype);
}

STATIC_OVL boolean
put_lregion_here(x, y, nlx, nly, nhx, nhy, rtype, oneshot, lev)
xchar x, y;
xchar nlx, nly, nhx, nhy;
xchar rtype;
boolean oneshot;
d_level *lev;
{
    struct monst *mtmp;

    if (bad_location(x, y, nlx, nly, nhx, nhy)) {
        if (!oneshot) {
            return FALSE; /* caller should try again */
        } else {
            /* Must make do with the only location possible;
               avoid failure due to a misplaced trap.
               It might still fail if there's a dungeon feature here. */
            struct trap *t = t_at(x, y);

            if (t && t->ttyp != MAGIC_PORTAL && t->ttyp != VIBRATING_SQUARE)
                deltrap(t);
            if (bad_location(x, y, nlx, nly, nhx, nhy))
                return FALSE;
        }
    }
    switch (rtype) {
    case LR_TELE:
    case LR_UPTELE:
    case LR_DOWNTELE:
        /* "something" means the player in this case */
        if ((mtmp = m_at(x, y)) != 0) {
            /* move the monster if no choice, or just try again */
            if (oneshot) {
                if (!rloc(mtmp, TRUE))
                    m_into_limbo(mtmp);
            } else
                return FALSE;
        }
        u_on_newpos(x, y);
        break;
    case LR_PORTAL:
        mkportal(x, y, lev->dnum, lev->dlevel);
        break;
    case LR_DOWNSTAIR:
    case LR_UPSTAIR:
        mkstairs(x, y, (char) rtype, (struct mkroom *) 0);
        break;
    case LR_BRANCH:
        place_branch(Is_branchlev(&u.uz), x, y);
        break;
    }
    return TRUE;
}

/* fix up Baalzebub's lair, which depicts a level-sized beetle;
   its legs are walls within solid rock--regular wallification
   classifies them as superfluous and gets rid of them */
STATIC_OVL void
baalz_fixup()
{
    struct monst *mtmp;
    int x, y, lastx, lasty;

    /*
     * baalz level's nondiggable region surrounds the "insect" and rooms.
     * The outermost perimeter of that region is subject to wall cleanup
     * (hence 'x + 1' and 'y + 1' for starting don't-clean column and row,
     * 'lastx - 1' and 'lasty - 1' for ending don't-clean column and row)
     * and the interior is protected against that (in wall_cleanup()).
     *
     * Assumes level.flags.corrmaze is True, otherwise the bug legs will
     * have already been "cleaned" away by general wallification.
     */

    /* find low and high x for to-be-wallified portion of level */
    y = ROWNO / 2;
    for (lastx = x = 0; x < COLNO; ++x)
        if ((levl[x][y].wall_info & W_NONDIGGABLE) != 0) {
            if (!lastx)
                g.bughack.inarea.x1 = x + 1;
            lastx = x;
        }
    g.bughack.inarea.x2 = ((lastx > g.bughack.inarea.x1) ? lastx : x) - 1;
    /* find low and high y for to-be-wallified portion of level */
    x = g.bughack.inarea.x1;
    for (lasty = y = 0; y < ROWNO; ++y)
        if ((levl[x][y].wall_info & W_NONDIGGABLE) != 0) {
            if (!lasty)
                g.bughack.inarea.y1 = y + 1;
            lasty = y;
        }
    g.bughack.inarea.y2 = ((lasty > g.bughack.inarea.y1) ? lasty : y) - 1;
    /* two pools mark where special post-wallify fix-ups are needed */
    for (x = g.bughack.inarea.x1; x <= g.bughack.inarea.x2; ++x)
        for (y = g.bughack.inarea.y1; y <= g.bughack.inarea.y2; ++y)
            if (levl[x][y].typ == POOL) {
                levl[x][y].typ = HWALL;
                if (g.bughack.delarea.x1 == COLNO)
                    g.bughack.delarea.x1 = x, g.bughack.delarea.y1 = y;
                else
                    g.bughack.delarea.x2 = x, g.bughack.delarea.y2 = y;
            } else if (levl[x][y].typ == IRONBARS) {
                /* novelty effect; allowing digging in front of 'eyes' */
                levl[x - 1][y].wall_info &= ~W_NONDIGGABLE;
                if (isok(x - 2, y))
                    levl[x - 2][y].wall_info &= ~W_NONDIGGABLE;
            }

    wallification(max(g.bughack.inarea.x1 - 2, 1),
                  max(g.bughack.inarea.y1 - 2, 0),
                  min(g.bughack.inarea.x2 + 2, COLNO - 1),
                  min(g.bughack.inarea.y2 + 2, ROWNO - 1));

    /* bughack hack for rear-most legs on baalz level; first joint on
       both top and bottom gets a bogus extra connection to room area,
       producing unwanted rectangles; change back to separated legs */
    x = g.bughack.delarea.x1, y = g.bughack.delarea.y1;
    if (isok(x, y) && levl[x][y].typ == TLWALL
        && isok(x, y + 1) && levl[x][y + 1].typ == TUWALL) {
        levl[x][y].typ = BRCORNER;
        levl[x][y + 1].typ = HWALL;
        if ((mtmp = m_at(x, y)) != 0) /* something at temporary pool... */
            (void) rloc(mtmp, FALSE);
    }
    x = g.bughack.delarea.x2, y = g.bughack.delarea.y2;
    if (isok(x, y) && levl[x][y].typ == TLWALL
        && isok(x, y - 1) && levl[x][y - 1].typ == TDWALL) {
        levl[x][y].typ = TRCORNER;
        levl[x][y - 1].typ = HWALL;
        if ((mtmp = m_at(x, y)) != 0) /* something at temporary pool... */
            (void) rloc(mtmp, FALSE);
    }

    /* reset bughack region; set low end to <COLNO,ROWNO> so that
       within_bounded_region() in fix_wall_spines() will fail
       most quickly--on its first test--when loading other levels */
    g.bughack.inarea.x1 = g.bughack.delarea.x1 = COLNO;
    g.bughack.inarea.y1 = g.bughack.delarea.y1 = ROWNO;
    g.bughack.inarea.x2 = g.bughack.delarea.x2 = 0;
    g.bughack.inarea.y2 = g.bughack.delarea.y2 = 0;
}

/* this is special stuff that the level compiler cannot (yet) handle */
void
fixup_special()
{
    lev_region *r = g.lregions;
    struct d_level lev;
    int x, y;
    struct mkroom *croom;
    boolean added_branch = FALSE;

    if (Is_waterlevel(&u.uz) || Is_airlevel(&u.uz)) {
        g.level.flags.hero_memory = 0;
        /* water level is an odd beast - it has to be set up
           before calling place_lregions etc. */
        setup_waterlevel();
    }
    for (x = 0; x < g.num_lregions; x++, r++) {
        switch (r->rtype) {
        case LR_BRANCH:
            added_branch = TRUE;
            goto place_it;

        case LR_PORTAL:
            if (*r->rname.str >= '0' && *r->rname.str <= '9') {
                /* "chutes and ladders" */
                lev = u.uz;
                lev.dlevel = atoi(r->rname.str);
            } else {
                s_level *sp = find_level(r->rname.str);

                lev = sp->dlevel;
            }
            /*FALLTHRU*/

        case LR_UPSTAIR:
        case LR_DOWNSTAIR:
 place_it:
            place_lregion(r->inarea.x1, r->inarea.y1, r->inarea.x2,
                          r->inarea.y2, r->delarea.x1, r->delarea.y1,
                          r->delarea.x2, r->delarea.y2, r->rtype, &lev);
            break;

        case LR_TELE:
        case LR_UPTELE:
        case LR_DOWNTELE:
            /* save the region outlines for goto_level() */
            if (r->rtype == LR_TELE || r->rtype == LR_UPTELE) {
                g.updest.lx = r->inarea.x1;
                g.updest.ly = r->inarea.y1;
                g.updest.hx = r->inarea.x2;
                g.updest.hy = r->inarea.y2;
                g.updest.nlx = r->delarea.x1;
                g.updest.nly = r->delarea.y1;
                g.updest.nhx = r->delarea.x2;
                g.updest.nhy = r->delarea.y2;
            }
            if (r->rtype == LR_TELE || r->rtype == LR_DOWNTELE) {
                g.dndest.lx = r->inarea.x1;
                g.dndest.ly = r->inarea.y1;
                g.dndest.hx = r->inarea.x2;
                g.dndest.hy = r->inarea.y2;
                g.dndest.nlx = r->delarea.x1;
                g.dndest.nly = r->delarea.y1;
                g.dndest.nhx = r->delarea.x2;
                g.dndest.nhy = r->delarea.y2;
            }
            /* place_lregion gets called from goto_level() */
            break;
        }

        if (r->rname.str)
            free((genericptr_t) r->rname.str), r->rname.str = 0;
    }

    /* place dungeon branch if not placed above */
    if (!added_branch && Is_branchlev(&u.uz)) {
        place_lregion(0, 0, 0, 0, 0, 0, 0, 0, LR_BRANCH, (d_level *) 0);
    }

    /* Still need to add some stuff to level file */
    if (Is_medusa_level(&u.uz)) {
        struct obj *otmp;
        int tryct;

        croom = &g.rooms[0]; /* only one room on the medusa level */
        for (tryct = rnd(4); tryct; tryct--) {
            x = somex(croom);
            y = somey(croom);
            if (goodpos(x, y, (struct monst *) 0, 0)) {
                otmp = mk_tt_object(STATUE, x, y);
                while (otmp && (poly_when_stoned(&mons[otmp->corpsenm])
                                || pm_resistance(&mons[otmp->corpsenm],
                                                 MR_STONE))) {
                    /* set_corpsenm() handles weight too */
                    set_corpsenm(otmp, rndmonnum());
                }
            }
        }

        if (rn2(2))
            otmp = mk_tt_object(STATUE, somex(croom), somey(croom));
        else /* Medusa statues don't contain books */
            otmp =
                mkcorpstat(STATUE, (struct monst *) 0, (struct permonst *) 0,
                           somex(croom), somey(croom), CORPSTAT_NONE);
        if (otmp) {
            while (pm_resistance(&mons[otmp->corpsenm], MR_STONE)
                   || poly_when_stoned(&mons[otmp->corpsenm])) {
                /* set_corpsenm() handles weight too */
                set_corpsenm(otmp, rndmonnum());
            }
        }
    } else if (Is_wiz1_level(&u.uz)) {
        croom = search_special(MORGUE);

        create_secret_door(croom, W_SOUTH | W_EAST | W_WEST);
    } else if (Is_knox(&u.uz)) {
        /* using an unfilled morgue for rm id */
        croom = search_special(MORGUE);
        /* avoid inappropriate morgue-related messages */
        g.level.flags.graveyard = g.level.flags.has_morgue = 0;
        croom->rtype = OROOM; /* perhaps it should be set to VAULT? */
        /* stock the main vault */
        for (x = croom->lx; x <= croom->hx; x++)
            for (y = croom->ly; y <= croom->hy; y++) {
                (void) mkgold((long) rn1(300, 600), x, y);
                if (!rn2(3) && !is_pool(x, y))
                    (void) maketrap(x, y, rn2(3) ? LANDMINE : SPIKED_PIT);
            }
    } else if (Role_if(PM_PRIEST) && In_quest(&u.uz)) {
        /* less chance for undead corpses (lured from lower morgues) */
        g.level.flags.graveyard = 1;
    } else if (Is_stronghold(&u.uz)) {
        g.level.flags.graveyard = 1;
    } else if (Is_sanctum(&u.uz)) {
        croom = search_special(TEMPLE);

        create_secret_door(croom, W_ANY);
    } else if (on_level(&u.uz, &orcus_level)) {
        struct monst *mtmp, *mtmp2;

        /* it's a ghost town, get rid of shopkeepers */
        for (mtmp = fmon; mtmp; mtmp = mtmp2) {
            mtmp2 = mtmp->nmon;
            if (mtmp->isshk)
                mongone(mtmp);
        }
    } else if (on_level(&u.uz, &baalzebub_level)) {
        /* custom wallify the "beetle" potion of the level */
        baalz_fixup();
    } else if (u.uz.dnum == mines_dnum && g.ransacked) {
       stolen_booty();
    }

    if (g.lregions)
        free((genericptr_t) g.lregions), g.lregions = 0;
    g.num_lregions = 0;
}

void
check_ransacked(s)
char *s;
{
    /* this kludge only works as long as orctown is minetn-1 */
    g.ransacked = (u.uz.dnum == mines_dnum && !strcmp(s, "minetn-1"));
}

#define ORC_LEADER 1
static const char *orcfruit[] = { "paddle cactus", "dwarven root" };

void
migrate_orc(mtmp, mflags)
struct monst *mtmp;
unsigned long mflags;
{
    int nlev, max_depth, cur_depth;
    d_level dest;

    cur_depth = (int) depth(&u.uz);
    max_depth = dunlevs_in_dungeon(&u.uz)
                + (g.dungeons[u.uz.dnum].depth_start - 1);
    if (mflags == ORC_LEADER) {
        /* Note that the orc leader will take possession of any
         * remaining stuff not already delivered to other
         * orcs between here and the bottom of the mines.
         */
        nlev = max_depth;
        /* once in a blue moon, he won't be at the very bottom */
        if (!rn2(40))
            nlev--;
        mtmp->mspare1 |= MIGR_LEFTOVERS;
    } else {
        nlev = rn2((max_depth - cur_depth) + 1) + cur_depth;
        if (nlev == cur_depth)
            nlev++;
        if (nlev > max_depth)
            nlev = max_depth;
        mtmp->mspare1 = (mtmp->mspare1 & ~MIGR_LEFTOVERS);
    }
    get_level(&dest, nlev);
    migrate_to_level(mtmp, ledger_no(&dest), MIGR_RANDOM, (coord *) 0);
}

void
shiny_orc_stuff(mtmp)
struct monst *mtmp;
{
    int gemprob, goldprob, otyp;
    struct obj *otmp;
    boolean is_captain = (mtmp->data == &mons[PM_ORC_CAPTAIN]);

    /* probabilities */
    goldprob = is_captain ? 600 : 300;
    gemprob = goldprob / 4;
    if (rn2(1000) < goldprob) {
        if ((otmp = mksobj(GOLD_PIECE, FALSE, FALSE)) != 0) {
            otmp->quan = 1L + rnd(goldprob);
            otmp->owt = weight(otmp);
            add_to_minv(mtmp, otmp);
        }
    }
    if (rn2(1000) < gemprob) {
        if ((otmp = mkobj(GEM_CLASS, FALSE)) != 0) {
            if (otmp->otyp == ROCK)
                dealloc_obj(otmp);
            else
                add_to_minv(mtmp, otmp);
        }
    }
    if (is_captain || !rn2(8)) {
        otyp = shiny_obj(RING_CLASS);
        if (otyp != STRANGE_OBJECT && (otmp = mksobj(otyp, FALSE, FALSE)) != 0)
            add_to_minv(mtmp, otmp);
    }
}
void
migr_booty_item(otyp, gang)
int otyp;
const char *gang;
{
    struct obj *otmp;

    otmp = mksobj_migr_to_species(otyp, (unsigned long) M2_ORC, FALSE, FALSE);
    if (otmp && gang) {
        new_oname(otmp, strlen(gang) + 1); /* removes old name if present */
        Strcpy(ONAME(otmp), gang);
        if (otyp >= TRIPE_RATION && otyp <= TIN) {
            if (otyp == SLIME_MOLD)
                otmp->spe = fruitadd((char *) orcfruit[rn2(SIZE(orcfruit))],
                                     (struct fruit *) 0);
            otmp->quan += (long) rn2(3);
            otmp->owt = weight(otmp);
        }
    }
}

void
stolen_booty(VOID_ARGS)
{
    char *gang, gang_name[BUFSZ];
    struct monst *mtmp;
    int cnt, i, otyp;

    /*
     * --------------------------------------------------------
     * Mythos:
     *
     *      A tragic accident has occurred in Frontier Town...
     *      It has been overrun by orcs.
     *
     *      The booty that the orcs took from the town is now
     *      in the possession of the orcs that did this and
     *      have long since fled the level.
     * --------------------------------------------------------
     */

    gang = rndorcname(gang_name);
    /* create the stuff that the gang took */
    cnt = rnd(4);
    for (i = 0; i < cnt; ++i)
        migr_booty_item(rn2(4) ? TALLOW_CANDLE : WAX_CANDLE, gang);
    cnt = rnd(3);
    for (i = 0; i < cnt; ++i)
        migr_booty_item(SKELETON_KEY, gang);
    otyp = rn2((GAUNTLETS_OF_DEXTERITY - LEATHER_GLOVES) + 1) + LEATHER_GLOVES;
    migr_booty_item(otyp, gang);
    cnt = rnd(10);
    for (i = 0; i < cnt; ++i) {
        /* Food items - but no lembas! (or some other weird things) */
        otyp = rn2((TIN - TRIPE_RATION) + 1) + TRIPE_RATION;
        if (otyp != LEMBAS_WAFER && otyp != GLOB_OF_GRAY_OOZE
            && otyp != GLOB_OF_BROWN_PUDDING && otyp != GLOB_OF_GREEN_SLIME
            && otyp != GLOB_OF_BLACK_PUDDING && otyp != MEAT_STICK
            && otyp != MEATBALL && otyp != MEAT_STICK && otyp != MEAT_RING
            && otyp != HUGE_CHUNK_OF_MEAT && otyp != CORPSE)
            migr_booty_item(otyp, gang);
    }
    migr_booty_item(rn2(2) ? LONG_SWORD : SILVER_SABER, gang);
    /* create the leader of the orc gang */
    mtmp = makemon(&mons[PM_ORC_CAPTAIN], 0, 0, MM_NONAME);
    if (mtmp) {
        mtmp = christen_monst(mtmp, upstart(gang));
        mtmp->mpeaceful = 0;
        shiny_orc_stuff(mtmp);
        migrate_orc(mtmp, ORC_LEADER);
    }
    /* Make most of the orcs on the level be part of the invading gang */
    for (mtmp = fmon; mtmp; mtmp = mtmp->nmon) {
        if (DEADMONSTER(mtmp))
            continue;

        if (is_orc(mtmp->data) && !has_mname(mtmp) && rn2(10)) {
            /*
             * We'll consider the orc captain from the level
             * .des file to be the captain of a rival orc horde
             * who is there to see what has transpired, and to
             * contemplate future action.
             *
             * Don't christen the orc captain as a subordinate
             * member of the main orc horde.
             */
            if (mtmp->data != &mons[PM_ORC_CAPTAIN])
                mtmp = christen_orc(mtmp, upstart(gang), "");
        }
    }
    /* Lastly, ensure there's several more orcs from the gang along the way.
     * The mechanics are such that they aren't actually identified as
     * members of the invading gang until they get their spoils assigned
     * to the inventory; handled during that assignment.
     */
    cnt = rn2(10) + 5;
    for (i = 0; i < cnt; ++i) {
        int mtyp;

        mtyp = rn2((PM_ORC_SHAMAN - PM_ORC) + 1) + PM_ORC;
        mtmp = makemon(&mons[mtyp], 0, 0, MM_NONAME);
        if (mtmp) {
            shiny_orc_stuff(mtmp);
            migrate_orc(mtmp, 0UL);
        }
    }
    g.ransacked = 0;
}

#undef ORC_LEADER

boolean
maze_inbounds(x, y)
int x, y;
{
    return (x >= 2 && y >= 2
            && x < g.x_maze_max && y < g.y_maze_max && isok(x, y));
}

void
maze_remove_deadends(typ)
xchar typ;
{
    char dirok[4];
    int x, y, dir, idx, idx2, dx, dy, dx2, dy2;

    dirok[0] = 0; /* lint suppression */
    for (x = 2; x < g.x_maze_max; x++)
        for (y = 2; y < g.y_maze_max; y++)
            if (ACCESSIBLE(levl[x][y].typ) && (x % 2) && (y % 2)) {
                idx = idx2 = 0;
                for (dir = 0; dir < 4; dir++) {
                    /* note: mz_move() is a macro which modifies
                       one of its first two parameters */
                    dx = dx2 = x;
                    dy = dy2 = y;
                    mz_move(dx, dy, dir);
                    if (!maze_inbounds(dx, dy)) {
                        idx2++;
                        continue;
                    }
                    mz_move(dx2, dy2, dir);
                    mz_move(dx2, dy2, dir);
                    if (!maze_inbounds(dx2, dy2)) {
                        idx2++;
                        continue;
                    }
                    if (!ACCESSIBLE(levl[dx][dy].typ)
                        && ACCESSIBLE(levl[dx2][dy2].typ)) {
                        dirok[idx++] = dir;
                        idx2++;
                    }
                }
                if (idx2 >= 3 && idx > 0) {
                    dx = x;
                    dy = y;
                    dir = dirok[rn2(idx)];
                    mz_move(dx, dy, dir);
                    levl[dx][dy].typ = typ;
                }
            }
}

/* Create a maze with specified corridor width and wall thickness
 * TODO: rewrite walkfrom so it works on temp space, not levl
 */
void
create_maze(corrwid, wallthick)
int corrwid;
int wallthick;
{
    int x,y;
    coord mm;
    int tmp_xmax = g.x_maze_max;
    int tmp_ymax = g.y_maze_max;
    int rdx = 0;
    int rdy = 0;
    int scale;

    if (wallthick < 1)
        wallthick = 1;
    else if (wallthick > 5)
        wallthick = 5;

    if (corrwid < 1)
        corrwid = 1;
    else if (corrwid > 5)
        corrwid = 5;

    scale = corrwid + wallthick;
    rdx = (g.x_maze_max / scale);
    rdy = (g.y_maze_max / scale);

    if (g.level.flags.corrmaze)
        for (x = 2; x < (rdx * 2); x++)
            for (y = 2; y < (rdy * 2); y++)
                levl[x][y].typ = STONE;
    else
        for (x = 2; x <= (rdx * 2); x++)
            for (y = 2; y <= (rdy * 2); y++)
                levl[x][y].typ = ((x % 2) && (y % 2)) ? STONE : HWALL;

    /* set upper bounds for maze0xy and walkfrom */
    g.x_maze_max = (rdx * 2);
    g.y_maze_max = (rdy * 2);

    /* create maze */
    maze0xy(&mm);
    walkfrom((int) mm.x, (int) mm.y, 0);

    if (!rn2(5))
        maze_remove_deadends((g.level.flags.corrmaze) ? CORR : ROOM);

    /* restore bounds */
    g.x_maze_max = tmp_xmax;
    g.y_maze_max = tmp_ymax;

    /* scale maze up if needed */
    if (scale > 2) {
        char tmpmap[COLNO][ROWNO];
        int rx = 1, ry = 1;

        /* back up the existing smaller maze */
        for (x = 1; x < g.x_maze_max; x++)
            for (y = 1; y < g.y_maze_max; y++) {
                tmpmap[x][y] = levl[x][y].typ;
            }

        /* do the scaling */
        rx = x = 2;
        while (rx < g.x_maze_max) {
            int mx = (x % 2) ? corrwid
                             : ((x == 2 || x == (rdx * 2)) ? 1
                                                           : wallthick);
            ry = y = 2;
            while (ry < g.y_maze_max) {
                int dx = 0, dy = 0;
                int my = (y % 2) ? corrwid
                                 : ((y == 2 || y == (rdy * 2)) ? 1
                                                               : wallthick);
                for (dx = 0; dx < mx; dx++)
                    for (dy = 0; dy < my; dy++) {
                        if (rx+dx >= g.x_maze_max
                            || ry+dy >= g.y_maze_max)
                            break;
                        levl[rx + dx][ry + dy].typ = tmpmap[x][y];
                    }
                ry += my;
                y++;
            }
            rx += mx;
            x++;
        }

    }
}


void
makemaz(s)
const char *s;
{
    int x, y;
    char protofile[20];
    s_level *sp = Is_special(&u.uz);
    coord mm;

    if (*s) {
        if (sp && sp->rndlevs)
            Sprintf(protofile, "%s-%d", s, rnd((int) sp->rndlevs));
        else
            Strcpy(protofile, s);
    } else if (*(g.dungeons[u.uz.dnum].proto)) {
        if (dunlevs_in_dungeon(&u.uz) > 1) {
            if (sp && sp->rndlevs)
                Sprintf(protofile, "%s%d-%d", g.dungeons[u.uz.dnum].proto,
                        dunlev(&u.uz), rnd((int) sp->rndlevs));
            else
                Sprintf(protofile, "%s%d", g.dungeons[u.uz.dnum].proto,
                        dunlev(&u.uz));
        } else if (sp && sp->rndlevs) {
            Sprintf(protofile, "%s-%d", g.dungeons[u.uz.dnum].proto,
                    rnd((int) sp->rndlevs));
        } else
            Strcpy(protofile, g.dungeons[u.uz.dnum].proto);

    } else
        Strcpy(protofile, "");

    /* SPLEVTYPE format is "level-choice,level-choice"... */
    if (wizard && *protofile && sp && sp->rndlevs) {
        char *ep = getenv("SPLEVTYPE"); /* not nh_getenv */
        if (ep) {
            /* rindex always succeeds due to code in prior block */
            int len = (int) ((rindex(protofile, '-') - protofile) + 1);

            while (ep && *ep) {
                if (!strncmp(ep, protofile, len)) {
                    int pick = atoi(ep + len);
                    /* use choice only if valid */
                    if (pick > 0 && pick <= (int) sp->rndlevs)
                        Sprintf(protofile + len, "%d", pick);
                    break;
                } else {
                    ep = index(ep, ',');
                    if (ep)
                        ++ep;
                }
            }
        }
    }

    if (*protofile) {
        check_ransacked(protofile);
        Strcat(protofile, LEV_EXT);
        if (load_special(protofile)) {
            /* some levels can end up with monsters
               on dead mon list, including light source monsters */
            dmonsfree();
            return; /* no mazification right now */
        }
        impossible("Couldn't load \"%s\" - making a maze.", protofile);
    }

    g.level.flags.is_maze_lev = TRUE;
    g.level.flags.corrmaze = !rn2(3);

    if (!Invocation_lev(&u.uz) && rn2(2)) {
        int corrscale = rnd(4);
        create_maze(corrscale,rnd(4)-corrscale);
    } else {
        create_maze(1,1);
    }

    if (!g.level.flags.corrmaze)
        wallification(2, 2, g.x_maze_max, g.y_maze_max);

    mazexy(&mm);
    mkstairs(mm.x, mm.y, 1, (struct mkroom *) 0); /* up */
    if (!Invocation_lev(&u.uz)) {
        mazexy(&mm);
        mkstairs(mm.x, mm.y, 0, (struct mkroom *) 0); /* down */
    } else { /* choose "vibrating square" location */
#define x_maze_min 2
#define y_maze_min 2
/*
 * Pick a position where the stairs down to Moloch's Sanctum
 * level will ultimately be created.  At that time, an area
 * will be altered:  walls removed, moat and traps generated,
 * boulders destroyed.  The position picked here must ensure
 * that that invocation area won't extend off the map.
 *
 * We actually allow up to 2 squares around the usual edge of
 * the area to get truncated; see mkinvokearea(mklev.c).
 */
#define INVPOS_X_MARGIN (6 - 2)
#define INVPOS_Y_MARGIN (5 - 2)
#define INVPOS_DISTANCE 11
        int x_range = g.x_maze_max - x_maze_min - 2 * INVPOS_X_MARGIN - 1,
            y_range = g.y_maze_max - y_maze_min - 2 * INVPOS_Y_MARGIN - 1;

        if (x_range <= INVPOS_X_MARGIN || y_range <= INVPOS_Y_MARGIN
            || (x_range * y_range) <= (INVPOS_DISTANCE * INVPOS_DISTANCE)) {
            debugpline2("g.inv_pos: maze is too small! (%d x %d)",
                        g.x_maze_max, g.y_maze_max);
        }
        g.inv_pos.x = g.inv_pos.y = 0; /*{occupied() => invocation_pos()}*/
        do {
            x = rn1(x_range, x_maze_min + INVPOS_X_MARGIN + 1);
            y = rn1(y_range, y_maze_min + INVPOS_Y_MARGIN + 1);
            /* we don't want it to be too near the stairs, nor
               to be on a spot that's already in use (wall|trap) */
        } while (x == xupstair || y == yupstair /*(direct line)*/
                 || abs(x - xupstair) == abs(y - yupstair)
                 || distmin(x, y, xupstair, yupstair) <= INVPOS_DISTANCE
                 || !SPACE_POS(levl[x][y].typ) || occupied(x, y));
        g.inv_pos.x = x;
        g.inv_pos.y = y;
        maketrap(g.inv_pos.x, g.inv_pos.y, VIBRATING_SQUARE);
#undef INVPOS_X_MARGIN
#undef INVPOS_Y_MARGIN
#undef INVPOS_DISTANCE
#undef x_maze_min
#undef y_maze_min
    }

    /* place branch stair or portal */
    place_branch(Is_branchlev(&u.uz), 0, 0);

    for (x = rn1(8, 11); x; x--) {
        mazexy(&mm);
        (void) mkobj_at(rn2(2) ? GEM_CLASS : 0, mm.x, mm.y, TRUE);
    }
    for (x = rn1(10, 2); x; x--) {
        mazexy(&mm);
        (void) mksobj_at(BOULDER, mm.x, mm.y, TRUE, FALSE);
    }
    for (x = rn2(3); x; x--) {
        mazexy(&mm);
        (void) makemon(&mons[PM_MINOTAUR], mm.x, mm.y, NO_MM_FLAGS);
    }
    for (x = rn1(5, 7); x; x--) {
        mazexy(&mm);
        (void) makemon((struct permonst *) 0, mm.x, mm.y, NO_MM_FLAGS);
    }
    for (x = rn1(6, 7); x; x--) {
        mazexy(&mm);
        (void) mkgold(0L, mm.x, mm.y);
    }
    for (x = rn1(6, 7); x; x--)
        mktrap(0, 1, (struct mkroom *) 0, (coord *) 0);
}

#ifdef MICRO
/* Make the mazewalk iterative by faking a stack.  This is needed to
 * ensure the mazewalk is successful in the limited stack space of
 * the program.  This iterative version uses the minimum amount of stack
 * that is totally safe.
 */
void
walkfrom(x, y, typ)
int x, y;
schar typ;
{
#define CELLS (ROWNO * COLNO) / 4            /* a maze cell is 4 squares */
    char mazex[CELLS + 1], mazey[CELLS + 1]; /* char's are OK */
    int q, a, dir, pos;
    int dirs[4];

    if (!typ) {
        if (g.level.flags.corrmaze)
            typ = CORR;
        else
            typ = ROOM;
    }

    pos = 1;
    mazex[pos] = (char) x;
    mazey[pos] = (char) y;
    while (pos) {
        x = (int) mazex[pos];
        y = (int) mazey[pos];
        if (!IS_DOOR(levl[x][y].typ)) {
            /* might still be on edge of MAP, so don't overwrite */
            levl[x][y].typ = typ;
            levl[x][y].flags = 0;
        }
        q = 0;
        for (a = 0; a < 4; a++)
            if (okay(x, y, a))
                dirs[q++] = a;
        if (!q)
            pos--;
        else {
            dir = dirs[rn2(q)];
            mz_move(x, y, dir);
            levl[x][y].typ = typ;
            mz_move(x, y, dir);
            pos++;
            if (pos > CELLS)
                panic("Overflow in walkfrom");
            mazex[pos] = (char) x;
            mazey[pos] = (char) y;
        }
    }
}
#else /* !MICRO */

void
walkfrom(x, y, typ)
int x, y;
schar typ;
{
    int q, a, dir;
    int dirs[4];

    if (!typ) {
        if (g.level.flags.corrmaze)
            typ = CORR;
        else
            typ = ROOM;
    }

    if (!IS_DOOR(levl[x][y].typ)) {
        /* might still be on edge of MAP, so don't overwrite */
        levl[x][y].typ = typ;
        levl[x][y].flags = 0;
    }

    while (1) {
        q = 0;
        for (a = 0; a < 4; a++)
            if (okay(x, y, a))
                dirs[q++] = a;
        if (!q)
            return;
        dir = dirs[rn2(q)];
        mz_move(x, y, dir);
        levl[x][y].typ = typ;
        mz_move(x, y, dir);
        walkfrom(x, y, typ);
    }
}
#endif /* ?MICRO */

/* find random point in generated corridors,
   so we don't create items in moats, bunkers, or walls */
void
mazexy(cc)
coord *cc;
{
    int cpt = 0;

    do {
        cc->x = 1 + rn2(g.x_maze_max);
        cc->y = 1 + rn2(g.y_maze_max);
        cpt++;
    } while (cpt < 100
             && levl[cc->x][cc->y].typ
                    != (g.level.flags.corrmaze ? CORR : ROOM));
    if (cpt >= 100) {
        int x, y;

        /* last try */
        for (x = 1; x < g.x_maze_max; x++)
            for (y = 1; y < g.y_maze_max; y++) {
                cc->x = x;
                cc->y = y;
                if (levl[cc->x][cc->y].typ
                    == (g.level.flags.corrmaze ? CORR : ROOM))
                    return;
            }
        panic("mazexy: can't find a place!");
    }
    return;
}

/* put a non-diggable boundary around the initial portion of a level map.
 * assumes that no level will initially put things beyond the isok() range.
 *
 * we can't bound unconditionally on the last line with something in it,
 * because that something might be a niche which was already reachable,
 * so the boundary would be breached
 *
 * we can't bound unconditionally on one beyond the last line, because
 * that provides a window of abuse for wallified special levels
 */
void
bound_digging()
{
    int x, y;
    unsigned typ;
    struct rm *lev;
    boolean found, nonwall;
    int xmin, xmax, ymin, ymax;

    if (Is_earthlevel(&u.uz))
        return; /* everything diggable here */

    found = nonwall = FALSE;
    for (xmin = 0; !found && xmin <= COLNO; xmin++) {
        lev = &levl[xmin][0];
        for (y = 0; y <= ROWNO - 1; y++, lev++) {
            typ = lev->typ;
            if (typ != STONE) {
                found = TRUE;
                if (!IS_WALL(typ))
                    nonwall = TRUE;
            }
        }
    }
    xmin -= (nonwall || !g.level.flags.is_maze_lev) ? 2 : 1;
    if (xmin < 0)
        xmin = 0;

    found = nonwall = FALSE;
    for (xmax = COLNO - 1; !found && xmax >= 0; xmax--) {
        lev = &levl[xmax][0];
        for (y = 0; y <= ROWNO - 1; y++, lev++) {
            typ = lev->typ;
            if (typ != STONE) {
                found = TRUE;
                if (!IS_WALL(typ))
                    nonwall = TRUE;
            }
        }
    }
    xmax += (nonwall || !g.level.flags.is_maze_lev) ? 2 : 1;
    if (xmax >= COLNO)
        xmax = COLNO - 1;

    found = nonwall = FALSE;
    for (ymin = 0; !found && ymin <= ROWNO; ymin++) {
        lev = &levl[xmin][ymin];
        for (x = xmin; x <= xmax; x++, lev += ROWNO) {
            typ = lev->typ;
            if (typ != STONE) {
                found = TRUE;
                if (!IS_WALL(typ))
                    nonwall = TRUE;
            }
        }
    }
    ymin -= (nonwall || !g.level.flags.is_maze_lev) ? 2 : 1;

    found = nonwall = FALSE;
    for (ymax = ROWNO - 1; !found && ymax >= 0; ymax--) {
        lev = &levl[xmin][ymax];
        for (x = xmin; x <= xmax; x++, lev += ROWNO) {
            typ = lev->typ;
            if (typ != STONE) {
                found = TRUE;
                if (!IS_WALL(typ))
                    nonwall = TRUE;
            }
        }
    }
    ymax += (nonwall || !g.level.flags.is_maze_lev) ? 2 : 1;

    for (x = 0; x < COLNO; x++)
        for (y = 0; y < ROWNO; y++)
            if (y <= ymin || y >= ymax || x <= xmin || x >= xmax) {
#ifdef DCC30_BUG
                lev = &levl[x][y];
                lev->wall_info |= W_NONDIGGABLE;
#else
                levl[x][y].wall_info |= W_NONDIGGABLE;
#endif
            }
}

void
mkportal(x, y, todnum, todlevel)
xchar x, y, todnum, todlevel;
{
    /* a portal "trap" must be matched by a
       portal in the destination dungeon/dlevel */
    struct trap *ttmp = maketrap(x, y, MAGIC_PORTAL);

    if (!ttmp) {
        impossible("portal on top of portal??");
        return;
    }
    debugpline4("mkportal: at <%d,%d>, to %s, level %d", x, y,
                g.dungeons[todnum].dname, todlevel);
    ttmp->dst.dnum = todnum;
    ttmp->dst.dlevel = todlevel;
    return;
}

void
fumaroles()
{
    xchar n;
    boolean snd = FALSE, loud = FALSE;

    for (n = rn2(3) + 2; n; n--) {
        xchar x = rn1(COLNO - 4, 3);
        xchar y = rn1(ROWNO - 4, 3);

        if (levl[x][y].typ == LAVAPOOL) {
            NhRegion *r = create_gas_cloud(x, y, 4 + rn2(5), rn1(10, 5));

            clear_heros_fault(r);
            snd = TRUE;
            if (distu(x, y) < 15)
                loud = TRUE;
        }
    }
    if (snd && !Deaf)
        Norep("You hear a %swhoosh!", loud ? "loud " : "");
}

/*
 * Special waterlevel stuff in endgame (TH).
 *
 * Some of these functions would probably logically belong to some
 * other source files, but they are all so nicely encapsulated here.
 */

/* bubble movement boundaries */
#define gbxmin (g.xmin + 1)
#define gbymin (g.ymin + 1)
#define gbxmax (g.xmax - 1)
#define gbymax (g.ymax - 1)

STATIC_DCL void NDECL(set_wportal);
STATIC_DCL void FDECL(mk_bubble, (int, int, int));
STATIC_DCL void FDECL(mv_bubble, (struct bubble *, int, int, BOOLEAN_P));

void
movebubbles()
{
    static const struct rm water_pos = { cmap_to_glyph(S_water), WATER, 0, 0,
                                         0, 0, 0, 0, 0, 0 };
    static const struct rm air_pos = { cmap_to_glyph(S_cloud), AIR, 0, 0, 0,
                                       1, 0, 0, 0, 0 };
    static boolean up = FALSE;
    struct bubble *b;
    struct container *cons;
    struct trap *btrap;
    int x, y, i, j, bcpin;

    /* set up the portal the first time bubbles are moved */
    if (!g.wportal)
        set_wportal();

    vision_recalc(2);

    if (Is_waterlevel(&u.uz)) {
        /* keep attached ball&chain separate from bubble objects */
        if (Punished)
            bcpin = unplacebc_and_covet_placebc();

        /*
         * Pick up everything inside of a bubble then fill all bubble
         * locations.
         */
        for (b = up ? g.bbubbles : g.ebubbles; b; b = up ? b->next : b->prev) {
            if (b->cons)
                panic("movebubbles: cons != null");
            for (i = 0, x = b->x; i < (int) b->bm[0]; i++, x++)
                for (j = 0, y = b->y; j < (int) b->bm[1]; j++, y++)
                    if (b->bm[j + 2] & (1 << i)) {
                        if (!isok(x, y)) {
                            impossible("movebubbles: bad pos (%d,%d)", x, y);
                            continue;
                        }

                        /* pick up objects, monsters, hero, and traps */
                        if (OBJ_AT(x, y)) {
                            struct obj *olist = (struct obj *) 0, *otmp;

                            while ((otmp = g.level.objects[x][y]) != 0) {
                                remove_object(otmp);
                                otmp->ox = otmp->oy = 0;
                                otmp->nexthere = olist;
                                olist = otmp;
                            }

                            cons = (struct container *) alloc(sizeof *cons);
                            cons->x = x;
                            cons->y = y;
                            cons->what = CONS_OBJ;
                            cons->list = (genericptr_t) olist;
                            cons->next = b->cons;
                            b->cons = cons;
                        }
                        if (MON_AT(x, y)) {
                            struct monst *mon = m_at(x, y);

                            cons = (struct container *) alloc(sizeof *cons);
                            cons->x = x;
                            cons->y = y;
                            cons->what = CONS_MON;
                            cons->list = (genericptr_t) mon;

                            cons->next = b->cons;
                            b->cons = cons;

                            if (mon->wormno)
                                remove_worm(mon);
                            else
                                remove_monster(x, y);

                            newsym(x, y); /* clean up old position */
                            mon->mx = mon->my = 0;
                            mon->mstate |= MON_BUBBLEMOVE;
                        }
                        if (!u.uswallow && x == u.ux && y == u.uy) {
                            cons = (struct container *) alloc(sizeof *cons);
                            cons->x = x;
                            cons->y = y;
                            cons->what = CONS_HERO;
                            cons->list = (genericptr_t) 0;

                            cons->next = b->cons;
                            b->cons = cons;
                        }
                        if ((btrap = t_at(x, y)) != 0) {
                            cons = (struct container *) alloc(sizeof *cons);
                            cons->x = x;
                            cons->y = y;
                            cons->what = CONS_TRAP;
                            cons->list = (genericptr_t) btrap;

                            cons->next = b->cons;
                            b->cons = cons;
                        }

                        levl[x][y] = water_pos;
                        block_point(x, y);
                    }
        }
    } else if (Is_airlevel(&u.uz)) {
        boolean xedge, yedge;

        for (x = 1; x <= (COLNO - 1); x++)
            for (y = 0; y <= (ROWNO - 1); y++) {
                levl[x][y] = air_pos;
                unblock_point(x, y);
                /* all air or all cloud around the perimeter of the Air
                   level tends to look strange; break up the pattern */
                xedge = (boolean) (x < gbxmin || x > gbxmax);
                yedge = (boolean) (y < gbymin || y > gbymax);
                if (xedge || yedge) {
                    if (!rn2(xedge ? 3 : 5)) {
                        levl[x][y].typ = CLOUD;
                        block_point(x, y);
                    }
                }
            }
    }

    /*
     * Every second time traverse down.  This is because otherwise
     * all the junk that changes owners when bubbles overlap
     * would eventually end up in the last bubble in the chain.
     */
    up = !up;
    for (b = up ? g.bbubbles : g.ebubbles; b; b = up ? b->next : b->prev) {
        int rx = rn2(3), ry = rn2(3);

        mv_bubble(b, b->dx + 1 - (!b->dx ? rx : (rx ? 1 : 0)),
                  b->dy + 1 - (!b->dy ? ry : (ry ? 1 : 0)), FALSE);
    }

    /* put attached ball&chain back */
    if (Is_waterlevel(&u.uz) && Punished)
<<<<<<< HEAD
        placebc();
    g.vision_full_recalc = 1;
=======
        lift_covet_and_placebc(bcpin);
    vision_full_recalc = 1;
>>>>>>> b982e6c5
}

/* when moving in water, possibly (1 in 3) alter the intended destination */
void
water_friction()
{
    int x, y, dx, dy;
    boolean eff = FALSE;

    if (Swimming && rn2(4))
        return; /* natural swimmers have advantage */

    if (u.dx && !rn2(!u.dy ? 3 : 6)) { /* 1/3 chance or half that */
        /* cancel delta x and choose an arbitrary delta y value */
        x = u.ux;
        do {
            dy = rn2(3) - 1; /* -1, 0, 1 */
            y = u.uy + dy;
        } while (dy && (!isok(x, y) || !is_pool(x, y)));
        u.dx = 0;
        u.dy = dy;
        eff = TRUE;
    } else if (u.dy && !rn2(!u.dx ? 3 : 5)) { /* 1/3 or 1/5*(5/6) */
        /* cancel delta y and choose an arbitrary delta x value */
        y = u.uy;
        do {
            dx = rn2(3) - 1; /* -1 .. 1 */
            x = u.ux + dx;
        } while (dx && (!isok(x, y) || !is_pool(x, y)));
        u.dy = 0;
        u.dx = dx;
        eff = TRUE;
    }
    if (eff)
        pline("Water turbulence affects your movements.");
}

void
save_waterlevel(fd, mode)
int fd, mode;
{
    struct bubble *b;

    if (!Is_waterlevel(&u.uz) && !Is_airlevel(&u.uz))
        return;

    if (perform_bwrite(mode)) {
        int n = 0;
        for (b = g.bbubbles; b; b = b->next)
            ++n;
        bwrite(fd, (genericptr_t) &n, sizeof n);
        bwrite(fd, (genericptr_t) &g.xmin, sizeof g.xmin);
        bwrite(fd, (genericptr_t) &g.ymin, sizeof g.ymin);
        bwrite(fd, (genericptr_t) &g.xmax, sizeof g.xmax);
        bwrite(fd, (genericptr_t) &g.ymax, sizeof g.ymax);
        for (b = g.bbubbles; b; b = b->next)
            bwrite(fd, (genericptr_t) b, sizeof *b);
    }
    if (release_data(mode))
        unsetup_waterlevel();
}

void
restore_waterlevel(fd)
int fd;
{
    struct bubble *b = (struct bubble *) 0, *btmp;
    int i, n;

    if (!Is_waterlevel(&u.uz) && !Is_airlevel(&u.uz))
        return;

    if (fd == -1) { /* special handling for restore in goto_level() */
        if (!wizard)
            impossible("restore_waterlevel: returning to %s?",
                       Is_waterlevel(&u.uz) ? "Water" : "Air");
        setup_waterlevel();
        return;
    }

    set_wportal();
    mread(fd, (genericptr_t) &n, sizeof n);
    mread(fd, (genericptr_t) &g.xmin, sizeof g.xmin);
    mread(fd, (genericptr_t) &g.ymin, sizeof g.ymin);
    mread(fd, (genericptr_t) &g.xmax, sizeof g.xmax);
    mread(fd, (genericptr_t) &g.ymax, sizeof g.ymax);
    for (i = 0; i < n; i++) {
        btmp = b;
        b = (struct bubble *) alloc(sizeof *b);
        mread(fd, (genericptr_t) b, sizeof *b);
        if (g.bbubbles) {
            btmp->next = b;
            b->prev = btmp;
        } else {
            g.bbubbles = b;
            b->prev = (struct bubble *) 0;
        }
        mv_bubble(b, 0, 0, TRUE);
    }
    g.ebubbles = b;
    b->next = (struct bubble *) 0;
}

const char *
waterbody_name(x, y)
xchar x, y;
{
    struct rm *lev;
    schar ltyp;

    if (!isok(x, y))
        return "drink"; /* should never happen */
    lev = &levl[x][y];
    ltyp = lev->typ;
    if (ltyp == DRAWBRIDGE_UP)
        ltyp = db_under_typ(lev->drawbridgemask);

    if (ltyp == LAVAPOOL)
        return hliquid("lava");
    else if (ltyp == ICE)
        return "ice";
    else if (ltyp == POOL)
        return "pool of water";
    else if (ltyp == WATER || Is_waterlevel(&u.uz))
        ; /* fall through to default return value */
    else if (Is_juiblex_level(&u.uz))
        return "swamp";
    else if (ltyp == MOAT && !Is_medusa_level(&u.uz))
        return "moat";

    return hliquid("water");
}

STATIC_OVL void
set_wportal()
{
    /* there better be only one magic portal on water level... */
    for (g.wportal = g.ftrap; g.wportal; g.wportal = g.wportal->ntrap)
        if (g.wportal->ttyp == MAGIC_PORTAL)
            return;
    impossible("set_wportal(): no portal!");
}

STATIC_OVL void
setup_waterlevel()
{
    int x, y, xskip, yskip, typ, glyph;

    if (!Is_waterlevel(&u.uz) && !Is_airlevel(&u.uz))
        panic("setup_waterlevel(): [%d:%d] neither 'Water' nor 'Air'",
              (int) u.uz.dnum, (int) u.uz.dlevel);

    /* ouch, hardcoded... (file scope statics and used in bxmin,bymax,&c) */
    g.xmin = 3;
    g.ymin = 1;
    /* use separate statements so that compiler won't complain about min()
       comparing two constants; the alternative is to do this in the
       preprocessor: #if (20 > ROWNO-1) g.ymax=ROWNO-1 #else g.ymax=20 #endif */
    g.xmax = 78;
    g.xmax = min(g.xmax, (COLNO - 1) - 1);
    g.ymax = 20;
    g.ymax = min(g.ymax, (ROWNO - 1));

    /* entire level is remembered as one glyph and any unspecified portion
       should default to level's base element rather than to usual stone */
    glyph = cmap_to_glyph(Is_waterlevel(&u.uz) ? S_water : S_air);
    typ = Is_waterlevel(&u.uz) ? WATER : AIR;

    /* set unspecified terrain (stone) and hero's memory to water or air */
    for (x = 1; x <= COLNO - 1; x++)
        for (y = 0; y <= ROWNO - 1; y++) {
            levl[x][y].glyph = glyph;
            if (levl[x][y].typ == STONE)
                levl[x][y].typ = typ;
        }

    /* make bubbles */
    if (Is_waterlevel(&u.uz)) {
        xskip = 10 + rn2(10);
        yskip = 4 + rn2(4);
    } else {
        xskip = 6 + rn2(4);
        yskip = 3 + rn2(3);
    }

    for (x = gbxmin; x <= gbxmax; x += xskip)
        for (y = gbymin; y <= gbymax; y += yskip)
            mk_bubble(x, y, rn2(7));
}

STATIC_OVL void
unsetup_waterlevel()
{
    struct bubble *b, *bb;

    /* free bubbles */
    for (b = g.bbubbles; b; b = bb) {
        bb = b->next;
        free((genericptr_t) b);
    }
    g.bbubbles = g.ebubbles = (struct bubble *) 0;
}

STATIC_OVL void
mk_bubble(x, y, n)
int x, y, n;
{
    /*
     * These bit masks make visually pleasing bubbles on a normal aspect
     * 25x80 terminal, which naturally results in them being mathematically
     * anything but symmetric.  For this reason they cannot be computed
     * in situ, either.  The first two elements tell the dimensions of
     * the bubble's bounding box.
     */
    static const uchar
        bm2[] = { 2, 1, 0x3 },
        bm3[] = { 3, 2, 0x7, 0x7 },
        bm4[] = { 4, 3, 0x6, 0xf, 0x6 },
        bm5[] = { 5, 3, 0xe, 0x1f, 0xe },
        bm6[] = { 6, 4, 0x1e, 0x3f, 0x3f, 0x1e },
        bm7[] = { 7, 4, 0x3e, 0x7f, 0x7f, 0x3e },
        bm8[] = { 8, 4, 0x7e, 0xff, 0xff, 0x7e },
        *const bmask[] = { bm2, bm3, bm4, bm5, bm6, bm7, bm8 };
    struct bubble *b;

    if (x >= gbxmax || y >= gbymax)
        return;
    if (n >= SIZE(bmask)) {
        impossible("n too large (mk_bubble)");
        n = SIZE(bmask) - 1;
    }
    if (bmask[n][1] > MAX_BMASK) {
        panic("bmask size is larger than MAX_BMASK");
    }
    b = (struct bubble *) alloc(sizeof *b);
    if ((x + (int) bmask[n][0] - 1) > gbxmax)
        x = gbxmax - bmask[n][0] + 1;
    if ((y + (int) bmask[n][1] - 1) > gbymax)
        y = gbymax - bmask[n][1] + 1;
    b->x = x;
    b->y = y;
    b->dx = 1 - rn2(3);
    b->dy = 1 - rn2(3);
    /* y dimension is the length of bitmap data - see bmask above */
    (void) memcpy((genericptr_t) b->bm, (genericptr_t) bmask[n],
                  (bmask[n][1] + 2) * sizeof (b->bm[0]));
    b->cons = 0;
    if (!g.bbubbles)
        g.bbubbles = b;
    if (g.ebubbles) {
        g.ebubbles->next = b;
        b->prev = g.ebubbles;
    } else
        b->prev = (struct bubble *) 0;
    b->next = (struct bubble *) 0;
    g.ebubbles = b;
    mv_bubble(b, 0, 0, TRUE);
}

/*
 * The player, the portal and all other objects and monsters
 * float along with their associated bubbles.  Bubbles may overlap
 * freely, and the contents may get associated with other bubbles in
 * the process.  Bubbles are "sticky", meaning that if the player is
 * in the immediate neighborhood of one, he/she may get sucked inside.
 * This property also makes leaving a bubble slightly difficult.
 */
STATIC_OVL void
mv_bubble(b, dx, dy, ini)
struct bubble *b;
int dx, dy;
boolean ini;
{
    int x, y, i, j, colli = 0;
    struct container *cons, *ctemp;

    /* clouds move slowly */
    if (!Is_airlevel(&u.uz) || !rn2(6)) {
        /* move bubble */
        if (dx < -1 || dx > 1 || dy < -1 || dy > 1) {
            /* pline("mv_bubble: dx = %d, dy = %d", dx, dy); */
            dx = sgn(dx);
            dy = sgn(dy);
        }

        /*
         * collision with level borders?
         *      1 = horizontal border, 2 = vertical, 3 = corner
         */
        if (b->x <= gbxmin)
            colli |= 2;
        if (b->y <= gbymin)
            colli |= 1;
        if ((int) (b->x + b->bm[0] - 1) >= gbxmax)
            colli |= 2;
        if ((int) (b->y + b->bm[1] - 1) >= gbymax)
            colli |= 1;

        if (b->x < gbxmin) {
            pline("bubble xmin: x = %d, xmin = %d", b->x, gbxmin);
            b->x = gbxmin;
        }
        if (b->y < gbymin) {
            pline("bubble ymin: y = %d, ymin = %d", b->y, gbymin);
            b->y = gbymin;
        }
        if ((int) (b->x + b->bm[0] - 1) > gbxmax) {
            pline("bubble xmax: x = %d, xmax = %d", b->x + b->bm[0] - 1,
                  gbxmax);
            b->x = gbxmax - b->bm[0] + 1;
        }
        if ((int) (b->y + b->bm[1] - 1) > gbymax) {
            pline("bubble ymax: y = %d, ymax = %d", b->y + b->bm[1] - 1,
                  gbymax);
            b->y = gbymax - b->bm[1] + 1;
        }

        /* bounce if we're trying to move off the border */
        if (b->x == gbxmin && dx < 0)
            dx = -dx;
        if (b->x + b->bm[0] - 1 == gbxmax && dx > 0)
            dx = -dx;
        if (b->y == gbymin && dy < 0)
            dy = -dy;
        if (b->y + b->bm[1] - 1 == gbymax && dy > 0)
            dy = -dy;

        b->x += dx;
        b->y += dy;
    }

    /* draw the bubbles */
    for (i = 0, x = b->x; i < (int) b->bm[0]; i++, x++)
        for (j = 0, y = b->y; j < (int) b->bm[1]; j++, y++)
            if (b->bm[j + 2] & (1 << i)) {
                if (Is_waterlevel(&u.uz)) {
                    levl[x][y].typ = AIR;
                    levl[x][y].lit = 1;
                    unblock_point(x, y);
                } else if (Is_airlevel(&u.uz)) {
                    levl[x][y].typ = CLOUD;
                    levl[x][y].lit = 1;
                    block_point(x, y);
                }
            }

    if (Is_waterlevel(&u.uz)) {
        /* replace contents of bubble */
        for (cons = b->cons; cons; cons = ctemp) {
            ctemp = cons->next;
            cons->x += dx;
            cons->y += dy;

            switch (cons->what) {
            case CONS_OBJ: {
                struct obj *olist, *otmp;

                for (olist = (struct obj *) cons->list; olist; olist = otmp) {
                    otmp = olist->nexthere;
                    place_object(olist, cons->x, cons->y);
                    stackobj(olist);
                }
                break;
            }

            case CONS_MON: {
                struct monst *mon = (struct monst *) cons->list;

                /* mnearto() might fail. We can jump right to elemental_clog
                   from here rather than deal_with_overcrowding() */
                if (!mnearto(mon, cons->x, cons->y, TRUE))
                    elemental_clog(mon);
                break;
            }

            case CONS_HERO: {
                struct monst *mtmp = m_at(cons->x, cons->y);
                int ux0 = u.ux, uy0 = u.uy;

                u_on_newpos(cons->x, cons->y);
                newsym(ux0, uy0); /* clean up old position */

                if (mtmp) {
                    mnexto(mtmp);
                }
                break;
            }

            case CONS_TRAP: {
                struct trap *btrap = (struct trap *) cons->list;

                btrap->tx = cons->x;
                btrap->ty = cons->y;
                break;
            }

            default:
                impossible("mv_bubble: unknown bubble contents");
                break;
            }
            free((genericptr_t) cons);
        }
        b->cons = 0;
    }

    /* boing? */
    switch (colli) {
    case 1:
        b->dy = -b->dy;
        break;
    case 3:
        b->dy = -b->dy;
        /*FALLTHRU*/
    case 2:
        b->dx = -b->dx;
        break;
    default:
        /* sometimes alter direction for fun anyway
           (higher probability for stationary bubbles) */
        if (!ini && ((b->dx || b->dy) ? !rn2(20) : !rn2(5))) {
            b->dx = 1 - rn2(3);
            b->dy = 1 - rn2(3);
        }
    }
}

/*mkmaze.c*/<|MERGE_RESOLUTION|>--- conflicted
+++ resolved
@@ -1518,13 +1518,8 @@
 
     /* put attached ball&chain back */
     if (Is_waterlevel(&u.uz) && Punished)
-<<<<<<< HEAD
-        placebc();
+        lift_covet_and_placebc(bcpin);
     g.vision_full_recalc = 1;
-=======
-        lift_covet_and_placebc(bcpin);
-    vision_full_recalc = 1;
->>>>>>> b982e6c5
 }
 
 /* when moving in water, possibly (1 in 3) alter the intended destination */
