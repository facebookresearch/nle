/* NetHack 3.6	mkmaze.c	$NHDT-Date: 1559088524 2019/05/29 00:08:44 $  $NHDT-Branch: NetHack-3.6 $:$NHDT-Revision: 1.71 $ */
/* Copyright (c) Stichting Mathematisch Centrum, Amsterdam, 1985. */
/*-Copyright (c) Pasi Kallinen, 2018. */
/* NetHack may be freely redistributed.  See license for details. */

#include "hack.h"
#include "sp_lev.h"
#include "lev.h" /* save & restore info */

STATIC_DCL int FDECL(iswall, (int, int));
STATIC_DCL int FDECL(iswall_or_stone, (int, int));
STATIC_DCL boolean FDECL(is_solid, (int, int));
STATIC_DCL int FDECL(extend_spine, (int[3][3], int, int, int));
STATIC_DCL boolean FDECL(okay, (int, int, int));
STATIC_DCL void FDECL(maze0xy, (coord *));
STATIC_DCL boolean FDECL(put_lregion_here, (XCHAR_P, XCHAR_P, XCHAR_P,
                                            XCHAR_P, XCHAR_P, XCHAR_P,
                                            XCHAR_P, BOOLEAN_P, d_level *));
STATIC_DCL void NDECL(baalz_fixup);
STATIC_DCL void NDECL(setup_waterlevel);
STATIC_DCL void NDECL(unsetup_waterlevel);
STATIC_DCL void FDECL(check_ransacked, (char *));
STATIC_DCL void FDECL(migr_booty_item, (int, const char *));
STATIC_DCL void FDECL(migrate_orc, (struct monst *, unsigned long));
STATIC_DCL void NDECL(stolen_booty);

/* adjust a coordinate one step in the specified direction */
#define mz_move(X, Y, dir) \
    do {                                                         \
        switch (dir) {                                           \
        case 0:  --(Y);  break;                                  \
        case 1:  (X)++;  break;                                  \
        case 2:  (Y)++;  break;                                  \
        case 3:  --(X);  break;                                  \
        default: panic("mz_move: bad direction %d", dir);        \
        }                                                        \
    } while (0)

STATIC_OVL int
iswall(x, y)
int x, y;
{
    int type;

    if (!isok(x, y))
        return 0;
    type = levl[x][y].typ;
    return (IS_WALL(type) || IS_DOOR(type)
            || type == SDOOR || type == IRONBARS);
}

STATIC_OVL int
iswall_or_stone(x, y)
int x, y;
{
    /* out of bounds = stone */
    if (!isok(x, y))
        return 1;

    return (levl[x][y].typ == STONE || iswall(x, y));
}

/* return TRUE if out of bounds, wall or rock */
STATIC_OVL boolean
is_solid(x, y)
int x, y;
{
    return (boolean) (!isok(x, y) || IS_STWALL(levl[x][y].typ));
}

/*
 * Return 1 (not TRUE - we're doing bit vectors here) if we want to extend
 * a wall spine in the (dx,dy) direction.  Return 0 otherwise.
 *
 * To extend a wall spine in that direction, first there must be a wall there.
 * Then, extend a spine unless the current position is surrounded by walls
 * in the direction given by (dx,dy).  E.g. if 'x' is our location, 'W'
 * a wall, '.' a room, 'a' anything (we don't care), and our direction is
 * (0,1) - South or down - then:
 *
 *              a a a
 *              W x W           This would not extend a spine from x down
 *              W W W           (a corridor of walls is formed).
 *
 *              a a a
 *              W x W           This would extend a spine from x down.
 *              . W W
 */
STATIC_OVL int
extend_spine(locale, wall_there, dx, dy)
int locale[3][3];
int wall_there, dx, dy;
{
    int spine, nx, ny;

    nx = 1 + dx;
    ny = 1 + dy;

    if (wall_there) { /* wall in that direction */
        if (dx) {
            if (locale[1][0] && locale[1][2]         /* EW are wall/stone */
                && locale[nx][0] && locale[nx][2]) { /* diag are wall/stone */
                spine = 0;
            } else {
                spine = 1;
            }
        } else { /* dy */
            if (locale[0][1] && locale[2][1]         /* NS are wall/stone */
                && locale[0][ny] && locale[2][ny]) { /* diag are wall/stone */
                spine = 0;
            } else {
                spine = 1;
            }
        }
    } else {
        spine = 0;
    }

    return spine;
}

/* Remove walls totally surrounded by stone */
void
wall_cleanup(x1, y1, x2, y2)
int x1, y1, x2, y2;
{
    uchar type;
    int x, y;
    struct rm *lev;

    /* sanity check on incoming variables */
    if (x1 < 0 || x2 >= COLNO || x1 > x2 || y1 < 0 || y2 >= ROWNO || y1 > y2)
        panic("wall_cleanup: bad bounds (%d,%d) to (%d,%d)", x1, y1, x2, y2);

    /* change walls surrounded by rock to rock. */
    for (x = x1; x <= x2; x++)
        for (y = y1; y <= y2; y++) {
            if (within_bounded_area(x, y,
                                    g.bughack.inarea.x1, g.bughack.inarea.y1,
                                    g.bughack.inarea.x2, g.bughack.inarea.y2))
                continue;
            lev = &levl[x][y];
            type = lev->typ;
            if (IS_WALL(type) && type != DBWALL) {
                if (is_solid(x - 1, y - 1) && is_solid(x - 1, y)
                    && is_solid(x - 1, y + 1) && is_solid(x, y - 1)
                    && is_solid(x, y + 1) && is_solid(x + 1, y - 1)
                    && is_solid(x + 1, y) && is_solid(x + 1, y + 1))
                    lev->typ = STONE;
            }
        }
}

/* Correct wall types so they extend and connect to each other */
void
fix_wall_spines(x1, y1, x2, y2)
int x1, y1, x2, y2;
{
    uchar type;
    int x, y;
    struct rm *lev;
    int FDECL((*loc_f), (int, int));
    int bits;
    int locale[3][3]; /* rock or wall status surrounding positions */

    /*
     * Value 0 represents a free-standing wall.  It could be anything,
     * so even though this table says VWALL, we actually leave whatever
     * typ was there alone.
     */
    static xchar spine_array[16] = { VWALL, HWALL,    HWALL,    HWALL,
                                     VWALL, TRCORNER, TLCORNER, TDWALL,
                                     VWALL, BRCORNER, BLCORNER, TUWALL,
                                     VWALL, TLWALL,   TRWALL,   CROSSWALL };

    /* sanity check on incoming variables */
    if (x1 < 0 || x2 >= COLNO || x1 > x2 || y1 < 0 || y2 >= ROWNO || y1 > y2)
        panic("wall_extends: bad bounds (%d,%d) to (%d,%d)", x1, y1, x2, y2);

    /* set the correct wall type. */
    for (x = x1; x <= x2; x++)
        for (y = y1; y <= y2; y++) {
            lev = &levl[x][y];
            type = lev->typ;
            if (!(IS_WALL(type) && type != DBWALL))
                continue;

            /* set the locations TRUE if rock or wall or out of bounds */
            loc_f = within_bounded_area(x, y, /* for baalz insect */
                                        g.bughack.inarea.x1, g.bughack.inarea.y1,
                                        g.bughack.inarea.x2, g.bughack.inarea.y2)
                       ? iswall
                       : iswall_or_stone;
            locale[0][0] = (*loc_f)(x - 1, y - 1);
            locale[1][0] = (*loc_f)(x, y - 1);
            locale[2][0] = (*loc_f)(x + 1, y - 1);

            locale[0][1] = (*loc_f)(x - 1, y);
            locale[2][1] = (*loc_f)(x + 1, y);

            locale[0][2] = (*loc_f)(x - 1, y + 1);
            locale[1][2] = (*loc_f)(x, y + 1);
            locale[2][2] = (*loc_f)(x + 1, y + 1);

            /* determine if wall should extend to each direction NSEW */
            bits = (extend_spine(locale, iswall(x, y - 1), 0, -1) << 3)
                   | (extend_spine(locale, iswall(x, y + 1), 0, 1) << 2)
                   | (extend_spine(locale, iswall(x + 1, y), 1, 0) << 1)
                   | extend_spine(locale, iswall(x - 1, y), -1, 0);

            /* don't change typ if wall is free-standing */
            if (bits)
                lev->typ = spine_array[bits];
        }
}

void
wallification(x1, y1, x2, y2)
int x1, y1, x2, y2;
{
    wall_cleanup(x1, y1, x2, y2);
    fix_wall_spines(x1, y1, x2, y2);
}

STATIC_OVL boolean
okay(x, y, dir)
int x, y;
int dir;
{
    mz_move(x, y, dir);
    mz_move(x, y, dir);
    if (x < 3 || y < 3 || x > g.x_maze_max || y > g.y_maze_max
        || levl[x][y].typ != STONE)
        return FALSE;
    return TRUE;
}

/* find random starting point for maze generation */
STATIC_OVL void
maze0xy(cc)
coord *cc;
{
    cc->x = 3 + 2 * rn2((g.x_maze_max >> 1) - 1);
    cc->y = 3 + 2 * rn2((g.y_maze_max >> 1) - 1);
    return;
}

/*
 * Bad if:
 *      pos is occupied OR
 *      pos is inside restricted region (lx,ly,hx,hy) OR
 *      NOT (pos is corridor and a maze level OR pos is a room OR pos is air)
 */
boolean
bad_location(x, y, lx, ly, hx, hy)
xchar x, y;
xchar lx, ly, hx, hy;
{
    return (boolean) (occupied(x, y)
                      || within_bounded_area(x, y, lx, ly, hx, hy)
                      || !((levl[x][y].typ == CORR && g.level.flags.is_maze_lev)
                           || levl[x][y].typ == ROOM
                           || levl[x][y].typ == AIR));
}

/* pick a location in area (lx, ly, hx, hy) but not in (nlx, nly, nhx, nhy)
   and place something (based on rtype) in that region */
void
place_lregion(lx, ly, hx, hy, nlx, nly, nhx, nhy, rtype, lev)
xchar lx, ly, hx, hy;
xchar nlx, nly, nhx, nhy;
xchar rtype;
d_level *lev;
{
    int trycnt;
    boolean oneshot;
    xchar x, y;

    if (!lx) { /* default to whole level */
        /*
         * if there are rooms and this a branch, let place_branch choose
         * the branch location (to avoid putting branches in corridors).
         */
        if (rtype == LR_BRANCH && g.nroom) {
            place_branch(Is_branchlev(&u.uz), 0, 0);
            return;
        }

        lx = 1; /* column 0 is not used */
        hx = COLNO - 1;
        ly = 0; /* 3.6.0 and earlier erroneously had 1 here */
        hy = ROWNO - 1;
    }

    /* first a probabilistic approach */

    oneshot = (lx == hx && ly == hy);
    for (trycnt = 0; trycnt < 200; trycnt++) {
        x = rn1((hx - lx) + 1, lx);
        y = rn1((hy - ly) + 1, ly);
        if (put_lregion_here(x, y, nlx, nly, nhx, nhy, rtype, oneshot, lev))
            return;
    }

    /* then a deterministic one */

    for (x = lx; x <= hx; x++)
        for (y = ly; y <= hy; y++)
            if (put_lregion_here(x, y, nlx, nly, nhx, nhy, rtype, TRUE, lev))
                return;

    impossible("Couldn't place lregion type %d!", rtype);
}

STATIC_OVL boolean
put_lregion_here(x, y, nlx, nly, nhx, nhy, rtype, oneshot, lev)
xchar x, y;
xchar nlx, nly, nhx, nhy;
xchar rtype;
boolean oneshot;
d_level *lev;
{
    struct monst *mtmp;

    if (bad_location(x, y, nlx, nly, nhx, nhy)) {
        if (!oneshot) {
            return FALSE; /* caller should try again */
        } else {
            /* Must make do with the only location possible;
               avoid failure due to a misplaced trap.
               It might still fail if there's a dungeon feature here. */
            struct trap *t = t_at(x, y);

            if (t && t->ttyp != MAGIC_PORTAL && t->ttyp != VIBRATING_SQUARE)
                deltrap(t);
            if (bad_location(x, y, nlx, nly, nhx, nhy))
                return FALSE;
        }
    }
    switch (rtype) {
    case LR_TELE:
    case LR_UPTELE:
    case LR_DOWNTELE:
        /* "something" means the player in this case */
        if ((mtmp = m_at(x, y)) != 0) {
            /* move the monster if no choice, or just try again */
            if (oneshot) {
                if (!rloc(mtmp, TRUE))
                    m_into_limbo(mtmp);
            } else
                return FALSE;
        }
        u_on_newpos(x, y);
        break;
    case LR_PORTAL:
        mkportal(x, y, lev->dnum, lev->dlevel);
        break;
    case LR_DOWNSTAIR:
    case LR_UPSTAIR:
        mkstairs(x, y, (char) rtype, (struct mkroom *) 0);
        break;
    case LR_BRANCH:
        place_branch(Is_branchlev(&u.uz), x, y);
        break;
    }
    return TRUE;
}

/* fix up Baalzebub's lair, which depicts a level-sized beetle;
   its legs are walls within solid rock--regular wallification
   classifies them as superfluous and gets rid of them */
STATIC_OVL void
baalz_fixup()
{
    struct monst *mtmp;
    int x, y, lastx, lasty;

    /*
     * baalz level's nondiggable region surrounds the "insect" and rooms.
     * The outermost perimeter of that region is subject to wall cleanup
     * (hence 'x + 1' and 'y + 1' for starting don't-clean column and row,
     * 'lastx - 1' and 'lasty - 1' for ending don't-clean column and row)
     * and the interior is protected against that (in wall_cleanup()).
     *
     * Assumes level.flags.corrmaze is True, otherwise the bug legs will
     * have already been "cleaned" away by general wallification.
     */

    /* find low and high x for to-be-wallified portion of level */
    y = ROWNO / 2;
    for (lastx = x = 0; x < COLNO; ++x)
        if ((levl[x][y].wall_info & W_NONDIGGABLE) != 0) {
            if (!lastx)
                g.bughack.inarea.x1 = x + 1;
            lastx = x;
        }
    g.bughack.inarea.x2 = ((lastx > g.bughack.inarea.x1) ? lastx : x) - 1;
    /* find low and high y for to-be-wallified portion of level */
    x = g.bughack.inarea.x1;
    for (lasty = y = 0; y < ROWNO; ++y)
        if ((levl[x][y].wall_info & W_NONDIGGABLE) != 0) {
            if (!lasty)
                g.bughack.inarea.y1 = y + 1;
            lasty = y;
        }
    g.bughack.inarea.y2 = ((lasty > g.bughack.inarea.y1) ? lasty : y) - 1;
    /* two pools mark where special post-wallify fix-ups are needed */
    for (x = g.bughack.inarea.x1; x <= g.bughack.inarea.x2; ++x)
        for (y = g.bughack.inarea.y1; y <= g.bughack.inarea.y2; ++y)
            if (levl[x][y].typ == POOL) {
                levl[x][y].typ = HWALL;
                if (g.bughack.delarea.x1 == COLNO)
                    g.bughack.delarea.x1 = x, g.bughack.delarea.y1 = y;
                else
                    g.bughack.delarea.x2 = x, g.bughack.delarea.y2 = y;
            } else if (levl[x][y].typ == IRONBARS) {
                /* novelty effect; allowing digging in front of 'eyes' */
                levl[x - 1][y].wall_info &= ~W_NONDIGGABLE;
                if (isok(x - 2, y))
                    levl[x - 2][y].wall_info &= ~W_NONDIGGABLE;
            }

    wallification(max(g.bughack.inarea.x1 - 2, 1),
                  max(g.bughack.inarea.y1 - 2, 0),
                  min(g.bughack.inarea.x2 + 2, COLNO - 1),
                  min(g.bughack.inarea.y2 + 2, ROWNO - 1));

    /* bughack hack for rear-most legs on baalz level; first joint on
       both top and bottom gets a bogus extra connection to room area,
       producing unwanted rectangles; change back to separated legs */
    x = g.bughack.delarea.x1, y = g.bughack.delarea.y1;
    if (isok(x, y) && levl[x][y].typ == TLWALL
        && isok(x, y + 1) && levl[x][y + 1].typ == TUWALL) {
        levl[x][y].typ = BRCORNER;
        levl[x][y + 1].typ = HWALL;
        if ((mtmp = m_at(x, y)) != 0) /* something at temporary pool... */
            (void) rloc(mtmp, FALSE);
    }
    x = g.bughack.delarea.x2, y = g.bughack.delarea.y2;
    if (isok(x, y) && levl[x][y].typ == TLWALL
        && isok(x, y - 1) && levl[x][y - 1].typ == TDWALL) {
        levl[x][y].typ = TRCORNER;
        levl[x][y - 1].typ = HWALL;
        if ((mtmp = m_at(x, y)) != 0) /* something at temporary pool... */
            (void) rloc(mtmp, FALSE);
    }

    /* reset bughack region; set low end to <COLNO,ROWNO> so that
       within_bounded_region() in fix_wall_spines() will fail
       most quickly--on its first test--when loading other levels */
    g.bughack.inarea.x1 = g.bughack.delarea.x1 = COLNO;
    g.bughack.inarea.y1 = g.bughack.delarea.y1 = ROWNO;
    g.bughack.inarea.x2 = g.bughack.delarea.x2 = 0;
    g.bughack.inarea.y2 = g.bughack.delarea.y2 = 0;
}

/* this is special stuff that the level compiler cannot (yet) handle */
void
fixup_special()
{
    lev_region *r = g.lregions;
    struct d_level lev;
    int x, y;
    struct mkroom *croom;
    boolean added_branch = FALSE;

<<<<<<< HEAD
    if (g.was_waterlevel) {
        g.was_waterlevel = FALSE;
        u.uinwater = 0;
        unsetup_waterlevel();
    }
    if (Is_waterlevel(&u.uz) || Is_airlevel(&u.uz)) {
        g.level.flags.hero_memory = 0;
        g.was_waterlevel = TRUE;
=======
    if (Is_waterlevel(&u.uz) || Is_airlevel(&u.uz)) {
        level.flags.hero_memory = 0;
>>>>>>> 397edded
        /* water level is an odd beast - it has to be set up
           before calling place_lregions etc. */
        setup_waterlevel();
    }
    for (x = 0; x < g.num_lregions; x++, r++) {
        switch (r->rtype) {
        case LR_BRANCH:
            added_branch = TRUE;
            goto place_it;

        case LR_PORTAL:
            if (*r->rname.str >= '0' && *r->rname.str <= '9') {
                /* "chutes and ladders" */
                lev = u.uz;
                lev.dlevel = atoi(r->rname.str);
            } else {
                s_level *sp = find_level(r->rname.str);

                lev = sp->dlevel;
            }
            /*FALLTHRU*/

        case LR_UPSTAIR:
        case LR_DOWNSTAIR:
 place_it:
            place_lregion(r->inarea.x1, r->inarea.y1, r->inarea.x2,
                          r->inarea.y2, r->delarea.x1, r->delarea.y1,
                          r->delarea.x2, r->delarea.y2, r->rtype, &lev);
            break;

        case LR_TELE:
        case LR_UPTELE:
        case LR_DOWNTELE:
            /* save the region outlines for goto_level() */
            if (r->rtype == LR_TELE || r->rtype == LR_UPTELE) {
                g.updest.lx = r->inarea.x1;
                g.updest.ly = r->inarea.y1;
                g.updest.hx = r->inarea.x2;
                g.updest.hy = r->inarea.y2;
                g.updest.nlx = r->delarea.x1;
                g.updest.nly = r->delarea.y1;
                g.updest.nhx = r->delarea.x2;
                g.updest.nhy = r->delarea.y2;
            }
            if (r->rtype == LR_TELE || r->rtype == LR_DOWNTELE) {
                g.dndest.lx = r->inarea.x1;
                g.dndest.ly = r->inarea.y1;
                g.dndest.hx = r->inarea.x2;
                g.dndest.hy = r->inarea.y2;
                g.dndest.nlx = r->delarea.x1;
                g.dndest.nly = r->delarea.y1;
                g.dndest.nhx = r->delarea.x2;
                g.dndest.nhy = r->delarea.y2;
            }
            /* place_lregion gets called from goto_level() */
            break;
        }

        if (r->rname.str)
            free((genericptr_t) r->rname.str), r->rname.str = 0;
    }

    /* place dungeon branch if not placed above */
    if (!added_branch && Is_branchlev(&u.uz)) {
        place_lregion(0, 0, 0, 0, 0, 0, 0, 0, LR_BRANCH, (d_level *) 0);
    }

    /* Still need to add some stuff to level file */
    if (Is_medusa_level(&u.uz)) {
        struct obj *otmp;
        int tryct;

        croom = &g.rooms[0]; /* only one room on the medusa level */
        for (tryct = rnd(4); tryct; tryct--) {
            x = somex(croom);
            y = somey(croom);
            if (goodpos(x, y, (struct monst *) 0, 0)) {
                otmp = mk_tt_object(STATUE, x, y);
                while (otmp && (poly_when_stoned(&mons[otmp->corpsenm])
                                || pm_resistance(&mons[otmp->corpsenm],
                                                 MR_STONE))) {
                    /* set_corpsenm() handles weight too */
                    set_corpsenm(otmp, rndmonnum());
                }
            }
        }

        if (rn2(2))
            otmp = mk_tt_object(STATUE, somex(croom), somey(croom));
        else /* Medusa statues don't contain books */
            otmp =
                mkcorpstat(STATUE, (struct monst *) 0, (struct permonst *) 0,
                           somex(croom), somey(croom), CORPSTAT_NONE);
        if (otmp) {
            while (pm_resistance(&mons[otmp->corpsenm], MR_STONE)
                   || poly_when_stoned(&mons[otmp->corpsenm])) {
                /* set_corpsenm() handles weight too */
                set_corpsenm(otmp, rndmonnum());
            }
        }
    } else if (Is_wiz1_level(&u.uz)) {
        croom = search_special(MORGUE);

        create_secret_door(croom, W_SOUTH | W_EAST | W_WEST);
    } else if (Is_knox(&u.uz)) {
        /* using an unfilled morgue for rm id */
        croom = search_special(MORGUE);
        /* avoid inappropriate morgue-related messages */
        g.level.flags.graveyard = g.level.flags.has_morgue = 0;
        croom->rtype = OROOM; /* perhaps it should be set to VAULT? */
        /* stock the main vault */
        for (x = croom->lx; x <= croom->hx; x++)
            for (y = croom->ly; y <= croom->hy; y++) {
                (void) mkgold((long) rn1(300, 600), x, y);
                if (!rn2(3) && !is_pool(x, y))
                    (void) maketrap(x, y, rn2(3) ? LANDMINE : SPIKED_PIT);
            }
    } else if (Role_if(PM_PRIEST) && In_quest(&u.uz)) {
        /* less chance for undead corpses (lured from lower morgues) */
        g.level.flags.graveyard = 1;
    } else if (Is_stronghold(&u.uz)) {
        g.level.flags.graveyard = 1;
    } else if (Is_sanctum(&u.uz)) {
        croom = search_special(TEMPLE);

        create_secret_door(croom, W_ANY);
    } else if (on_level(&u.uz, &orcus_level)) {
        struct monst *mtmp, *mtmp2;

        /* it's a ghost town, get rid of shopkeepers */
        for (mtmp = fmon; mtmp; mtmp = mtmp2) {
            mtmp2 = mtmp->nmon;
            if (mtmp->isshk)
                mongone(mtmp);
        }
    } else if (on_level(&u.uz, &baalzebub_level)) {
        /* custom wallify the "beetle" potion of the level */
        baalz_fixup();
    } else if (u.uz.dnum == mines_dnum && g.ransacked) {
       stolen_booty();
    }

    if (g.lregions)
        free((genericptr_t) g.lregions), g.lregions = 0;
    g.num_lregions = 0;
}

void
check_ransacked(s)
char *s;
{
    /* this kludge only works as long as orctown is minetn-1 */
    g.ransacked = (u.uz.dnum == mines_dnum && !strcmp(s, "minetn-1"));
}

#define ORC_LEADER 1
static const char *orcfruit[] = { "paddle cactus", "dwarven root" };

void
migrate_orc(mtmp, mflags)
struct monst *mtmp;
unsigned long mflags;
{
    int nlev, max_depth, cur_depth;
    d_level dest;

    cur_depth = (int) depth(&u.uz);
    max_depth = dunlevs_in_dungeon(&u.uz)
                + (g.dungeons[u.uz.dnum].depth_start - 1);
    if (mflags == ORC_LEADER) {
        /* Note that the orc leader will take possession of any
         * remaining stuff not already delivered to other
         * orcs between here and the bottom of the mines.
         */
        nlev = max_depth;
        /* once in a blue moon, he won't be at the very bottom */
        if (!rn2(40))
            nlev--;
        mtmp->mspare1 = MIGR_LEFTOVERS;
    } else {
        nlev = rn2((max_depth - cur_depth) + 1) + cur_depth;
        if (nlev == cur_depth)
            nlev++;
        if (nlev > max_depth)
            nlev = max_depth;
        mtmp->mspare1 = 0L;
    }
    get_level(&dest, nlev);
    migrate_to_level(mtmp, ledger_no(&dest), MIGR_RANDOM, (coord *) 0);
}

void
shiny_orc_stuff(mtmp)
struct monst *mtmp;
{
    int gemprob, goldprob, otyp;
    struct obj *otmp;
    boolean is_captain = (mtmp->data == &mons[PM_ORC_CAPTAIN]);

    /* probabilities */
    goldprob = is_captain ? 600 : 300;
    gemprob = goldprob / 4;
    if (rn2(1000) < goldprob) {
        if ((otmp = mksobj(GOLD_PIECE, FALSE, FALSE)) != 0) {
            otmp->quan = 1L + rnd(goldprob);
            otmp->owt = weight(otmp);
            add_to_minv(mtmp, otmp);
        }
    }
    if (rn2(1000) < gemprob) {
        if ((otmp = mkobj(GEM_CLASS, FALSE)) != 0) {
            if (otmp->otyp == ROCK)
                dealloc_obj(otmp);
            else
                add_to_minv(mtmp, otmp);
        }
    }
    if (is_captain || !rn2(8)) {
        otyp = shiny_obj(RING_CLASS);
        if (otyp != STRANGE_OBJECT && (otmp = mksobj(otyp, FALSE, FALSE)) != 0)
            add_to_minv(mtmp, otmp);
    }
}
void
migr_booty_item(otyp, gang)
int otyp;
const char *gang;
{
    struct obj *otmp;

    otmp = mksobj_migr_to_species(otyp, (unsigned long) M2_ORC, FALSE, FALSE);
    if (otmp && gang) {
        new_oname(otmp, strlen(gang) + 1); /* removes old name if present */
        Strcpy(ONAME(otmp), gang);
        if (otyp >= TRIPE_RATION && otyp <= TIN) {
            if (otyp == SLIME_MOLD)
                otmp->spe = fruitadd((char *) orcfruit[rn2(SIZE(orcfruit))],
                                     (struct fruit *) 0);
            otmp->quan += (long) rn2(3);
            otmp->owt = weight(otmp);
        }
    }
}

void
stolen_booty(VOID_ARGS)
{
    char *gang, gang_name[BUFSZ];
    struct monst *mtmp;
    int cnt, i, otyp;

    /*
     * --------------------------------------------------------
     * Mythos:
     *
     *      A tragic accident has occurred in Frontier Town...
     *      It has been overrun by orcs.
     *
     *      The booty that the orcs took from the town is now
     *      in the possession of the orcs that did this and
     *      have long since fled the level.
     * --------------------------------------------------------
     */

    gang = rndorcname(gang_name);
    /* create the stuff that the gang took */
    cnt = rnd(4);
    for (i = 0; i < cnt; ++i)
        migr_booty_item(rn2(4) ? TALLOW_CANDLE : WAX_CANDLE, gang);
    cnt = rnd(3);
    for (i = 0; i < cnt; ++i)
        migr_booty_item(SKELETON_KEY, gang);
    otyp = rn2((GAUNTLETS_OF_DEXTERITY - LEATHER_GLOVES) + 1) + LEATHER_GLOVES;
    migr_booty_item(otyp, gang);
    cnt = rnd(10);
    for (i = 0; i < cnt; ++i) {
        /* Food items - but no lembas! (or some other weird things) */
        otyp = rn2((TIN - TRIPE_RATION) + 1) + TRIPE_RATION;
        if (otyp != LEMBAS_WAFER && otyp != GLOB_OF_GRAY_OOZE
            && otyp != GLOB_OF_BROWN_PUDDING && otyp != GLOB_OF_GREEN_SLIME
            && otyp != GLOB_OF_BLACK_PUDDING && otyp != MEAT_STICK
            && otyp != MEATBALL && otyp != MEAT_STICK && otyp != MEAT_RING
            && otyp != HUGE_CHUNK_OF_MEAT && otyp != CORPSE)
            migr_booty_item(otyp, gang);
    }
    migr_booty_item(rn2(2) ? LONG_SWORD : SILVER_SABER, gang);
    /* create the leader of the orc gang */
    mtmp = makemon(&mons[PM_ORC_CAPTAIN], 0, 0, MM_NONAME);
    if (mtmp) {
        mtmp = christen_monst(mtmp, upstart(gang));
        mtmp->mpeaceful = 0;
        shiny_orc_stuff(mtmp);
        migrate_orc(mtmp, ORC_LEADER);
    }
    /* Make most of the orcs on the level be part of the invading gang */
    for (mtmp = fmon; mtmp; mtmp = mtmp->nmon) {
        if (DEADMONSTER(mtmp))
            continue;

        if (is_orc(mtmp->data) && !has_mname(mtmp) && rn2(10)) {
            /*
             * We'll consider the orc captain from the level
             * .des file to be the captain of a rival orc horde
             * who is there to see what has transpired, and to
             * contemplate future action.
             *
             * Don't christen the orc captain as a subordinate
             * member of the main orc horde.
             */
            if (mtmp->data != &mons[PM_ORC_CAPTAIN])
                mtmp = christen_orc(mtmp, upstart(gang), "");
        }
    }
    /* Lastly, ensure there's several more orcs from the gang along the way.
     * The mechanics are such that they aren't actually identified as
     * members of the invading gang until they get their spoils assigned
     * to the inventory; handled during that assignment.
     */
    cnt = rn2(10) + 5;
    for (i = 0; i < cnt; ++i) {
        int mtyp;

        mtyp = rn2((PM_ORC_SHAMAN - PM_ORC) + 1) + PM_ORC;
        mtmp = makemon(&mons[mtyp], 0, 0, MM_NONAME);
        if (mtmp) {
            shiny_orc_stuff(mtmp);
            migrate_orc(mtmp, 0UL);
        }
    }
    g.ransacked = 0;
}

#undef ORC_LEADER

boolean
maze_inbounds(x, y)
int x, y;
{
    return (x >= 2 && y >= 2
            && x < g.x_maze_max && y < g.y_maze_max && isok(x, y));
}

void
maze_remove_deadends(typ)
xchar typ;
{
    char dirok[4];
    int x, y, dir, idx, idx2, dx, dy, dx2, dy2;

    dirok[0] = 0; /* lint suppression */
    for (x = 2; x < g.x_maze_max; x++)
        for (y = 2; y < g.y_maze_max; y++)
            if (ACCESSIBLE(levl[x][y].typ) && (x % 2) && (y % 2)) {
                idx = idx2 = 0;
                for (dir = 0; dir < 4; dir++) {
                    /* note: mz_move() is a macro which modifies
                       one of its first two parameters */
                    dx = dx2 = x;
                    dy = dy2 = y;
                    mz_move(dx, dy, dir);
                    if (!maze_inbounds(dx, dy)) {
                        idx2++;
                        continue;
                    }
                    mz_move(dx2, dy2, dir);
                    mz_move(dx2, dy2, dir);
                    if (!maze_inbounds(dx2, dy2)) {
                        idx2++;
                        continue;
                    }
                    if (!ACCESSIBLE(levl[dx][dy].typ)
                        && ACCESSIBLE(levl[dx2][dy2].typ)) {
                        dirok[idx++] = dir;
                        idx2++;
                    }
                }
                if (idx2 >= 3 && idx > 0) {
                    dx = x;
                    dy = y;
                    dir = dirok[rn2(idx)];
                    mz_move(dx, dy, dir);
                    levl[dx][dy].typ = typ;
                }
            }
}

/* Create a maze with specified corridor width and wall thickness
 * TODO: rewrite walkfrom so it works on temp space, not levl
 */
void
create_maze(corrwid, wallthick)
int corrwid;
int wallthick;
{
    int x,y;
    coord mm;
    int tmp_xmax = g.x_maze_max;
    int tmp_ymax = g.y_maze_max;
    int rdx = 0;
    int rdy = 0;
    int scale;

    if (wallthick < 1)
        wallthick = 1;
    else if (wallthick > 5)
        wallthick = 5;

    if (corrwid < 1)
        corrwid = 1;
    else if (corrwid > 5)
        corrwid = 5;

    scale = corrwid + wallthick;
    rdx = (g.x_maze_max / scale);
    rdy = (g.y_maze_max / scale);

    if (g.level.flags.corrmaze)
        for (x = 2; x < (rdx * 2); x++)
            for (y = 2; y < (rdy * 2); y++)
                levl[x][y].typ = STONE;
    else
        for (x = 2; x <= (rdx * 2); x++)
            for (y = 2; y <= (rdy * 2); y++)
                levl[x][y].typ = ((x % 2) && (y % 2)) ? STONE : HWALL;

    /* set upper bounds for maze0xy and walkfrom */
    g.x_maze_max = (rdx * 2);
    g.y_maze_max = (rdy * 2);

    /* create maze */
    maze0xy(&mm);
    walkfrom((int) mm.x, (int) mm.y, 0);

    if (!rn2(5))
        maze_remove_deadends((g.level.flags.corrmaze) ? CORR : ROOM);

    /* restore bounds */
    g.x_maze_max = tmp_xmax;
    g.y_maze_max = tmp_ymax;

    /* scale maze up if needed */
    if (scale > 2) {
        char tmpmap[COLNO][ROWNO];
        int rx = 1, ry = 1;

        /* back up the existing smaller maze */
        for (x = 1; x < g.x_maze_max; x++)
            for (y = 1; y < g.y_maze_max; y++) {
                tmpmap[x][y] = levl[x][y].typ;
            }

        /* do the scaling */
        rx = x = 2;
        while (rx < g.x_maze_max) {
            int mx = (x % 2) ? corrwid
                             : ((x == 2 || x == (rdx * 2)) ? 1
                                                           : wallthick);
            ry = y = 2;
            while (ry < g.y_maze_max) {
                int dx = 0, dy = 0;
                int my = (y % 2) ? corrwid
                                 : ((y == 2 || y == (rdy * 2)) ? 1
                                                               : wallthick);
                for (dx = 0; dx < mx; dx++)
                    for (dy = 0; dy < my; dy++) {
                        if (rx+dx >= g.x_maze_max
                            || ry+dy >= g.y_maze_max)
                            break;
                        levl[rx + dx][ry + dy].typ = tmpmap[x][y];
                    }
                ry += my;
                y++;
            }
            rx += mx;
            x++;
        }

    }
}


void
makemaz(s)
const char *s;
{
    int x, y;
    char protofile[20];
    s_level *sp = Is_special(&u.uz);
    coord mm;

    if (*s) {
        if (sp && sp->rndlevs)
            Sprintf(protofile, "%s-%d", s, rnd((int) sp->rndlevs));
        else
            Strcpy(protofile, s);
    } else if (*(g.dungeons[u.uz.dnum].proto)) {
        if (dunlevs_in_dungeon(&u.uz) > 1) {
            if (sp && sp->rndlevs)
                Sprintf(protofile, "%s%d-%d", g.dungeons[u.uz.dnum].proto,
                        dunlev(&u.uz), rnd((int) sp->rndlevs));
            else
                Sprintf(protofile, "%s%d", g.dungeons[u.uz.dnum].proto,
                        dunlev(&u.uz));
        } else if (sp && sp->rndlevs) {
            Sprintf(protofile, "%s-%d", g.dungeons[u.uz.dnum].proto,
                    rnd((int) sp->rndlevs));
        } else
            Strcpy(protofile, g.dungeons[u.uz.dnum].proto);

    } else
        Strcpy(protofile, "");

    /* SPLEVTYPE format is "level-choice,level-choice"... */
    if (wizard && *protofile && sp && sp->rndlevs) {
        char *ep = getenv("SPLEVTYPE"); /* not nh_getenv */
        if (ep) {
            /* rindex always succeeds due to code in prior block */
            int len = (int) ((rindex(protofile, '-') - protofile) + 1);

            while (ep && *ep) {
                if (!strncmp(ep, protofile, len)) {
                    int pick = atoi(ep + len);
                    /* use choice only if valid */
                    if (pick > 0 && pick <= (int) sp->rndlevs)
                        Sprintf(protofile + len, "%d", pick);
                    break;
                } else {
                    ep = index(ep, ',');
                    if (ep)
                        ++ep;
                }
            }
        }
    }

    if (*protofile) {
        check_ransacked(protofile);
        Strcat(protofile, LEV_EXT);
        if (load_special(protofile)) {
            /* some levels can end up with monsters
               on dead mon list, including light source monsters */
            dmonsfree();
            return; /* no mazification right now */
        }
        impossible("Couldn't load \"%s\" - making a maze.", protofile);
    }

    g.level.flags.is_maze_lev = TRUE;
    g.level.flags.corrmaze = !rn2(3);

    if (!Invocation_lev(&u.uz) && rn2(2)) {
        int corrscale = rnd(4);
        create_maze(corrscale,rnd(4)-corrscale);
    } else {
        create_maze(1,1);
    }

    if (!g.level.flags.corrmaze)
        wallification(2, 2, g.x_maze_max, g.y_maze_max);

    mazexy(&mm);
    mkstairs(mm.x, mm.y, 1, (struct mkroom *) 0); /* up */
    if (!Invocation_lev(&u.uz)) {
        mazexy(&mm);
        mkstairs(mm.x, mm.y, 0, (struct mkroom *) 0); /* down */
    } else { /* choose "vibrating square" location */
#define x_maze_min 2
#define y_maze_min 2
/*
 * Pick a position where the stairs down to Moloch's Sanctum
 * level will ultimately be created.  At that time, an area
 * will be altered:  walls removed, moat and traps generated,
 * boulders destroyed.  The position picked here must ensure
 * that that invocation area won't extend off the map.
 *
 * We actually allow up to 2 squares around the usual edge of
 * the area to get truncated; see mkinvokearea(mklev.c).
 */
#define INVPOS_X_MARGIN (6 - 2)
#define INVPOS_Y_MARGIN (5 - 2)
#define INVPOS_DISTANCE 11
        int x_range = g.x_maze_max - x_maze_min - 2 * INVPOS_X_MARGIN - 1,
            y_range = g.y_maze_max - y_maze_min - 2 * INVPOS_Y_MARGIN - 1;

        if (x_range <= INVPOS_X_MARGIN || y_range <= INVPOS_Y_MARGIN
            || (x_range * y_range) <= (INVPOS_DISTANCE * INVPOS_DISTANCE)) {
            debugpline2("g.inv_pos: maze is too small! (%d x %d)",
                        g.x_maze_max, g.y_maze_max);
        }
        g.inv_pos.x = g.inv_pos.y = 0; /*{occupied() => invocation_pos()}*/
        do {
            x = rn1(x_range, x_maze_min + INVPOS_X_MARGIN + 1);
            y = rn1(y_range, y_maze_min + INVPOS_Y_MARGIN + 1);
            /* we don't want it to be too near the stairs, nor
               to be on a spot that's already in use (wall|trap) */
        } while (x == xupstair || y == yupstair /*(direct line)*/
                 || abs(x - xupstair) == abs(y - yupstair)
                 || distmin(x, y, xupstair, yupstair) <= INVPOS_DISTANCE
                 || !SPACE_POS(levl[x][y].typ) || occupied(x, y));
        g.inv_pos.x = x;
        g.inv_pos.y = y;
        maketrap(g.inv_pos.x, g.inv_pos.y, VIBRATING_SQUARE);
#undef INVPOS_X_MARGIN
#undef INVPOS_Y_MARGIN
#undef INVPOS_DISTANCE
#undef x_maze_min
#undef y_maze_min
    }

    /* place branch stair or portal */
    place_branch(Is_branchlev(&u.uz), 0, 0);

    for (x = rn1(8, 11); x; x--) {
        mazexy(&mm);
        (void) mkobj_at(rn2(2) ? GEM_CLASS : 0, mm.x, mm.y, TRUE);
    }
    for (x = rn1(10, 2); x; x--) {
        mazexy(&mm);
        (void) mksobj_at(BOULDER, mm.x, mm.y, TRUE, FALSE);
    }
    for (x = rn2(3); x; x--) {
        mazexy(&mm);
        (void) makemon(&mons[PM_MINOTAUR], mm.x, mm.y, NO_MM_FLAGS);
    }
    for (x = rn1(5, 7); x; x--) {
        mazexy(&mm);
        (void) makemon((struct permonst *) 0, mm.x, mm.y, NO_MM_FLAGS);
    }
    for (x = rn1(6, 7); x; x--) {
        mazexy(&mm);
        (void) mkgold(0L, mm.x, mm.y);
    }
    for (x = rn1(6, 7); x; x--)
        mktrap(0, 1, (struct mkroom *) 0, (coord *) 0);
}

#ifdef MICRO
/* Make the mazewalk iterative by faking a stack.  This is needed to
 * ensure the mazewalk is successful in the limited stack space of
 * the program.  This iterative version uses the minimum amount of stack
 * that is totally safe.
 */
void
walkfrom(x, y, typ)
int x, y;
schar typ;
{
#define CELLS (ROWNO * COLNO) / 4            /* a maze cell is 4 squares */
    char mazex[CELLS + 1], mazey[CELLS + 1]; /* char's are OK */
    int q, a, dir, pos;
    int dirs[4];

    if (!typ) {
        if (g.level.flags.corrmaze)
            typ = CORR;
        else
            typ = ROOM;
    }

    pos = 1;
    mazex[pos] = (char) x;
    mazey[pos] = (char) y;
    while (pos) {
        x = (int) mazex[pos];
        y = (int) mazey[pos];
        if (!IS_DOOR(levl[x][y].typ)) {
            /* might still be on edge of MAP, so don't overwrite */
            levl[x][y].typ = typ;
            levl[x][y].flags = 0;
        }
        q = 0;
        for (a = 0; a < 4; a++)
            if (okay(x, y, a))
                dirs[q++] = a;
        if (!q)
            pos--;
        else {
            dir = dirs[rn2(q)];
            mz_move(x, y, dir);
            levl[x][y].typ = typ;
            mz_move(x, y, dir);
            pos++;
            if (pos > CELLS)
                panic("Overflow in walkfrom");
            mazex[pos] = (char) x;
            mazey[pos] = (char) y;
        }
    }
}
#else /* !MICRO */

void
walkfrom(x, y, typ)
int x, y;
schar typ;
{
    int q, a, dir;
    int dirs[4];

    if (!typ) {
        if (g.level.flags.corrmaze)
            typ = CORR;
        else
            typ = ROOM;
    }

    if (!IS_DOOR(levl[x][y].typ)) {
        /* might still be on edge of MAP, so don't overwrite */
        levl[x][y].typ = typ;
        levl[x][y].flags = 0;
    }

    while (1) {
        q = 0;
        for (a = 0; a < 4; a++)
            if (okay(x, y, a))
                dirs[q++] = a;
        if (!q)
            return;
        dir = dirs[rn2(q)];
        mz_move(x, y, dir);
        levl[x][y].typ = typ;
        mz_move(x, y, dir);
        walkfrom(x, y, typ);
    }
}
#endif /* ?MICRO */

/* find random point in generated corridors,
   so we don't create items in moats, bunkers, or walls */
void
mazexy(cc)
coord *cc;
{
    int cpt = 0;

    do {
        cc->x = 1 + rn2(g.x_maze_max);
        cc->y = 1 + rn2(g.y_maze_max);
        cpt++;
    } while (cpt < 100
             && levl[cc->x][cc->y].typ
                    != (g.level.flags.corrmaze ? CORR : ROOM));
    if (cpt >= 100) {
        int x, y;

        /* last try */
        for (x = 1; x < g.x_maze_max; x++)
            for (y = 1; y < g.y_maze_max; y++) {
                cc->x = x;
                cc->y = y;
                if (levl[cc->x][cc->y].typ
                    == (g.level.flags.corrmaze ? CORR : ROOM))
                    return;
            }
        panic("mazexy: can't find a place!");
    }
    return;
}

/* put a non-diggable boundary around the initial portion of a level map.
 * assumes that no level will initially put things beyond the isok() range.
 *
 * we can't bound unconditionally on the last line with something in it,
 * because that something might be a niche which was already reachable,
 * so the boundary would be breached
 *
 * we can't bound unconditionally on one beyond the last line, because
 * that provides a window of abuse for wallified special levels
 */
void
bound_digging()
{
    int x, y;
    unsigned typ;
    struct rm *lev;
    boolean found, nonwall;
    int xmin, xmax, ymin, ymax;

    if (Is_earthlevel(&u.uz))
        return; /* everything diggable here */

    found = nonwall = FALSE;
    for (xmin = 0; !found && xmin <= COLNO; xmin++) {
        lev = &levl[xmin][0];
        for (y = 0; y <= ROWNO - 1; y++, lev++) {
            typ = lev->typ;
            if (typ != STONE) {
                found = TRUE;
                if (!IS_WALL(typ))
                    nonwall = TRUE;
            }
        }
    }
    xmin -= (nonwall || !g.level.flags.is_maze_lev) ? 2 : 1;
    if (xmin < 0)
        xmin = 0;

    found = nonwall = FALSE;
    for (xmax = COLNO - 1; !found && xmax >= 0; xmax--) {
        lev = &levl[xmax][0];
        for (y = 0; y <= ROWNO - 1; y++, lev++) {
            typ = lev->typ;
            if (typ != STONE) {
                found = TRUE;
                if (!IS_WALL(typ))
                    nonwall = TRUE;
            }
        }
    }
    xmax += (nonwall || !g.level.flags.is_maze_lev) ? 2 : 1;
    if (xmax >= COLNO)
        xmax = COLNO - 1;

    found = nonwall = FALSE;
    for (ymin = 0; !found && ymin <= ROWNO; ymin++) {
        lev = &levl[xmin][ymin];
        for (x = xmin; x <= xmax; x++, lev += ROWNO) {
            typ = lev->typ;
            if (typ != STONE) {
                found = TRUE;
                if (!IS_WALL(typ))
                    nonwall = TRUE;
            }
        }
    }
    ymin -= (nonwall || !g.level.flags.is_maze_lev) ? 2 : 1;

    found = nonwall = FALSE;
    for (ymax = ROWNO - 1; !found && ymax >= 0; ymax--) {
        lev = &levl[xmin][ymax];
        for (x = xmin; x <= xmax; x++, lev += ROWNO) {
            typ = lev->typ;
            if (typ != STONE) {
                found = TRUE;
                if (!IS_WALL(typ))
                    nonwall = TRUE;
            }
        }
    }
    ymax += (nonwall || !g.level.flags.is_maze_lev) ? 2 : 1;

    for (x = 0; x < COLNO; x++)
        for (y = 0; y < ROWNO; y++)
            if (y <= ymin || y >= ymax || x <= xmin || x >= xmax) {
#ifdef DCC30_BUG
                lev = &levl[x][y];
                lev->wall_info |= W_NONDIGGABLE;
#else
                levl[x][y].wall_info |= W_NONDIGGABLE;
#endif
            }
}

void
mkportal(x, y, todnum, todlevel)
xchar x, y, todnum, todlevel;
{
    /* a portal "trap" must be matched by a
       portal in the destination dungeon/dlevel */
    struct trap *ttmp = maketrap(x, y, MAGIC_PORTAL);

    if (!ttmp) {
        impossible("portal on top of portal??");
        return;
    }
    debugpline4("mkportal: at <%d,%d>, to %s, level %d", x, y,
                g.dungeons[todnum].dname, todlevel);
    ttmp->dst.dnum = todnum;
    ttmp->dst.dlevel = todlevel;
    return;
}

void
fumaroles()
{
    xchar n;
    boolean snd = FALSE, loud = FALSE;

    for (n = rn2(3) + 2; n; n--) {
        xchar x = rn1(COLNO - 4, 3);
        xchar y = rn1(ROWNO - 4, 3);

        if (levl[x][y].typ == LAVAPOOL) {
            NhRegion *r = create_gas_cloud(x, y, 4 + rn2(5), rn1(10, 5));

            clear_heros_fault(r);
            snd = TRUE;
            if (distu(x, y) < 15)
                loud = TRUE;
        }
    }
    if (snd && !Deaf)
        Norep("You hear a %swhoosh!", loud ? "loud " : "");
}

/*
 * Special waterlevel stuff in endgame (TH).
 *
 * Some of these functions would probably logically belong to some
 * other source files, but they are all so nicely encapsulated here.
 */

/* bubble movement boundaries */
#define gbxmin (g.xmin + 1)
#define gbymin (g.ymin + 1)
#define gbxmax (g.xmax - 1)
#define gbymax (g.ymax - 1)

STATIC_DCL void NDECL(set_wportal);
STATIC_DCL void FDECL(mk_bubble, (int, int, int));
STATIC_DCL void FDECL(mv_bubble, (struct bubble *, int, int, BOOLEAN_P));

void
movebubbles()
{
    static const struct rm water_pos = { cmap_to_glyph(S_water), WATER, 0, 0,
                                         0, 0, 0, 0, 0, 0 };
    static const struct rm air_pos = { cmap_to_glyph(S_cloud), AIR, 0, 0, 0,
                                       1, 0, 0, 0, 0 };
    static boolean up = FALSE;
    struct bubble *b;
    struct container *cons;
    struct trap *btrap;
    int x, y, i, j;

    /* set up the portal the first time bubbles are moved */
    if (!g.wportal)
        set_wportal();

    vision_recalc(2);

    if (Is_waterlevel(&u.uz)) {
        /* keep attached ball&chain separate from bubble objects */
        if (Punished)
            unplacebc();

        /*
         * Pick up everything inside of a bubble then fill all bubble
         * locations.
         */
        for (b = up ? g.bbubbles : g.ebubbles; b; b = up ? b->next : b->prev) {
            if (b->cons)
                panic("movebubbles: cons != null");
            for (i = 0, x = b->x; i < (int) b->bm[0]; i++, x++)
                for (j = 0, y = b->y; j < (int) b->bm[1]; j++, y++)
                    if (b->bm[j + 2] & (1 << i)) {
                        if (!isok(x, y)) {
                            impossible("movebubbles: bad pos (%d,%d)", x, y);
                            continue;
                        }

                        /* pick up objects, monsters, hero, and traps */
                        if (OBJ_AT(x, y)) {
                            struct obj *olist = (struct obj *) 0, *otmp;

                            while ((otmp = g.level.objects[x][y]) != 0) {
                                remove_object(otmp);
                                otmp->ox = otmp->oy = 0;
                                otmp->nexthere = olist;
                                olist = otmp;
                            }

                            cons = (struct container *) alloc(sizeof *cons);
                            cons->x = x;
                            cons->y = y;
                            cons->what = CONS_OBJ;
                            cons->list = (genericptr_t) olist;
                            cons->next = b->cons;
                            b->cons = cons;
                        }
                        if (MON_AT(x, y)) {
                            struct monst *mon = m_at(x, y);

                            cons = (struct container *) alloc(sizeof *cons);
                            cons->x = x;
                            cons->y = y;
                            cons->what = CONS_MON;
                            cons->list = (genericptr_t) mon;

                            cons->next = b->cons;
                            b->cons = cons;

                            if (mon->wormno)
                                remove_worm(mon);
                            else
                                remove_monster(x, y);

                            newsym(x, y); /* clean up old position */
                            mon->mx = mon->my = 0;
                        }
                        if (!u.uswallow && x == u.ux && y == u.uy) {
                            cons = (struct container *) alloc(sizeof *cons);
                            cons->x = x;
                            cons->y = y;
                            cons->what = CONS_HERO;
                            cons->list = (genericptr_t) 0;

                            cons->next = b->cons;
                            b->cons = cons;
                        }
                        if ((btrap = t_at(x, y)) != 0) {
                            cons = (struct container *) alloc(sizeof *cons);
                            cons->x = x;
                            cons->y = y;
                            cons->what = CONS_TRAP;
                            cons->list = (genericptr_t) btrap;

                            cons->next = b->cons;
                            b->cons = cons;
                        }

                        levl[x][y] = water_pos;
                        block_point(x, y);
                    }
        }
    } else if (Is_airlevel(&u.uz)) {
        for (x = 0; x < COLNO; x++)
            for (y = 0; y < ROWNO; y++) {
                levl[x][y] = air_pos;
                unblock_point(x, y);
            }
    }

    /*
     * Every second time traverse down.  This is because otherwise
     * all the junk that changes owners when bubbles overlap
     * would eventually end up in the last bubble in the chain.
     */
    up = !up;
    for (b = up ? g.bbubbles : g.ebubbles; b; b = up ? b->next : b->prev) {
        int rx = rn2(3), ry = rn2(3);

        mv_bubble(b, b->dx + 1 - (!b->dx ? rx : (rx ? 1 : 0)),
                  b->dy + 1 - (!b->dy ? ry : (ry ? 1 : 0)), FALSE);
    }

    /* put attached ball&chain back */
    if (Is_waterlevel(&u.uz) && Punished)
        placebc();
    g.vision_full_recalc = 1;
}

/* when moving in water, possibly (1 in 3) alter the intended destination */
void
water_friction()
{
    int x, y, dx, dy;
    boolean eff = FALSE;

    if (Swimming && rn2(4))
        return; /* natural swimmers have advantage */

    if (u.dx && !rn2(!u.dy ? 3 : 6)) { /* 1/3 chance or half that */
        /* cancel delta x and choose an arbitrary delta y value */
        x = u.ux;
        do {
            dy = rn2(3) - 1; /* -1, 0, 1 */
            y = u.uy + dy;
        } while (dy && (!isok(x, y) || !is_pool(x, y)));
        u.dx = 0;
        u.dy = dy;
        eff = TRUE;
    } else if (u.dy && !rn2(!u.dx ? 3 : 5)) { /* 1/3 or 1/5*(5/6) */
        /* cancel delta y and choose an arbitrary delta x value */
        y = u.uy;
        do {
            dx = rn2(3) - 1; /* -1 .. 1 */
            x = u.ux + dx;
        } while (dx && (!isok(x, y) || !is_pool(x, y)));
        u.dy = 0;
        u.dx = dx;
        eff = TRUE;
    }
    if (eff)
        pline("Water turbulence affects your movements.");
}

void
save_waterlevel(fd, mode)
int fd, mode;
{
    struct bubble *b;

    if (!Is_waterlevel(&u.uz) && !Is_airlevel(&u.uz))
        return;

    if (perform_bwrite(mode)) {
        int n = 0;
        for (b = g.bbubbles; b; b = b->next)
            ++n;
<<<<<<< HEAD
        bwrite(fd, (genericptr_t) &n, sizeof(int));
        bwrite(fd, (genericptr_t) &g.xmin, sizeof(int));
        bwrite(fd, (genericptr_t) &g.ymin, sizeof(int));
        bwrite(fd, (genericptr_t) &g.xmax, sizeof(int));
        bwrite(fd, (genericptr_t) &g.ymax, sizeof(int));
        for (b = g.bbubbles; b; b = b->next)
            bwrite(fd, (genericptr_t) b, sizeof(struct bubble));
=======
        bwrite(fd, (genericptr_t) &n, sizeof n);
        bwrite(fd, (genericptr_t) &xmin, sizeof xmin);
        bwrite(fd, (genericptr_t) &ymin, sizeof ymin);
        bwrite(fd, (genericptr_t) &xmax, sizeof xmax);
        bwrite(fd, (genericptr_t) &ymax, sizeof ymax);
        for (b = bbubbles; b; b = b->next)
            bwrite(fd, (genericptr_t) b, sizeof *b);
>>>>>>> 397edded
    }
    if (release_data(mode))
        unsetup_waterlevel();
}

void
restore_waterlevel(fd)
int fd;
{
    struct bubble *b = (struct bubble *) 0, *btmp;
    int i, n;

    if (!Is_waterlevel(&u.uz) && !Is_airlevel(&u.uz))
        return;

    set_wportal();
<<<<<<< HEAD
    mread(fd, (genericptr_t) &n, sizeof(int));
    mread(fd, (genericptr_t) &g.xmin, sizeof(int));
    mread(fd, (genericptr_t) &g.ymin, sizeof(int));
    mread(fd, (genericptr_t) &g.xmax, sizeof(int));
    mread(fd, (genericptr_t) &g.ymax, sizeof(int));
    for (i = 0; i < n; i++) {
        btmp = b;
        b = (struct bubble *) alloc(sizeof(struct bubble));
        mread(fd, (genericptr_t) b, sizeof(struct bubble));
        if (g.bbubbles) {
=======
    mread(fd, (genericptr_t) &n, sizeof n);
    mread(fd, (genericptr_t) &xmin, sizeof xmin);
    mread(fd, (genericptr_t) &ymin, sizeof ymin);
    mread(fd, (genericptr_t) &xmax, sizeof xmax);
    mread(fd, (genericptr_t) &ymax, sizeof ymax);
    for (i = 0; i < n; i++) {
        btmp = b;
        b = (struct bubble *) alloc(sizeof *b);
        mread(fd, (genericptr_t) b, sizeof *b);
        if (bbubbles) {
>>>>>>> 397edded
            btmp->next = b;
            b->prev = btmp;
        } else {
            g.bbubbles = b;
            b->prev = (struct bubble *) 0;
        }
        mv_bubble(b, 0, 0, TRUE);
    }
    g.ebubbles = b;
    b->next = (struct bubble *) 0;
<<<<<<< HEAD
    g.was_waterlevel = TRUE;
=======
>>>>>>> 397edded
}

const char *
waterbody_name(x, y)
xchar x, y;
{
    struct rm *lev;
    schar ltyp;

    if (!isok(x, y))
        return "drink"; /* should never happen */
    lev = &levl[x][y];
    ltyp = lev->typ;
    if (ltyp == DRAWBRIDGE_UP)
        ltyp = db_under_typ(lev->drawbridgemask);

    if (ltyp == LAVAPOOL)
        return hliquid("lava");
    else if (ltyp == ICE)
        return "ice";
    else if (ltyp == POOL)
        return "pool of water";
    else if (ltyp == WATER || Is_waterlevel(&u.uz))
        ; /* fall through to default return value */
    else if (Is_juiblex_level(&u.uz))
        return "swamp";
    else if (ltyp == MOAT && !Is_medusa_level(&u.uz))
        return "moat";

    return hliquid("water");
}

STATIC_OVL void
set_wportal()
{
    /* there better be only one magic portal on water level... */
    for (g.wportal = g.ftrap; g.wportal; g.wportal = g.wportal->ntrap)
        if (g.wportal->ttyp == MAGIC_PORTAL)
            return;
    impossible("set_wportal(): no portal!");
}

STATIC_OVL void
setup_waterlevel()
{
    int x, y;
    int xskip, yskip;
    int water_glyph = cmap_to_glyph(S_water),
        air_glyph = cmap_to_glyph(S_air);

    /* ouch, hardcoded... */

    g.xmin = 3;
    g.ymin = 1;
    g.xmax = 78;
    g.ymax = 20;

    /* set hero's memory to water */

    for (x = g.xmin; x <= g.xmax; x++)
        for (y = g.ymin; y <= g.ymax; y++)
            levl[x][y].glyph = Is_waterlevel(&u.uz) ? water_glyph : air_glyph;

    /* make bubbles */

    if (Is_waterlevel(&u.uz)) {
        xskip = 10 + rn2(10);
        yskip = 4 + rn2(4);
    } else {
        xskip = 6 + rn2(4);
        yskip = 3 + rn2(3);
    }

    for (x = gbxmin; x <= gbxmax; x += xskip)
        for (y = gbymin; y <= gbymax; y += yskip)
            mk_bubble(x, y, rn2(7));
}

STATIC_OVL void
unsetup_waterlevel()
{
    struct bubble *b, *bb;

    /* free bubbles */

    for (b = g.bbubbles; b; b = bb) {
        bb = b->next;
        free((genericptr_t) b);
    }
    g.bbubbles = g.ebubbles = (struct bubble *) 0;
}

STATIC_OVL void
mk_bubble(x, y, n)
int x, y, n;
{
    /*
     * These bit masks make visually pleasing bubbles on a normal aspect
     * 25x80 terminal, which naturally results in them being mathematically
     * anything but symmetric.  For this reason they cannot be computed
     * in situ, either.  The first two elements tell the dimensions of
     * the bubble's bounding box.
     */
    static uchar bm2[] = { 2, 1, 0x3 },
                 bm3[] = { 3, 2, 0x7, 0x7 },
                 bm4[] = { 4, 3, 0x6, 0xf, 0x6 },
                 bm5[] = { 5, 3, 0xe, 0x1f, 0xe },
                 bm6[] = { 6, 4, 0x1e, 0x3f, 0x3f, 0x1e },
                 bm7[] = { 7, 4, 0x3e, 0x7f, 0x7f, 0x3e },
                 bm8[] = { 8, 4, 0x7e, 0xff, 0xff, 0x7e },
                 *bmask[] = { bm2, bm3, bm4, bm5, bm6, bm7, bm8 };
    struct bubble *b;

    if (x >= gbxmax || y >= gbymax)
        return;
    if (n >= SIZE(bmask)) {
        impossible("n too large (mk_bubble)");
        n = SIZE(bmask) - 1;
    }
    if (bmask[n][1] > MAX_BMASK) {
        panic("bmask size is larger than MAX_BMASK");
    }
<<<<<<< HEAD
    b = (struct bubble *) alloc(sizeof(struct bubble));
    if ((x + (int) bmask[n][0] - 1) > gbxmax)
        x = gbxmax - bmask[n][0] + 1;
    if ((y + (int) bmask[n][1] - 1) > gbymax)
        y = gbymax - bmask[n][1] + 1;
=======
    b = (struct bubble *) alloc(sizeof *b);
    if ((x + (int) bmask[n][0] - 1) > bxmax)
        x = bxmax - bmask[n][0] + 1;
    if ((y + (int) bmask[n][1] - 1) > bymax)
        y = bymax - bmask[n][1] + 1;
>>>>>>> 397edded
    b->x = x;
    b->y = y;
    b->dx = 1 - rn2(3);
    b->dy = 1 - rn2(3);
    /* y dimension is the length of bitmap data - see bmask above */
    (void) memcpy((genericptr_t) b->bm, (genericptr_t) bmask[n],
                  (bmask[n][1] + 2) * sizeof (b->bm[0]));
    b->cons = 0;
    if (!g.bbubbles)
        g.bbubbles = b;
    if (g.ebubbles) {
        g.ebubbles->next = b;
        b->prev = g.ebubbles;
    } else
        b->prev = (struct bubble *) 0;
    b->next = (struct bubble *) 0;
    g.ebubbles = b;
    mv_bubble(b, 0, 0, TRUE);
}

/*
 * The player, the portal and all other objects and monsters
 * float along with their associated bubbles.  Bubbles may overlap
 * freely, and the contents may get associated with other bubbles in
 * the process.  Bubbles are "sticky", meaning that if the player is
 * in the immediate neighborhood of one, he/she may get sucked inside.
 * This property also makes leaving a bubble slightly difficult.
 */
STATIC_OVL void
mv_bubble(b, dx, dy, ini)
struct bubble *b;
int dx, dy;
boolean ini;
{
    int x, y, i, j, colli = 0;
    struct container *cons, *ctemp;

    /* clouds move slowly */
    if (!Is_airlevel(&u.uz) || !rn2(6)) {
        /* move bubble */
        if (dx < -1 || dx > 1 || dy < -1 || dy > 1) {
            /* pline("mv_bubble: dx = %d, dy = %d", dx, dy); */
            dx = sgn(dx);
            dy = sgn(dy);
        }

        /*
         * collision with level borders?
         *      1 = horizontal border, 2 = vertical, 3 = corner
         */
        if (b->x <= gbxmin)
            colli |= 2;
        if (b->y <= gbymin)
            colli |= 1;
        if ((int) (b->x + b->bm[0] - 1) >= gbxmax)
            colli |= 2;
        if ((int) (b->y + b->bm[1] - 1) >= gbymax)
            colli |= 1;

        if (b->x < gbxmin) {
            pline("bubble xmin: x = %d, xmin = %d", b->x, gbxmin);
            b->x = gbxmin;
        }
        if (b->y < gbymin) {
            pline("bubble ymin: y = %d, ymin = %d", b->y, gbymin);
            b->y = gbymin;
        }
        if ((int) (b->x + b->bm[0] - 1) > gbxmax) {
            pline("bubble xmax: x = %d, xmax = %d", b->x + b->bm[0] - 1,
                  gbxmax);
            b->x = gbxmax - b->bm[0] + 1;
        }
        if ((int) (b->y + b->bm[1] - 1) > gbymax) {
            pline("bubble ymax: y = %d, ymax = %d", b->y + b->bm[1] - 1,
                  gbymax);
            b->y = gbymax - b->bm[1] + 1;
        }

        /* bounce if we're trying to move off the border */
        if (b->x == gbxmin && dx < 0)
            dx = -dx;
        if (b->x + b->bm[0] - 1 == gbxmax && dx > 0)
            dx = -dx;
        if (b->y == gbymin && dy < 0)
            dy = -dy;
        if (b->y + b->bm[1] - 1 == gbymax && dy > 0)
            dy = -dy;

        b->x += dx;
        b->y += dy;
    }

    /* draw the bubbles */
    for (i = 0, x = b->x; i < (int) b->bm[0]; i++, x++)
        for (j = 0, y = b->y; j < (int) b->bm[1]; j++, y++)
            if (b->bm[j + 2] & (1 << i)) {
                if (Is_waterlevel(&u.uz)) {
                    levl[x][y].typ = AIR;
                    levl[x][y].lit = 1;
                    unblock_point(x, y);
                } else if (Is_airlevel(&u.uz)) {
                    levl[x][y].typ = CLOUD;
                    levl[x][y].lit = 1;
                    block_point(x, y);
                }
            }

    if (Is_waterlevel(&u.uz)) {
        /* replace contents of bubble */
        for (cons = b->cons; cons; cons = ctemp) {
            ctemp = cons->next;
            cons->x += dx;
            cons->y += dy;

            switch (cons->what) {
            case CONS_OBJ: {
                struct obj *olist, *otmp;

                for (olist = (struct obj *) cons->list; olist; olist = otmp) {
                    otmp = olist->nexthere;
                    place_object(olist, cons->x, cons->y);
                }
                break;
            }

            case CONS_MON: {
                struct monst *mon = (struct monst *) cons->list;

                (void) mnearto(mon, cons->x, cons->y, TRUE);
                break;
            }

            case CONS_HERO: {
                struct monst *mtmp = m_at(cons->x, cons->y);
                int ux0 = u.ux, uy0 = u.uy;

                u_on_newpos(cons->x, cons->y);
                newsym(ux0, uy0); /* clean up old position */

                if (mtmp) {
                    mnexto(mtmp);
                }
                break;
            }

            case CONS_TRAP: {
                struct trap *btrap = (struct trap *) cons->list;

                btrap->tx = cons->x;
                btrap->ty = cons->y;
                break;
            }

            default:
                impossible("mv_bubble: unknown bubble contents");
                break;
            }
            free((genericptr_t) cons);
        }
        b->cons = 0;
    }

    /* boing? */
    switch (colli) {
    case 1:
        b->dy = -b->dy;
        break;
    case 3:
        b->dy = -b->dy; /* fall through */
    case 2:
        b->dx = -b->dx;
        break;
    default:
        /* sometimes alter direction for fun anyway
           (higher probability for stationary bubbles) */
        if (!ini && ((b->dx || b->dy) ? !rn2(20) : !rn2(5))) {
            b->dx = 1 - rn2(3);
            b->dy = 1 - rn2(3);
        }
    }
}

/*mkmaze.c*/<|MERGE_RESOLUTION|>--- conflicted
+++ resolved
@@ -464,19 +464,8 @@
     struct mkroom *croom;
     boolean added_branch = FALSE;
 
-<<<<<<< HEAD
-    if (g.was_waterlevel) {
-        g.was_waterlevel = FALSE;
-        u.uinwater = 0;
-        unsetup_waterlevel();
-    }
     if (Is_waterlevel(&u.uz) || Is_airlevel(&u.uz)) {
         g.level.flags.hero_memory = 0;
-        g.was_waterlevel = TRUE;
-=======
-    if (Is_waterlevel(&u.uz) || Is_airlevel(&u.uz)) {
-        level.flags.hero_memory = 0;
->>>>>>> 397edded
         /* water level is an odd beast - it has to be set up
            before calling place_lregions etc. */
         setup_waterlevel();
@@ -1568,23 +1557,13 @@
         int n = 0;
         for (b = g.bbubbles; b; b = b->next)
             ++n;
-<<<<<<< HEAD
-        bwrite(fd, (genericptr_t) &n, sizeof(int));
-        bwrite(fd, (genericptr_t) &g.xmin, sizeof(int));
-        bwrite(fd, (genericptr_t) &g.ymin, sizeof(int));
-        bwrite(fd, (genericptr_t) &g.xmax, sizeof(int));
-        bwrite(fd, (genericptr_t) &g.ymax, sizeof(int));
+        bwrite(fd, (genericptr_t) &n, sizeof n);
+        bwrite(fd, (genericptr_t) &g.xmin, sizeof g.xmin);
+        bwrite(fd, (genericptr_t) &g.ymin, sizeof g.ymin);
+        bwrite(fd, (genericptr_t) &g.xmax, sizeof g.xmax);
+        bwrite(fd, (genericptr_t) &g.ymax, sizeof g.ymax);
         for (b = g.bbubbles; b; b = b->next)
-            bwrite(fd, (genericptr_t) b, sizeof(struct bubble));
-=======
-        bwrite(fd, (genericptr_t) &n, sizeof n);
-        bwrite(fd, (genericptr_t) &xmin, sizeof xmin);
-        bwrite(fd, (genericptr_t) &ymin, sizeof ymin);
-        bwrite(fd, (genericptr_t) &xmax, sizeof xmax);
-        bwrite(fd, (genericptr_t) &ymax, sizeof ymax);
-        for (b = bbubbles; b; b = b->next)
             bwrite(fd, (genericptr_t) b, sizeof *b);
->>>>>>> 397edded
     }
     if (release_data(mode))
         unsetup_waterlevel();
@@ -1601,29 +1580,16 @@
         return;
 
     set_wportal();
-<<<<<<< HEAD
-    mread(fd, (genericptr_t) &n, sizeof(int));
-    mread(fd, (genericptr_t) &g.xmin, sizeof(int));
-    mread(fd, (genericptr_t) &g.ymin, sizeof(int));
-    mread(fd, (genericptr_t) &g.xmax, sizeof(int));
-    mread(fd, (genericptr_t) &g.ymax, sizeof(int));
-    for (i = 0; i < n; i++) {
-        btmp = b;
-        b = (struct bubble *) alloc(sizeof(struct bubble));
-        mread(fd, (genericptr_t) b, sizeof(struct bubble));
-        if (g.bbubbles) {
-=======
     mread(fd, (genericptr_t) &n, sizeof n);
-    mread(fd, (genericptr_t) &xmin, sizeof xmin);
-    mread(fd, (genericptr_t) &ymin, sizeof ymin);
-    mread(fd, (genericptr_t) &xmax, sizeof xmax);
-    mread(fd, (genericptr_t) &ymax, sizeof ymax);
+    mread(fd, (genericptr_t) &g.xmin, sizeof g.xmin);
+    mread(fd, (genericptr_t) &g.ymin, sizeof g.ymin);
+    mread(fd, (genericptr_t) &g.xmax, sizeof g.xmax);
+    mread(fd, (genericptr_t) &g.ymax, sizeof g.ymax);
     for (i = 0; i < n; i++) {
         btmp = b;
         b = (struct bubble *) alloc(sizeof *b);
         mread(fd, (genericptr_t) b, sizeof *b);
-        if (bbubbles) {
->>>>>>> 397edded
+        if (g.bbubbles) {
             btmp->next = b;
             b->prev = btmp;
         } else {
@@ -1634,10 +1600,6 @@
     }
     g.ebubbles = b;
     b->next = (struct bubble *) 0;
-<<<<<<< HEAD
-    g.was_waterlevel = TRUE;
-=======
->>>>>>> 397edded
 }
 
 const char *
@@ -1760,19 +1722,11 @@
     if (bmask[n][1] > MAX_BMASK) {
         panic("bmask size is larger than MAX_BMASK");
     }
-<<<<<<< HEAD
-    b = (struct bubble *) alloc(sizeof(struct bubble));
+    b = (struct bubble *) alloc(sizeof *b);
     if ((x + (int) bmask[n][0] - 1) > gbxmax)
         x = gbxmax - bmask[n][0] + 1;
     if ((y + (int) bmask[n][1] - 1) > gbymax)
         y = gbymax - bmask[n][1] + 1;
-=======
-    b = (struct bubble *) alloc(sizeof *b);
-    if ((x + (int) bmask[n][0] - 1) > bxmax)
-        x = bxmax - bmask[n][0] + 1;
-    if ((y + (int) bmask[n][1] - 1) > bymax)
-        y = bymax - bmask[n][1] + 1;
->>>>>>> 397edded
     b->x = x;
     b->y = y;
     b->dx = 1 - rn2(3);
