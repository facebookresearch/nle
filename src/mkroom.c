<<<<<<< HEAD
/* NetHack 3.5	mkroom.c	$NHDT-Date$  $NHDT-Branch$:$NHDT-Revision$ */
=======
/* NetHack 3.5	mkroom.c	$NHDT-Date: 1427239202 2015/03/24 23:20:02 $  $NHDT-Branch: master $:$NHDT-Revision: 1.16 $ */
>>>>>>> b7ad4a8a
/* NetHack 3.5	mkroom.c	$Date: 2012/01/10 17:47:19 $  $Revision: 1.15 $ */
/* Copyright (c) Stichting Mathematisch Centrum, Amsterdam, 1985. */
/* NetHack may be freely redistributed.  See license for details. */

/*
 * Entry points:
 *	mkroom() -- make and stock a room of a given type
 *	nexttodoor() -- return TRUE if adjacent to a door
 *	has_dnstairs() -- return TRUE if given room has a down staircase
 *	has_upstairs() -- return TRUE if given room has an up staircase
 *	courtmon() -- generate a court monster
 *	save_rooms() -- save rooms into file fd
 *	rest_rooms() -- restore rooms from file fd
 *	cmap_to_type() -- convert S_xxx symbol to XXX topology code
 */

#include "hack.h"

STATIC_DCL boolean FDECL(isbig, (struct mkroom *));
STATIC_DCL struct mkroom * FDECL(pick_room,(BOOLEAN_P));
STATIC_DCL void NDECL(mkshop), FDECL(mkzoo,(int)), NDECL(mkswamp);
STATIC_DCL void NDECL(mktemple);
STATIC_DCL coord * FDECL(shrine_pos, (int));
STATIC_DCL struct permonst * NDECL(morguemon);
STATIC_DCL struct permonst * NDECL(squadmon);
STATIC_DCL void FDECL(save_room, (int,struct mkroom *));
STATIC_DCL void FDECL(rest_room, (int,struct mkroom *));

#define sq(x) ((x)*(x))

extern const struct shclass shtypes[];	/* defined in shknam.c */

STATIC_OVL boolean
isbig(sroom)
register struct mkroom *sroom;
{
	register int area = (sroom->hx - sroom->lx + 1)
			   * (sroom->hy - sroom->ly + 1);
	return((boolean)( area > 20 ));
}

void
mkroom(roomtype)
/* make and stock a room of a given type */
int	roomtype;
{
    if (roomtype >= SHOPBASE)
	mkshop();	/* someday, we should be able to specify shop type */
    else switch(roomtype) {
	case COURT:	mkzoo(COURT); break;
	case ZOO:	mkzoo(ZOO); break;
	case BEEHIVE:	mkzoo(BEEHIVE); break;
	case MORGUE:	mkzoo(MORGUE); break;
	case BARRACKS:	mkzoo(BARRACKS); break;
	case SWAMP:	mkswamp(); break;
	case TEMPLE:	mktemple(); break;
	case LEPREHALL:	mkzoo(LEPREHALL); break;
	case COCKNEST:	mkzoo(COCKNEST); break;
	case ANTHOLE:	mkzoo(ANTHOLE); break;
	default:	impossible("Tried to make a room of type %d.", roomtype);
    }
}

STATIC_OVL void
mkshop()
{
	register struct mkroom *sroom;
	int i = -1;
	char *ep = (char *)0;	/* (init == lint suppression) */

	/* first determine shoptype */
	if(wizard){
#ifndef MAC
		ep = nh_getenv("SHOPTYPE");
		if(ep){
			if(*ep == 'z' || *ep == 'Z'){
				mkzoo(ZOO);
				return;
			}
			if(*ep == 'm' || *ep == 'M'){
				mkzoo(MORGUE);
				return;
			}
			if(*ep == 'b' || *ep == 'B'){
				mkzoo(BEEHIVE);
				return;
			}
			if(*ep == 't' || *ep == 'T' || *ep == '\\'){
				mkzoo(COURT);
				return;
			}
			if(*ep == 's' || *ep == 'S'){
				mkzoo(BARRACKS);
				return;
			}
			if(*ep == 'a' || *ep == 'A'){
				mkzoo(ANTHOLE);
				return;
			}
			if(*ep == 'c' || *ep == 'C'){
				mkzoo(COCKNEST);
				return;
			}
			if(*ep == 'l' || *ep == 'L'){
				mkzoo(LEPREHALL);
				return;
			}
			if(*ep == '_'){
				mktemple();
				return;
			}
			if(*ep == '}'){
				mkswamp();
				return;
			}
			for(i=0; shtypes[i].name; i++)
				if(*ep == def_oc_syms[(int)shtypes[i].symb].sym)
				    goto gottype;
			if(*ep == 'g' || *ep == 'G')
				i = 0;
			else if (*ep == 'v' || *ep == 'V')
				i = FODDERSHOP - SHOPBASE;  /* veggy food */
			else
				i = -1;
		}
#endif
	}
#ifndef MAC
gottype:
#endif
	for(sroom = &rooms[0]; ; sroom++){
		if(sroom->hx < 0) return;
		if(sroom - rooms >= nroom) {
			pline("rooms not closed by -1?");
			return;
		}
		if(sroom->rtype != OROOM) continue;
		if(has_dnstairs(sroom) || has_upstairs(sroom))
			continue;
		if( (wizard && ep && sroom->doorct != 0) || sroom->doorct == 1)
                    break;
	}
	if (!sroom->rlit) {
		int x, y;

		for(x = sroom->lx - 1; x <= sroom->hx + 1; x++)
		for(y = sroom->ly - 1; y <= sroom->hy + 1; y++)
			levl[x][y].lit = 1;
		sroom->rlit = 1;
	}

	if(i < 0) {			/* shoptype not yet determined */
	    register int j;

	    /* pick a shop type at random */
	    for (j = rnd(100), i = 0; (j -= shtypes[i].prob) > 0; i++)
		continue;

	    /* big rooms cannot be wand or book shops,
	     * - so make them general stores
	     */
	    if(isbig(sroom) && (shtypes[i].symb == WAND_CLASS
				|| shtypes[i].symb == SPBOOK_CLASS)) i = 0;
	}
	sroom->rtype = SHOPBASE + i;

	/* set room bits before stocking the shop */
#ifdef SPECIALIZATION
	topologize(sroom, FALSE); /* doesn't matter - this is a special room */
#else
	topologize(sroom);
#endif

	/* stock the room with a shopkeeper and artifacts */
	stock_room(i, sroom);
}

STATIC_OVL struct mkroom *
pick_room(strict)
register boolean strict;
/* pick an unused room, preferably with only one door */
{
	register struct mkroom *sroom;
	register int i = nroom;

	for(sroom = &rooms[rn2(nroom)]; i--; sroom++) {
		if(sroom == &rooms[nroom])
			sroom = &rooms[0];
		if(sroom->hx < 0)
			return (struct mkroom *)0;
		if(sroom->rtype != OROOM)	continue;
		if(!strict) {
		    if(has_upstairs(sroom) || (has_dnstairs(sroom) && rn2(3)))
			continue;
		} else if(has_upstairs(sroom) || has_dnstairs(sroom))
			continue;
		if(sroom->doorct == 1 || !rn2(5) || wizard)
			return sroom;
	}
	return (struct mkroom *)0;
}

STATIC_OVL void
mkzoo(type)
int type;
{
	register struct mkroom *sroom;

	if ((sroom = pick_room(FALSE)) != 0) {
		sroom->rtype = type;
		fill_zoo(sroom);
	}
}

void
fill_zoo(sroom)
struct mkroom *sroom;
{
	struct monst *mon;
	register int sx,sy,i;
	int sh, tx = 0, ty = 0, goldlim = 0, type = sroom->rtype;
	int rmno = (int)((sroom - rooms) + ROOMOFFSET);
	coord mm;

	sh = sroom->fdoor;
	switch(type) {
	    case COURT:
		if(level.flags.is_maze_lev) {
		    for(tx = sroom->lx; tx <= sroom->hx; tx++)
			for(ty = sroom->ly; ty <= sroom->hy; ty++)
			    if(IS_THRONE(levl[tx][ty].typ))
				goto throne_placed;
		}
		i = 100;
		do {	/* don't place throne on top of stairs */
			(void) somexy(sroom, &mm);
			tx = mm.x; ty = mm.y;
		} while (occupied((xchar)tx, (xchar)ty) && --i > 0);
	    throne_placed:
		/* TODO: try to ensure the enthroned monster is an M2_PRINCE */
		break;
	    case BEEHIVE:
		tx = sroom->lx + (sroom->hx - sroom->lx + 1)/2;
		ty = sroom->ly + (sroom->hy - sroom->ly + 1)/2;
		if(sroom->irregular) {
		    /* center might not be valid, so put queen elsewhere */
		    if ((int) levl[tx][ty].roomno != rmno ||
			    levl[tx][ty].edge) {
			(void) somexy(sroom, &mm);
			tx = mm.x; ty = mm.y;
		    }
		}
		break;
	    case ZOO:
	    case LEPREHALL:
		goldlim = 500 * level_difficulty();
		break;
	}
	for(sx = sroom->lx; sx <= sroom->hx; sx++)
	    for(sy = sroom->ly; sy <= sroom->hy; sy++) {
		if(sroom->irregular) {
		    if ((int) levl[sx][sy].roomno != rmno ||
			  levl[sx][sy].edge ||
			  (sroom->doorct &&
			   distmin(sx, sy, doors[sh].x, doors[sh].y) <= 1))
			continue;
		} else if(!SPACE_POS(levl[sx][sy].typ) ||
			  (sroom->doorct &&
			   ((sx == sroom->lx && doors[sh].x == sx-1) ||
			    (sx == sroom->hx && doors[sh].x == sx+1) ||
			    (sy == sroom->ly && doors[sh].y == sy-1) ||
			    (sy == sroom->hy && doors[sh].y == sy+1))))
		    continue;
		/* don't place monster on explicitly placed throne */
		if(type == COURT && IS_THRONE(levl[sx][sy].typ))
		    continue;
		mon = makemon(
		    (type == COURT) ? courtmon() :
		    (type == BARRACKS) ? squadmon() :
		    (type == MORGUE) ? morguemon() :
		    (type == BEEHIVE) ?
			(sx == tx && sy == ty ? &mons[PM_QUEEN_BEE] :
			 &mons[PM_KILLER_BEE]) :
		    (type == LEPREHALL) ? &mons[PM_LEPRECHAUN] :
		    (type == COCKNEST) ? &mons[PM_COCKATRICE] :
		    (type == ANTHOLE) ? antholemon() :
		    (struct permonst *) 0,
		   sx, sy, NO_MM_FLAGS);
		if(mon) {
			mon->msleeping = 1;
			if (type==COURT && mon->mpeaceful) {
				mon->mpeaceful = 0;
				set_malign(mon);
			}
		}
		switch(type) {
		    case ZOO:
		    case LEPREHALL:
			if(sroom->doorct)
			{
			    int distval = dist2(sx,sy,doors[sh].x,doors[sh].y);
			    i = sq(distval);
			}
			else
			    i = goldlim;
			if(i >= goldlim) i = 5*level_difficulty();
			goldlim -= i;
			(void) mkgold((long) rn1(i, 10), sx, sy);
			break;
		    case MORGUE:
			if(!rn2(5))
			    (void) mk_tt_object(CORPSE, sx, sy);
			if(!rn2(10))	/* lots of treasure buried with dead */
			    (void) mksobj_at((rn2(3)) ? LARGE_BOX : CHEST,
					     sx, sy, TRUE, FALSE);
			if (!rn2(5))
			    make_grave(sx, sy, (char *)0);
			break;
		    case BEEHIVE:
			if(!rn2(3))
			    (void) mksobj_at(LUMP_OF_ROYAL_JELLY,
					     sx, sy, TRUE, FALSE);
			break;
		    case BARRACKS:
			if(!rn2(20))	/* the payroll and some loot */
			    (void) mksobj_at((rn2(3)) ? LARGE_BOX : CHEST,
					     sx, sy, TRUE, FALSE);
			break;
		    case COCKNEST:
			if(!rn2(3)) {
			    struct obj *sobj = mk_tt_object(STATUE, sx, sy);

			    if (sobj) {
				for (i = rn2(5); i; i--)
				    (void) add_to_container(sobj,
						mkobj(RANDOM_CLASS, FALSE));
				sobj->owt = weight(sobj);
			    }
			}
			break;
		    case ANTHOLE:
			if(!rn2(3))
			    (void) mkobj_at(FOOD_CLASS, sx, sy, FALSE);
			break;
		}
	    }
	switch (type) {
	      case COURT:
		{
		  struct obj *chest;
		  levl[tx][ty].typ = THRONE;
		  (void) somexy(sroom, &mm);
		  (void) mkgold((long) rn1(50 * level_difficulty(),10), mm.x, mm.y);
		  /* the royal coffers */
		  chest = mksobj_at(CHEST, mm.x, mm.y, TRUE, FALSE);
		  chest->spe = 2; /* so it can be found later */
		  level.flags.has_court = 1;
		  break;
		}
	      case BARRACKS:
		  level.flags.has_barracks = 1;
		  break;
	      case ZOO:
		  level.flags.has_zoo = 1;
		  break;
	      case MORGUE:
		  level.flags.has_morgue = 1;
		  break;
	      case SWAMP:
		  level.flags.has_swamp = 1;
		  break;
	      case BEEHIVE:
		  level.flags.has_beehive = 1;
		  break;
	}
}

/* make a swarm of undead around mm */
void
mkundead(mm, revive_corpses, mm_flags)
coord *mm;
boolean revive_corpses;
int mm_flags;
{
	int cnt = (level_difficulty() + 1)/10 + rnd(5);
	struct permonst *mdat;
	struct obj *otmp;
	coord cc;

	while (cnt--) {
	    mdat = morguemon();
	    if (enexto(&cc, mm->x, mm->y, mdat) &&
		    (!revive_corpses ||
		     !(otmp = sobj_at(CORPSE, cc.x, cc.y)) ||
		     !revive(otmp, FALSE)))
		(void) makemon(mdat, cc.x, cc.y, mm_flags);
	}
	level.flags.graveyard = TRUE;	/* reduced chance for undead corpse */
}

STATIC_OVL struct permonst *
morguemon()
{
	register int i = rn2(100), hd = rn2(level_difficulty());

	if(hd > 10 && i < 10) {
	    if (Inhell || In_endgame(&u.uz)) {
	    	return(mkclass(S_DEMON,0));
	    } else {
		int ndemon_res = ndemon(A_NONE);
		if (ndemon_res != NON_PM)
		    return(&mons[ndemon_res]);
		/* else do what? As is, it will drop to ghost/wraith/zombie */
	    }
	}

	if(hd > 8 && i > 85)
		return(mkclass(S_VAMPIRE,0));

	return((i < 20) ? &mons[PM_GHOST]
			: (i < 40) ? &mons[PM_WRAITH] : mkclass(S_ZOMBIE,0));
}

struct permonst *
antholemon()
{
	int mtyp, indx, trycnt = 0;

	/* casts are for dealing with time_t */
	indx = (int)((long)ubirthday % 3L);
	indx += level_difficulty();
	/* Same monsters within a level, different ones between levels */
	do {
	    switch ((indx + trycnt) % 3) {
	    case 0:  mtyp = PM_SOLDIER_ANT; break;
	    case 1:  mtyp = PM_FIRE_ANT; break;
	    default: mtyp = PM_GIANT_ANT; break;
	    }
	    /* try again if chosen type has been genocided or used up */
	} while (++trycnt < 3 && (mvitals[mtyp].mvflags & G_GONE));
	return ((mvitals[mtyp].mvflags & G_GONE) ?
			(struct permonst *)0 : &mons[mtyp]);
}

STATIC_OVL void
mkswamp()	/* Michiel Huisjes & Fred de Wilde */
{
	register struct mkroom *sroom;
	register int sx,sy,i,eelct = 0;

	for(i=0; i<5; i++) {		/* turn up to 5 rooms swampy */
		sroom = &rooms[rn2(nroom)];
		if(sroom->hx < 0 || sroom->rtype != OROOM ||
		   has_upstairs(sroom) || has_dnstairs(sroom))
			continue;

		/* satisfied; make a swamp */
		sroom->rtype = SWAMP;
		for(sx = sroom->lx; sx <= sroom->hx; sx++)
		for(sy = sroom->ly; sy <= sroom->hy; sy++)
		if(!OBJ_AT(sx, sy) &&
		   !MON_AT(sx, sy) && !t_at(sx,sy) && !nexttodoor(sx,sy)) {
		    if((sx+sy)%2) {
			levl[sx][sy].typ = POOL;
			if(!eelct || !rn2(4)) {
			    /* mkclass() won't do, as we might get kraken */
			    (void) makemon(rn2(5) ? &mons[PM_GIANT_EEL]
						  : rn2(2) ? &mons[PM_PIRANHA]
						  : &mons[PM_ELECTRIC_EEL],
						sx, sy, NO_MM_FLAGS);
			    eelct++;
			}
		    } else
			if(!rn2(4))	/* swamps tend to be moldy */
			    (void) makemon(mkclass(S_FUNGUS,0),
						sx, sy, NO_MM_FLAGS);
		}
		level.flags.has_swamp = 1;
	}
}

STATIC_OVL coord *
shrine_pos(roomno)
int roomno;
{
	static coord buf;
	int delta;
	struct mkroom *troom = &rooms[roomno - ROOMOFFSET];

	/* if width and height are odd, placement will be the exact center;
	   if either or both are even, center point is a hypothetical spot
	   between map locations and placement will be adjacent to that */
	delta = troom->hx - troom->lx;
	buf.x = troom->lx + delta / 2;
	if ((delta % 2) && rn2(2)) buf.x++;
	delta = troom->hy - troom->ly;
	buf.y = troom->ly + delta / 2;
	if ((delta % 2) && rn2(2)) buf.y++;
	return &buf;
}

STATIC_OVL void
mktemple()
{
	register struct mkroom *sroom;
	coord *shrine_spot;
	register struct rm *lev;

	if(!(sroom = pick_room(TRUE))) return;

	/* set up Priest and shrine */
	sroom->rtype = TEMPLE;
	/*
	 * In temples, shrines are blessed altars
	 * located in the center of the room
	 */
	shrine_spot = shrine_pos((int)((sroom - rooms) + ROOMOFFSET));
	lev = &levl[shrine_spot->x][shrine_spot->y];
	lev->typ = ALTAR;
	lev->altarmask = induced_align(80);
	priestini(&u.uz, sroom, shrine_spot->x, shrine_spot->y, FALSE);
	lev->altarmask |= AM_SHRINE;
	level.flags.has_temple = 1;
}

boolean
nexttodoor(sx,sy)
register int sx, sy;
{
	register int dx, dy;
	register struct rm *lev;
	for(dx = -1; dx <= 1; dx++) for(dy = -1; dy <= 1; dy++) {
		if(!isok(sx+dx, sy+dy)) continue;
		if(IS_DOOR((lev = &levl[sx+dx][sy+dy])->typ) ||
		    lev->typ == SDOOR)
			return(TRUE);
	}
	return(FALSE);
}

boolean
has_dnstairs(sroom)
register struct mkroom *sroom;
{
	if (sroom == dnstairs_room)
		return TRUE;
	if (sstairs.sx && !sstairs.up)
		return((boolean)(sroom == sstairs_room));
	return FALSE;
}

boolean
has_upstairs(sroom)
register struct mkroom *sroom;
{
	if (sroom == upstairs_room)
		return TRUE;
	if (sstairs.sx && sstairs.up)
		return((boolean)(sroom == sstairs_room));
	return FALSE;
}

int
somex(croom)
register struct mkroom *croom;
{
	return rn1(croom->hx - croom->lx + 1, croom->lx);
}

int
somey(croom)
register struct mkroom *croom;
{
	return rn1(croom->hy - croom->ly + 1, croom->ly);
}

boolean
inside_room(croom, x, y)
struct mkroom *croom;
xchar x, y;
{
	return((boolean)(x >= croom->lx-1 && x <= croom->hx+1 &&
		y >= croom->ly-1 && y <= croom->hy+1));
}

boolean
somexy(croom, c)
struct mkroom *croom;
coord *c;
{
	int try_cnt = 0;
	int i;

	if (croom->irregular) {
	    i = (int)((croom - rooms) + ROOMOFFSET);

	    while(try_cnt++ < 100) {
		c->x = somex(croom);
		c->y = somey(croom);
		if (!levl[c->x][c->y].edge &&
			(int) levl[c->x][c->y].roomno == i)
		    return TRUE;
	    }
	    /* try harder; exhaustively search until one is found */
	    for(c->x = croom->lx; c->x <= croom->hx; c->x++)
		for(c->y = croom->ly; c->y <= croom->hy; c->y++)
		    if (!levl[c->x][c->y].edge &&
			    (int) levl[c->x][c->y].roomno == i)
			return TRUE;
	    return FALSE;
	}

	if (!croom->nsubrooms) {
		c->x = somex(croom);
		c->y = somey(croom);
		return TRUE;
	}

	/* Check that coords doesn't fall into a subroom or into a wall */

	while(try_cnt++ < 100) {
		c->x = somex(croom);
		c->y = somey(croom);
		if (IS_WALL(levl[c->x][c->y].typ))
		    continue;
		for(i=0 ; i<croom->nsubrooms;i++)
		    if(inside_room(croom->sbrooms[i], c->x, c->y))
			goto you_lose;
		break;
you_lose:	;
	}
	if (try_cnt >= 100)
	    return FALSE;
	return TRUE;
}

/*
 * Search for a special room given its type (zoo, court, etc...)
 *	Special values :
 *		- ANY_SHOP
 *		- ANY_TYPE
 */

struct mkroom *
search_special(type)
schar type;
{
	register struct mkroom *croom;

	for(croom = &rooms[0]; croom->hx >= 0; croom++)
	    if((type == ANY_TYPE && croom->rtype != OROOM) ||
	       (type == ANY_SHOP && croom->rtype >= SHOPBASE) ||
	       croom->rtype == type)
		return croom;
	for(croom = &subrooms[0]; croom->hx >= 0; croom++)
	    if((type == ANY_TYPE && croom->rtype != OROOM) ||
	       (type == ANY_SHOP && croom->rtype >= SHOPBASE) ||
	       croom->rtype == type)
		return croom;
	return (struct mkroom *) 0;
}

struct permonst *
courtmon()
{
	int     i = rn2(60) + rn2(3*level_difficulty());
	if (i > 100)		return(mkclass(S_DRAGON,0));
	else if (i > 95)	return(mkclass(S_GIANT,0));
	else if (i > 85)	return(mkclass(S_TROLL,0));
	else if (i > 75)	return(mkclass(S_CENTAUR,0));
	else if (i > 60)	return(mkclass(S_ORC,0));
	else if (i > 45)	return(&mons[PM_BUGBEAR]);
	else if (i > 30)	return(&mons[PM_HOBGOBLIN]);
	else if (i > 15)	return(mkclass(S_GNOME,0));
	else			return(mkclass(S_KOBOLD,0));
}

#define NSTYPES (PM_CAPTAIN - PM_SOLDIER + 1)

static struct {
    unsigned	pm;
    unsigned	prob;
} squadprob[NSTYPES] = {
    {PM_SOLDIER, 80}, {PM_SERGEANT, 15}, {PM_LIEUTENANT, 4}, {PM_CAPTAIN, 1}
};

STATIC_OVL struct permonst *
squadmon()		/* return soldier types. */
{
	int sel_prob, i, cpro, mndx;

	sel_prob = rnd(80+level_difficulty());

	cpro = 0;
	for (i = 0; i < NSTYPES; i++) {
	    cpro += squadprob[i].prob;
	    if (cpro > sel_prob) {
		mndx = squadprob[i].pm;
		goto gotone;
	    }
	}
	mndx = squadprob[rn2(NSTYPES)].pm;
gotone:
	if (!(mvitals[mndx].mvflags & G_GONE)) return(&mons[mndx]);
	else			    return((struct permonst *) 0);
}

/*
 * save_room : A recursive function that saves a room and its subrooms
 * (if any).
 */

STATIC_OVL void
save_room(fd, r)
int	fd;
struct mkroom *r;
{
	short i;
	/*
	 * Well, I really should write only useful information instead
	 * of writing the whole structure. That is I should not write
	 * the subrooms pointers, but who cares ?
	 */
	bwrite(fd, (genericptr_t) r, sizeof(struct mkroom));
	for(i=0; i<r->nsubrooms; i++)
	    save_room(fd, r->sbrooms[i]);
}

/*
 * save_rooms : Save all the rooms on disk!
 */

void
save_rooms(fd)
int fd;
{
	short i;

	/* First, write the number of rooms */
	bwrite(fd, (genericptr_t) &nroom, sizeof(nroom));
	for(i=0; i<nroom; i++)
	    save_room(fd, &rooms[i]);
}

STATIC_OVL void
rest_room(fd, r)
int fd;
struct mkroom *r;
{
	short i;

	mread(fd, (genericptr_t) r, sizeof(struct mkroom));
	for(i=0; i<r->nsubrooms; i++) {
		r->sbrooms[i] = &subrooms[nsubroom];
		rest_room(fd, &subrooms[nsubroom]);
		subrooms[nsubroom++].resident = (struct monst *)0;
	}
}

/*
 * rest_rooms : That's for restoring rooms. Read the rooms structure from
 * the disk.
 */

void
rest_rooms(fd)
int	fd;
{
	short i;

	mread(fd, (genericptr_t) &nroom, sizeof(nroom));
	nsubroom = 0;
	for(i = 0; i<nroom; i++) {
	    rest_room(fd, &rooms[i]);
	    rooms[i].resident = (struct monst *)0;
	}
	rooms[nroom].hx = -1;		/* restore ending flags */
	subrooms[nsubroom].hx = -1;
}

/* convert a display symbol for terrain into topology type;
   used for remembered terrain when mimics pose as furniture */
int
cmap_to_type(sym)
int sym;
{
    int typ = STONE;	/* catchall */

    switch (sym) {
    case S_stone:	typ = STONE; break;
    case S_vwall:	typ = VWALL; break;
    case S_hwall:	typ = HWALL; break;
    case S_tlcorn:	typ = TLCORNER; break;
    case S_trcorn:	typ = TRCORNER; break;
    case S_blcorn:	typ = BLCORNER; break;
    case S_brcorn:	typ = BRCORNER; break;
    case S_crwall:	typ = CROSSWALL; break;
    case S_tuwall:	typ = TUWALL; break;
    case S_tdwall:	typ = TDWALL; break;
    case S_tlwall:	typ = TLWALL; break;
    case S_trwall:	typ = TRWALL; break;
    case S_ndoor:		/* no door (empty doorway) */
    case S_vodoor:		/* open door in vertical wall */
    case S_hodoor:		/* open door in horizontal wall */
    case S_vcdoor:		/* closed door in vertical wall */
    case S_hcdoor:	typ = DOOR; break;
    case S_bars:	typ = IRONBARS; break;
    case S_tree:	typ = TREE; break;
    case S_room:	typ = ROOM; break;
    case S_corr:
    case S_litcorr:	typ = CORR; break;
    case S_upstair:
    case S_dnstair:	typ = STAIRS; break;
    case S_upladder:
    case S_dnladder:	typ = LADDER; break;
    case S_altar:	typ = ALTAR; break;
    case S_grave:	typ = GRAVE; break;
    case S_throne:	typ = THRONE; break;
    case S_sink:	typ = SINK; break;
    case S_fountain:	typ = FOUNTAIN; break;
    case S_pool:	typ = POOL; break;
    case S_ice:		typ = ICE; break;
    case S_lava:	typ = LAVAPOOL; break;
    case S_vodbridge:		/* open drawbridge spanning north/south */
    case S_hodbridge:	typ = DRAWBRIDGE_DOWN; break; /* east/west */
    case S_vcdbridge:		/* closed drawbridge in vertical wall */
    case S_hcdbridge:	typ = DBWALL; break;
    case S_air:		typ = AIR; break;
    case S_cloud:	typ = CLOUD; break;
    case S_water:	typ = WATER; break;
    default: break;	/* not a cmap symbol? */
    }
    return typ;
}

/*mkroom.c*/<|MERGE_RESOLUTION|>--- conflicted
+++ resolved
@@ -1,9 +1,4 @@
-<<<<<<< HEAD
-/* NetHack 3.5	mkroom.c	$NHDT-Date$  $NHDT-Branch$:$NHDT-Revision$ */
-=======
 /* NetHack 3.5	mkroom.c	$NHDT-Date: 1427239202 2015/03/24 23:20:02 $  $NHDT-Branch: master $:$NHDT-Revision: 1.16 $ */
->>>>>>> b7ad4a8a
-/* NetHack 3.5	mkroom.c	$Date: 2012/01/10 17:47:19 $  $Revision: 1.15 $ */
 /* Copyright (c) Stichting Mathematisch Centrum, Amsterdam, 1985. */
 /* NetHack may be freely redistributed.  See license for details. */
 
