<<<<<<< HEAD
/* NetHack 3.5	mon.c	$NHDT-Date: 1430365894 2015/04/30 03:51:34 $  $NHDT-Branch: master $:$NHDT-Revision: 1.168 $ */
=======
/* NetHack 3.5	mon.c	$NHDT-Date: 1430396792 2015/04/30 12:26:32 $  $NHDT-Branch: master $:$NHDT-Revision: 1.169 $ */
/* NetHack 3.5	mon.c	$Date: 2012/05/16 02:15:10 $  $Revision: 1.126 $ */
>>>>>>> c25ea3d8
/* Copyright (c) Stichting Mathematisch Centrum, Amsterdam, 1985. */
/* NetHack may be freely redistributed.  See license for details. */

/* If you're using precompiled headers, you don't want this either */
#ifdef MICROPORT_BUG
#define MKROOM_H
#endif

#include "hack.h"
#include "mfndpos.h"
#include <ctype.h>

STATIC_DCL boolean FDECL(restrap,(struct monst *));
STATIC_DCL long FDECL(mm_aggression, (struct monst *,struct monst *));
STATIC_DCL long FDECL(mm_displacement, (struct monst *,struct monst *));
STATIC_DCL int NDECL(pick_animal);
STATIC_DCL void FDECL(kill_eggs, (struct obj *));
STATIC_DCL void FDECL(dealloc_mextra, (struct mextra *));
STATIC_DCL int FDECL(pickvampshape, (struct monst *));
STATIC_DCL boolean FDECL(isspecmon, (struct monst *));
STATIC_DCL boolean FDECL(validspecmon, (struct monst *,int));
STATIC_DCL boolean FDECL(validvamp, (struct monst *,int *,int));
STATIC_DCL struct permonst *FDECL(accept_newcham_form, (int));

#define LEVEL_SPECIFIC_NOCORPSE(mdat) \
     (Is_rogue_level(&u.uz) || \
       (level.flags.graveyard && is_undead(mdat) && rn2(3)))

#if 0
/* part of the original warning code which was replaced in 3.3.1 */
const char *warnings[] = {
    "white", "pink", "red", "ruby", "purple", "black"
};
#endif /* 0 */

STATIC_DCL struct obj *FDECL(make_corpse,(struct monst *, unsigned));
STATIC_DCL void FDECL(m_detach, (struct monst *, struct permonst *));
STATIC_DCL void FDECL(lifesaved_monster, (struct monst *));

/* convert the monster index of an undead to its living counterpart */
int
undead_to_corpse(mndx)
int mndx;
{
    switch (mndx) {
    case PM_KOBOLD_ZOMBIE:
    case PM_KOBOLD_MUMMY:	mndx = PM_KOBOLD;  break;
    case PM_DWARF_ZOMBIE:
    case PM_DWARF_MUMMY:	mndx = PM_DWARF;  break;
    case PM_GNOME_ZOMBIE:
    case PM_GNOME_MUMMY:	mndx = PM_GNOME;  break;
    case PM_ORC_ZOMBIE:
    case PM_ORC_MUMMY:	mndx = PM_ORC;  break;
    case PM_ELF_ZOMBIE:
    case PM_ELF_MUMMY:	mndx = PM_ELF;  break;
    case PM_VAMPIRE:
    case PM_VAMPIRE_LORD:
#if 0	/* DEFERRED */
    case PM_VAMPIRE_MAGE:
#endif
    case PM_HUMAN_ZOMBIE:
    case PM_HUMAN_MUMMY:	mndx = PM_HUMAN;  break;
    case PM_GIANT_ZOMBIE:
    case PM_GIANT_MUMMY:	mndx = PM_GIANT;  break;
    case PM_ETTIN_ZOMBIE:
    case PM_ETTIN_MUMMY:	mndx = PM_ETTIN;  break;
    default:  break;
    }
    return mndx;
}

/* Convert the monster index of some monsters (such as quest guardians)
 * to their generic species type.
 *
 * Return associated character class monster, rather than species
 * if mode is 1.
 */
int
genus(mndx, mode)
int mndx, mode;
{
    switch (mndx) {
/* Quest guardians */
    case PM_STUDENT:     mndx = mode ? PM_ARCHEOLOGIST  : PM_HUMAN; break;
    case PM_CHIEFTAIN:   mndx = mode ? PM_BARBARIAN : PM_HUMAN; break;
    case PM_NEANDERTHAL: mndx = mode ? PM_CAVEMAN   : PM_HUMAN; break;
    case PM_ATTENDANT:   mndx = mode ? PM_HEALER    : PM_HUMAN; break;
    case PM_PAGE:        mndx = mode ? PM_KNIGHT    : PM_HUMAN; break;
    case PM_ABBOT:       mndx = mode ? PM_MONK      : PM_HUMAN; break;
    case PM_ACOLYTE:     mndx = mode ? PM_PRIEST    : PM_HUMAN; break;
    case PM_HUNTER:      mndx = mode ? PM_RANGER    : PM_HUMAN; break;
    case PM_THUG:        mndx = mode ? PM_ROGUE     : PM_HUMAN; break;
    case PM_ROSHI:       mndx = mode ? PM_SAMURAI   : PM_HUMAN; break;
    case PM_GUIDE:       mndx = mode ? PM_TOURIST   : PM_HUMAN; break;
    case PM_APPRENTICE:  mndx = mode ? PM_WIZARD    : PM_HUMAN; break;
    case PM_WARRIOR:     mndx = mode ? PM_VALKYRIE  : PM_HUMAN; break;
    default:
        if (mndx >= LOW_PM && mndx < NUMMONS) {
            struct permonst *ptr = &mons[mndx];
            if (is_human(ptr))      mndx = PM_HUMAN;
            else if (is_elf(ptr))   mndx = PM_ELF;
            else if (is_dwarf(ptr)) mndx = PM_DWARF;
            else if (is_gnome(ptr)) mndx = PM_GNOME;
            else if (is_orc(ptr))   mndx = PM_ORC;
        }
        break;
    }
    return mndx;
}

/* return monster index if chameleon, or NON_PM if not */
int
pm_to_cham(mndx)
int mndx;
{
    int mcham = NON_PM;

    /*
     * As of 3.5.0 we just check M2_SHAPESHIFTER instead of having a
     * big switch statement with hardcoded shapeshifter types here.
     */
    if (mndx >= LOW_PM && is_shapeshifter(&mons[mndx])) mcham = mndx;
    return mcham;
}

/* for deciding whether corpse will carry along full monster data */
#define KEEPTRAITS(mon)	((mon)->isshk || (mon)->mtame ||		\
             unique_corpstat(mon->data) ||			\
             is_reviver((mon)->data) ||			\
             /* normally leader the will be unique, */	\
             /* but he might have been polymorphed  */	\
             (mon)->m_id == quest_status.leader_m_id ||	\
             /* special cancellation handling for these */	\
             (dmgtype((mon)->data, AD_SEDU) ||		\
              dmgtype((mon)->data, AD_SSEX)))

/* Creates a monster corpse, a "special" corpse, or nothing if it doesn't
 * leave corpses.  Monsters which leave "special" corpses should have
 * G_NOCORPSE set in order to prevent wishing for one, finding tins of one,
 * etc....
 */
STATIC_OVL struct obj *
make_corpse(mtmp,corpseflags)
register struct monst *mtmp;
unsigned corpseflags;
{
    register struct permonst *mdat = mtmp->data;
    int num;
    struct obj *obj = (struct obj *)0;
    struct obj* otmp = (struct obj*)0;
    int x = mtmp->mx, y = mtmp->my;
    int mndx = monsndx(mdat);
    unsigned corpstatflags = corpseflags;
    boolean burythem = ((corpstatflags & CORPSTAT_BURIED) != 0);

    switch(mndx) {
        case PM_GRAY_DRAGON:
        case PM_SILVER_DRAGON:
#if 0	/* DEFERRED */
        case PM_SHIMMERING_DRAGON:
#endif
        case PM_RED_DRAGON:
        case PM_ORANGE_DRAGON:
        case PM_WHITE_DRAGON:
        case PM_BLACK_DRAGON:
        case PM_BLUE_DRAGON:
        case PM_GREEN_DRAGON:
        case PM_YELLOW_DRAGON:
        /* Make dragon scales.  This assumes that the order of the */
        /* dragons is the same as the order of the scales.	   */
        if (!rn2(mtmp->mrevived ? 20 : 3)) {
            num = GRAY_DRAGON_SCALES + monsndx(mdat) - PM_GRAY_DRAGON;
            obj = mksobj_at(num, x, y, FALSE, FALSE);
            obj->spe = 0;
            obj->cursed = obj->blessed = FALSE;
        }
        goto default_1;

        case PM_WHITE_UNICORN:
        case PM_GRAY_UNICORN:
        case PM_BLACK_UNICORN:
        if (mtmp->mrevived && rn2(2)) {
            if (canseemon(mtmp))
            pline("%s recently regrown horn crumbles to dust.",
                  s_suffix(Monnam(mtmp)));
        } else {
            obj = mksobj_at(UNICORN_HORN, x, y, TRUE, FALSE);
            if (obj && mtmp->mrevived) obj->degraded_horn = 1;
        }
        goto default_1;
        case PM_LONG_WORM:
        (void) mksobj_at(WORM_TOOTH, x, y, TRUE, FALSE);
        goto default_1;
        case PM_VAMPIRE:
        case PM_VAMPIRE_LORD:
        /* include mtmp in the mkcorpstat() call */
        num = undead_to_corpse(mndx);
        corpstatflags |= CORPSTAT_INIT;
        obj = mkcorpstat(CORPSE, mtmp, &mons[num], x, y, corpstatflags);
        obj->age -= 100;		/* this is an *OLD* corpse */
        break;
        case PM_KOBOLD_MUMMY:
        case PM_DWARF_MUMMY:
        case PM_GNOME_MUMMY:
        case PM_ORC_MUMMY:
        case PM_ELF_MUMMY:
        case PM_HUMAN_MUMMY:
        case PM_GIANT_MUMMY:
        case PM_ETTIN_MUMMY:
        case PM_KOBOLD_ZOMBIE:
        case PM_DWARF_ZOMBIE:
        case PM_GNOME_ZOMBIE:
        case PM_ORC_ZOMBIE:
        case PM_ELF_ZOMBIE:
        case PM_HUMAN_ZOMBIE:
        case PM_GIANT_ZOMBIE:
        case PM_ETTIN_ZOMBIE:
        num = undead_to_corpse(mndx);
        corpstatflags |= CORPSTAT_INIT;
        obj = mkcorpstat(CORPSE, mtmp, &mons[num], x, y, corpstatflags);
        obj->age -= 100;		/* this is an *OLD* corpse */
        break;
        case PM_IRON_GOLEM:
        num = d(2,6);
        while (num--)
            obj = mksobj_at(IRON_CHAIN, x, y, TRUE, FALSE);
        free_mname(mtmp);	/* don't christen obj */
        break;
        case PM_GLASS_GOLEM:
        num = d(2,4);   /* very low chance of creating all glass gems */
        while (num--)
            obj = mksobj_at((LAST_GEM + rnd(9)), x, y, TRUE, FALSE);
        free_mname(mtmp);
        break;
        case PM_CLAY_GOLEM:
        obj = mksobj_at(ROCK, x, y, FALSE, FALSE);
        obj->quan = (long)(rn2(20) + 50);
        obj->owt = weight(obj);
        free_mname(mtmp);
        break;
        case PM_STONE_GOLEM:
            corpstatflags &= ~CORPSTAT_INIT;
        obj = mkcorpstat(STATUE, (struct monst *)0,
            mdat, x, y, corpstatflags);
        break;
        case PM_WOOD_GOLEM:
        num = d(2,4);
        while(num--) {
            obj = mksobj_at(QUARTERSTAFF, x, y, TRUE, FALSE);
        }
        free_mname(mtmp);
        break;
        case PM_LEATHER_GOLEM:
        num = d(2,4);
        while(num--)
            obj = mksobj_at(LEATHER_ARMOR, x, y, TRUE, FALSE);
        free_mname(mtmp);
        break;
        case PM_GOLD_GOLEM:
        /* Good luck gives more coins */
        obj = mkgold((long)(200 - rnl(101)), x, y);
        free_mname(mtmp);
        break;
        case PM_PAPER_GOLEM:
        num = rnd(4);
        while (num--)
            obj = mksobj_at(SCR_BLANK_PAPER, x, y, TRUE, FALSE);
        free_mname(mtmp);
        break;
        /* expired puddings will congeal into a large blob 
           like dragons, relies on the order remaining consistent */ 
        case PM_GRAY_OOZE:
        case PM_BROWN_PUDDING:
        case PM_GREEN_SLIME:
        case PM_BLACK_PUDDING:
            /* we have to do this here because most other places
             * expect there to be an object coming back; not this one */
            obj = mksobj_at(GLOB_OF_BLACK_PUDDING - (PM_BLACK_PUDDING - mndx), 
                                x, y, TRUE, FALSE);

            while ((obj && (otmp = obj_nexto(obj)) != (struct obj*)0)) {
                pudding_merge_message(obj, otmp);
                obj = obj_meld(&obj, &otmp);
            }
            free_mname(mtmp);
            return obj;
        break;
        default_1:
        default:
            if (mvitals[mndx].mvflags & G_NOCORPSE)
                return (struct obj *)0;
            else {
                corpstatflags |= CORPSTAT_INIT;
                /* preserve the unique traits of some creatures */
                obj = mkcorpstat(CORPSE, KEEPTRAITS(mtmp) ? mtmp : 0,
                        mdat, x, y, corpstatflags);
                if (burythem) {
			boolean dealloc;
			(void) bury_an_obj(obj, &dealloc);
                newsym(x, y);
			return (dealloc ? NULL : obj);
                }
            }
        break;
    }
    /* All special cases should precede the G_NOCORPSE check */

    /* if polymorph or undead turning has killed this monster,
       prevent the same attack beam from hitting its corpse */
    if (context.bypasses) bypass_obj(obj);

    if (has_mname(mtmp))
        obj = oname(obj, MNAME(mtmp));

    /* Avoid "It was hidden under a green mold corpse!" 
     *  during Blind combat. An unseen monster referred to as "it"
     *  could be killed and leave a corpse.  If a hider then hid
     *  underneath it, you could be told the corpse type of a
     *  monster that you never knew was there without this.
     *  The code in hitmu() substitutes the word "something"
     *  if the corpses obj->dknown is 0.
     */
    if (Blind && !sensemon(mtmp)) obj->dknown = 0;

    stackobj(obj);
    newsym(x, y);
    return obj;
}

/* check mtmp and water/lava for compatibility, 0 (survived), 1 (died) */
int
minliquid(mtmp)
register struct monst *mtmp;
{
    boolean inpool, inlava, infountain;

    inpool = is_pool(mtmp->mx,mtmp->my) &&
         !is_flyer(mtmp->data) && !is_floater(mtmp->data);
    inlava = is_lava(mtmp->mx,mtmp->my) &&
         !is_flyer(mtmp->data) && !is_floater(mtmp->data);
    infountain = IS_FOUNTAIN(levl[mtmp->mx][mtmp->my].typ);

    /* Flying and levitation keeps our steed out of the liquid */
    /* (but not water-walking or swimming) */
    if (mtmp == u.usteed && (Flying || Levitation))
        return (0);

    /* Gremlin multiplying won't go on forever since the hit points
     * keep going down, and when it gets to 1 hit point the clone
     * function will fail.
     */
    if (mtmp->data == &mons[PM_GREMLIN] && (inpool || infountain) && rn2(3)) {
    if (split_mon(mtmp, (struct monst *)0))
        dryup(mtmp->mx, mtmp->my, FALSE);
    if (inpool) water_damage_chain(mtmp->minvent, FALSE);
    return (0);
    } else if (mtmp->data == &mons[PM_IRON_GOLEM] && inpool && !rn2(5)) {
    int dam = d(2,6);
    if (cansee(mtmp->mx,mtmp->my))
        pline("%s rusts.", Monnam(mtmp));
    mtmp->mhp -= dam;
    if (mtmp->mhpmax > dam) mtmp->mhpmax -= dam;
    if (mtmp->mhp < 1) {
        mondead(mtmp);
        if (mtmp->mhp < 1) return (1);
    }
    water_damage_chain(mtmp->minvent, FALSE);
    return (0);
    }

    if (inlava) {
    /*
     * Lava effects much as water effects. Lava likers are able to
     * protect their stuff. Fire resistant monsters can only protect
     * themselves  --ALI
     */
    if (!is_clinger(mtmp->data) && !likes_lava(mtmp->data)) {
        if (!resists_fire(mtmp)) {
        if (cansee(mtmp->mx,mtmp->my))
            pline("%s %s.", Monnam(mtmp),
              mtmp->data == &mons[PM_WATER_ELEMENTAL] ?
              "boils away" : "burns to a crisp");
        mondead(mtmp);
        }
        else {
        if (--mtmp->mhp < 1) {
            if (cansee(mtmp->mx,mtmp->my))
            pline("%s surrenders to the fire.", Monnam(mtmp));
            mondead(mtmp);
        }
        else if (cansee(mtmp->mx,mtmp->my))
            pline("%s burns slightly.", Monnam(mtmp));
        }
        if (mtmp->mhp > 0) {
                (void) fire_damage_chain(mtmp->minvent, FALSE, FALSE, mtmp->mx,
                                         mtmp->my);
        (void) rloc(mtmp, FALSE);
        return 0;
        }
        return (1);
    }
    } else if (inpool) {
    /* Most monsters drown in pools.  flooreffects() will take care of
     * water damage to dead monsters' inventory, but survivors need to
     * be handled here.  Swimmers are able to protect their stuff...
     */
    if (!is_clinger(mtmp->data)
        && !is_swimmer(mtmp->data) && !amphibious(mtmp->data)) {
        if (cansee(mtmp->mx,mtmp->my)) {
            pline("%s drowns.", Monnam(mtmp));
        }
        if (u.ustuck && u.uswallow && u.ustuck == mtmp) {
        /* This can happen after a purple worm plucks you off a
        flying steed while you are over water. */
        pline("%s sinks as water rushes in and flushes you out.",
            Monnam(mtmp));
        }
        mondead(mtmp);
        if (mtmp->mhp > 0) {
        water_damage_chain(mtmp->minvent, FALSE);
        (void) rloc(mtmp, FALSE);
        return 0;
        }
        return (1);
    }
    } else {
    /* but eels have a difficult time outside */
    if (mtmp->data->mlet == S_EEL && !Is_waterlevel(&u.uz)) {
        /* as mhp gets lower, the rate of further loss slows down */
        if (mtmp->mhp > 1 && rn2(mtmp->mhp) > rn2(8)) mtmp->mhp--;
        monflee(mtmp, 2, FALSE, FALSE);
    }
    }
    return (0);
}


int
mcalcmove(mon)
struct monst *mon;
{
    int mmove = mon->data->mmove;

    /* Note: MSLOW's `+ 1' prevents slowed speed 1 getting reduced to 0;
     *	     MFAST's `+ 2' prevents hasted speed 1 from becoming a no-op;
     *	     both adjustments have negligible effect on higher speeds.
     */
    if (mon->mspeed == MSLOW)
    mmove = (2 * mmove + 1) / 3;
    else if (mon->mspeed == MFAST)
    mmove = (4 * mmove + 2) / 3;

    if (mon == u.usteed) {
    if (u.ugallop && context.mv) {
        /* average movement is 1.50 times normal */
        mmove = ((rn2(2) ? 4 : 5) * mmove) / 3;
    }
    } else if (mmove) {
    /* vary movement points allocated to slightly reduce predictability;
       random increment (avg +2) exceeds random decrement (avg +1) by
       a small amount; normal speed monsters will occasionally get an
       extra move and slow ones won't be quite as slow */
    mmove += rn2(5) - rn2(3);	/* + 0..4 - 0..2, average net +1 */
    if (mmove < 1) mmove = 1;
    }

    return mmove;
}

/* actions that happen once per ``turn'', regardless of each
   individual monster's metabolism; some of these might need to
   be reclassified to occur more in proportion with movement rate */
void
mcalcdistress()
{
    struct monst *mtmp;

    for (mtmp = fmon; mtmp; mtmp = mtmp->nmon) {
    if (DEADMONSTER(mtmp)) continue;

    /* must check non-moving monsters once/turn in case
     * they managed to end up in liquid */
    if (mtmp->data->mmove == 0) {
        if (vision_full_recalc) vision_recalc(0);
        if (minliquid(mtmp)) continue;
    }

    /* regenerate hit points */
    mon_regen(mtmp, FALSE);

    /* possibly polymorph shapechangers and lycanthropes */
    if (mtmp->cham >= LOW_PM) {
        if (is_vampshifter(mtmp) || mtmp->data->mlet == S_VAMPIRE)
        decide_to_shapeshift(mtmp,0);
        else if (!rn2(6))
        (void) newcham(mtmp, (struct permonst *)0, FALSE, FALSE);
    }
    were_change(mtmp);

    /* gradually time out temporary problems */
    if (mtmp->mblinded && !--mtmp->mblinded)
        mtmp->mcansee = 1;
    if (mtmp->mfrozen && !--mtmp->mfrozen)
        mtmp->mcanmove = 1;
    if (mtmp->mfleetim && !--mtmp->mfleetim)
        mtmp->mflee = 0;

    /* FIXME: mtmp->mlstmv ought to be updated here */
    }
}

int
movemon()
{
    register struct monst *mtmp, *nmtmp;
    register boolean somebody_can_move = FALSE;

    /*
    Some of you may remember the former assertion here that
    because of deaths and other actions, a simple one-pass
    algorithm wasn't possible for movemon.  Deaths are no longer
    removed to the separate list fdmon; they are simply left in
    the chain with hit points <= 0, to be cleaned up at the end
    of the pass.

    The only other actions which cause monsters to be removed from
    the chain are level migrations and losedogs().  I believe losedogs()
    is a cleanup routine not associated with monster movements, and
    monsters can only affect level migrations on themselves, not others
    (hence the fetching of nmon before moving the monster).  Currently,
    monsters can jump into traps, read cursed scrolls of teleportation,
    and drink cursed potions of raise level to change levels.  These are
    all reflexive at this point.  Should one monster be able to level
    teleport another, this scheme would have problems.
    */

    for(mtmp = fmon; mtmp; mtmp = nmtmp) {
#ifdef SAFERHANGUP
    if (program_state.done_hup) {
         somebody_can_move = FALSE;
         break;
    }
#endif
    nmtmp = mtmp->nmon;
    /* one dead monster needs to perform a move after death:
       vault guard whose temporary corridor is still on the map */
    if (mtmp->isgd && !mtmp->mx && mtmp->mhp <= 0) (void)gd_move(mtmp);
    if (DEADMONSTER(mtmp)) continue;

    /* Find a monster that we have not treated yet.	 */
    if(mtmp->movement < NORMAL_SPEED)
        continue;

    mtmp->movement -= NORMAL_SPEED;
    if (mtmp->movement >= NORMAL_SPEED)
        somebody_can_move = TRUE;

    if (vision_full_recalc) vision_recalc(0);	/* vision! */

    if (minliquid(mtmp)) continue;

    if (is_hider(mtmp->data)) {
        /* unwatched mimics and piercers may hide again  [MRS] */
        if(restrap(mtmp))   continue;
        if(mtmp->m_ap_type == M_AP_FURNITURE ||
                mtmp->m_ap_type == M_AP_OBJECT)
            continue;
        if(mtmp->mundetected) continue;
    } else if (mtmp->data->mlet == S_EEL && !mtmp->mundetected &&
        (mtmp->mflee || distu(mtmp->mx, mtmp->my) > 2) &&
        !canseemon(mtmp) && !rn2(4)) {
        /* some eels end up stuck in isolated pools, where they
           can't--or at least won't--move, so they never reach
           their post-move chance to re-hide */
        if (hideunder(mtmp)) continue;
    }

    /* continue if the monster died fighting */
    if (Conflict && !mtmp->iswiz && mtmp->mcansee) {
        /* Note:
         *  Conflict does not take effect in the first round.
         *  Therefore, A monster when stepping into the area will
         *  get to swing at you.
         *
         *  The call to fightm() must be _last_.  The monster might
         *  have died if it returns 1.
         */
        if (couldsee(mtmp->mx,mtmp->my) &&
        (distu(mtmp->mx,mtmp->my) <= BOLT_LIM*BOLT_LIM) &&
                            fightm(mtmp))
        continue;	/* mon might have died */
    }
    if(dochugw(mtmp))		/* otherwise just move the monster */
        continue;
    }

    if (any_light_source())
    vision_full_recalc = 1;	/* in case a mon moved with a light source */
    dmonsfree();	/* remove all dead monsters */

    /* a monster may have levteleported player -dlc */
    if (u.utotype) {
    deferred_goto();
    /* changed levels, so these monsters are dormant */
    somebody_can_move = FALSE;
    }

    return somebody_can_move;
}

#define mstoning(obj)	(ofood(obj) && \
                    (touch_petrifies(&mons[(obj)->corpsenm]) || \
                    (obj)->corpsenm == PM_MEDUSA))

/*
 * Maybe eat a metallic object (not just gold).
 * Return value: 0 => nothing happened, 1 => monster ate something,
 * 2 => monster died (it must have grown into a genocided form, but
 * that can't happen at present because nothing which eats objects
 * has young and old forms).
 */
int
meatmetal(mtmp)
    register struct monst *mtmp;
{
    register struct obj *otmp;
    struct permonst *ptr;
    int poly, grow, heal, mstone;

    /* If a pet, eating is handled separately, in dog.c */
    if (mtmp->mtame) return 0;

    /* Eats topmost metal object if it is there */
    for (otmp = level.objects[mtmp->mx][mtmp->my];
                        otmp; otmp = otmp->nexthere) {
	    /* Don't eat indigestible/choking/inappropriate objects */
	    if ((mtmp->data == &mons[PM_RUST_MONSTER] && !is_rustprone(otmp)) ||
		(otmp->otyp == AMULET_OF_STRANGULATION) ||
		(otmp->otyp == RIN_SLOW_DIGESTION))
        continue;
        if (is_metallic(otmp) && !obj_resists(otmp, 5, 95) &&
        touch_artifact(otmp,mtmp)) {
        if (mtmp->data == &mons[PM_RUST_MONSTER] && otmp->oerodeproof) {
            if (canseemon(mtmp) && flags.verbose) {
            pline("%s eats %s!",
                Monnam(mtmp),
                distant_name(otmp,doname));
            }
            /* The object's rustproofing is gone now */
            otmp->oerodeproof = 0;
            mtmp->mstun = 1;
            if (canseemon(mtmp) && flags.verbose) {
            pline("%s spits %s out in disgust!",
                  Monnam(mtmp), distant_name(otmp,doname));
            }
		} else {
            if (cansee(mtmp->mx,mtmp->my) && flags.verbose)
            pline("%s eats %s!", Monnam(mtmp),
                distant_name(otmp,doname));
            else if (flags.verbose)
            You_hear("a crunching sound.");
            mtmp->meating = otmp->owt/2 + 1;
            /* Heal up to the object's weight in hp */
            if (mtmp->mhp < mtmp->mhpmax) {
            mtmp->mhp += objects[otmp->otyp].oc_weight;
            if (mtmp->mhp > mtmp->mhpmax) mtmp->mhp = mtmp->mhpmax;
            }
            if(otmp == uball) {
            unpunish();
            delobj(otmp);
            } else if (otmp == uchain) {
            unpunish();	/* frees uchain */
            } else {
            poly = polyfodder(otmp);
            grow = mlevelgain(otmp);
            heal = mhealup(otmp);
            mstone = mstoning(otmp);
            delobj(otmp);
            ptr = mtmp->data;
            if (poly) {
                if (newcham(mtmp, (struct permonst *)0,
                    FALSE, FALSE))
                ptr = mtmp->data;
            } else if (grow) {
                ptr = grow_up(mtmp, (struct monst *)0);
            } else if (mstone) {
                if (poly_when_stoned(ptr)) {
                mon_to_stone(mtmp);
                ptr = mtmp->data;
                } else if (!resists_ston(mtmp)) {
                if (canseemon(mtmp))
                    pline("%s turns to stone!", Monnam(mtmp));
                monstone(mtmp);
                ptr = (struct permonst *)0;
                }
            } else if (heal) {
                mtmp->mhp = mtmp->mhpmax;
            }
            if (!ptr) return 2;		 /* it died */
            }
            /* Left behind a pile? */
            if (rnd(25) < 3)
            (void)mksobj_at(ROCK, mtmp->mx, mtmp->my, TRUE, FALSE);
            newsym(mtmp->mx, mtmp->my);
            return 1;
        }
        }
    }
    return 0;
}

/* monster eats a pile of objects */
int
meatobj(mtmp)		/* for gelatinous cubes */
    register struct monst *mtmp;
{
    register struct obj *otmp, *otmp2;
    struct permonst *ptr, *original_ptr = mtmp->data;
    int poly, grow, heal, count = 0, ecount = 0;
    char buf[BUFSZ];

    buf[0] = '\0';
    /* If a pet, eating is handled separately, in dog.c */
    if (mtmp->mtame) return 0;

    /* eat organic objects, including cloth and wood, if present;
       engulf others, except huge rocks and metal attached to player
       [despite comment at top, doesn't assume that eater is a g.cube] */
    for (otmp = level.objects[mtmp->mx][mtmp->my]; otmp; otmp = otmp2) {
        otmp2 = otmp->nexthere;

        /* touch senstive items */
        if (otmp->otyp == CORPSE &&
        is_rider(&mons[otmp->corpsenm])) {
        /* Rider corpse isn't just inedible; can't engulf it either */
        (void)revive_corpse(otmp);

        /* untouchable (or inaccessible) items */
        } else if ((otmp->otyp == CORPSE &&
            touch_petrifies(&mons[otmp->corpsenm]) &&
            !resists_ston(mtmp)) ||
            /* don't engulf boulders and statues or ball&chain */
            otmp->oclass == ROCK_CLASS ||
            otmp == uball || otmp == uchain) {
        /* do nothing--neither eaten nor engulfed */
        continue;

        /* inedible items -- engulf these */
        } else if (!is_organic(otmp) ||
            obj_resists(otmp, 5, 95) ||
            !touch_artifact(otmp, mtmp) ||
            /* redundant due to non-organic composition but
               included for emphasis */
            (otmp->otyp == AMULET_OF_STRANGULATION ||
             otmp->otyp == RIN_SLOW_DIGESTION) ||
            /* cockatrice corpses handled above; this
               touch_petrifies() check catches eggs */
            ((otmp->otyp == CORPSE || otmp->otyp == EGG) &&
            ((touch_petrifies(&mons[otmp->corpsenm]) &&
              !resists_ston(mtmp)) ||
             (otmp->corpsenm == PM_GREEN_SLIME &&
              !slimeproof(mtmp->data))))) {
        /* engulf */
        ++ecount;
        if (ecount == 1)
            Sprintf(buf, "%s engulfs %s.", Monnam(mtmp),
                distant_name(otmp,doname));
        else if (ecount == 2)
            Sprintf(buf, "%s engulfs several objects.", Monnam(mtmp));
        obj_extract_self(otmp);
        (void) mpickobj(mtmp, otmp);	/* slurp */

        /* lastly, edible items; yum! */
        } else {
        /* devour */
        ++count;
        if (cansee(mtmp->mx,mtmp->my) && flags.verbose)
            pline("%s eats %s!", Monnam(mtmp),
                distant_name(otmp, doname));
        else if (flags.verbose)
            You_hear("a slurping sound.");
        /* Heal up to the object's weight in hp */
        if (mtmp->mhp < mtmp->mhpmax) {
            mtmp->mhp += objects[otmp->otyp].oc_weight;
            if (mtmp->mhp > mtmp->mhpmax) mtmp->mhp = mtmp->mhpmax;
        }
        if (Has_contents(otmp)) {
            register struct obj *otmp3;
            /* contents of eaten containers become engulfed; this
               is arbitrary, but otherwise g.cubes are too powerful */
            while ((otmp3 = otmp->cobj) != 0) {
            obj_extract_self(otmp3);
            if (otmp->otyp == ICE_BOX && otmp3->otyp == CORPSE) {
                otmp3->age = monstermoves - otmp3->age;
                start_corpse_timeout(otmp3);
            }
            (void) mpickobj(mtmp, otmp3);
            }
        }
        poly = polyfodder(otmp);
        grow = mlevelgain(otmp);
        heal = mhealup(otmp);
        delobj(otmp);		/* munch */
        ptr = mtmp->data;
        if (poly) {
            if (newcham(mtmp, (struct permonst *)0, FALSE, FALSE))
            ptr = mtmp->data;
        } else if (grow) {
            ptr = grow_up(mtmp, (struct monst *)0);
        } else if (heal) {
            mtmp->mhp = mtmp->mhpmax;
        }
        /* in case it polymorphed or died */
        if (ptr != original_ptr)
            return !ptr ? 2 : 1;
        }

        /* Engulf & devour is instant, so don't set meating */
        if (mtmp->minvis) newsym(mtmp->mx, mtmp->my);
    }

    if (ecount > 0) {
        if (cansee(mtmp->mx, mtmp->my) && flags.verbose && buf[0])
        pline1(buf);
        else if (flags.verbose)
        You_hear("%s slurping sound%s.",
            ecount == 1 ? "a" : "several",
            ecount == 1 ? "" : "s");
    }
    return ((count > 0) || (ecount > 0)) ? 1 : 0;
}

void
mpickgold(mtmp)
    register struct monst *mtmp;
{
    register struct obj *gold;
    int mat_idx;

    if ((gold = g_at(mtmp->mx, mtmp->my)) != 0) {
    mat_idx = objects[gold->otyp].oc_material;
        obj_extract_self(gold);
        add_to_minv(mtmp, gold);
    if (cansee(mtmp->mx, mtmp->my) ) {
        if (flags.verbose && !mtmp->isgd)
        pline("%s picks up some %s.", Monnam(mtmp),
            mat_idx == GOLD ? "gold" : "money");
        newsym(mtmp->mx, mtmp->my);
    }
    }
}

boolean
mpickstuff(mtmp, str)
    register struct monst *mtmp;
    register const char *str;
{
    register struct obj *otmp, *otmp2;

/*	prevent shopkeepers from leaving the door of their shop */
    if(mtmp->isshk && inhishop(mtmp)) return FALSE;

    for(otmp = level.objects[mtmp->mx][mtmp->my]; otmp; otmp = otmp2) {
        otmp2 = otmp->nexthere;
/*	Nymphs take everything.  Most monsters don't pick up corpses. */
        if (!str ? searches_for_item(mtmp,otmp) :
          !!(index(str, otmp->oclass))) {
        if (otmp->otyp == CORPSE && mtmp->data->mlet != S_NYMPH &&
            /* let a handful of corpse types thru to can_carry() */
            !touch_petrifies(&mons[otmp->corpsenm]) &&
            otmp->corpsenm != PM_LIZARD &&
            !acidic(&mons[otmp->corpsenm])) continue;
        if (!touch_artifact(otmp,mtmp)) continue;
        if (!can_carry(mtmp,otmp)) continue;
        if (is_pool(mtmp->mx,mtmp->my)) continue;
        if (cansee(mtmp->mx,mtmp->my) && flags.verbose)
            pline("%s picks up %s.", Monnam(mtmp),
                  (distu(mtmp->mx, mtmp->my) <= 5) ?
                doname(otmp) : distant_name(otmp, doname));
        obj_extract_self(otmp);		/* remove from floor */
        (void) mpickobj(mtmp, otmp);	/* may merge and free otmp */
        m_dowear(mtmp, FALSE);
        newsym(mtmp->mx, mtmp->my);
        return TRUE;			/* pick only one object */
        }
    }
    return FALSE;
}

int
curr_mon_load(mtmp)
register struct monst *mtmp;
{
    register int curload = 0;
    register struct obj *obj;

    for(obj = mtmp->minvent; obj; obj = obj->nobj) {
        if(obj->otyp != BOULDER || !throws_rocks(mtmp->data))
            curload += obj->owt;
    }

    return curload;
}

int
max_mon_load(mtmp)
register struct monst *mtmp;
{
    register long maxload;
    /* Base monster carrying capacity is equal to human maximum
     * carrying capacity, or half human maximum if not strong.
     * (for a polymorphed player, the value used would be the
     * non-polymorphed carrying capacity instead of max/half max).
     * This is then modified by the ratio between the monster weights
     * and human weights.  Corpseless monsters are given a capacity
     * proportional to their size instead of weight.
     */
    if (!mtmp->data->cwt)
        maxload = (MAX_CARR_CAP * (long)mtmp->data->msize) / MZ_HUMAN;
    else if (!strongmonst(mtmp->data)
        || (strongmonst(mtmp->data) && (mtmp->data->cwt > WT_HUMAN)))
        maxload = (MAX_CARR_CAP * (long)mtmp->data->cwt) / WT_HUMAN;
    else	maxload = MAX_CARR_CAP; /*strong monsters w/cwt <= WT_HUMAN*/

    if (!strongmonst(mtmp->data)) maxload /= 2;

    if (maxload < 1) maxload = 1;

    return (int) maxload;
}

/* for restricting monsters' object-pickup */
boolean
can_carry(mtmp,otmp)
struct monst *mtmp;
struct obj *otmp;
{
    int otyp = otmp->otyp, newload = otmp->owt;
    struct permonst *mdat = mtmp->data;

    if (notake(mdat)) return FALSE;		/* can't carry anything */

    if (otyp == CORPSE && touch_petrifies(&mons[otmp->corpsenm]) &&
        !(mtmp->misc_worn_check & W_ARMG) && !resists_ston(mtmp))
        return FALSE;
    if (otyp == CORPSE && is_rider(&mons[otmp->corpsenm]))
        return FALSE;
    if (objects[otyp].oc_material == SILVER && mon_hates_silver(mtmp) &&
        (otyp != BELL_OF_OPENING || !is_covetous(mdat)))
        return FALSE;

    /* Steeds don't pick up stuff (to avoid shop abuse) */
    if (mtmp == u.usteed) return (FALSE);
    if (mtmp->isshk) return(TRUE); /* no limit */
    if (mtmp->mpeaceful && !mtmp->mtame) return(FALSE);
    /* otherwise players might find themselves obligated to violate
     * their alignment if the monster takes something they need
     */

    /* special--boulder throwers carry unlimited amounts of boulders */
    if (throws_rocks(mdat) && otyp == BOULDER)
        return(TRUE);

    /* nymphs deal in stolen merchandise, but not boulders or statues */
    if (mdat->mlet == S_NYMPH)
        return (boolean)(otmp->oclass != ROCK_CLASS);

    if (curr_mon_load(mtmp) + newload > max_mon_load(mtmp)) return FALSE;

    return(TRUE);
}

/* return number of acceptable neighbour positions */
int
mfndpos(mon, poss, info, flag)
    register struct monst *mon;
    coord *poss;	/* coord poss[9] */
    long *info;	/* long info[9] */
    long flag;
{
    struct permonst *mdat = mon->data;
    register xchar x,y,nx,ny;
    register int cnt = 0;
    register uchar ntyp;
    uchar nowtyp;
    boolean wantpool,poolok,lavaok,nodiag;
    boolean rockok = FALSE, treeok = FALSE, thrudoor;
    int maxx, maxy;

    x = mon->mx;
    y = mon->my;
    nowtyp = levl[x][y].typ;

    nodiag = NODIAG(mdat - mons);
    wantpool = mdat->mlet == S_EEL;
    poolok = is_flyer(mdat) || is_clinger(mdat) ||
         (is_swimmer(mdat) && !wantpool);
    lavaok = is_flyer(mdat) || is_clinger(mdat) || likes_lava(mdat);
    thrudoor = ((flag & (ALLOW_WALL|BUSTDOOR)) != 0L);
    if (flag & ALLOW_DIG) {
        struct obj *mw_tmp;

        /* need to be specific about what can currently be dug */
        if (!needspick(mdat)) {
        rockok = treeok = TRUE;
        } else if ((mw_tmp = MON_WEP(mon)) && mw_tmp->cursed &&
               mon->weapon_check == NO_WEAPON_WANTED) {
        rockok = is_pick(mw_tmp);
        treeok = is_axe(mw_tmp);
        } else {
        rockok = (m_carrying(mon, PICK_AXE) ||
              (m_carrying(mon, DWARVISH_MATTOCK) &&
               !which_armor(mon, W_ARMS)));
        treeok = (m_carrying(mon, AXE) ||
              (m_carrying(mon, BATTLE_AXE) &&
               !which_armor(mon, W_ARMS)));
        }
        thrudoor |= rockok || treeok;
    }

nexttry:	/* eels prefer the water, but if there is no water nearby,
           they will crawl over land */
    if(mon->mconf) {
        flag |= ALLOW_ALL;
        flag &= ~NOTONL;
    }
    if(!mon->mcansee)
        flag |= ALLOW_SSM;
    maxx = min(x+1,COLNO-1);
    maxy = min(y+1,ROWNO-1);
    for(nx = max(1,x-1); nx <= maxx; nx++)
      for(ny = max(0,y-1); ny <= maxy; ny++) {
        if(nx == x && ny == y) continue;
        if(IS_ROCK(ntyp = levl[nx][ny].typ) &&
           !((flag & ALLOW_WALL) && may_passwall(nx,ny)) &&
           !((IS_TREE(ntyp) ? treeok : rockok) && may_dig(nx,ny))) continue;
        /* KMH -- Added iron bars */
        if (ntyp == IRONBARS && !(flag & ALLOW_BARS)) continue;
        if (IS_DOOR(ntyp) && !(amorphous(mdat) || can_fog(mon)) &&
        (((levl[nx][ny].doormask & D_CLOSED) &&
            !(flag & OPENDOOR)) ||
         ((levl[nx][ny].doormask & D_LOCKED) &&
            !(flag & UNLOCKDOOR))) &&
        !thrudoor) continue;
        /* first diagonal checks (tight squeezes handled below) */
        if (nx != x && ny != y && (nodiag ||
        (IS_DOOR(nowtyp) && (levl[x][y].doormask & ~D_BROKEN)) ||
        (IS_DOOR(ntyp) && (levl[nx][ny].doormask & ~D_BROKEN)) ||
        ((IS_DOOR(nowtyp) || IS_DOOR(ntyp)) && Is_rogue_level(&u.uz)) ||
        /* mustn't pass between adjacent long worm segments,
           but can attack that way */
        (m_at(x, ny) && m_at(nx, y) && worm_cross(x, y, nx, ny) &&
         !m_at(nx, ny) && (nx != u.ux || ny != u.uy))))
        continue;
        if((is_pool(nx,ny) == wantpool || poolok) &&
           (lavaok || !is_lava(nx,ny))) {
        int dispx, dispy;
        boolean monseeu = (mon->mcansee && (!Invis || perceives(mdat)));
        boolean checkobj = OBJ_AT(nx,ny);

        /* Displacement also displaces the Elbereth/scare monster,
         * as long as you are visible.
         */
        if(Displaced && monseeu && (mon->mux==nx) && (mon->muy==ny)) {
            dispx = u.ux;
            dispy = u.uy;
        } else {
            dispx = nx;
            dispy = ny;
        }

        info[cnt] = 0;
        if (onscary(dispx, dispy, mon)) {
            if(!(flag & ALLOW_SSM)) continue;
            info[cnt] |= ALLOW_SSM;
        }
        if((nx == u.ux && ny == u.uy) ||
           (nx == mon->mux && ny == mon->muy)) {
            if (nx == u.ux && ny == u.uy) {
                /* If it's right next to you, it found you,
                 * displaced or no.  We must set mux and muy
                 * right now, so when we return we can tell
                 * that the ALLOW_U means to attack _you_ and
                 * not the image.
                 */
                mon->mux = u.ux;
                mon->muy = u.uy;
            }
            if(!(flag & ALLOW_U)) continue;
            info[cnt] |= ALLOW_U;
        } else {
            if(MON_AT(nx, ny)) {
                struct monst *mtmp2 = m_at(nx, ny);
                long mmflag = flag | mm_aggression(mon, mtmp2);

                if (mmflag & ALLOW_M) {
                    info[cnt] |= ALLOW_M;
                    if (mtmp2->mtame) {
                        if (!(mmflag & ALLOW_TM)) continue;
                        info[cnt] |= ALLOW_TM;
                    }
                } else {
                    mmflag = flag | mm_displacement(mon, mtmp2);
                    if (!(mmflag & ALLOW_MDISP)) continue;
                    info[cnt] |= ALLOW_MDISP;
                }
            }
            /* Note: ALLOW_SANCT only prevents movement, not */
            /* attack, into a temple. */
            if(level.flags.has_temple &&
               *in_rooms(nx, ny, TEMPLE) &&
               !*in_rooms(x, y, TEMPLE) &&
               in_your_sanctuary((struct monst *)0, nx, ny)) {
                if(!(flag & ALLOW_SANCT)) continue;
                info[cnt] |= ALLOW_SANCT;
            }
        }
        if(checkobj && sobj_at(CLOVE_OF_GARLIC, nx, ny)) {
            if(flag & NOGARLIC) continue;
            info[cnt] |= NOGARLIC;
        }
        if(checkobj && sobj_at(BOULDER, nx, ny)) {
            if(!(flag & ALLOW_ROCK)) continue;
            info[cnt] |= ALLOW_ROCK;
        }
        if (monseeu && onlineu(nx,ny)) {
            if(flag & NOTONL) continue;
            info[cnt] |= NOTONL;
        }
        /* check for diagonal tight squeeze */
        if (nx != x && ny != y && bad_rock(mdat, x, ny) &&
                bad_rock(mdat, nx, y) && cant_squeeze_thru(mon))
            continue;
        /* The monster avoids a particular type of trap if it's familiar
         * with the trap type.  Pets get ALLOW_TRAPS and checking is
         * done in dogmove.c.  In either case, "harmless" traps are
         * neither avoided nor marked in info[].
         */
        { register struct trap *ttmp = t_at(nx, ny);
            if(ttmp) {
            if(ttmp->ttyp >= TRAPNUM || ttmp->ttyp == 0)  {
impossible("A monster looked at a very strange trap of type %d.", ttmp->ttyp);
                continue;
            }
            if ((ttmp->ttyp != RUST_TRAP
                    || mdat == &mons[PM_IRON_GOLEM])
                && ttmp->ttyp != STATUE_TRAP
                && ((ttmp->ttyp != PIT
                    && ttmp->ttyp != SPIKED_PIT
                    && ttmp->ttyp != TRAPDOOR
                    && ttmp->ttyp != HOLE)
                      || (!is_flyer(mdat)
                    && !is_floater(mdat)
                    && !is_clinger(mdat))
                      || Sokoban)
                && (ttmp->ttyp != SLP_GAS_TRAP ||
                    !resists_sleep(mon))
                && (ttmp->ttyp != BEAR_TRAP ||
                    (mdat->msize > MZ_SMALL &&
                     !amorphous(mdat) && !is_flyer(mdat) &&
                     !is_whirly(mdat) && !unsolid(mdat)))
                && (ttmp->ttyp != FIRE_TRAP ||
                    !resists_fire(mon))
                && (ttmp->ttyp != SQKY_BOARD || !is_flyer(mdat))
                && (ttmp->ttyp != WEB || (!amorphous(mdat) &&
                    !webmaker(mdat)))
                && (ttmp->ttyp != ANTI_MAGIC ||
                    !resists_magm(mon))
            ) {
                if (!(flag & ALLOW_TRAPS)) {
                if (mon->mtrapseen & (1L << (ttmp->ttyp - 1)))
                    continue;
                }
                info[cnt] |= ALLOW_TRAPS;
            }
            }
        }
        poss[cnt].x = nx;
        poss[cnt].y = ny;
        cnt++;
        }
    }
    if(!cnt && wantpool && !is_pool(x,y)) {
        wantpool = FALSE;
        goto nexttry;
    }
    return(cnt);
}

/* Monster against monster special attacks; for the specified monster
   combinations, this allows one monster to attack another adjacent one
   in the absence of Conflict.  There is no provision for targetting
   other monsters; just hand to hand fighting when they happen to be
   next to each other. */
STATIC_OVL long
mm_aggression(magr, mdef)
struct monst *magr,	/* monster that is currently deciding where to move */
         *mdef;	/* another monster which is next to it */
{
    /* supposedly purple worms are attracted to shrieking because they
       like to eat shriekers, so attack the latter when feasible */
    if (magr->data == &mons[PM_PURPLE_WORM] &&
        mdef->data == &mons[PM_SHRIEKER])
        return ALLOW_M|ALLOW_TM;
    /* Various other combinations such as dog vs cat, cat vs rat, and
       elf vs orc have been suggested.  For the time being we don't
       support those. */
    return 0L;
}

/* Monster displacing another monster out of the way */
STATIC_OVL long
mm_displacement(magr, mdef)
struct monst *magr,	/* monster that is currently deciding where to move */
         *mdef;	/* another monster which is next to it */
{
    struct permonst *pa = magr->data,
            *pd = mdef->data;

    /* if attacker can't barge through, there's nothing to do;
       or if defender can barge through too, don't let attacker
       do so, otherwise they might just end up swapping places
       again when defender gets its chance to move */
    if ((pa->mflags3 & M3_DISPLACES) != 0 &&
        (pd->mflags3 & M3_DISPLACES) == 0 &&
        /* no displacing grid bugs diagonally */
        !(magr->mx != mdef->mx && magr->my != mdef->my &&
        NODIAG(monsndx(pd))) &&
        /* no displacing trapped monsters or multi-location longworms */
        !mdef->mtrapped && (!mdef->wormno || !count_wsegs(mdef)) &&
        /* riders can move anything; others, same size or smaller only */
        (is_rider(pa) || pa->msize >= pd->msize))
        return ALLOW_MDISP;
    return 0L;
}

boolean
monnear(mon, x, y)
register struct monst *mon;
register int x,y;
/* Is the square close enough for the monster to move or attack into? */
{
    register int distance = dist2(mon->mx, mon->my, x, y);

    if (distance == 2 && NODIAG(mon->data - mons)) return 0;
    return((boolean)(distance < 3));
}

/* really free dead monsters */
void
dmonsfree()
{
    struct monst **mtmp, *freetmp;
    int count = 0;

    for (mtmp = &fmon; *mtmp;) {
	freetmp = *mtmp;
	if (freetmp->mhp <= 0 && !freetmp->isgd) {
	    *mtmp = freetmp->nmon;
	    dealloc_monst(freetmp);
	    count++;
	} else
	    mtmp = &(freetmp->nmon);
    }

    if (count != iflags.purge_monsters)
    impossible("dmonsfree: %d removed doesn't match %d pending",
           count, iflags.purge_monsters);
    iflags.purge_monsters = 0;
}

/* called when monster is moved to larger structure */
void
replmon(mtmp, mtmp2)
register struct monst *mtmp, *mtmp2;
{
    struct obj *otmp;

    /* transfer the monster's inventory */
    for (otmp = mtmp2->minvent; otmp; otmp = otmp->nobj) {
    if (otmp->where != OBJ_MINVENT || otmp->ocarry != mtmp)
	    debugpline0("replmon: minvent inconsistency");
    otmp->ocarry = mtmp2;
    }
    mtmp->minvent = 0;

    /* remove the old monster from the map and from `fmon' list */
    relmon(mtmp, (struct monst **)0);

    /* finish adding its replacement */
    if (mtmp != u.usteed)	/* don't place steed onto the map */
        place_monster(mtmp2, mtmp2->mx, mtmp2->my);
    if (mtmp2->wormno)	    /* update level.monsters[wseg->wx][wseg->wy] */
    place_wsegs(mtmp2); /* locations to mtmp2 not mtmp. */
    if (emits_light(mtmp2->data)) {
    /* since this is so rare, we don't have any `mon_move_light_source' */
    new_light_source(mtmp2->mx, mtmp2->my,
             emits_light(mtmp2->data),
             LS_MONSTER, monst_to_any(mtmp2));
    /* here we rely on the fact that `mtmp' hasn't actually been deleted */
    del_light_source(LS_MONSTER, monst_to_any(mtmp));
    }
    mtmp2->nmon = fmon;
    fmon = mtmp2;
    if (u.ustuck == mtmp) u.ustuck = mtmp2;
    if (u.usteed == mtmp) u.usteed = mtmp2;
    if (mtmp2->isshk) replshk(mtmp,mtmp2);

    /* discard the old monster */
    dealloc_monst(mtmp);
}

/* release mon from the display and the map's monster list,
   maybe transfer it to one of the other monster lists */
void
relmon(mon, monst_list)
register struct monst *mon;
struct monst **monst_list;	/* &migrating_mons or &mydogs or null */
{
    register struct monst *mtmp;
    boolean unhide = (monst_list != 0);
    int mx = mon->mx, my = mon->my;

    if (!fmon) panic("relmon: no fmon available.");

    if (unhide) {
        /* can't remain hidden across level changes (exception: wizard
           clone can continue imitating some other monster form); also,
           might be imitating a boulder so need line-of-sight unblocking */
        mon->mundetected = 0;
        if (mon->m_ap_type && mon->m_ap_type != M_AP_MONSTER)
        seemimic(mon);
    }

    remove_monster(mx, my);

    if (mon == fmon) {
        fmon = fmon->nmon;
    } else {
        for (mtmp = fmon; mtmp; mtmp = mtmp->nmon)
        if (mtmp->nmon == mon) break;

        if (mtmp) mtmp->nmon = mon->nmon;
        else panic("relmon: mon not in list.");
    }

    if (unhide) {
        newsym(mx, my);
        /* insert into mydogs or migrating_mons */
        mon->nmon = *monst_list;
        *monst_list = mon;
    } else {
        /* orphan has no next monster */
        mon->nmon = 0;
    }
}

void
copy_mextra(mtmp2, mtmp1)
struct monst *mtmp2, *mtmp1;
{
    if(!mtmp2 || !mtmp1 || !mtmp1->mextra) return;

    if (!mtmp2->mextra) mtmp2->mextra = newmextra();
    if (MNAME(mtmp1)) {
        new_mname(mtmp2, (int)strlen(MNAME(mtmp1)) + 1);
        Strcpy(MNAME(mtmp2), MNAME(mtmp1));
    }
    if (EGD(mtmp1)) {
        if (!EGD(mtmp2)) newegd(mtmp2);
        (void)memcpy((genericptr_t)EGD(mtmp2),
                (genericptr_t)EGD(mtmp1),
                sizeof(struct egd));
    }
    if (EPRI(mtmp1)) {
        if (!EPRI(mtmp2)) newepri(mtmp2);
        (void)memcpy((genericptr_t)EPRI(mtmp2),
                (genericptr_t)EPRI(mtmp1),
                sizeof(struct epri));
    }
    if (ESHK(mtmp1)) {
        if (!ESHK(mtmp2)) neweshk(mtmp2);
        (void)memcpy((genericptr_t)ESHK(mtmp2),
                (genericptr_t)ESHK(mtmp1),
                sizeof(struct eshk));
    }
    if (EMIN(mtmp1)) {
        if (!EMIN(mtmp2)) newemin(mtmp2);
        (void)memcpy((genericptr_t)EMIN(mtmp2),
                (genericptr_t)EMIN(mtmp1),
                sizeof(struct emin));
    }
    if (EDOG(mtmp1)) {
        if (!EDOG(mtmp2)) newedog(mtmp2);
        (void)memcpy((genericptr_t)EDOG(mtmp2),
                (genericptr_t)EDOG(mtmp1),
                sizeof(struct edog));
    }
    if (has_mcorpsenm(mtmp1)) MCORPSENM(mtmp2) = MCORPSENM(mtmp1);
}

STATIC_OVL void
dealloc_mextra(x)
struct mextra *x;
{
    if (x) {
        if (x->mname) free((genericptr_t)x->mname);
        if (x->egd) free((genericptr_t)x->egd);
        if (x->epri) free((genericptr_t)x->epri);
        if (x->eshk) free((genericptr_t)x->eshk);
        if (x->emin) free((genericptr_t)x->emin);
        if (x->edog) free((genericptr_t)x->edog);
        /* [no action needed for x->mcorpsenm] */
        free((genericptr_t)x);
    }
}

void
dealloc_monst(mon)
struct monst *mon;
{
    if (mon->mextra) dealloc_mextra(mon->mextra);
    free((genericptr_t)mon);
}

/* remove effects of mtmp from other data structures */
STATIC_OVL void
m_detach(mtmp, mptr)
struct monst *mtmp;
struct permonst *mptr;	/* reflects mtmp->data _prior_ to mtmp's death */
{
    if (mtmp == context.polearm.hitmon)
	context.polearm.hitmon = 0;
    if (mtmp->mleashed) m_unleash(mtmp, FALSE);
        /* to prevent an infinite relobj-flooreffects-hmon-killed loop */
    mtmp->mtrapped = 0;
    mtmp->mhp = 0; /* simplify some tests: force mhp to 0 */
    relobj(mtmp, 0, FALSE);
    remove_monster(mtmp->mx, mtmp->my);
    if (emits_light(mptr))
        del_light_source(LS_MONSTER, monst_to_any(mtmp));
    newsym(mtmp->mx,mtmp->my);
    unstuck(mtmp);
    fill_pit(mtmp->mx, mtmp->my);

    if(mtmp->isshk) shkgone(mtmp);
    if(mtmp->wormno) wormgone(mtmp);
    iflags.purge_monsters++;
}

/* find the worn amulet of life saving which will save a monster */
struct obj *
mlifesaver(mon)
struct monst *mon;
{
    if (!nonliving(mon->data) || is_vampshifter(mon)) {
        struct obj *otmp = which_armor(mon, W_AMUL);

        if (otmp && otmp->otyp == AMULET_OF_LIFE_SAVING)
        return otmp;
    }
    return (struct obj *)0;
}

STATIC_OVL void
lifesaved_monster(mtmp)
struct monst *mtmp;
{
    boolean surviver;
    struct obj *lifesave = mlifesaver(mtmp);

    if (lifesave) {
        /* not canseemon; amulets are on the head, so you don't want
         * to show this for a long worm with only a tail visible.
         * Nor do you check invisibility, because glowing and
         * disintegrating amulets are always visible. */
        if (cansee(mtmp->mx, mtmp->my)) {
            pline("But wait...");
            pline("%s medallion begins to glow!",
              s_suffix(Monnam(mtmp)));
            makeknown(AMULET_OF_LIFE_SAVING);
            /* amulet is visible, but monster might not be */
            if (canseemon(mtmp)) {
            if (attacktype(mtmp->data, AT_EXPL)
                || attacktype(mtmp->data, AT_BOOM))
                pline("%s reconstitutes!", Monnam(mtmp));
            else
                pline("%s looks much better!", Monnam(mtmp));
            }
            pline_The("medallion crumbles to dust!");
        }
        m_useup(mtmp, lifesave);

        surviver = !(mvitals[monsndx(mtmp->data)].mvflags & G_GENOD);
        mtmp->mcanmove = 1;
        mtmp->mfrozen = 0;
        if (mtmp->mtame && !mtmp->isminion) {
            wary_dog(mtmp, !surviver);
        }
        if (mtmp->mhpmax <= 0) mtmp->mhpmax = 10;
        mtmp->mhp = mtmp->mhpmax;
        if (surviver) return;

        /* genocided monster can't be life-saved */
        if (cansee(mtmp->mx, mtmp->my))
            pline("Unfortunately, %s is still genocided...",
              mon_nam(mtmp));
    }
    mtmp->mhp = 0;
}

void
mondead(mtmp)
register struct monst *mtmp;
{
    struct permonst *mptr;
    int tmp;

    lifesaved_monster(mtmp);
    if (mtmp->mhp > 0) return;

    if (is_vampshifter(mtmp)) {
        int mndx = mtmp->cham;
        int x = mtmp->mx, y = mtmp->my;
        /* this only happens if shapeshifted */
        if (mndx >= LOW_PM && mndx != monsndx(mtmp->data)) {
            char buf[BUFSZ];
            boolean in_door = amorphous(mtmp->data) &&
                     closed_door(mtmp->mx,mtmp->my);
            Sprintf(buf,
                "The %s%s suddenly %s and rises as %%s!",
                (nonliving(mtmp->data) ||
                 noncorporeal(mtmp->data) ||
                 amorphous(mtmp->data)) ? "" : "seemingly dead ",
                    x_monnam(mtmp, ARTICLE_NONE, (char *)0, 
                        SUPPRESS_SADDLE | SUPPRESS_HALLUCINATION |
                    SUPPRESS_INVISIBLE | SUPPRESS_IT, FALSE),
                (nonliving(mtmp->data) ||
                 noncorporeal(mtmp->data) ||
                 amorphous(mtmp->data)) ?
                "reconstitutes" : "transforms");
            mtmp->mcanmove = 1;
            mtmp->mfrozen = 0;
            if (mtmp->mhpmax <= 0) mtmp->mhpmax = 10;
            mtmp->mhp = mtmp->mhpmax;
            /* this can happen if previously a fog cloud */
            if (u.uswallow && (mtmp == u.ustuck))
                expels(mtmp, mtmp->data, FALSE);
            if (in_door) {
                coord new_xy;
                if (enexto(&new_xy,
                        mtmp->mx, mtmp->my, &mons[mndx])) {
                    rloc_to(mtmp, new_xy.x, new_xy.y);
                }
            }
            newcham(mtmp, &mons[mndx], FALSE, FALSE);
            if (mtmp->data == &mons[mndx])
                mtmp->cham = NON_PM;
            else
                mtmp->cham = mndx;
            if ((!Blind && canseemon(mtmp)) || sensemon(mtmp))
                pline(buf, a_monnam(mtmp));
            newsym(x,y);
            return;
        }
    }

    /* dead vault guard is actually kept at coordinate <0,0> until
       his temporary corridor to/from the vault has been removed;
       need to do this after life-saving and before m_detach() */
    if (mtmp->isgd && !grddead(mtmp)) return;

    /* Player is thrown from his steed when it dies */
    if (mtmp == u.usteed)
        dismount_steed(DISMOUNT_GENERIC);

    mptr = mtmp->data;		/* save this for m_detach() */
    /* restore chameleon, lycanthropes to true form at death */
    if (mtmp->cham >= LOW_PM) {
        set_mon_data(mtmp, &mons[mtmp->cham], -1);
        mtmp->cham = NON_PM;
    }
    else if (mtmp->data == &mons[PM_WEREJACKAL])
        set_mon_data(mtmp, &mons[PM_HUMAN_WEREJACKAL], -1);
    else if (mtmp->data == &mons[PM_WEREWOLF])
        set_mon_data(mtmp, &mons[PM_HUMAN_WEREWOLF], -1);
    else if (mtmp->data == &mons[PM_WERERAT])
        set_mon_data(mtmp, &mons[PM_HUMAN_WERERAT], -1);

    /* if MAXMONNO monsters of a given type have died, and it
     * can be done, extinguish that monster.
     *
     * mvitals[].died does double duty as total number of dead monsters
     * and as experience factor for the player killing more monsters.
     * this means that a dragon dying by other means reduces the
     * experience the player gets for killing a dragon directly; this
     * is probably not too bad, since the player likely finagled the
     * first dead dragon via ring of conflict or pets, and extinguishing
     * based on only player kills probably opens more avenues of abuse
     * for rings of conflict and such.
     */
    tmp = monsndx(mtmp->data);
    if (mvitals[tmp].died < 255) mvitals[tmp].died++;

    /* if it's a (possibly polymorphed) quest leader, mark him as dead */
    if (mtmp->m_id == quest_status.leader_m_id)
        quest_status.leader_is_dead = TRUE;
#ifdef MAIL
    /* if the mail daemon dies, no more mail delivery.  -3. */
    if (tmp == PM_MAIL_DAEMON) mvitals[tmp].mvflags |= G_GENOD;
#endif

    if (mtmp->data->mlet == S_KOP) {
        /* Dead Kops may come back. */
        switch(rnd(5)) {
        case 1:	     /* returns near the stairs */
            (void) makemon(mtmp->data,xdnstair,ydnstair,NO_MM_FLAGS);
            break;
        case 2:	     /* randomly */
            (void) makemon(mtmp->data,0,0,NO_MM_FLAGS);
            break;
        default:
            break;
        }
    }
    if(mtmp->iswiz) wizdead();
    if(mtmp->data->msound == MS_NEMESIS) nemdead();
    if(mtmp->data == &mons[PM_MEDUSA])
        u.uachieve.killed_medusa = 1;
    if(glyph_is_invisible(levl[mtmp->mx][mtmp->my].glyph))
        unmap_object(mtmp->mx, mtmp->my);
    m_detach(mtmp, mptr);
}

/* TRUE if corpse might be dropped, magr may die if mon was swallowed */
boolean
corpse_chance(mon, magr, was_swallowed)
struct monst *mon;
struct monst *magr;			/* killer, if swallowed */
boolean was_swallowed;			/* digestion */
{
    struct permonst *mdat = mon->data;
    int i, tmp;

    if (mdat == &mons[PM_VLAD_THE_IMPALER] || mdat->mlet == S_LICH) {
        if (cansee(mon->mx, mon->my) && !was_swallowed)
        pline("%s body crumbles into dust.", s_suffix(Monnam(mon)));
        return FALSE;
    }

    /* Gas spores always explode upon death */
    for(i = 0; i < NATTK; i++) {
        if (mdat->mattk[i].aatyp == AT_BOOM) {
            if (mdat->mattk[i].damn)
                tmp = d((int)mdat->mattk[i].damn,
                        (int)mdat->mattk[i].damd);
            else if(mdat->mattk[i].damd)
                tmp = d((int)mdat->mlevel+1, (int)mdat->mattk[i].damd);
            else tmp = 0;
        if (was_swallowed && magr) {
            if (magr == &youmonst) {
            There("is an explosion in your %s!",
                  body_part(STOMACH));
            Sprintf(killer.name, "%s explosion",
                s_suffix(mdat->mname));
            losehp(Maybe_Half_Phys(tmp), killer.name, KILLED_BY_AN);
            } else {
            You_hear("an explosion.");
            magr->mhp -= tmp;
            if (magr->mhp < 1) mondied(magr);
            if (magr->mhp < 1) { /* maybe lifesaved */
                if (canspotmon(magr))
                pline("%s rips open!", Monnam(magr));
            } else if (canseemon(magr))
                pline("%s seems to have indigestion.",
                  Monnam(magr));
            }

            return FALSE;
        }

            Sprintf(killer.name, "%s explosion", s_suffix(mdat->mname));
            killer.format = KILLED_BY_AN;
            explode(mon->mx, mon->my, -1, tmp, MON_EXPLODE, EXPL_NOXIOUS); 
            return (FALSE);
        }
    }

    /* must duplicate this below check in xkilled() since it results in
     * creating no objects as well as no corpse
     */
    if (LEVEL_SPECIFIC_NOCORPSE(mdat))
        return FALSE;

    if (((bigmonst(mdat) || mdat == &mons[PM_LIZARD]) && !mon->mcloned) ||
        is_golem(mdat) || is_mplayer(mdat) || is_rider(mdat))
        return TRUE;
    tmp = 2 + ((mdat->geno & G_FREQ) < 2) + verysmall(mdat);
    return (boolean) !rn2(tmp);
}

/* drop (perhaps) a cadaver and remove monster */
void
mondied(mdef)
register struct monst *mdef;
{
    mondead(mdef);
    if (mdef->mhp > 0) return;	/* lifesaved */

    if (corpse_chance(mdef, (struct monst *)0, FALSE) &&
        (accessible(mdef->mx, mdef->my) || is_pool(mdef->mx, mdef->my)))
        (void) make_corpse(mdef,CORPSTAT_NONE);
}

/* monster disappears, not dies */
void
mongone(mdef)
register struct monst *mdef;
{
    mdef->mhp = 0;	/* can skip some inventory bookkeeping */

    /* dead vault guard is actually kept at coordinate <0,0> until
       his temporary corridor to/from the vault has been removed */
    if (mdef->isgd && !grddead(mdef)) return;
    /* hero is thrown from his steed when it disappears */
    if (mdef == u.usteed)
        dismount_steed(DISMOUNT_GENERIC);

    /* drop special items like the Amulet so that a dismissed Kop or nurse
       can't remove them from the game */
    mdrop_special_objs(mdef);
    /* release rest of monster's inventory--it is removed from game */
    discard_minvent(mdef);
    m_detach(mdef, mdef->data);
}

/* drop a statue or rock and remove monster */
void
monstone(mdef)
register struct monst *mdef;
{
    struct obj *otmp, *obj, *oldminvent;
    xchar x = mdef->mx, y = mdef->my;
    boolean wasinside = FALSE;

    /* we have to make the statue before calling mondead, to be able to
     * put inventory in it, and we have to check for lifesaving before
     * making the statue....
     */
    lifesaved_monster(mdef);
    if (mdef->mhp > 0) return;

    mdef->mtrapped = 0;	/* (see m_detach) */

    if ((int)mdef->data->msize > MZ_TINY ||
            !rn2(2 + ((int) (mdef->data->geno & G_FREQ) > 2))) {
        oldminvent = 0;
        /* some objects may end up outside the statue */
        while ((obj = mdef->minvent) != 0) {
            obj_extract_self(obj);
            if (obj->owornmask)
            update_mon_intrinsics(mdef, obj, FALSE, TRUE);
            obj_no_longer_held(obj);
            if (obj->owornmask & W_WEP)
            setmnotwielded(mdef,obj);
            obj->owornmask = 0L;
            if (obj->otyp == BOULDER ||
#if 0				/* monsters don't carry statues */
     (obj->otyp == STATUE && mons[obj->corpsenm].msize >= mdef->data->msize) ||
#endif
                obj_resists(obj, 0, 0)) {
            if (flooreffects(obj, x, y, "fall")) continue;
            place_object(obj, x, y);
            } else {
            if (obj->lamplit) end_burn(obj, TRUE);
            obj->nobj = oldminvent;
            oldminvent = obj;
            }
        }
        /* defer statue creation until after inventory removal
           so that saved monster traits won't retain any stale
           item-conferred attributes */
        otmp = mkcorpstat(STATUE, mdef, mdef->data, x, y, CORPSTAT_NONE);
        if (has_mname(mdef)) otmp = oname(otmp, MNAME(mdef));
        while ((obj = oldminvent) != 0) {
            oldminvent = obj->nobj;
            (void) add_to_container(otmp, obj);
        }
        /* Archeologists should not break unique statues */
        if (mdef->data->geno & G_UNIQ)
            otmp->spe = 1;
        otmp->owt = weight(otmp);
    } else
        otmp = mksobj_at(ROCK, x, y, TRUE, FALSE);

    stackobj(otmp);
    /* mondead() already does this, but we must do it before the newsym */
    if(glyph_is_invisible(levl[x][y].glyph))
        unmap_object(x, y);
    if (cansee(x, y)) newsym(x,y);
    /* We don't currently trap the hero in the statue in this case but we could */
    if (u.uswallow && u.ustuck == mdef) wasinside = TRUE;
    mondead(mdef);
    if (wasinside) {
        if (is_animal(mdef->data))
            You("%s through an opening in the new %s.",
                locomotion(youmonst.data, "jump"),
                xname(otmp));
    }
}

/* another monster has killed the monster mdef */
void
monkilled(mdef, fltxt, how)
register struct monst *mdef;
const char *fltxt;
int how;
{
    boolean be_sad = FALSE;		/* true if unseen pet is killed */

    if ((mdef->wormno ? worm_known(mdef) : cansee(mdef->mx, mdef->my))
        && fltxt)
        pline("%s is %s%s%s!", Monnam(mdef),
            nonliving(mdef->data) ? "destroyed" : "killed",
            *fltxt ? " by the " : "",
            fltxt
         );
    else
        be_sad = (mdef->mtame != 0);

    /* no corpses if digested or disintegrated */
    if(how == AD_DGST || how == -AD_RBRE)
        mondead(mdef);
    else
        mondied(mdef);

    if (be_sad && mdef->mhp <= 0)
        You("have a sad feeling for a moment, then it passes.");
}

void
unstuck(mtmp)
register struct monst *mtmp;
{
    if(u.ustuck == mtmp) {
        if(u.uswallow){
            u.ux = mtmp->mx;
            u.uy = mtmp->my;
            u.uswallow = 0;
            u.uswldtim = 0;
            if (Punished && uball->where == OBJ_FREE) placebc();
            vision_full_recalc = 1;
            docrt();
        }
        u.ustuck = 0;
    }
}

void
killed(mtmp)
register struct monst *mtmp;
{
    xkilled(mtmp, 1);
}

/* the player has killed the monster mtmp */
void
xkilled(mtmp, dest)
struct monst *mtmp;
/*
 * Dest=1, normal; dest=0, don't print message; dest=2, don't drop corpse
 * either; dest=3, message but no corpse
 */
int dest;
{
    int tmp, mndx, x = mtmp->mx, y = mtmp->my;
    struct permonst *mdat;
    struct obj *otmp;
    struct trap *t;
    boolean wasinside = u.uswallow && (u.ustuck == mtmp);
    boolean burycorpse = FALSE;

    /* KMH, conduct */
    u.uconduct.killer++;

    if (dest & 1) {
        const char *verb = nonliving(mtmp->data) ? "destroy" : "kill";

        if (!wasinside && !canspotmon(mtmp))
        You("%s it!", verb);
        else {
        You("%s %s!", verb,
            !mtmp->mtame ? mon_nam(mtmp) :
            x_monnam(mtmp,
                 (has_mname(mtmp)) ? ARTICLE_NONE : ARTICLE_THE,
                 "poor",
                 (has_mname(mtmp)) ? SUPPRESS_SADDLE : 0,
                 FALSE));
        }
    }

    if (mtmp->mtrapped && (t = t_at(x, y)) != 0 &&
        (t->ttyp == PIT || t->ttyp == SPIKED_PIT)) {

        if (sobj_at(BOULDER, x, y))
                dest |= 2;     /*
                * Prevent corpses/treasure being created "on top"
                * of the boulder that is about to fall in. This is
                * out of order, but cannot be helped unless this
                * whole routine is rearranged.
                */
        if (m_carrying(mtmp, BOULDER))
            burycorpse = TRUE;
    }

    /* your pet knows who just killed it...watch out */
    if (mtmp->mtame && !mtmp->isminion) EDOG(mtmp)->killed_by_u = 1;

    if (wasinside && thrownobj && thrownobj != uball) {
        /* thrown object has killed hero's engulfer; add it to mon's 
           inventory now so that it will be placed with mon's other
           stuff prior to lookhere/autopickup when hero is expelled
           below (as a side-effect, this missile has immunity from
           being consumed [for this shot/throw only]) */
        mpickobj(mtmp, thrownobj);
        /* let throwing code know that missile has been disposed of */
        thrownobj = 0;
    }

    /* dispose of monster and make cadaver */
    if(stoned) monstone(mtmp);
    else mondead(mtmp);

    if (mtmp->mhp > 0) { /* monster lifesaved */
        /* Cannot put the non-visible lifesaving message in
         * lifesaved_monster() since the message appears only when you
         * kill it (as opposed to visible lifesaving which always
         * appears).
         */
        stoned = FALSE;
        if (!cansee(x,y)) pline("Maybe not...");
        return;
    }

    mdat = mtmp->data; /* note: mondead can change mtmp->data */
    mndx = monsndx(mdat);

    if (stoned) {
        stoned = FALSE;
        goto cleanup;
    }

    if((dest & 2) || LEVEL_SPECIFIC_NOCORPSE(mdat))
        goto cleanup;

#ifdef MAIL
    if(mdat == &mons[PM_MAIL_DAEMON]) {
        stackobj(mksobj_at(SCR_MAIL, x, y, FALSE, FALSE));
    }
#endif
    if (accessible(x, y) || is_pool(x, y)) {
        struct obj *cadaver;
        int otyp;

        /* illogical but traditional "treasure drop" */
        if (!rn2(6) && !(mvitals[mndx].mvflags & G_NOCORPSE)
            /* no extra item from swallower or steed */
            && (x != u.ux || y != u.uy)
            /* no extra item from kops--too easy to abuse */
            && mdat->mlet != S_KOP
            /* no items from cloned monsters */
            && !mtmp->mcloned) {
        otmp = mkobj(RANDOM_CLASS, TRUE);
        /* don't create large objects from small monsters */
        otyp = otmp->otyp;
        if (mdat->msize < MZ_HUMAN && otyp != FIGURINE &&
            /* oc_big is also oc_bimanual and oc_bulky */
            (otmp->owt > 30 || objects[otyp].oc_big)) {
            delobj(otmp);
        } else if (!flooreffects(otmp, x, y,
                     (dest & 1) ? "fall" : "")) {
            place_object(otmp, x, y);
            stackobj(otmp);
        }
        }
        /* corpse--none if hero was inside the monster */
        if (!wasinside && corpse_chance(mtmp, (struct monst *)0, FALSE)) {
        cadaver = make_corpse(mtmp, burycorpse ?
                      CORPSTAT_BURIED : CORPSTAT_NONE);
        if (burycorpse && cadaver && cansee(x,y) && !mtmp->minvis &&
            cadaver->where == OBJ_BURIED && (dest & 1)) {
            pline("%s corpse ends up buried.", s_suffix(Monnam(mtmp)));
        }
        }
    }
    if (wasinside) spoteffects(TRUE);	/* poor man's expels() */
    /* monster is gone, corpse or other object might now be visible */
    newsym(x, y);

cleanup:
    /* punish bad behaviour */
    if(is_human(mdat) && (!always_hostile(mdat) && mtmp->malign <= 0) &&
       (mndx < PM_ARCHEOLOGIST || mndx > PM_WIZARD) &&
       u.ualign.type != A_CHAOTIC) {
        HTelepat &= ~INTRINSIC;
        change_luck(-2);
        You("murderer!");
        if (Blind && !Blind_telepat)
            see_monsters(); /* Can't sense monsters any more. */
    }
    if((mtmp->mpeaceful && !rn2(2)) || mtmp->mtame)	change_luck(-1);
    if (is_unicorn(mdat) &&
                sgn(u.ualign.type) == sgn(mdat->maligntyp)) {
        change_luck(-5);
        You_feel("guilty...");
    }

    /* give experience points */
    tmp = experience(mtmp, (int)mvitals[mndx].died);
    more_experienced(tmp, 0);
    newexplevel();		/* will decide if you go up */

    /* adjust alignment points */
    if (mtmp->m_id == quest_status.leader_m_id) {		/* REAL BAD! */
        adjalign(-(u.ualign.record+(int)ALIGNLIM/2));
        pline("That was %sa bad idea...",
                u.uevent.qcompleted ? "probably " : "");
    } else if (mdat->msound == MS_NEMESIS)	/* Real good! */
        adjalign((int)(ALIGNLIM/4));
    else if (mdat->msound == MS_GUARDIAN) {	/* Bad */
        adjalign(-(int)(ALIGNLIM/8));
        if (!Hallucination) pline("That was probably a bad idea...");
        else pline("Whoopsie-daisy!");
    }else if (mtmp->ispriest) {
        adjalign((p_coaligned(mtmp)) ? -2 : 2);
        /* cancel divine protection for killing your priest */
        if (p_coaligned(mtmp)) u.ublessed = 0;
        if (mdat->maligntyp == A_NONE)
            adjalign((int)(ALIGNLIM / 4));		/* BIG bonus */
    } else if (mtmp->mtame) {
        adjalign(-15);	/* bad!! */
        /* your god is mighty displeased... */
        if (!Hallucination) You_hear("the rumble of distant thunder...");
        else You_hear("the studio audience applaud!");
    } else if (mtmp->mpeaceful)
        adjalign(-5);

    /* malign was already adjusted for u.ualign.type and randomization */
    adjalign(mtmp->malign);
}

/* changes the monster into a stone monster of the same type */
/* this should only be called when poly_when_stoned() is true */
void
mon_to_stone(mtmp)
    register struct monst *mtmp;
{
    if(mtmp->data->mlet == S_GOLEM) {
    /* it's a golem, and not a stone golem */
    if(canseemon(mtmp))
        pline("%s solidifies...", Monnam(mtmp));
    if (newcham(mtmp, &mons[PM_STONE_GOLEM], FALSE, FALSE)) {
        if(canseemon(mtmp))
        pline("Now it's %s.", an(mtmp->data->mname));
    } else {
        if(canseemon(mtmp))
        pline("... and returns to normal.");
    }
    } else
    impossible("Can't polystone %s!", a_monnam(mtmp));
}

/* might place monst on far side of a wall or boulder */
void
mnexto(mtmp)	/* Make monster mtmp next to you (if possible) */
    struct monst *mtmp;
{
    coord mm;
    boolean couldspot = canspotmon(mtmp);

    if (mtmp == u.usteed) {
        /* Keep your steed in sync with you instead */
        mtmp->mx = u.ux;
        mtmp->my = u.uy;
        return;
    }

    if(!enexto(&mm, u.ux, u.uy, mtmp->data)) return;
    rloc_to(mtmp, mm.x, mm.y);
    if (!in_mklev && (mtmp->mstrategy & STRAT_APPEARMSG)) {
        mtmp->mstrategy &= ~STRAT_APPEARMSG;	/* one chance only */
        if (!couldspot && canspotmon(mtmp))
        pline("%s suddenly %s!", Amonnam(mtmp),
              !Blind ? "appears" : "arrives");
    }
    return;
}

/* like mnexto() but requires destination to be directly accessible */
void
maybe_mnexto(mtmp)
struct monst *mtmp;
{
    coord mm;
    struct permonst *ptr = mtmp->data;
    boolean diagok = !NODIAG(ptr - mons);
    int tryct = 20;

    do {
        if (!enexto(&mm, u.ux, u.uy, ptr)) return;
        if (couldsee(mm.x, mm.y) &&
            /* don't move grid bugs diagonally */
            (diagok || mm.x == mtmp->mx || mm.y == mtmp->my)) {
        rloc_to(mtmp, mm.x, mm.y);
        return;
        }
    } while (--tryct > 0);
}

/* mnearto()
 * Put monster near (or at) location if possible.
 * Returns:
 *	1 - if a monster was moved from x, y to put mtmp at x, y.
 *	0 - in most cases.
 */
boolean
mnearto(mtmp,x,y,move_other)
register struct monst *mtmp;
xchar x, y;
boolean move_other;	/* make sure mtmp gets to x, y! so move m_at(x, y) */
{
    struct monst *othermon = (struct monst *)0;
    xchar newx, newy;
    coord mm;

    if ((mtmp->mx == x) && (mtmp->my == y)) return(FALSE);

    if (move_other && (othermon = m_at(x, y))) {
        if (othermon->wormno)
            remove_worm(othermon);
        else
            remove_monster(x, y);
    }

    newx = x;
    newy = y;

    if (!goodpos(newx, newy, mtmp, 0)) {
        /* actually we have real problems if enexto ever fails.
         * migrating_mons that need to be placed will cause
         * no end of trouble.
         */
        if (!enexto(&mm, newx, newy, mtmp->data)) return(FALSE);
        newx = mm.x; newy = mm.y;
    }

    rloc_to(mtmp, newx, newy);

    if (move_other && othermon) {
        othermon->mx = othermon->my = 0;
        (void) mnearto(othermon, x, y, FALSE);
        if ((othermon->mx != x) || (othermon->my != y))
        return(TRUE);
    }

    return(FALSE);
}

/* monster responds to player action; not the same as a passive attack */
/* assumes reason for response has been tested, and response _must_ be made */
void
m_respond(mtmp)
register struct monst *mtmp;
{
    if(mtmp->data->msound == MS_SHRIEK) {
    if(!Deaf) {
        pline("%s shrieks.", Monnam(mtmp));
        stop_occupation();
    }
    if (!rn2(10)) {
        if (!rn2(13))
        (void) makemon(&mons[PM_PURPLE_WORM], 0, 0, NO_MM_FLAGS);
        else
        (void) makemon((struct permonst *)0, 0, 0, NO_MM_FLAGS);

    }
    aggravate();
    }
    if(mtmp->data == &mons[PM_MEDUSA]) {
    register int i;
    for(i = 0; i < NATTK; i++)
         if(mtmp->data->mattk[i].aatyp == AT_GAZE) {
         (void) gazemu(mtmp, &mtmp->data->mattk[i]);
         break;
         }
    }
}

void
setmangry(mtmp)
register struct monst *mtmp;
{
    mtmp->mstrategy &= ~STRAT_WAITMASK;
    if(!mtmp->mpeaceful) return;
    if(mtmp->mtame) return;
    mtmp->mpeaceful = 0;
    if(mtmp->ispriest) {
        if(p_coaligned(mtmp)) adjalign(-5); /* very bad */
        else adjalign(2);
    } else
        adjalign(-1);		/* attacking peaceful monsters is bad */
    if (couldsee(mtmp->mx, mtmp->my)) {
        if (humanoid(mtmp->data) || mtmp->isshk || mtmp->isgd)
            pline("%s gets angry!", Monnam(mtmp));
        else if (flags.verbose && !Deaf) growl(mtmp);
    }

    /* attacking your own quest leader will anger his or her guardians */
    if (!context.mon_moving &&	/* should always be the case here */
        mtmp->data == &mons[quest_info(MS_LEADER)]) {
        struct monst *mon;
        struct permonst *q_guardian = &mons[quest_info(MS_GUARDIAN)];
        int got_mad = 0;

        /* guardians will sense this attack even if they can't see it */
        for (mon = fmon; mon; mon = mon->nmon) {
        if (DEADMONSTER(mon)) continue;
        if (mon->data == q_guardian && mon->mpeaceful) {
            mon->mpeaceful = 0;
            if (canseemon(mon)) ++got_mad;
        }
        }
        if (got_mad && !Hallucination)
        pline_The("%s appear%s to be angry too...",
              got_mad == 1 ? q_guardian->mname :
                    makeplural(q_guardian->mname),
              got_mad == 1 ? "s" : "");
    }
}

void
wakeup(mtmp)
register struct monst *mtmp;
{
    mtmp->msleeping = 0;
    finish_meating(mtmp);
    setmangry(mtmp);
    if (mtmp->m_ap_type) {
        seemimic(mtmp);
    } else if (context.forcefight && !context.mon_moving &&
        mtmp->mundetected) {
        mtmp->mundetected = 0;
        newsym(mtmp->mx, mtmp->my);
    }
}

/* Wake up nearby monsters without angering them. */
void
wake_nearby()
{
    register struct monst *mtmp;

    for (mtmp = fmon; mtmp; mtmp = mtmp->nmon) {
        if (DEADMONSTER(mtmp)) continue;
        if (distu(mtmp->mx,mtmp->my) < u.ulevel * 20) {
        mtmp->msleeping = 0;
        mtmp->mstrategy &= ~STRAT_WAITMASK;
        if (mtmp->mtame && !mtmp->isminion)
            EDOG(mtmp)->whistletime = moves;
        }
    }
}

/* Wake up monsters near some particular location. */
void
wake_nearto(x, y, distance)
register int x, y, distance;
{
    register struct monst *mtmp;

    for (mtmp = fmon; mtmp; mtmp = mtmp->nmon) {
        if (DEADMONSTER(mtmp)) continue;
        if (distance == 0 || dist2(mtmp->mx, mtmp->my, x, y) < distance) {
        mtmp->msleeping = 0;
        mtmp->mstrategy &= ~STRAT_WAITMASK;
        }
    }
}

/* NOTE: we must check for mimicry before calling this routine */
void
seemimic(mtmp)
register struct monst *mtmp;
{
    unsigned old_app = mtmp->mappearance;
    uchar old_ap_type = mtmp->m_ap_type;

    if (has_mcorpsenm(mtmp)) freemcorpsenm(mtmp);

    mtmp->m_ap_type = M_AP_NOTHING;
    mtmp->mappearance = 0;

    /*
     *  Discovered mimics don't block light.
     */
    if (((old_ap_type == M_AP_FURNITURE &&
          (old_app == S_hcdoor || old_app == S_vcdoor)) ||
         (old_ap_type == M_AP_OBJECT && old_app == BOULDER)) &&
        !does_block(mtmp->mx, mtmp->my, &levl[mtmp->mx][mtmp->my]))
        unblock_point(mtmp->mx, mtmp->my);

    newsym(mtmp->mx,mtmp->my);
}

/* force all chameleons to become normal */
void
rescham()
{
    register struct monst *mtmp;
    int mcham;

    for(mtmp = fmon; mtmp; mtmp = mtmp->nmon) {
        if (DEADMONSTER(mtmp)) continue;
        mcham = (int) mtmp->cham;
        if (mcham >= LOW_PM) {
            (void) newcham(mtmp, &mons[mcham],
                       FALSE, FALSE);
            mtmp->cham = NON_PM;
        }
        if(is_were(mtmp->data) && mtmp->data->mlet != S_HUMAN)
            new_were(mtmp);
        if(mtmp->m_ap_type && cansee(mtmp->mx, mtmp->my)) {
            seemimic(mtmp);
            /* we pretend that the mimic doesn't */
            /* know that it has been unmasked.   */
            mtmp->msleeping = 1;
        }
    }
}

/* Let the chameleons change again -dgk */
void
restartcham()
{
    register struct monst *mtmp;

    for (mtmp = fmon; mtmp; mtmp = mtmp->nmon) {
        if (DEADMONSTER(mtmp)) continue;
        mtmp->cham = pm_to_cham(monsndx(mtmp->data));
        if (mtmp->data->mlet == S_MIMIC && mtmp->msleeping &&
                cansee(mtmp->mx, mtmp->my)) {
            set_mimic_sym(mtmp);
            newsym(mtmp->mx,mtmp->my);
        }
    }
}

/* called when restoring a monster from a saved level; protection
   against shape-changing might be different now than it was at the
   time the level was saved. */
void
restore_cham(mon)
struct monst *mon;
{
    int mcham;

    if (Protection_from_shape_changers) {
        mcham = (int) mon->cham;
        if (mcham >= LOW_PM) {
        mon->cham = NON_PM;
        (void) newcham(mon, &mons[mcham], FALSE, FALSE);
        } else if (is_were(mon->data) && !is_human(mon->data)) {
        new_were(mon);
        }
    } else if (mon->cham == NON_PM) {
        mon->cham = pm_to_cham(monsndx(mon->data));
    }
}

/* unwatched hiders may hide again; if so, a 1 is returned.  */
STATIC_OVL boolean
restrap(mtmp)
register struct monst *mtmp;
{
    struct trap *t;

    if (mtmp->mcan || mtmp->m_ap_type ||
       cansee(mtmp->mx, mtmp->my) || rn2(3) || (mtmp == u.ustuck) ||
       /* can't hide while trapped except in pits */
       (mtmp->mtrapped && (t = t_at(mtmp->mx, mtmp->my)) != 0 &&
        !(t->ttyp == PIT || t->ttyp == SPIKED_PIT)) ||
       (sensemon(mtmp) && distu(mtmp->mx, mtmp->my) <= 2))
        return(FALSE);

    if(mtmp->data->mlet == S_MIMIC) {
        set_mimic_sym(mtmp);
        return(TRUE);
    } else
        if(levl[mtmp->mx][mtmp->my].typ == ROOM)  {
        mtmp->mundetected = 1;
        return(TRUE);
        }

    return(FALSE);
}

/* monster/hero tries to hide under something at the current location */
boolean
hideunder(mtmp)
struct monst *mtmp;
{
    struct trap *t;
    boolean undetected = FALSE,
        is_u = (mtmp == &youmonst);
    xchar x = is_u ? u.ux : mtmp->mx,
          y = is_u ? u.uy : mtmp->my;

    if (mtmp == u.ustuck) {
        ;	/* can't hide if holding you or held by you */
    } else if (is_u ? (u.utrap && u.utraptype != TT_PIT) :
              (mtmp->mtrapped && (t = t_at(x, y)) != 0 &&
                !(t->ttyp == PIT || t->ttyp == SPIKED_PIT))) {
        ;	/* can't hide while stuck in a non-pit trap */
    } else if (mtmp->data->mlet == S_EEL) {
        undetected = (is_pool(x, y) && !Is_waterlevel(&u.uz));
    } else if (hides_under(mtmp->data) && OBJ_AT(x, y)) {
        struct obj *otmp = level.objects[x][y];

        /* most monsters won't hide under cockatrice corpse */
        if (otmp->nexthere || otmp->otyp != CORPSE ||
        (mtmp == &youmonst ? Stone_resistance : resists_ston(mtmp)) ||
        !touch_petrifies(&mons[otmp->corpsenm]))
        undetected = TRUE;
    }

    if (is_u) u.uundetected = undetected;
    else mtmp->mundetected = undetected;
    return undetected;
}

/* called when returning to a previously visited level */
void
hide_monst(mon)
struct monst *mon;
{
    boolean hider_under = hides_under(mon->data) || mon->data->mlet == S_EEL;

    if ((is_hider(mon->data) || hider_under) &&
        !(mon->mundetected || mon->m_ap_type)) {
    xchar x = mon->mx, y = mon->my;
    char save_viz = viz_array[y][x];

    /* override vision, forcing hero to be unable to see monster's spot */
    viz_array[y][x] &= ~(IN_SIGHT | COULD_SEE);
    if (is_hider(mon->data)) (void)restrap(mon);
    /* try again if mimic missed its 1/3 chance to hide */
    if (mon->data->mlet == S_MIMIC && !mon->m_ap_type) (void)restrap(mon);
    if (hider_under) (void)hideunder(mon);
    viz_array[y][x] = save_viz;
    }
}

short *animal_list = 0;		/* list of PM values for animal monsters */
int animal_list_count;

void
mon_animal_list(construct)
boolean construct;
{
    if (construct) {
        short animal_temp[SPECIAL_PM];
        int i, n;

     /* if (animal_list) impossible("animal_list already exists"); */

        for (n = 0, i = LOW_PM; i < SPECIAL_PM; i++)
        if (is_animal(&mons[i])) animal_temp[n++] = i;
     /* if (n == 0) animal_temp[n++] = NON_PM; */

        animal_list = (short *)alloc(n * sizeof *animal_list);
        (void) memcpy((genericptr_t)animal_list,
              (genericptr_t)animal_temp,
              n * sizeof *animal_list);
        animal_list_count = n;
    } else {	/* release */
        if (animal_list) free((genericptr_t)animal_list), animal_list = 0;
        animal_list_count = 0;
    }
}

STATIC_OVL int
pick_animal()
{
    if (!animal_list) mon_animal_list(TRUE);

    return animal_list[rn2(animal_list_count)];
}

void
decide_to_shapeshift(mon, shiftflags)
struct monst *mon;
int shiftflags;
{
    struct permonst *ptr;
    unsigned was_female = mon->female;
    boolean msg = FALSE;

    if ((shiftflags & SHIFT_MSG) ||
        ((shiftflags & SHIFT_SEENMSG) && sensemon(mon))) msg = TRUE;

    if (is_vampshifter(mon)) {
        /* The vampire has to be in good health (mhp) to maintain
         * its shifted form.
             *
         * If we're shifted and getting low on hp, maybe shift back.
         * If we're not already shifted and in good health, maybe shift.
         */
        if ((mon->mhp <= mon->mhpmax / 6) &&
                rn2(4) && (mon->cham >= LOW_PM))
            (void) newcham(mon, &mons[mon->cham], FALSE, msg);
    } else if (mon->data->mlet == S_VAMPIRE && mon->cham == NON_PM &&
           !rn2(6) && (mon->mhp > mon->mhpmax - ((mon->mhpmax / 10) + 1))) {
            (void) newcham(mon, (struct permonst *)0, FALSE, msg);
    }
    /* override the 10% chance for sex change */
    ptr = mon->data;
    if (!is_male(ptr) && !is_female(ptr) && !is_neuter(ptr))
        mon->female = was_female;
}

STATIC_OVL int
pickvampshape(mon)
struct monst *mon;
{
    int mndx = mon->cham;

    switch (mndx) {
    case PM_VLAD_THE_IMPALER:
        /* ensure Vlad can keep carrying the Candelabrum */
        if (mon_has_special(mon)) break;	/* leave mndx as is */
        /*FALLTHRU*/
    case PM_VAMPIRE_LORD:	/* vampire lord or Vlad can become wolf */
        if (!rn2(10)) {
        mndx = PM_WOLF;
        break;
        }
        /*FALLTHRU*/
    case PM_VAMPIRE:	/* any vampire can become fog or bat */
        mndx = !rn2(4) ? PM_FOG_CLOUD : PM_VAMPIRE_BAT;
        break;
    }
    return mndx;
}

/* nonshapechangers who warrant special polymorph handling */
STATIC_OVL boolean
isspecmon(mon)
struct monst *mon;
{
    return (mon->isshk || mon->ispriest || mon->isgd ||
        mon->m_id == quest_status.leader_m_id);
}

/* restrict certain special monsters (shopkeepers, aligned priests,
   vault guards) to forms that allow them to behave sensibly (catching
   gold, speaking?) so that they don't need too much extra code */
STATIC_OVL boolean
validspecmon(mon, mndx)
struct monst *mon;
int mndx;
{
    if (mndx == NON_PM) return TRUE;	/* caller wants random */

    if (!accept_newcham_form(mndx)) return FALSE;	/* geno'd or !polyok */

    if (isspecmon(mon)) {
        struct permonst *ptr = &mons[mndx];

        /* reject notake because object manipulation is expected
           and nohead because speech capability is expected */
        if (notake(ptr) || !has_head(ptr)) return FALSE;
        /* [should we check ptr->msound here too?] */
    }
    return TRUE;	/* potential new form is ok */
}

/* prevent wizard mode user from specifying invalid vampshifter shape */
STATIC_OVL boolean
validvamp(mon, mndx_p, monclass)
struct monst *mon;
int *mndx_p, monclass;
{
    /* simplify caller's usage */
    if (!is_vampshifter(mon)) return validspecmon(mon, *mndx_p);

    if (*mndx_p == PM_VAMPIRE || *mndx_p == PM_VAMPIRE_LORD ||
        *mndx_p == PM_VLAD_THE_IMPALER) {
        /* player picked some type of vampire; use mon's self */
        *mndx_p = mon->cham;
        return TRUE;
    }
    if (mon->cham == PM_VLAD_THE_IMPALER && mon_has_special(mon)) {
        /* Vlad with Candelabrum; override choice, then accept it */
        *mndx_p = PM_VLAD_THE_IMPALER;
        return TRUE;
    }
    /* basic vampires can't become wolves; any can become fog or bat */
    if (*mndx_p == PM_WOLF) return (mon->cham != PM_VAMPIRE);
    if (*mndx_p == PM_FOG_CLOUD || *mndx_p == PM_VAMPIRE_BAT) return TRUE;

    /* if we get here, specific type was no good; try by class */
    switch (monclass) {
    case S_VAMPIRE:	*mndx_p = mon->cham; break;
    case S_BAT:	*mndx_p = PM_VAMPIRE_BAT; break;
    case S_VORTEX:	*mndx_p = PM_FOG_CLOUD; break;
    case S_DOG:	if (mon->cham != PM_VAMPIRE) {
                *mndx_p = PM_WOLF;
                break;
            }
            /*FALLTHRU*/
    default:	*mndx_p = NON_PM; break;
    }
    return (*mndx_p != NON_PM);
}

int
select_newcham_form(mon)
struct monst *mon;
{
    int mndx = NON_PM, tryct;

    switch (mon->cham) {
        case PM_SANDESTIN:
        if (rn2(7)) mndx = pick_nasty();
        break;
        case PM_DOPPELGANGER:
        if (!rn2(7)) {
            mndx = pick_nasty();
        } else if (rn2(3)) {	/* role monsters */
            mndx = rn1(PM_WIZARD - PM_ARCHEOLOGIST + 1,
                   PM_ARCHEOLOGIST);
        } else if (!rn2(3)) {	/* quest guardians */
            mndx = rn1(PM_APPRENTICE - PM_STUDENT + 1,
                   PM_STUDENT);
            /* avoid own role's guardian */
            if (mndx == urole.guardnum) mndx = NON_PM;
        } else {		/* general humanoids */
            tryct = 5;
            do {
            mndx = rn1(SPECIAL_PM - LOW_PM, LOW_PM);
            if (humanoid(&mons[mndx]) && polyok(&mons[mndx])) break;
            } while (--tryct > 0);
            if (!tryct) mndx = NON_PM;
        }
        break;
        case PM_CHAMELEON:
        if (!rn2(3)) mndx = pick_animal();
        break;
        case PM_VLAD_THE_IMPALER:
        case PM_VAMPIRE_LORD:
        case PM_VAMPIRE:
        mndx = pickvampshape(mon);
        break;
        case NON_PM:	/* ordinary */
          {
        struct obj *m_armr = which_armor(mon, W_ARM);

        if (m_armr && Is_dragon_scales(m_armr))
            mndx = (int)(Dragon_scales_to_pm(m_armr) - mons);
        else if (m_armr && Is_dragon_mail(m_armr))
            mndx = (int)(Dragon_mail_to_pm(m_armr) - mons);
          }
        break;
    }
    /* for debugging: allow control of polymorphed monster */
    if (wizard && iflags.mon_polycontrol) {
        char pprompt[BUFSZ], buf[BUFSZ];
        int monclass;

        Sprintf(pprompt,
            "Change %s @ <%d,%d> into what kind of monster?",
            noit_mon_nam(mon), (int)mon->mx, (int)mon->my);
        tryct = 5;
        do {
        monclass = 0;
        getlin(pprompt, buf);
        mungspaces(buf);
        /* for ESC, take form selected above (might be NON_PM) */
        if (*buf == '\033') break;
        /* for "*", use NON_PM to pick an arbitrary shape below */
        if (!strcmp(buf, "*") || !strcmp(buf, "random")) {
            mndx = NON_PM;
            break;
        }
        mndx = name_to_mon(buf);
        if (mndx == NON_PM) {
            /* didn't get a type, so check whether it's a class
               (single letter or text match with def_monsyms[]) */
            monclass = name_to_monclass(buf, &mndx);
            if (monclass && mndx == NON_PM)
            mndx = mkclass_poly(monclass);
        }
        if (mndx >= LOW_PM) {
            /* got a specific type of monster; use it if we can */
            if (validvamp(mon, &mndx, monclass)) break;
            /* can't; revert to random in case we exhaust tryct */
            mndx = NON_PM;
        }

        pline("It can't become that.");
        } while (--tryct > 0);
        if (!tryct) pline1(thats_enough_tries);
        if (is_vampshifter(mon) && !validvamp(mon, &mndx, monclass))
        mndx = pickvampshape(mon);	/* don't resort to arbitrary */
    }

    /* if no form was specified above, pick one at random now */
    if (mndx == NON_PM) {
        tryct = 50;
        do {
        mndx = rn1(SPECIAL_PM - LOW_PM, LOW_PM);
        } while (--tryct > 0 && !validspecmon(mon, mndx));
    }
    return mndx;
}

/* this used to be inline within newcham() but monpolycontrol needs it too */
STATIC_OVL struct permonst *
accept_newcham_form(mndx)
int mndx;
{
    struct permonst *mdat;

    if (mndx == NON_PM) return 0;
    mdat = &mons[mndx];
    if ((mvitals[mndx].mvflags & G_GENOD) != 0) return 0;
    if (is_placeholder(mdat)) return 0;
    /* select_newcham_form() might deliberately pick a player
       character type (random selection never does) which
       polyok() rejects, so we need a special case here */
    if (is_mplayer(mdat)) return mdat;
    /* polyok() rules out M2_PNAME, M2_WERE, and all humans except Kops */
    return polyok(mdat) ? mdat : 0;
}

void
mgender_from_permonst(mtmp, mdat)
struct monst *mtmp;
struct permonst *mdat;
{
    if(is_male(mdat)) {
        if(mtmp->female) mtmp->female = FALSE;
    } else if (is_female(mdat)) {
        if(!mtmp->female) mtmp->female = TRUE;
    } else if (!is_neuter(mdat)) {
        if(!rn2(10)) mtmp->female = !mtmp->female;
    }
}

/* make a chameleon take on another shape, or a polymorph target
   (possibly self-infliced) become a different monster;
   returns 1 if it actually changes form */
int
newcham(mtmp, mdat, polyspot, msg)
struct monst *mtmp;
struct permonst *mdat;
boolean polyspot;	/* change is the result of wand or spell of polymorph */
boolean msg;		/* "The oldmon turns into a newmon!" */
{
    int hpn, hpd;
    int mndx, tryct;
    struct permonst *olddata = mtmp->data;
    char oldname[BUFSZ], newname[BUFSZ];

    /* Riders are immune to polymorph and green slime */
    if (is_rider(mtmp->data)) return 0;

    if (msg) {
        /* like Monnam() but never mention saddle */
        Strcpy(oldname, x_monnam(mtmp, ARTICLE_THE, (char *)0,
                     SUPPRESS_SADDLE, FALSE));
        oldname[0] = highc(oldname[0]);
    }

    /* mdat = 0 -> caller wants a random monster shape */
    if (mdat == 0) {
        /* select_newcham_form() loops when resorting to random but
           it doesn't always pick that so we still retry here too */
        tryct = 20;
        do {
        mndx = select_newcham_form(mtmp);
        mdat = accept_newcham_form(mndx);
        if (mdat) break;
        } while (--tryct > 0);
        if (!tryct) return 0;
    } else if (mvitals[monsndx(mdat)].mvflags & G_GENOD)
        return(0);	/* passed in mdat is genocided */

    mgender_from_permonst(mtmp, mdat);

    if (In_endgame(&u.uz) && is_mplayer(olddata) && has_mname(mtmp)) {
        /* mplayers start out as "Foo the Bar", but some of the
         * titles are inappropriate when polymorphed, particularly
         * into the opposite sex.  players don't use ranks when
         * polymorphed, so dropping the rank for mplayers seems
         * reasonable.
         */
        char *p = index(MNAME(mtmp), ' ');
        if (p) {
            *p = '\0';
        }
    }

    if(mdat == mtmp->data) return(0);	/* still the same monster */

    if(mtmp->wormno) {			/* throw tail away */
        wormgone(mtmp);
        place_monster(mtmp, mtmp->mx, mtmp->my);
    }
    if (mtmp->m_ap_type && mdat->mlet != S_MIMIC)
        seemimic(mtmp);	/* revert to normal monster */

    /* (this code used to try to adjust the monster's health based on
       a normal one of its type but there are too many special cases
       which need to handled in order to do that correctly, so just
       give the new form the same proportion of HP as its old one had) */
    hpn = mtmp->mhp;
    hpd = mtmp->mhpmax;
    /* set level and hit points */
    newmonhp(mtmp, monsndx(mdat));
    /* new hp: same fraction of max as before */
#ifndef LINT
    mtmp->mhp = (int)(((long)hpn * (long)mtmp->mhp) / (long)hpd);
#endif
    /* sanity check (potentional overflow) */
    if (mtmp->mhp < 0 || mtmp->mhp > mtmp->mhpmax) mtmp->mhp = mtmp->mhpmax;
    /* unlikely but not impossible; a 1HD creature with 1HP that changes
       into a 0HD creature will require this statement */
    if (!mtmp->mhp) mtmp->mhp = 1;

    /* take on the new form... */
    set_mon_data(mtmp, mdat, 0);

    if (emits_light(olddata) != emits_light(mtmp->data)) {
        /* used to give light, now doesn't, or vice versa,
           or light's range has changed */
        if (emits_light(olddata))
        del_light_source(LS_MONSTER, monst_to_any(mtmp));
        if (emits_light(mtmp->data))
        new_light_source(mtmp->mx, mtmp->my, emits_light(mtmp->data),
                 LS_MONSTER, monst_to_any(mtmp));
    }
    if (!mtmp->perminvis || pm_invisible(olddata))
        mtmp->perminvis = pm_invisible(mdat);
    mtmp->minvis = mtmp->invis_blkd ? 0 : mtmp->perminvis;
    if (mtmp->mundetected) (void) hideunder(mtmp);
    if (u.ustuck == mtmp) {
        if(u.uswallow) {
            if(!attacktype(mdat,AT_ENGL)) {
                /* Does mdat care? */
                if (!noncorporeal(mdat) && !amorphous(mdat) &&
                    !is_whirly(mdat) &&
                    (mdat != &mons[PM_YELLOW_LIGHT])) {
                    You("break out of %s%s!", mon_nam(mtmp),
                        (is_animal(mdat)?
                        "'s stomach" : ""));
                    mtmp->mhp = 1;  /* almost dead */
                }
                expels(mtmp, olddata, FALSE);
            } else {
                /* update swallow glyphs for new monster */
                swallowed(0);
            }
        } else if (!sticks(mdat) && !sticks(youmonst.data))
            unstuck(mtmp);
    }

#ifndef DCC30_BUG
    if (mdat == &mons[PM_LONG_WORM] && (mtmp->wormno = get_wormno()) != 0) {
#else
    /* DICE 3.0 doesn't like assigning and comparing mtmp->wormno in the
     * same expression.
     */
    if (mdat == &mons[PM_LONG_WORM] &&
        (mtmp->wormno = get_wormno(), mtmp->wormno != 0)) {
#endif
        /* we can now create worms with tails - 11/91 */
        initworm(mtmp, rn2(5));
        if (count_wsegs(mtmp))
        place_worm_tail_randomly(mtmp, mtmp->mx, mtmp->my);
    }

    newsym(mtmp->mx,mtmp->my);

    if (msg) {
        char *save_mname = 0;

        if (has_mname(mtmp)) {
        save_mname = MNAME(mtmp);
        MNAME(mtmp) = (char *)0; 
        }
        Strcpy(newname,
           (mdat == &mons[PM_GREEN_SLIME]) ? "slime" :
           x_monnam(mtmp, ARTICLE_A, (char *)0,SUPPRESS_SADDLE, FALSE));
        if (!strcmpi(oldname,"it") && !strcmpi(newname,"it"))
            (void) usmellmon(mdat);
        else
            pline("%s turns into %s!", oldname, newname);
        if (save_mname) MNAME(mtmp) = save_mname;
    }

    possibly_unwield(mtmp, polyspot);	/* might lose use of weapon */
    mon_break_armor(mtmp, polyspot);
    if (!(mtmp->misc_worn_check & W_ARMG))
        mselftouch(mtmp, "No longer petrify-resistant, ",
            !context.mon_moving);
    m_dowear(mtmp, FALSE);

    /* This ought to re-test can_carry() on each item in the inventory
     * rather than just checking ex-giants & boulders, but that'd be
     * pretty expensive to perform.  If implemented, then perhaps
     * minvent should be sorted in order to drop heaviest items first.
     */
    /* former giants can't continue carrying boulders */
    if (mtmp->minvent && !throws_rocks(mdat)) {
        register struct obj *otmp, *otmp2;

        for (otmp = mtmp->minvent; otmp; otmp = otmp2) {
        otmp2 = otmp->nobj;
        if (otmp->otyp == BOULDER) {
            /* this keeps otmp from being polymorphed in the
               same zap that the monster that held it is polymorphed */
            if (polyspot) bypass_obj(otmp);
            obj_extract_self(otmp);
            /* probably ought to give some "drop" message here */
            if (flooreffects(otmp, mtmp->mx, mtmp->my, "")) continue;
            place_object(otmp, mtmp->mx, mtmp->my);
        }
        }
    }

    return(1);
}

/* sometimes an egg will be special */
#define BREEDER_EGG (!rn2(77))

/*
 * Determine if the given monster number can be hatched from an egg.
 * Return the monster number to use as the egg's corpsenm.  Return
 * NON_PM if the given monster can't be hatched.
 */
int
can_be_hatched(mnum)
int mnum;
{
    /* ranger quest nemesis has the oviparous bit set, making it
       be possible to wish for eggs of that unique monster; turn
       such into ordinary eggs rather than forbidding them outright */
    if (mnum == PM_SCORPIUS) mnum = PM_SCORPION;

    mnum = little_to_big(mnum);
    /*
     * Queen bees lay killer bee eggs (usually), but killer bees don't
     * grow into queen bees.  Ditto for [winged-]gargoyles.
     */
    if (mnum == PM_KILLER_BEE || mnum == PM_GARGOYLE ||
        (lays_eggs(&mons[mnum]) && (BREEDER_EGG ||
        (mnum != PM_QUEEN_BEE && mnum != PM_WINGED_GARGOYLE))))
    return mnum;
    return NON_PM;
}

/* type of egg laid by #sit; usually matches parent */
int
egg_type_from_parent(mnum, force_ordinary)
int mnum;	/* parent monster; caller must handle lays_eggs() check */
boolean force_ordinary;
{
    if (force_ordinary || !BREEDER_EGG) {
    if (mnum == PM_QUEEN_BEE) mnum = PM_KILLER_BEE;
    else if (mnum == PM_WINGED_GARGOYLE) mnum = PM_GARGOYLE;
    }
    return mnum;
}

/* decide whether an egg of the indicated monster type is viable; */
/* also used to determine whether an egg or tin can be created... */
boolean
dead_species(m_idx, egg)
int m_idx;
boolean egg;
{
    /*
     * For monsters with both baby and adult forms, genociding either
     * form kills all eggs of that monster.  Monsters with more than
     * two forms (small->large->giant mimics) are more or less ignored;
     * fortunately, none of them have eggs.  Species extinction due to
     * overpopulation does not kill eggs.
     */
    return (boolean)
        (m_idx >= LOW_PM &&
         ((mvitals[m_idx].mvflags & G_GENOD) != 0 ||
          (egg &&
           (mvitals[big_to_little(m_idx)].mvflags & G_GENOD) != 0)));
}

/* kill off any eggs of genocided monsters */
STATIC_OVL void
kill_eggs(obj_list)
struct obj *obj_list;
{
    struct obj *otmp;

    for (otmp = obj_list; otmp; otmp = otmp->nobj)
        if (otmp->otyp == EGG) {
        if (dead_species(otmp->corpsenm, TRUE)) {
            /*
             * It seems we could also just catch this when
             * it attempted to hatch, so we wouldn't have to
             * search all of the objlists.. or stop all
             * hatch timers based on a corpsenm.
             */
            kill_egg(otmp);
        }
#if 0	/* not used */
        } else if (otmp->otyp == TIN) {
        if (dead_species(otmp->corpsenm, FALSE))
            otmp->corpsenm = NON_PM;	/* empty tin */
        } else if (otmp->otyp == CORPSE) {
        if (dead_species(otmp->corpsenm, FALSE))
            ;		/* not yet implemented... */
#endif
        } else if (Has_contents(otmp)) {
        kill_eggs(otmp->cobj);
        }
}

/* kill all members of genocided species */
void
kill_genocided_monsters()
{
    struct monst *mtmp, *mtmp2;
    boolean kill_cham;
    int mndx;

    /*
     * Called during genocide, and again upon level change.  The latter
     * catches up with any migrating monsters as they finally arrive at
     * their intended destinations, so possessions get deposited there.
     *
     * Chameleon handling:
     *	1) if chameleons have been genocided, destroy them
     *	   regardless of current form;
     *	2) otherwise, force every chameleon which is imitating
     *	   any genocided species to take on a new form.
     */
    for (mtmp = fmon; mtmp; mtmp = mtmp2) {
        mtmp2 = mtmp->nmon;
        if (DEADMONSTER(mtmp)) continue;
        mndx = monsndx(mtmp->data);
        kill_cham = (mtmp->cham >= LOW_PM &&
              (mvitals[mtmp->cham].mvflags & G_GENOD));
        if ((mvitals[mndx].mvflags & G_GENOD) || kill_cham) {
        if (mtmp->cham >= LOW_PM && !kill_cham)
            (void) newcham(mtmp, (struct permonst *)0, FALSE, FALSE);
        else
            mondead(mtmp);
        }
        if (mtmp->minvent) kill_eggs(mtmp->minvent);
    }

    kill_eggs(invent);
    kill_eggs(fobj);
    kill_eggs(migrating_objs);
    kill_eggs(level.buriedobjlist);
}

void
golemeffects(mon, damtype, dam)
register struct monst *mon;
int damtype, dam;
{
    int heal = 0, slow = 0;

    if (mon->data == &mons[PM_FLESH_GOLEM]) {
    if (damtype == AD_ELEC) heal = dam / 6;
    else if (damtype == AD_FIRE || damtype == AD_COLD) slow = 1;
    } else if (mon->data == &mons[PM_IRON_GOLEM]) {
    if (damtype == AD_ELEC) slow = 1;
    else if (damtype == AD_FIRE) heal = dam;
    } else {
    return;
    }
    if (slow) {
    if (mon->mspeed != MSLOW)
        mon_adjust_speed(mon, -1, (struct obj *)0);
    }
    if (heal) {
    if (mon->mhp < mon->mhpmax) {
        mon->mhp += dam;
        if (mon->mhp > mon->mhpmax) mon->mhp = mon->mhpmax;
        if (cansee(mon->mx, mon->my))
        pline("%s seems healthier.", Monnam(mon));
    }
    }
}

boolean
angry_guards(silent)
register boolean silent;
{
    register struct monst *mtmp;
    register int ct = 0, nct = 0, sct = 0, slct = 0;

    for(mtmp = fmon; mtmp; mtmp = mtmp->nmon) {
        if (DEADMONSTER(mtmp)) continue;
        if (is_watch(mtmp->data) && mtmp->mpeaceful) {
            ct++;
            if(cansee(mtmp->mx, mtmp->my) && mtmp->mcanmove) {
                if (distu(mtmp->mx, mtmp->my) == 2) nct++;
                else sct++;
            }
            if (mtmp->msleeping || mtmp->mfrozen) {
                slct++;
                mtmp->msleeping = mtmp->mfrozen = 0;
            }
            mtmp->mpeaceful = 0;
        }
    }
    if(ct) {
        if(!silent) { /* do we want pline msgs? */
        if(slct) pline_The("guard%s wake%s up!",
                 slct > 1 ? "s" : "", slct == 1 ? "s" : "");
        if(nct || sct) {
            if(nct) pline_The("guard%s get%s angry!",
                nct == 1 ? "" : "s", nct == 1 ? "s" : "");
            else if(!Blind)
                You_see("%sangry guard%s approaching!",
                  sct == 1 ? "an " : "", sct > 1 ? "s" : "");
        } else
            You_hear("the shrill sound of a guard's whistle.");
        }
        return(TRUE);
    }
    return(FALSE);
}

void
pacify_guards()
{
    register struct monst *mtmp;

    for (mtmp = fmon; mtmp; mtmp = mtmp->nmon) {
        if (DEADMONSTER(mtmp)) continue;
        if (is_watch(mtmp->data))
	    mtmp->mpeaceful = 1;
    }
}

void
mimic_hit_msg(mtmp, otyp)
struct monst *mtmp;
short otyp;
{
    short ap = mtmp->mappearance;

    switch(mtmp->m_ap_type) {
        case M_AP_NOTHING:			
        case M_AP_FURNITURE:
        case M_AP_MONSTER:
        break;
        case M_AP_OBJECT:
        if (otyp == SPE_HEALING || otyp == SPE_EXTRA_HEALING) {
            pline("%s seems a more vivid %s than before.",
                The(simple_typename(ap)),
                c_obj_colors[objects[ap].oc_color]);
        }
        break;
    }
}

boolean
usmellmon(mdat)
struct permonst *mdat;
{
    int mndx;
    boolean nonspecific = FALSE;
    boolean msg_given = FALSE;

    if (mdat) {
        if (!olfaction(youmonst.data)) return FALSE;
        mndx = monsndx(mdat);
        switch (mndx) {
        case PM_ROTHE:
        case PM_MINOTAUR:
            You("notice a bovine smell.");
            msg_given = TRUE;
            break;
        case PM_CAVEMAN:
        case PM_CAVEWOMAN:
        case PM_BARBARIAN:
        case PM_NEANDERTHAL:
            You("smell body odor.");
            msg_given = TRUE;
            break;
/*
        case PM_PESTILENCE:
        case PM_FAMINE:
        case PM_DEATH:
            break;
*/
        case PM_HORNED_DEVIL:
        case PM_BALROG:
        case PM_ASMODEUS:
        case PM_DISPATER:
        case PM_YEENOGHU:
        case PM_ORCUS:
            break;
        case PM_HUMAN_WEREJACKAL:
        case PM_HUMAN_WERERAT:
        case PM_HUMAN_WEREWOLF:
        case PM_WEREJACKAL:
        case PM_WERERAT:
        case PM_WEREWOLF:
        case PM_OWLBEAR:
            You("detect an odor reminiscent of an animal's den.");
            msg_given = TRUE;
            break;
/*
        case PM_PURPLE_WORM:
            break;
*/
        case PM_STEAM_VORTEX:
            You("smell steam.");
            msg_given = TRUE;
            break;
        case PM_GREEN_SLIME:
            pline("%s stinks.", Something);
            msg_given = TRUE;
            break;
        case PM_VIOLET_FUNGUS:
        case PM_SHRIEKER:
            You("smell mushrooms.");
            msg_given = TRUE;
            break;
        /* These are here to avoid triggering the
           nonspecific treatment through the default case below*/
        case PM_WHITE_UNICORN:
        case PM_GRAY_UNICORN:
        case PM_BLACK_UNICORN:
        case PM_JELLYFISH:
            break;
        default:
            nonspecific = TRUE;
            break;
        }

        if (nonspecific) switch(mdat->mlet) {
            case S_DOG:
            You("notice a dog smell.");
            msg_given = TRUE;
            break;
        case S_DRAGON:
            You("smell a dragon!");
            msg_given = TRUE;
            break;
            case S_FUNGUS:
            pline("%s smells moldy.", Something);
            msg_given = TRUE;
            break;
        case S_UNICORN:
            You("detect a%s odor reminiscent of a stable.",
                (mndx == PM_PONY) ? "n" : " strong");
            msg_given = TRUE;
            break;
        case S_ZOMBIE:
            You("smell rotting flesh.");
            msg_given = TRUE;
            break;
        case S_EEL:
            You("smell fish.");
            msg_given = TRUE;
            break;
        case S_ORC:
            if (maybe_polyd(is_orc(youmonst.data), Race_if(PM_ORC)))
                You("notice an attractive smell.");
            else
                pline(
                "A foul stench makes you feel a little nauseated.");
            msg_given = TRUE;
            break;
        default:
            break;
        }
    }
    return (msg_given) ? TRUE : FALSE;
}

/*mon.c*/<|MERGE_RESOLUTION|>--- conflicted
+++ resolved
@@ -1,9 +1,4 @@
-<<<<<<< HEAD
-/* NetHack 3.5	mon.c	$NHDT-Date: 1430365894 2015/04/30 03:51:34 $  $NHDT-Branch: master $:$NHDT-Revision: 1.168 $ */
-=======
 /* NetHack 3.5	mon.c	$NHDT-Date: 1430396792 2015/04/30 12:26:32 $  $NHDT-Branch: master $:$NHDT-Revision: 1.169 $ */
-/* NetHack 3.5	mon.c	$Date: 2012/05/16 02:15:10 $  $Revision: 1.126 $ */
->>>>>>> c25ea3d8
 /* Copyright (c) Stichting Mathematisch Centrum, Amsterdam, 1985. */
 /* NetHack may be freely redistributed.  See license for details. */
 
