/* NetHack 3.6	muse.c	$NHDT-Date: 1560161807 2019/06/10 10:16:47 $  $NHDT-Branch: NetHack-3.6 $:$NHDT-Revision: 1.96 $ */
/*      Copyright (C) 1990 by Ken Arromdee                         */
/* NetHack may be freely redistributed.  See license for details.  */

/*
 * Monster item usage routines.
 */

#include "hack.h"

/* Let monsters use magic items.  Arbitrary assumptions: Monsters only use
 * scrolls when they can see, monsters know when wands have 0 charges,
 * monsters cannot recognize if items are cursed are not, monsters which
 * are confused don't know not to read scrolls, etc....
 */

STATIC_DCL struct permonst *FDECL(muse_newcham_mon, (struct monst *));
STATIC_DCL int FDECL(precheck, (struct monst *, struct obj *));
STATIC_DCL void FDECL(mzapwand, (struct monst *, struct obj *, BOOLEAN_P));
STATIC_DCL void FDECL(mplayhorn, (struct monst *, struct obj *, BOOLEAN_P));
STATIC_DCL void FDECL(mreadmsg, (struct monst *, struct obj *));
STATIC_DCL void FDECL(mquaffmsg, (struct monst *, struct obj *));
STATIC_DCL boolean FDECL(m_use_healing, (struct monst *));
STATIC_PTR int FDECL(mbhitm, (struct monst *, struct obj *));
STATIC_DCL void FDECL(mbhit, (struct monst *, int,
                              int FDECL((*), (MONST_P, OBJ_P)),
                              int FDECL((*), (OBJ_P, OBJ_P)), struct obj *));
STATIC_DCL void FDECL(you_aggravate, (struct monst *));
STATIC_DCL void FDECL(mon_consume_unstone, (struct monst *, struct obj *,
                                            BOOLEAN_P, BOOLEAN_P));
STATIC_DCL boolean FDECL(cures_stoning, (struct monst *, struct obj *,
                                         BOOLEAN_P));
STATIC_DCL boolean FDECL(mcould_eat_tin, (struct monst *));
STATIC_DCL boolean FDECL(muse_unslime, (struct monst *, struct obj *,
                                        struct trap *, BOOLEAN_P));
STATIC_DCL int FDECL(cures_sliming, (struct monst *, struct obj *));
STATIC_DCL boolean FDECL(green_mon, (struct monst *));

/* Any preliminary checks which may result in the monster being unable to use
 * the item.  Returns 0 if nothing happened, 2 if the monster can't do
 * anything (i.e. it teleported) and 1 if it's dead.
 */
STATIC_OVL int
precheck(mon, obj)
struct monst *mon;
struct obj *obj;
{
    boolean vis;

    if (!obj)
        return 0;
    vis = cansee(mon->mx, mon->my);

    if (obj->oclass == POTION_CLASS) {
        coord cc;
        static const char *empty = "The potion turns out to be empty.";
        const char *potion_descr;
        struct monst *mtmp;

        potion_descr = OBJ_DESCR(objects[obj->otyp]);
        if (potion_descr && !strcmp(potion_descr, "milky")) {
            if (!(g.mvitals[PM_GHOST].mvflags & G_GONE)
                && !rn2(POTION_OCCUPANT_CHANCE(g.mvitals[PM_GHOST].born))) {
                if (!enexto(&cc, mon->mx, mon->my, &mons[PM_GHOST]))
                    return 0;
                mquaffmsg(mon, obj);
                m_useup(mon, obj);
                mtmp = makemon(&mons[PM_GHOST], cc.x, cc.y, NO_MM_FLAGS);
                if (!mtmp) {
                    if (vis)
                        pline1(empty);
                } else {
                    if (vis) {
                        pline(
                            "As %s opens the bottle, an enormous %s emerges!",
                              mon_nam(mon),
                              Hallucination ? rndmonnam(NULL)
                                            : (const char *) "ghost");
                        pline("%s is frightened to death, and unable to move.",
                              Monnam(mon));
                    }
                    paralyze_monst(mon, 3);
                }
                return 2;
            }
        }
        if (potion_descr && !strcmp(potion_descr, "smoky")
            && !(g.mvitals[PM_DJINNI].mvflags & G_GONE)
            && !rn2(POTION_OCCUPANT_CHANCE(g.mvitals[PM_DJINNI].born))) {
            if (!enexto(&cc, mon->mx, mon->my, &mons[PM_DJINNI]))
                return 0;
            mquaffmsg(mon, obj);
            m_useup(mon, obj);
            mtmp = makemon(&mons[PM_DJINNI], cc.x, cc.y, NO_MM_FLAGS);
            if (!mtmp) {
                if (vis)
                    pline1(empty);
            } else {
                if (vis)
                    pline("In a cloud of smoke, %s emerges!", a_monnam(mtmp));
                pline("%s speaks.", vis ? Monnam(mtmp) : Something);
                /* I suspect few players will be upset that monsters */
                /* can't wish for wands of death here.... */
                if (rn2(2)) {
                    verbalize("You freed me!");
                    mtmp->mpeaceful = 1;
                    set_malign(mtmp);
                } else {
                    verbalize("It is about time.");
                    if (vis)
                        pline("%s vanishes.", Monnam(mtmp));
                    mongone(mtmp);
                }
            }
            return 2;
        }
    }
    if (obj->oclass == WAND_CLASS && obj->cursed
        && !rn2(WAND_BACKFIRE_CHANCE)) {
        int dam = d(obj->spe + 2, 6);

        /* 3.6.1: no Deaf filter; 'if' message doesn't warrant it, 'else'
           message doesn't need it since You_hear() has one of its own */
        if (vis) {
            pline("%s zaps %s, which suddenly explodes!", Monnam(mon),
                  an(xname(obj)));
        } else {
            /* same near/far threshold as mzapwand() */
            int range = couldsee(mon->mx, mon->my) /* 9 or 5 */
                           ? (BOLT_LIM + 1) : (BOLT_LIM - 3);

            You_hear("a zap and an explosion %s.",
                     (distu(mon->mx, mon->my) <= range * range)
                        ? "nearby" : "in the distance");
        }
        m_useup(mon, obj);
        mon->mhp -= dam;
        if (DEADMONSTER(mon)) {
            monkilled(mon, "", AD_RBRE);
            return 1;
        }
        g.m.has_defense = g.m.has_offense = g.m.has_misc = 0;
        /* Only one needed to be set to 0 but the others are harmless */
    }
    return 0;
}

/* when a monster zaps a wand give a message, deduct a charge, and if it
   isn't directly seen, remove hero's memory of the number of charges */
STATIC_OVL void
mzapwand(mtmp, otmp, self)
struct monst *mtmp;
struct obj *otmp;
boolean self;
{
    if (!canseemon(mtmp)) {
        int range = couldsee(mtmp->mx, mtmp->my) /* 9 or 5 */
                       ? (BOLT_LIM + 1) : (BOLT_LIM - 3);

        You_hear("a %s zap.", (distu(mtmp->mx, mtmp->my) <= range * range)
                                 ? "nearby" : "distant");
        otmp->known = 0;
    } else if (self) {
        pline("%s zaps %sself with %s!", Monnam(mtmp), mhim(mtmp),
              doname(otmp));
    } else {
        pline("%s zaps %s!", Monnam(mtmp), an(xname(otmp)));
        stop_occupation();
    }
    otmp->spe -= 1;
}

/* similar to mzapwand() but for magical horns (only instrument mons play) */
STATIC_OVL void
mplayhorn(mtmp, otmp, self)
struct monst *mtmp;
struct obj *otmp;
boolean self;
{
    if (!canseemon(mtmp)) {
        int range = couldsee(mtmp->mx, mtmp->my) /* 9 or 5 */
                       ? (BOLT_LIM + 1) : (BOLT_LIM - 3);

        You_hear("a horn being played %s.",
                 (distu(mtmp->mx, mtmp->my) <= range * range)
                 ? "nearby" : "in the distance");
        otmp->known = 0; /* hero doesn't know how many charges are left */
    } else {
        otmp->dknown = 1;
        pline("%s plays a %s directed at %s!", Monnam(mtmp), xname(otmp),
              self ? mon_nam_too(mtmp, mtmp) : (char *) "you");
        makeknown(otmp->otyp); /* (wands handle this slightly differently) */
        if (!self)
            stop_occupation();
    }
    otmp->spe -= 1; /* use a charge */
}

STATIC_OVL void
mreadmsg(mtmp, otmp)
struct monst *mtmp;
struct obj *otmp;
{
    boolean vismon = canseemon(mtmp);
    char onambuf[BUFSZ];
    short saverole;
    unsigned savebknown;

    if (!vismon && Deaf)
        return; /* no feedback */

    otmp->dknown = 1; /* seeing or hearing it read reveals its label */
    /* shouldn't be able to hear curse/bless status of unseen scrolls;
       for priest characters, bknown will always be set during naming */
    savebknown = otmp->bknown;
    saverole = Role_switch;
    if (!vismon) {
        otmp->bknown = 0;
        if (Role_if(PM_PRIEST))
            Role_switch = 0;
    }
    Strcpy(onambuf, singular(otmp, doname));
    Role_switch = saverole;
    otmp->bknown = savebknown;

    if (vismon)
        pline("%s reads %s!", Monnam(mtmp), onambuf);
    else
        You_hear("%s reading %s.",
                 x_monnam(mtmp, ARTICLE_A, (char *) 0,
                          (SUPPRESS_IT | SUPPRESS_INVISIBLE | SUPPRESS_SADDLE),
                          FALSE),
                 onambuf);

    if (mtmp->mconf)
        pline("Being confused, %s mispronounces the magic words...",
              vismon ? mon_nam(mtmp) : mhe(mtmp));
}

STATIC_OVL void
mquaffmsg(mtmp, otmp)
struct monst *mtmp;
struct obj *otmp;
{
    if (canseemon(mtmp)) {
        otmp->dknown = 1;
        pline("%s drinks %s!", Monnam(mtmp), singular(otmp, doname));
    } else if (!Deaf)
        You_hear("a chugging sound.");
}

/* Defines for various types of stuff.  The order in which monsters prefer
 * to use them is determined by the order of the code logic, not the
 * numerical order in which they are defined.
 */
#define MUSE_SCR_TELEPORTATION 1
#define MUSE_WAN_TELEPORTATION_SELF 2
#define MUSE_POT_HEALING 3
#define MUSE_POT_EXTRA_HEALING 4
#define MUSE_WAN_DIGGING 5
#define MUSE_TRAPDOOR 6
#define MUSE_TELEPORT_TRAP 7
#define MUSE_UPSTAIRS 8
#define MUSE_DOWNSTAIRS 9
#define MUSE_WAN_CREATE_MONSTER 10
#define MUSE_SCR_CREATE_MONSTER 11
#define MUSE_UP_LADDER 12
#define MUSE_DN_LADDER 13
#define MUSE_SSTAIRS 14
#define MUSE_WAN_TELEPORTATION 15
#define MUSE_BUGLE 16
#define MUSE_UNICORN_HORN 17
#define MUSE_POT_FULL_HEALING 18
#define MUSE_LIZARD_CORPSE 19
/*
#define MUSE_INNATE_TPT 9999
 * We cannot use this.  Since monsters get unlimited teleportation, if they
 * were allowed to teleport at will you could never catch them.  Instead,
 * assume they only teleport at random times, despite the inconsistency
 * that if you polymorph into one you teleport at will.
 */

STATIC_OVL boolean
m_use_healing(mtmp)
struct monst *mtmp;
{
    struct obj *obj = 0;
    if ((obj = m_carrying(mtmp, POT_FULL_HEALING)) != 0) {
        g.m.defensive = obj;
        g.m.has_defense = MUSE_POT_FULL_HEALING;
        return TRUE;
    }
    if ((obj = m_carrying(mtmp, POT_EXTRA_HEALING)) != 0) {
        g.m.defensive = obj;
        g.m.has_defense = MUSE_POT_EXTRA_HEALING;
        return TRUE;
    }
    if ((obj = m_carrying(mtmp, POT_HEALING)) != 0) {
        g.m.defensive = obj;
        g.m.has_defense = MUSE_POT_HEALING;
        return TRUE;
    }
    return FALSE;
}

/* Select a defensive item/action for a monster.  Returns TRUE iff one is
   found. */
boolean
find_defensive(mtmp)
struct monst *mtmp;
{
    register struct obj *obj = 0;
    struct trap *t;
    int x = mtmp->mx, y = mtmp->my;
    boolean stuck = (mtmp == u.ustuck);
    boolean immobile = (mtmp->data->mmove == 0);
    int fraction;

    if (is_animal(mtmp->data) || mindless(mtmp->data))
        return FALSE;
    if (dist2(x, y, mtmp->mux, mtmp->muy) > 25)
        return FALSE;
    if (u.uswallow && stuck)
        return FALSE;

    g.m.defensive = (struct obj *) 0;
    g.m.has_defense = 0;

    /* since unicorn horns don't get used up, the monster would look
     * silly trying to use the same cursed horn round after round
     */
    if (mtmp->mconf || mtmp->mstun || !mtmp->mcansee) {
        if (!is_unicorn(mtmp->data) && !nohands(mtmp->data)) {
            for (obj = mtmp->minvent; obj; obj = obj->nobj)
                if (obj->otyp == UNICORN_HORN && !obj->cursed)
                    break;
        }
        if (obj || is_unicorn(mtmp->data)) {
            g.m.defensive = obj;
            g.m.has_defense = MUSE_UNICORN_HORN;
            return TRUE;
        }
    }

    if (mtmp->mconf || mtmp->mstun) {
        struct obj *liztin = 0;

        for (obj = mtmp->minvent; obj; obj = obj->nobj) {
            if (obj->otyp == CORPSE && obj->corpsenm == PM_LIZARD) {
                g.m.defensive = obj;
                g.m.has_defense = MUSE_LIZARD_CORPSE;
                return TRUE;
            } else if (obj->otyp == TIN && obj->corpsenm == PM_LIZARD) {
                liztin = obj;
            }
        }
        /* confused or stunned monster might not be able to open tin */
        if (liztin && mcould_eat_tin(mtmp) && rn2(3)) {
            g.m.defensive = liztin;
            /* tin and corpse ultimately end up being handled the same */
            g.m.has_defense = MUSE_LIZARD_CORPSE;
            return TRUE;
        }
    }

    /* It so happens there are two unrelated cases when we might want to
     * check specifically for healing alone.  The first is when the monster
     * is blind (healing cures blindness).  The second is when the monster
     * is peaceful; then we don't want to flee the player, and by
     * coincidence healing is all there is that doesn't involve fleeing.
     * These would be hard to combine because of the control flow.
     * Pestilence won't use healing even when blind.
     */
    if (!mtmp->mcansee && !nohands(mtmp->data)
        && mtmp->data != &mons[PM_PESTILENCE]) {
        if (m_use_healing(mtmp))
            return TRUE;
    }

    fraction = u.ulevel < 10 ? 5 : u.ulevel < 14 ? 4 : 3;
    if (mtmp->mhp >= mtmp->mhpmax
        || (mtmp->mhp >= 10 && mtmp->mhp * fraction >= mtmp->mhpmax))
        return FALSE;

    if (mtmp->mpeaceful) {
        if (!nohands(mtmp->data)) {
            if (m_use_healing(mtmp))
                return TRUE;
        }
        return FALSE;
    }

    if (stuck || immobile) {
        ; /* fleeing by stairs or traps is not possible */
    } else if (levl[x][y].typ == STAIRS) {
        if (x == xdnstair && y == ydnstair) {
            if (!is_floater(mtmp->data))
                g.m.has_defense = MUSE_DOWNSTAIRS;
        } else if (x == xupstair && y == yupstair) {
            g.m.has_defense = MUSE_UPSTAIRS;
        } else if (g.sstairs.sx && x == g.sstairs.sx && y == g.sstairs.sy) {
            if (g.sstairs.up || !is_floater(mtmp->data))
                g.m.has_defense = MUSE_SSTAIRS;
        }
    } else if (levl[x][y].typ == LADDER) {
        if (x == xupladder && y == yupladder) {
            g.m.has_defense = MUSE_UP_LADDER;
        } else if (x == xdnladder && y == ydnladder) {
            if (!is_floater(mtmp->data))
                g.m.has_defense = MUSE_DN_LADDER;
        } else if (g.sstairs.sx && x == g.sstairs.sx && y == g.sstairs.sy) {
            if (g.sstairs.up || !is_floater(mtmp->data))
                g.m.has_defense = MUSE_SSTAIRS;
        }
    } else {
        /* Note: trap doors take precedence over teleport traps. */
        int xx, yy, i, locs[10][2];
        boolean ignore_boulders = (verysmall(mtmp->data)
                                   || throws_rocks(mtmp->data)
                                   || passes_walls(mtmp->data)),
            diag_ok = !NODIAG(monsndx(mtmp->data));

        for (i = 0; i < 10; ++i) /* 10: 9 spots plus sentinel */
            locs[i][0] = locs[i][1] = 0;
        /* collect viable spots; monster's <mx,my> comes first */
        locs[0][0] = x, locs[0][1] = y;
        i = 1;
        for (xx = x - 1; xx <= x + 1; xx++)
            for (yy = y - 1; yy <= y + 1; yy++)
                if (isok(xx, yy) && (xx != x || yy != y)) {
                    locs[i][0] = xx, locs[i][1] = yy;
                    ++i;
                }
        /* look for a suitable trap among the viable spots */
        for (i = 0; i < 10; ++i) {
            xx = locs[i][0], yy = locs[i][1];
            if (!xx)
                break; /* we've run out of spots */
            /* skip if it's hero's location
               or a diagonal spot and monster can't move diagonally
               or some other monster is there */
            if ((xx == u.ux && yy == u.uy)
                || (xx != x && yy != y && !diag_ok)
                || (g.level.monsters[xx][yy] && !(xx == x && yy == y)))
                continue;
            /* skip if there's no trap or can't/won't move onto trap */
            if ((t = t_at(xx, yy)) == 0
                || (!ignore_boulders && sobj_at(BOULDER, xx, yy))
                || onscary(xx, yy, mtmp))
                continue;
            /* use trap if it's the correct type */
            if (is_hole(t->ttyp)
                && !is_floater(mtmp->data)
                && !mtmp->isshk && !mtmp->isgd && !mtmp->ispriest
                && Can_fall_thru(&u.uz)) {
                g.trapx = xx;
                g.trapy = yy;
                g.m.has_defense = MUSE_TRAPDOOR;
                break; /* no need to look at any other spots */
            } else if (t->ttyp == TELEP_TRAP) {
                g.trapx = xx;
                g.trapy = yy;
                g.m.has_defense = MUSE_TELEPORT_TRAP;
            }
        }
    }

    if (nohands(mtmp->data)) /* can't use objects */
        goto botm;

    if (is_mercenary(mtmp->data) && (obj = m_carrying(mtmp, BUGLE)) != 0) {
        int xx, yy;
        struct monst *mon;

        /* Distance is arbitrary.  What we really want to do is
         * have the soldier play the bugle when it sees or
         * remembers soldiers nearby...
         */
        for (xx = x - 3; xx <= x + 3; xx++) {
            for (yy = y - 3; yy <= y + 3; yy++) {
                if (!isok(xx, yy) || (xx == x && yy == y))
                    continue;
                if ((mon = m_at(xx, yy)) != 0 && is_mercenary(mon->data)
                    && mon->data != &mons[PM_GUARD]
                    && (mon->msleeping || !mon->mcanmove)) {
                    g.m.defensive = obj;
                    g.m.has_defense = MUSE_BUGLE;
                    goto toot; /* double break */
                }
            }
        }
 toot:
        ;
    }

    /* use immediate physical escape prior to attempting magic */
    if (g.m.has_defense) /* stairs, trap door or tele-trap, bugle alert */
        goto botm;

    /* kludge to cut down on trap destruction (particularly portals) */
    t = t_at(x, y);
    if (t && (is_pit(t->ttyp) || t->ttyp == WEB
              || t->ttyp == BEAR_TRAP))
        t = 0; /* ok for monster to dig here */

#define nomore(x)       if (g.m.has_defense == x) continue;
    /* selection could be improved by collecting all possibilities
       into an array and then picking one at random */
    for (obj = mtmp->minvent; obj; obj = obj->nobj) {
        /* don't always use the same selection pattern */
        if (g.m.has_defense && !rn2(3))
            break;

        /* nomore(MUSE_WAN_DIGGING); */
        if (g.m.has_defense == MUSE_WAN_DIGGING)
            break;
        if (obj->otyp == WAN_DIGGING && obj->spe > 0 && !stuck && !t
            && !mtmp->isshk && !mtmp->isgd && !mtmp->ispriest
            && !is_floater(mtmp->data)
            /* monsters digging in Sokoban can ruin things */
            && !Sokoban
            /* digging wouldn't be effective; assume they know that */
            && !(levl[x][y].wall_info & W_NONDIGGABLE)
            && !(Is_botlevel(&u.uz) || In_endgame(&u.uz))
            && !(is_ice(x, y) || is_pool(x, y) || is_lava(x, y))
            && !(mtmp->data == &mons[PM_VLAD_THE_IMPALER]
                 && In_V_tower(&u.uz))) {
            g.m.defensive = obj;
            g.m.has_defense = MUSE_WAN_DIGGING;
        }
        nomore(MUSE_WAN_TELEPORTATION_SELF);
        nomore(MUSE_WAN_TELEPORTATION);
        if (obj->otyp == WAN_TELEPORTATION && obj->spe > 0) {
            /* use the TELEP_TRAP bit to determine if they know
             * about noteleport on this level or not.  Avoids
             * ineffective re-use of teleportation.  This does
             * mean if the monster leaves the level, they'll know
             * about teleport traps.
             */
            if (!g.level.flags.noteleport
                || !(mtmp->mtrapseen & (1 << (TELEP_TRAP - 1)))) {
                g.m.defensive = obj;
                g.m.has_defense = (mon_has_amulet(mtmp))
                                    ? MUSE_WAN_TELEPORTATION
                                    : MUSE_WAN_TELEPORTATION_SELF;
            }
        }
        nomore(MUSE_SCR_TELEPORTATION);
        if (obj->otyp == SCR_TELEPORTATION && mtmp->mcansee
            && haseyes(mtmp->data)
            && (!obj->cursed || (!(mtmp->isshk && inhishop(mtmp))
                                 && !mtmp->isgd && !mtmp->ispriest))) {
            /* see WAN_TELEPORTATION case above */
            if (!g.level.flags.noteleport
                || !(mtmp->mtrapseen & (1 << (TELEP_TRAP - 1)))) {
                g.m.defensive = obj;
                g.m.has_defense = MUSE_SCR_TELEPORTATION;
            }
        }

        if (mtmp->data != &mons[PM_PESTILENCE]) {
            nomore(MUSE_POT_FULL_HEALING);
            if (obj->otyp == POT_FULL_HEALING) {
                g.m.defensive = obj;
                g.m.has_defense = MUSE_POT_FULL_HEALING;
            }
            nomore(MUSE_POT_EXTRA_HEALING);
            if (obj->otyp == POT_EXTRA_HEALING) {
                g.m.defensive = obj;
                g.m.has_defense = MUSE_POT_EXTRA_HEALING;
            }
            nomore(MUSE_WAN_CREATE_MONSTER);
            if (obj->otyp == WAN_CREATE_MONSTER && obj->spe > 0) {
                g.m.defensive = obj;
                g.m.has_defense = MUSE_WAN_CREATE_MONSTER;
            }
            nomore(MUSE_POT_HEALING);
            if (obj->otyp == POT_HEALING) {
                g.m.defensive = obj;
                g.m.has_defense = MUSE_POT_HEALING;
            }
        } else { /* Pestilence */
            nomore(MUSE_POT_FULL_HEALING);
            if (obj->otyp == POT_SICKNESS) {
                g.m.defensive = obj;
                g.m.has_defense = MUSE_POT_FULL_HEALING;
            }
            nomore(MUSE_WAN_CREATE_MONSTER);
            if (obj->otyp == WAN_CREATE_MONSTER && obj->spe > 0) {
                g.m.defensive = obj;
                g.m.has_defense = MUSE_WAN_CREATE_MONSTER;
            }
        }
        nomore(MUSE_SCR_CREATE_MONSTER);
        if (obj->otyp == SCR_CREATE_MONSTER) {
            g.m.defensive = obj;
            g.m.has_defense = MUSE_SCR_CREATE_MONSTER;
        }
    }
 botm:
    return (boolean) !!g.m.has_defense;
#undef nomore
}

/* Perform a defensive action for a monster.  Must be called immediately
 * after find_defensive().  Return values are 0: did something, 1: died,
 * 2: did something and can't attack again (i.e. teleported).
 */
int
use_defensive(mtmp)
struct monst *mtmp;
{
    int i, fleetim, how = 0;
    struct obj *otmp = g.m.defensive;
    boolean vis, vismon, oseen;
    const char *Mnam;

    if ((i = precheck(mtmp, otmp)) != 0)
        return i;
    vis = cansee(mtmp->mx, mtmp->my);
    vismon = canseemon(mtmp);
    oseen = otmp && vismon;

    /* when using defensive choice to run away, we want monster to avoid
       rushing right straight back; don't override if already scared */
    fleetim = !mtmp->mflee ? (33 - (30 * mtmp->mhp / mtmp->mhpmax)) : 0;
#define m_flee(m)                          \
    if (fleetim && !m->iswiz) {            \
        monflee(m, fleetim, FALSE, FALSE); \
    }

    switch (g.m.has_defense) {
    case MUSE_UNICORN_HORN:
        if (vismon) {
            if (otmp)
                pline("%s uses a unicorn horn!", Monnam(mtmp));
            else
                pline_The("tip of %s's horn glows!", mon_nam(mtmp));
        }
        if (!mtmp->mcansee) {
            mcureblindness(mtmp, vismon);
        } else if (mtmp->mconf || mtmp->mstun) {
            mtmp->mconf = mtmp->mstun = 0;
            if (vismon)
                pline("%s seems steadier now.", Monnam(mtmp));
        } else
            impossible("No need for unicorn horn?");
        return 2;
    case MUSE_BUGLE:
        if (vismon)
            pline("%s plays %s!", Monnam(mtmp), doname(otmp));
        else if (!Deaf)
            You_hear("a bugle playing reveille!");
        awaken_soldiers(mtmp);
        return 2;
    case MUSE_WAN_TELEPORTATION_SELF:
        if ((mtmp->isshk && inhishop(mtmp)) || mtmp->isgd || mtmp->ispriest)
            return 2;
        m_flee(mtmp);
        mzapwand(mtmp, otmp, TRUE);
        how = WAN_TELEPORTATION;
 mon_tele:
        if (tele_restrict(mtmp)) { /* mysterious force... */
            if (vismon && how)     /* mentions 'teleport' */
                makeknown(how);
            /* monster learns that teleportation isn't useful here */
            if (g.level.flags.noteleport)
                mtmp->mtrapseen |= (1 << (TELEP_TRAP - 1));
            return 2;
        }
        if ((mon_has_amulet(mtmp) || On_W_tower_level(&u.uz)) && !rn2(3)) {
            if (vismon)
                pline("%s seems disoriented for a moment.", Monnam(mtmp));
            return 2;
        }
        if (oseen && how)
            makeknown(how);
        (void) rloc(mtmp, TRUE);
        return 2;
    case MUSE_WAN_TELEPORTATION:
<<<<<<< HEAD
        g.zap_oseen = oseen;
        mzapmsg(mtmp, otmp, FALSE);
        otmp->spe--;
        g.m_using = TRUE;
=======
        zap_oseen = oseen;
        mzapwand(mtmp, otmp, FALSE);
        m_using = TRUE;
>>>>>>> 5d59b288
        mbhit(mtmp, rn1(8, 6), mbhitm, bhito, otmp);
        /* monster learns that teleportation isn't useful here */
        if (g.level.flags.noteleport)
            mtmp->mtrapseen |= (1 << (TELEP_TRAP - 1));
        g.m_using = FALSE;
        return 2;
    case MUSE_SCR_TELEPORTATION: {
        int obj_is_cursed = otmp->cursed;

        if (mtmp->isshk || mtmp->isgd || mtmp->ispriest)
            return 2;
        m_flee(mtmp);
        mreadmsg(mtmp, otmp);
        m_useup(mtmp, otmp); /* otmp might be free'ed */
        how = SCR_TELEPORTATION;
        if (obj_is_cursed || mtmp->mconf) {
            int nlev;
            d_level flev;

            if (mon_has_amulet(mtmp) || In_endgame(&u.uz)) {
                if (vismon)
                    pline("%s seems very disoriented for a moment.",
                          Monnam(mtmp));
                return 2;
            }
            nlev = random_teleport_level();
            if (nlev == depth(&u.uz)) {
                if (vismon)
                    pline("%s shudders for a moment.", Monnam(mtmp));
                return 2;
            }
            get_level(&flev, nlev);
            migrate_to_level(mtmp, ledger_no(&flev), MIGR_RANDOM,
                             (coord *) 0);
            if (oseen)
                makeknown(SCR_TELEPORTATION);
        } else
            goto mon_tele;
        return 2;
    }
    case MUSE_WAN_DIGGING: {
        struct trap *ttmp;

        m_flee(mtmp);
        mzapwand(mtmp, otmp, FALSE);
        if (oseen)
            makeknown(WAN_DIGGING);
        if (IS_FURNITURE(levl[mtmp->mx][mtmp->my].typ)
            || IS_DRAWBRIDGE(levl[mtmp->mx][mtmp->my].typ)
            || (is_drawbridge_wall(mtmp->mx, mtmp->my) >= 0)
            || (g.sstairs.sx && g.sstairs.sx == mtmp->mx
                && g.sstairs.sy == mtmp->my)) {
            pline_The("digging ray is ineffective.");
            return 2;
        }
        if (!Can_dig_down(&u.uz) && !levl[mtmp->mx][mtmp->my].candig) {
            if (canseemon(mtmp))
                pline_The("%s here is too hard to dig in.",
                          surface(mtmp->mx, mtmp->my));
            return 2;
        }
        ttmp = maketrap(mtmp->mx, mtmp->my, HOLE);
        if (!ttmp)
            return 2;
        seetrap(ttmp);
        if (vis) {
            pline("%s has made a hole in the %s.", Monnam(mtmp),
                  surface(mtmp->mx, mtmp->my));
            pline("%s %s through...", Monnam(mtmp),
                  is_flyer(mtmp->data) ? "dives" : "falls");
        } else if (!Deaf)
            You_hear("%s crash through the %s.", something,
                     surface(mtmp->mx, mtmp->my));
        /* we made sure that there is a level for mtmp to go to */
        migrate_to_level(mtmp, ledger_no(&u.uz) + 1, MIGR_RANDOM,
                         (coord *) 0);
        return 2;
    }
    case MUSE_WAN_CREATE_MONSTER: {
        coord cc;
        /* pm: 0 => random, eel => aquatic, croc => amphibious */
        struct permonst *pm =
            !is_pool(mtmp->mx, mtmp->my)
                ? 0
                : &mons[u.uinwater ? PM_GIANT_EEL : PM_CROCODILE];
        struct monst *mon;

        if (!enexto(&cc, mtmp->mx, mtmp->my, pm))
            return 0;
        mzapwand(mtmp, otmp, FALSE);
        mon = makemon((struct permonst *) 0, cc.x, cc.y, NO_MM_FLAGS);
        if (mon && canspotmon(mon) && oseen)
            makeknown(WAN_CREATE_MONSTER);
        return 2;
    }
    case MUSE_SCR_CREATE_MONSTER: {
        coord cc;
        struct permonst *pm = 0, *fish = 0;
        int cnt = 1;
        struct monst *mon;
        boolean known = FALSE;

        if (!rn2(73))
            cnt += rnd(4);
        if (mtmp->mconf || otmp->cursed)
            cnt += 12;
        if (mtmp->mconf)
            pm = fish = &mons[PM_ACID_BLOB];
        else if (is_pool(mtmp->mx, mtmp->my))
            fish = &mons[u.uinwater ? PM_GIANT_EEL : PM_CROCODILE];
        mreadmsg(mtmp, otmp);
        while (cnt--) {
            /* `fish' potentially gives bias towards water locations;
               `pm' is what to actually create (0 => random) */
            if (!enexto(&cc, mtmp->mx, mtmp->my, fish))
                break;
            mon = makemon(pm, cc.x, cc.y, NO_MM_FLAGS);
            if (mon && canspotmon(mon))
                known = TRUE;
        }
        /* The only case where we don't use oseen.  For wands, you
         * have to be able to see the monster zap the wand to know
         * what type it is.  For teleport scrolls, you have to see
         * the monster to know it teleported.
         */
        if (known)
            makeknown(SCR_CREATE_MONSTER);
        else if (!objects[SCR_CREATE_MONSTER].oc_name_known
                 && !objects[SCR_CREATE_MONSTER].oc_uname)
            docall(otmp);
        m_useup(mtmp, otmp);
        return 2;
    }
    case MUSE_TRAPDOOR:
        /* trap doors on "bottom" levels of dungeons are rock-drop
         * trap doors, not holes in the floor.  We check here for
         * safety.
         */
        if (Is_botlevel(&u.uz))
            return 0;
        m_flee(mtmp);
        if (vis) {
            struct trap *t = t_at(g.trapx, g.trapy);

            Mnam = Monnam(mtmp);
            pline("%s %s into a %s!", Mnam,
                  vtense(Mnam, locomotion(mtmp->data, "jump")),
                  (t->ttyp == TRAPDOOR) ? "trap door" : "hole");
            if (levl[g.trapx][g.trapy].typ == SCORR) {
                levl[g.trapx][g.trapy].typ = CORR;
                unblock_point(g.trapx, g.trapy);
            }
            seetrap(t_at(g.trapx, g.trapy));
        }

        /*  don't use rloc_to() because worm tails must "move" */
        remove_monster(mtmp->mx, mtmp->my);
        newsym(mtmp->mx, mtmp->my); /* update old location */
        place_monster(mtmp, g.trapx, g.trapy);
        if (mtmp->wormno)
            worm_move(mtmp);
        newsym(g.trapx, g.trapy);

        migrate_to_level(mtmp, ledger_no(&u.uz) + 1, MIGR_RANDOM,
                         (coord *) 0);
        return 2;
    case MUSE_UPSTAIRS:
        m_flee(mtmp);
        if (ledger_no(&u.uz) == 1)
            goto escape; /* impossible; level 1 upstairs are SSTAIRS */
        if (Inhell && mon_has_amulet(mtmp) && !rn2(4)
            && (dunlev(&u.uz) < dunlevs_in_dungeon(&u.uz) - 3)) {
            if (vismon)
                pline(
    "As %s climbs the stairs, a mysterious force momentarily surrounds %s...",
                      mon_nam(mtmp), mhim(mtmp));
            /* simpler than for the player; this will usually be
               the Wizard and he'll immediately go right to the
               upstairs, so there's not much point in having any
               chance for a random position on the current level */
            migrate_to_level(mtmp, ledger_no(&u.uz) + 1, MIGR_RANDOM,
                             (coord *) 0);
        } else {
            if (vismon)
                pline("%s escapes upstairs!", Monnam(mtmp));
            migrate_to_level(mtmp, ledger_no(&u.uz) - 1, MIGR_STAIRS_DOWN,
                             (coord *) 0);
        }
        return 2;
    case MUSE_DOWNSTAIRS:
        m_flee(mtmp);
        if (vismon)
            pline("%s escapes downstairs!", Monnam(mtmp));
        migrate_to_level(mtmp, ledger_no(&u.uz) + 1, MIGR_STAIRS_UP,
                         (coord *) 0);
        return 2;
    case MUSE_UP_LADDER:
        m_flee(mtmp);
        if (vismon)
            pline("%s escapes up the ladder!", Monnam(mtmp));
        migrate_to_level(mtmp, ledger_no(&u.uz) - 1, MIGR_LADDER_DOWN,
                         (coord *) 0);
        return 2;
    case MUSE_DN_LADDER:
        m_flee(mtmp);
        if (vismon)
            pline("%s escapes down the ladder!", Monnam(mtmp));
        migrate_to_level(mtmp, ledger_no(&u.uz) + 1, MIGR_LADDER_UP,
                         (coord *) 0);
        return 2;
    case MUSE_SSTAIRS:
        m_flee(mtmp);
        if (ledger_no(&u.uz) == 1) {
 escape:
            /* Monsters without the Amulet escape the dungeon and
             * are gone for good when they leave up the up stairs.
             * A monster with the Amulet would leave it behind
             * (mongone -> mdrop_special_objs) but we force any
             * monster who manages to acquire it or the invocation
             * tools to stick around instead of letting it escape.
             */
            if (mon_has_special(mtmp))
                return 0;
            if (vismon)
                pline("%s escapes the dungeon!", Monnam(mtmp));
            mongone(mtmp);
            return 2;
        }
        if (vismon)
            pline("%s escapes %sstairs!", Monnam(mtmp),
                  g.sstairs.up ? "up" : "down");
        /* going from the Valley to Castle (Stronghold) has no sstairs
           to target, but having g.sstairs.<sx,sy> == <0,0> will work the
           same as specifying MIGR_RANDOM when mon_arrive() eventually
           places the monster, so we can use MIGR_SSTAIRS unconditionally */
        migrate_to_level(mtmp, ledger_no(&g.sstairs.tolev), MIGR_SSTAIRS,
                         (coord *) 0);
        return 2;
    case MUSE_TELEPORT_TRAP:
        m_flee(mtmp);
        if (vis) {
            Mnam = Monnam(mtmp);
            pline("%s %s onto a teleport trap!", Mnam,
                  vtense(Mnam, locomotion(mtmp->data, "jump")));
            seetrap(t_at(g.trapx, g.trapy));
        }
        /*  don't use rloc_to() because worm tails must "move" */
        remove_monster(mtmp->mx, mtmp->my);
        newsym(mtmp->mx, mtmp->my); /* update old location */
        place_monster(mtmp, g.trapx, g.trapy);
        if (mtmp->wormno)
            worm_move(mtmp);
        newsym(g.trapx, g.trapy);

        goto mon_tele;
    case MUSE_POT_HEALING:
        mquaffmsg(mtmp, otmp);
        i = d(6 + 2 * bcsign(otmp), 4);
        mtmp->mhp += i;
        if (mtmp->mhp > mtmp->mhpmax)
            mtmp->mhp = ++mtmp->mhpmax;
        if (!otmp->cursed && !mtmp->mcansee)
            mcureblindness(mtmp, vismon);
        if (vismon)
            pline("%s looks better.", Monnam(mtmp));
        if (oseen)
            makeknown(POT_HEALING);
        m_useup(mtmp, otmp);
        return 2;
    case MUSE_POT_EXTRA_HEALING:
        mquaffmsg(mtmp, otmp);
        i = d(6 + 2 * bcsign(otmp), 8);
        mtmp->mhp += i;
        if (mtmp->mhp > mtmp->mhpmax)
            mtmp->mhp = (mtmp->mhpmax += (otmp->blessed ? 5 : 2));
        if (!mtmp->mcansee)
            mcureblindness(mtmp, vismon);
        if (vismon)
            pline("%s looks much better.", Monnam(mtmp));
        if (oseen)
            makeknown(POT_EXTRA_HEALING);
        m_useup(mtmp, otmp);
        return 2;
    case MUSE_POT_FULL_HEALING:
        mquaffmsg(mtmp, otmp);
        if (otmp->otyp == POT_SICKNESS)
            unbless(otmp); /* Pestilence */
        mtmp->mhp = (mtmp->mhpmax += (otmp->blessed ? 8 : 4));
        if (!mtmp->mcansee && otmp->otyp != POT_SICKNESS)
            mcureblindness(mtmp, vismon);
        if (vismon)
            pline("%s looks completely healed.", Monnam(mtmp));
        if (oseen)
            makeknown(otmp->otyp);
        m_useup(mtmp, otmp);
        return 2;
    case MUSE_LIZARD_CORPSE:
        /* not actually called for its unstoning effect */
        mon_consume_unstone(mtmp, otmp, FALSE, FALSE);
        return 2;
    case 0:
        return 0; /* i.e. an exploded wand */
    default:
        impossible("%s wanted to perform action %d?", Monnam(mtmp),
                   g.m.has_defense);
        break;
    }
    return 0;
#undef m_flee
}

int
rnd_defensive_item(mtmp)
struct monst *mtmp;
{
    struct permonst *pm = mtmp->data;
    int difficulty = mons[(monsndx(pm))].difficulty;
    int trycnt = 0;

    if (is_animal(pm) || attacktype(pm, AT_EXPL) || mindless(mtmp->data)
        || pm->mlet == S_GHOST || pm->mlet == S_KOP)
        return 0;
 try_again:
    switch (rn2(8 + (difficulty > 3) + (difficulty > 6) + (difficulty > 8))) {
    case 6:
    case 9:
        if (g.level.flags.noteleport && ++trycnt < 2)
            goto try_again;
        if (!rn2(3))
            return WAN_TELEPORTATION;
        /*FALLTHRU*/
    case 0:
    case 1:
        return SCR_TELEPORTATION;
    case 8:
    case 10:
        if (!rn2(3))
            return WAN_CREATE_MONSTER;
        /*FALLTHRU*/
    case 2:
        return SCR_CREATE_MONSTER;
    case 3:
        return POT_HEALING;
    case 4:
        return POT_EXTRA_HEALING;
    case 5:
        return (mtmp->data != &mons[PM_PESTILENCE]) ? POT_FULL_HEALING
                                                    : POT_SICKNESS;
    case 7:
        if (is_floater(pm) || mtmp->isshk || mtmp->isgd || mtmp->ispriest)
            return 0;
        else
            return WAN_DIGGING;
    }
    /*NOTREACHED*/
    return 0;
}

#define MUSE_WAN_DEATH 1
#define MUSE_WAN_SLEEP 2
#define MUSE_WAN_FIRE 3
#define MUSE_WAN_COLD 4
#define MUSE_WAN_LIGHTNING 5
#define MUSE_WAN_MAGIC_MISSILE 6
#define MUSE_WAN_STRIKING 7
#define MUSE_SCR_FIRE 8
#define MUSE_POT_PARALYSIS 9
#define MUSE_POT_BLINDNESS 10
#define MUSE_POT_CONFUSION 11
#define MUSE_FROST_HORN 12
#define MUSE_FIRE_HORN 13
#define MUSE_POT_ACID 14
/*#define MUSE_WAN_TELEPORTATION 15*/
#define MUSE_POT_SLEEPING 16
#define MUSE_SCR_EARTH 17

/* Select an offensive item/action for a monster.  Returns TRUE iff one is
 * found.
 */
boolean
find_offensive(mtmp)
struct monst *mtmp;
{
    register struct obj *obj;
    boolean reflection_skip = (Reflecting && rn2(2));
    struct obj *helmet = which_armor(mtmp, W_ARMH);

    g.m.offensive = (struct obj *) 0;
    g.m.has_offense = 0;
    if (mtmp->mpeaceful || is_animal(mtmp->data) || mindless(mtmp->data)
        || nohands(mtmp->data))
        return FALSE;
    if (u.uswallow)
        return FALSE;
    if (in_your_sanctuary(mtmp, 0, 0))
        return FALSE;
    if (dmgtype(mtmp->data, AD_HEAL)
        && !uwep && !uarmu && !uarm && !uarmh
        && !uarms && !uarmg && !uarmc && !uarmf)
        return FALSE;
    /* all offensive items require orthogonal or diagonal targetting */
    if (!lined_up(mtmp))
        return FALSE;

#define nomore(x)       if (g.m.has_offense == x) continue;
    /* this picks the last viable item rather than prioritizing choices */
    for (obj = mtmp->minvent; obj; obj = obj->nobj) {
        if (!reflection_skip) {
            nomore(MUSE_WAN_DEATH);
            if (obj->otyp == WAN_DEATH && obj->spe > 0) {
                g.m.offensive = obj;
                g.m.has_offense = MUSE_WAN_DEATH;
            }
            nomore(MUSE_WAN_SLEEP);
            if (obj->otyp == WAN_SLEEP && obj->spe > 0 && g.multi >= 0) {
                g.m.offensive = obj;
                g.m.has_offense = MUSE_WAN_SLEEP;
            }
            nomore(MUSE_WAN_FIRE);
            if (obj->otyp == WAN_FIRE && obj->spe > 0) {
                g.m.offensive = obj;
                g.m.has_offense = MUSE_WAN_FIRE;
            }
            nomore(MUSE_FIRE_HORN);
            if (obj->otyp == FIRE_HORN && obj->spe > 0 && can_blow(mtmp)) {
                g.m.offensive = obj;
                g.m.has_offense = MUSE_FIRE_HORN;
            }
            nomore(MUSE_WAN_COLD);
            if (obj->otyp == WAN_COLD && obj->spe > 0) {
                g.m.offensive = obj;
                g.m.has_offense = MUSE_WAN_COLD;
            }
            nomore(MUSE_FROST_HORN);
            if (obj->otyp == FROST_HORN && obj->spe > 0 && can_blow(mtmp)) {
                g.m.offensive = obj;
                g.m.has_offense = MUSE_FROST_HORN;
            }
            nomore(MUSE_WAN_LIGHTNING);
            if (obj->otyp == WAN_LIGHTNING && obj->spe > 0) {
                g.m.offensive = obj;
                g.m.has_offense = MUSE_WAN_LIGHTNING;
            }
            nomore(MUSE_WAN_MAGIC_MISSILE);
            if (obj->otyp == WAN_MAGIC_MISSILE && obj->spe > 0) {
                g.m.offensive = obj;
                g.m.has_offense = MUSE_WAN_MAGIC_MISSILE;
            }
        }
        nomore(MUSE_WAN_STRIKING);
        if (obj->otyp == WAN_STRIKING && obj->spe > 0) {
            g.m.offensive = obj;
            g.m.has_offense = MUSE_WAN_STRIKING;
        }
#if 0   /* use_offensive() has had some code to support wand of teleportation
         * for a long time, but find_offensive() never selected one;
         * so for the time being, this is still disabled */
        nomore(MUSE_WAN_TELEPORTATION);
        if (obj->otyp == WAN_TELEPORTATION && obj->spe > 0
            /* don't give controlled hero a free teleport */
            && !Teleport_control
            /* do try to move hero to a more vulnerable spot */
            && (onscary(u.ux, u.uy, mtmp)
                || (u.ux == xupstair && u.uy == yupstair)
                || (u.ux == xdnstair && u.uy == ydnstair)
                || (u.ux == g.sstairs.sx && u.uy == g.sstairs.sy)
                || (u.ux == xupladder && u.uy == yupladder)
                || (u.ux == xdnladder && u.uy == ydnladder))) {
            g.m.offensive = obj;
            g.m.has_offense = MUSE_WAN_TELEPORTATION;
        }
#endif
        nomore(MUSE_POT_PARALYSIS);
        if (obj->otyp == POT_PARALYSIS && g.multi >= 0) {
            g.m.offensive = obj;
            g.m.has_offense = MUSE_POT_PARALYSIS;
        }
        nomore(MUSE_POT_BLINDNESS);
        if (obj->otyp == POT_BLINDNESS && !attacktype(mtmp->data, AT_GAZE)) {
            g.m.offensive = obj;
            g.m.has_offense = MUSE_POT_BLINDNESS;
        }
        nomore(MUSE_POT_CONFUSION);
        if (obj->otyp == POT_CONFUSION) {
            g.m.offensive = obj;
            g.m.has_offense = MUSE_POT_CONFUSION;
        }
        nomore(MUSE_POT_SLEEPING);
        if (obj->otyp == POT_SLEEPING) {
            g.m.offensive = obj;
            g.m.has_offense = MUSE_POT_SLEEPING;
        }
        nomore(MUSE_POT_ACID);
        if (obj->otyp == POT_ACID) {
            g.m.offensive = obj;
            g.m.has_offense = MUSE_POT_ACID;
        }
        /* we can safely put this scroll here since the locations that
         * are in a 1 square radius are a subset of the locations that
         * are in wand or throwing range (in other words, always lined_up())
         */
        nomore(MUSE_SCR_EARTH);
        if (obj->otyp == SCR_EARTH
            && ((helmet && is_metallic(helmet)) || mtmp->mconf
                || amorphous(mtmp->data) || passes_walls(mtmp->data)
                || noncorporeal(mtmp->data) || unsolid(mtmp->data)
                || !rn2(10))
            && dist2(mtmp->mx, mtmp->my, mtmp->mux, mtmp->muy) <= 2
            && mtmp->mcansee && haseyes(mtmp->data)
            && !Is_rogue_level(&u.uz)
            && (!In_endgame(&u.uz) || Is_earthlevel(&u.uz))) {
            g.m.offensive = obj;
            g.m.has_offense = MUSE_SCR_EARTH;
        }
#if 0
        nomore(MUSE_SCR_FIRE);
        if (obj->otyp == SCR_FIRE && resists_fire(mtmp)
            && dist2(mtmp->mx, mtmp->my, mtmp->mux, mtmp->muy) <= 2
            && mtmp->mcansee && haseyes(mtmp->data)) {
            g.m.offensive = obj;
            g.m.has_offense = MUSE_SCR_FIRE;
        }
#endif /* 0 */
    }
    return (boolean) !!g.m.has_offense;
#undef nomore
}

STATIC_PTR
int
mbhitm(mtmp, otmp)
register struct monst *mtmp;
register struct obj *otmp;
{
    int tmp;
    boolean reveal_invis = FALSE;

    if (mtmp != &g.youmonst) {
        mtmp->msleeping = 0;
        if (mtmp->m_ap_type)
            seemimic(mtmp);
    }
    switch (otmp->otyp) {
    case WAN_STRIKING:
        reveal_invis = TRUE;
        if (mtmp == &g.youmonst) {
            if (g.zap_oseen)
                makeknown(WAN_STRIKING);
            if (Antimagic) {
                shieldeff(u.ux, u.uy);
                pline("Boing!");
            } else if (rnd(20) < 10 + u.uac) {
                pline_The("wand hits you!");
                tmp = d(2, 12);
                if (Half_spell_damage)
                    tmp = (tmp + 1) / 2;
                losehp(tmp, "wand", KILLED_BY_AN);
            } else
                pline_The("wand misses you.");
            stop_occupation();
            nomul(0);
        } else if (resists_magm(mtmp)) {
            shieldeff(mtmp->mx, mtmp->my);
            pline("Boing!");
        } else if (rnd(20) < 10 + find_mac(mtmp)) {
            tmp = d(2, 12);
            hit("wand", mtmp, exclam(tmp));
            (void) resist(mtmp, otmp->oclass, tmp, TELL);
            if (cansee(mtmp->mx, mtmp->my) && g.zap_oseen)
                makeknown(WAN_STRIKING);
        } else {
            miss("wand", mtmp);
            if (cansee(mtmp->mx, mtmp->my) && g.zap_oseen)
                makeknown(WAN_STRIKING);
        }
        break;
#if 0   /* disabled because find_offensive() never picks WAN_TELEPORTATION */
    case WAN_TELEPORTATION:
        if (mtmp == &g.youmonst) {
            if (g.zap_oseen)
                makeknown(WAN_TELEPORTATION);
            tele();
        } else {
            /* for consistency with zap.c, don't identify */
            if (mtmp->ispriest && *in_rooms(mtmp->mx, mtmp->my, TEMPLE)) {
                if (cansee(mtmp->mx, mtmp->my))
                    pline("%s resists the magic!", Monnam(mtmp));
            } else if (!tele_restrict(mtmp))
                (void) rloc(mtmp, TRUE);
        }
        break;
#endif
    case WAN_CANCELLATION:
    case SPE_CANCELLATION:
        (void) cancel_monst(mtmp, otmp, FALSE, TRUE, FALSE);
        break;
    }
    if (reveal_invis) {
        if (!DEADMONSTER(mtmp) && cansee(g.bhitpos.x, g.bhitpos.y)
            && !canspotmon(mtmp))
            map_invisible(g.bhitpos.x, g.bhitpos.y);
    }
    return 0;
}

/* A modified bhit() for monsters.  Based on bhit() in zap.c.  Unlike
 * buzz(), bhit() doesn't take into account the possibility of a monster
 * zapping you, so we need a special function for it.  (Unless someone wants
 * to merge the two functions...)
 */
STATIC_OVL void
mbhit(mon, range, fhitm, fhito, obj)
struct monst *mon;  /* monster shooting the wand */
register int range; /* direction and range */
int FDECL((*fhitm), (MONST_P, OBJ_P));
int FDECL((*fhito), (OBJ_P, OBJ_P)); /* fns called when mon/obj hit */
struct obj *obj;                     /* 2nd arg to fhitm/fhito */
{
    register struct monst *mtmp;
    register struct obj *otmp;
    register uchar typ;
    int ddx, ddy;

    g.bhitpos.x = mon->mx;
    g.bhitpos.y = mon->my;
    ddx = sgn(mon->mux - mon->mx);
    ddy = sgn(mon->muy - mon->my);

    while (range-- > 0) {
        int x, y;

        g.bhitpos.x += ddx;
        g.bhitpos.y += ddy;
        x = g.bhitpos.x;
        y = g.bhitpos.y;

        if (!isok(x, y)) {
            g.bhitpos.x -= ddx;
            g.bhitpos.y -= ddy;
            break;
        }
        if (find_drawbridge(&x, &y))
            switch (obj->otyp) {
            case WAN_STRIKING:
                destroy_drawbridge(x, y);
            }
        if (g.bhitpos.x == u.ux && g.bhitpos.y == u.uy) {
            (*fhitm)(&g.youmonst, obj);
            range -= 3;
        } else if ((mtmp = m_at(g.bhitpos.x, g.bhitpos.y)) != 0) {
            if (cansee(g.bhitpos.x, g.bhitpos.y) && !canspotmon(mtmp))
                map_invisible(g.bhitpos.x, g.bhitpos.y);
            (*fhitm)(mtmp, obj);
            range -= 3;
        }
        /* modified by GAN to hit all objects */
        if (fhito) {
            int hitanything = 0;
            register struct obj *next_obj;

            for (otmp = g.level.objects[g.bhitpos.x][g.bhitpos.y]; otmp;
                 otmp = next_obj) {
                /* Fix for polymorph bug, Tim Wright */
                next_obj = otmp->nexthere;
                hitanything += (*fhito)(otmp, obj);
            }
            if (hitanything)
                range--;
        }
        typ = levl[g.bhitpos.x][g.bhitpos.y].typ;
        if (IS_DOOR(typ) || typ == SDOOR) {
            switch (obj->otyp) {
            /* note: monsters don't use opening or locking magic
               at present, but keep these as placeholders */
            case WAN_OPENING:
            case WAN_LOCKING:
            case WAN_STRIKING:
                if (doorlock(obj, g.bhitpos.x, g.bhitpos.y)) {
                    if (g.zap_oseen)
                        makeknown(obj->otyp);
                    /* if a shop door gets broken, add it to
                       the shk's fix list (no cost to player) */
                    if (levl[g.bhitpos.x][g.bhitpos.y].doormask == D_BROKEN
                        && *in_rooms(g.bhitpos.x, g.bhitpos.y, SHOPBASE))
                        add_damage(g.bhitpos.x, g.bhitpos.y, 0L);
                }
                break;
            }
        }
        if (!ZAP_POS(typ)
            || (IS_DOOR(typ) && (levl[g.bhitpos.x][g.bhitpos.y].doormask
                                 & (D_LOCKED | D_CLOSED)))) {
            g.bhitpos.x -= ddx;
            g.bhitpos.y -= ddy;
            break;
        }
    }
}

/* Perform an offensive action for a monster.  Must be called immediately
 * after find_offensive().  Return values are same as use_defensive().
 */
int
use_offensive(mtmp)
struct monst *mtmp;
{
    int i;
    struct obj *otmp = g.m.offensive;
    boolean oseen;

    /* offensive potions are not drunk, they're thrown */
    if (otmp->oclass != POTION_CLASS && (i = precheck(mtmp, otmp)) != 0)
        return i;
    oseen = otmp && canseemon(mtmp);

    switch (g.m.has_offense) {
    case MUSE_WAN_DEATH:
    case MUSE_WAN_SLEEP:
    case MUSE_WAN_FIRE:
    case MUSE_WAN_COLD:
    case MUSE_WAN_LIGHTNING:
    case MUSE_WAN_MAGIC_MISSILE:
        mzapwand(mtmp, otmp, FALSE);
        if (oseen)
            makeknown(otmp->otyp);
        g.m_using = TRUE;
        buzz((int) (-30 - (otmp->otyp - WAN_MAGIC_MISSILE)),
             (otmp->otyp == WAN_MAGIC_MISSILE) ? 2 : 6, mtmp->mx, mtmp->my,
             sgn(mtmp->mux - mtmp->mx), sgn(mtmp->muy - mtmp->my));
        g.m_using = FALSE;
        return (DEADMONSTER(mtmp)) ? 1 : 2;
    case MUSE_FIRE_HORN:
    case MUSE_FROST_HORN:
<<<<<<< HEAD
        if (oseen) {
            makeknown(otmp->otyp);
            pline("%s plays a %s!", Monnam(mtmp), xname(otmp));
        } else
            You_hear("a horn being played.");
        otmp->spe--;
        g.m_using = TRUE;
=======
        mplayhorn(mtmp, otmp, FALSE);
        m_using = TRUE;
>>>>>>> 5d59b288
        buzz(-30 - ((otmp->otyp == FROST_HORN) ? AD_COLD - 1 : AD_FIRE - 1),
             rn1(6, 6), mtmp->mx, mtmp->my, sgn(mtmp->mux - mtmp->mx),
             sgn(mtmp->muy - mtmp->my));
        g.m_using = FALSE;
        return (DEADMONSTER(mtmp)) ? 1 : 2;
    case MUSE_WAN_TELEPORTATION:
    case MUSE_WAN_STRIKING:
<<<<<<< HEAD
        g.zap_oseen = oseen;
        mzapmsg(mtmp, otmp, FALSE);
        otmp->spe--;
        g.m_using = TRUE;
=======
        zap_oseen = oseen;
        mzapwand(mtmp, otmp, FALSE);
        m_using = TRUE;
>>>>>>> 5d59b288
        mbhit(mtmp, rn1(8, 6), mbhitm, bhito, otmp);
        g.m_using = FALSE;
        return 2;
    case MUSE_SCR_EARTH: {
        /* TODO: handle steeds */
        register int x, y;
        /* don't use monster fields after killing it */
        boolean confused = (mtmp->mconf ? TRUE : FALSE);
        int mmx = mtmp->mx, mmy = mtmp->my;
        boolean is_cursed = otmp->cursed;

        mreadmsg(mtmp, otmp);
        /* Identify the scroll */
        if (canspotmon(mtmp)) {
            pline_The("%s rumbles %s %s!", ceiling(mtmp->mx, mtmp->my),
                      otmp->blessed ? "around" : "above", mon_nam(mtmp));
            if (oseen)
                makeknown(otmp->otyp);
        } else if (cansee(mtmp->mx, mtmp->my)) {
            pline_The("%s rumbles in the middle of nowhere!",
                      ceiling(mtmp->mx, mtmp->my));
            if (mtmp->minvis)
                map_invisible(mtmp->mx, mtmp->my);
            if (oseen)
                makeknown(otmp->otyp);
        }

        /* Loop through the surrounding squares */
        for (x = mmx - 1; x <= mmx + 1; x++) {
            for (y = mmy - 1; y <= mmy + 1; y++) {
                /* Is this a suitable spot? */
                if (isok(x, y) && !closed_door(x, y)
                    && !IS_ROCK(levl[x][y].typ) && !IS_AIR(levl[x][y].typ)
                    && (((x == mmx) && (y == mmy)) ? !otmp->blessed
                                                   : !otmp->cursed)
                    && (x != u.ux || y != u.uy)) {
                    (void) drop_boulder_on_monster(x, y, confused, FALSE);
                }
            }
        }
        m_useup(mtmp, otmp);
        /* Attack the player */
        if (distmin(mmx, mmy, u.ux, u.uy) == 1 && !is_cursed) {
            drop_boulder_on_player(confused, !is_cursed, FALSE, TRUE);
        }

        return (DEADMONSTER(mtmp)) ? 1 : 2;
    }
#if 0
    case MUSE_SCR_FIRE: {
        boolean vis = cansee(mtmp->mx, mtmp->my);

        mreadmsg(mtmp, otmp);
        if (mtmp->mconf) {
            if (vis)
                pline("Oh, what a pretty fire!");
        } else {
            struct monst *mtmp2;
            int num;

            if (vis)
                pline_The("scroll erupts in a tower of flame!");
            shieldeff(mtmp->mx, mtmp->my);
            pline("%s is uninjured.", Monnam(mtmp));
            (void) destroy_mitem(mtmp, SCROLL_CLASS, AD_FIRE);
            (void) destroy_mitem(mtmp, SPBOOK_CLASS, AD_FIRE);
            (void) destroy_mitem(mtmp, POTION_CLASS, AD_FIRE);
            num = (2 * (rn1(3, 3) + 2 * bcsign(otmp)) + 1) / 3;
            if (Fire_resistance)
                You("are not harmed.");
            burn_away_slime();
            if (Half_spell_damage)
                num = (num + 1) / 2;
            else
                losehp(num, "scroll of fire", KILLED_BY_AN);
            for (mtmp2 = fmon; mtmp2; mtmp2 = mtmp2->nmon) {
                if (DEADMONSTER(mtmp2))
                    continue;
                if (mtmp == mtmp2)
                    continue;
                if (dist2(mtmp2->mx, mtmp2->my, mtmp->mx, mtmp->my) < 3) {
                    if (resists_fire(mtmp2))
                        continue;
                    mtmp2->mhp -= num;
                    if (resists_cold(mtmp2))
                        mtmp2->mhp -= 3 * num;
                    if (DEADMONSTER(mtmp2)) {
                        mondied(mtmp2);
                        break;
                    }
                }
            }
        }
        return 2;
    }
#endif /* 0 */
    case MUSE_POT_PARALYSIS:
    case MUSE_POT_BLINDNESS:
    case MUSE_POT_CONFUSION:
    case MUSE_POT_SLEEPING:
    case MUSE_POT_ACID:
        /* Note: this setting of dknown doesn't suffice.  A monster
         * which is out of sight might throw and it hits something _in_
         * sight, a problem not existing with wands because wand rays
         * are not objects.  Also set dknown in mthrowu.c.
         */
        if (cansee(mtmp->mx, mtmp->my)) {
            otmp->dknown = 1;
            pline("%s hurls %s!", Monnam(mtmp), singular(otmp, doname));
        }
        m_throw(mtmp, mtmp->mx, mtmp->my, sgn(mtmp->mux - mtmp->mx),
                sgn(mtmp->muy - mtmp->my),
                distmin(mtmp->mx, mtmp->my, mtmp->mux, mtmp->muy), otmp);
        return 2;
    case 0:
        return 0; /* i.e. an exploded wand */
    default:
        impossible("%s wanted to perform action %d?", Monnam(mtmp),
                   g.m.has_offense);
        break;
    }
    return 0;
}

int
rnd_offensive_item(mtmp)
struct monst *mtmp;
{
    struct permonst *pm = mtmp->data;
    int difficulty = mons[(monsndx(pm))].difficulty;

    if (is_animal(pm) || attacktype(pm, AT_EXPL) || mindless(mtmp->data)
        || pm->mlet == S_GHOST || pm->mlet == S_KOP)
        return 0;
    if (difficulty > 7 && !rn2(35))
        return WAN_DEATH;
    switch (rn2(9 - (difficulty < 4) + 4 * (difficulty > 6))) {
    case 0: {
        struct obj *helmet = which_armor(mtmp, W_ARMH);

        if ((helmet && is_metallic(helmet)) || amorphous(pm)
            || passes_walls(pm) || noncorporeal(pm) || unsolid(pm))
            return SCR_EARTH;
    } /* fall through */
    case 1:
        return WAN_STRIKING;
    case 2:
        return POT_ACID;
    case 3:
        return POT_CONFUSION;
    case 4:
        return POT_BLINDNESS;
    case 5:
        return POT_SLEEPING;
    case 6:
        return POT_PARALYSIS;
    case 7:
    case 8:
        return WAN_MAGIC_MISSILE;
    case 9:
        return WAN_SLEEP;
    case 10:
        return WAN_FIRE;
    case 11:
        return WAN_COLD;
    case 12:
        return WAN_LIGHTNING;
    }
    /*NOTREACHED*/
    return 0;
}

#define MUSE_POT_GAIN_LEVEL 1
#define MUSE_WAN_MAKE_INVISIBLE 2
#define MUSE_POT_INVISIBILITY 3
#define MUSE_POLY_TRAP 4
#define MUSE_WAN_POLYMORPH 5
#define MUSE_POT_SPEED 6
#define MUSE_WAN_SPEED_MONSTER 7
#define MUSE_BULLWHIP 8
#define MUSE_POT_POLYMORPH 9

boolean
find_misc(mtmp)
struct monst *mtmp;
{
    register struct obj *obj;
    struct permonst *mdat = mtmp->data;
    int x = mtmp->mx, y = mtmp->my;
    struct trap *t;
    int xx, yy, pmidx = NON_PM;
    boolean immobile = (mdat->mmove == 0);
    boolean stuck = (mtmp == u.ustuck);

    g.m.misc = (struct obj *) 0;
    g.m.has_misc = 0;
    if (is_animal(mdat) || mindless(mdat))
        return 0;
    if (u.uswallow && stuck)
        return FALSE;

    /* We arbitrarily limit to times when a player is nearby for the
     * same reason as Junior Pac-Man doesn't have energizers eaten until
     * you can see them...
     */
    if (dist2(x, y, mtmp->mux, mtmp->muy) > 36)
        return FALSE;

    if (!stuck && !immobile && (mtmp->cham == NON_PM)
        && mons[(pmidx = monsndx(mdat))].difficulty < 6) {
        boolean ignore_boulders = (verysmall(mdat) || throws_rocks(mdat)
                                   || passes_walls(mdat)),
            diag_ok = !NODIAG(pmidx);

        for (xx = x - 1; xx <= x + 1; xx++)
            for (yy = y - 1; yy <= y + 1; yy++)
                if (isok(xx, yy) && (xx != u.ux || yy != u.uy)
                    && (diag_ok || xx == x || yy == y)
                    && ((xx == x && yy == y) || !g.level.monsters[xx][yy]))
                    if ((t = t_at(xx, yy)) != 0
                        && (ignore_boulders || !sobj_at(BOULDER, xx, yy))
                        && !onscary(xx, yy, mtmp)) {
                        /* use trap if it's the correct type */
                        if (t->ttyp == POLY_TRAP) {
                            g.trapx = xx;
                            g.trapy = yy;
                            g.m.has_misc = MUSE_POLY_TRAP;
                            return TRUE;
                        }
                    }
    }
    if (nohands(mdat))
        return 0;

#define nomore(x)       if (g.m.has_misc == x) continue
    /*
     * [bug?]  Choice of item is not prioritized; the last viable one
     * in the monster's inventory will be chosen.
     * 'nomore()' is nearly worthless because it only screens checking
     * of duplicates when there is no alternate type in between them.
     */
    for (obj = mtmp->minvent; obj; obj = obj->nobj) {
        /* Monsters shouldn't recognize cursed items; this kludge is
           necessary to prevent serious problems though... */
        if (obj->otyp == POT_GAIN_LEVEL
            && (!obj->cursed
                || (!mtmp->isgd && !mtmp->isshk && !mtmp->ispriest))) {
            g.m.misc = obj;
            g.m.has_misc = MUSE_POT_GAIN_LEVEL;
        }
        nomore(MUSE_BULLWHIP);
        if (obj->otyp == BULLWHIP && !mtmp->mpeaceful
            /* the random test prevents whip-wielding
               monster from attempting disarm every turn */
            && uwep && !rn2(5) && obj == MON_WEP(mtmp)
            /* hero's location must be known and adjacent */
            && mtmp->mux == u.ux && mtmp->muy == u.uy
            && distu(mtmp->mx, mtmp->my) <= 2
            /* don't bother if it can't work (this doesn't
               prevent cursed weapons from being targetted) */
            && (canletgo(uwep, "")
                || (u.twoweap && canletgo(uswapwep, "")))) {
            g.m.misc = obj;
            g.m.has_misc = MUSE_BULLWHIP;
        }
        /* Note: peaceful/tame monsters won't make themselves
         * invisible unless you can see them.  Not really right, but...
         */
        nomore(MUSE_WAN_MAKE_INVISIBLE);
        if (obj->otyp == WAN_MAKE_INVISIBLE && obj->spe > 0 && !mtmp->minvis
            && !mtmp->invis_blkd && (!mtmp->mpeaceful || See_invisible)
            && (!attacktype(mtmp->data, AT_GAZE) || mtmp->mcan)) {
            g.m.misc = obj;
            g.m.has_misc = MUSE_WAN_MAKE_INVISIBLE;
        }
        nomore(MUSE_POT_INVISIBILITY);
        if (obj->otyp == POT_INVISIBILITY && !mtmp->minvis
            && !mtmp->invis_blkd && (!mtmp->mpeaceful || See_invisible)
            && (!attacktype(mtmp->data, AT_GAZE) || mtmp->mcan)) {
            g.m.misc = obj;
            g.m.has_misc = MUSE_POT_INVISIBILITY;
        }
        nomore(MUSE_WAN_SPEED_MONSTER);
        if (obj->otyp == WAN_SPEED_MONSTER && obj->spe > 0
            && mtmp->mspeed != MFAST && !mtmp->isgd) {
            g.m.misc = obj;
            g.m.has_misc = MUSE_WAN_SPEED_MONSTER;
        }
        nomore(MUSE_POT_SPEED);
        if (obj->otyp == POT_SPEED && mtmp->mspeed != MFAST && !mtmp->isgd) {
            g.m.misc = obj;
            g.m.has_misc = MUSE_POT_SPEED;
        }
        nomore(MUSE_WAN_POLYMORPH);
        if (obj->otyp == WAN_POLYMORPH && obj->spe > 0
            && (mtmp->cham == NON_PM) && mons[monsndx(mdat)].difficulty < 6) {
            g.m.misc = obj;
            g.m.has_misc = MUSE_WAN_POLYMORPH;
        }
        nomore(MUSE_POT_POLYMORPH);
        if (obj->otyp == POT_POLYMORPH && (mtmp->cham == NON_PM)
            && mons[monsndx(mdat)].difficulty < 6) {
            g.m.misc = obj;
            g.m.has_misc = MUSE_POT_POLYMORPH;
        }
    }
    return (boolean) !!g.m.has_misc;
#undef nomore
}

/* type of monster to polymorph into; defaults to one suitable for the
   current level rather than the totally arbitrary choice of newcham() */
static struct permonst *
muse_newcham_mon(mon)
struct monst *mon;
{
    struct obj *m_armr;

    if ((m_armr = which_armor(mon, W_ARM)) != 0) {
        if (Is_dragon_scales(m_armr))
            return Dragon_scales_to_pm(m_armr);
        else if (Is_dragon_mail(m_armr))
            return Dragon_mail_to_pm(m_armr);
    }
    return rndmonst();
}

int
use_misc(mtmp)
struct monst *mtmp;
{
    int i;
    struct obj *otmp = g.m.misc;
    boolean vis, vismon, oseen;
    char nambuf[BUFSZ];

    if ((i = precheck(mtmp, otmp)) != 0)
        return i;
    vis = cansee(mtmp->mx, mtmp->my);
    vismon = canseemon(mtmp);
    oseen = otmp && vismon;

    switch (g.m.has_misc) {
    case MUSE_POT_GAIN_LEVEL:
        mquaffmsg(mtmp, otmp);
        if (otmp->cursed) {
            if (Can_rise_up(mtmp->mx, mtmp->my, &u.uz)) {
                register int tolev = depth(&u.uz) - 1;
                d_level tolevel;

                get_level(&tolevel, tolev);
                /* insurance against future changes... */
                if (on_level(&tolevel, &u.uz))
                    goto skipmsg;
                if (vismon) {
                    pline("%s rises up, through the %s!", Monnam(mtmp),
                          ceiling(mtmp->mx, mtmp->my));
                    if (!objects[POT_GAIN_LEVEL].oc_name_known
                        && !objects[POT_GAIN_LEVEL].oc_uname)
                        docall(otmp);
                }
                m_useup(mtmp, otmp);
                migrate_to_level(mtmp, ledger_no(&tolevel), MIGR_RANDOM,
                                 (coord *) 0);
                return 2;
            } else {
 skipmsg:
                if (vismon) {
                    pline("%s looks uneasy.", Monnam(mtmp));
                    if (!objects[POT_GAIN_LEVEL].oc_name_known
                        && !objects[POT_GAIN_LEVEL].oc_uname)
                        docall(otmp);
                }
                m_useup(mtmp, otmp);
                return 2;
            }
        }
        if (vismon)
            pline("%s seems more experienced.", Monnam(mtmp));
        if (oseen)
            makeknown(POT_GAIN_LEVEL);
        m_useup(mtmp, otmp);
        if (!grow_up(mtmp, (struct monst *) 0))
            return 1;
        /* grew into genocided monster */
        return 2;
    case MUSE_WAN_MAKE_INVISIBLE:
    case MUSE_POT_INVISIBILITY:
        if (otmp->otyp == WAN_MAKE_INVISIBLE) {
            mzapwand(mtmp, otmp, TRUE);
        } else
            mquaffmsg(mtmp, otmp);
        /* format monster's name before altering its visibility */
        Strcpy(nambuf, mon_nam(mtmp));
        mon_set_minvis(mtmp);
        if (vismon && mtmp->minvis) { /* was seen, now invisible */
            if (canspotmon(mtmp)) {
                pline("%s body takes on a %s transparency.",
                      upstart(s_suffix(nambuf)),
                      Hallucination ? "normal" : "strange");
            } else {
                pline("Suddenly you cannot see %s.", nambuf);
                if (vis)
                    map_invisible(mtmp->mx, mtmp->my);
            }
            if (oseen)
                makeknown(otmp->otyp);
        }
        if (otmp->otyp == POT_INVISIBILITY) {
            if (otmp->cursed)
                you_aggravate(mtmp);
            m_useup(mtmp, otmp);
        }
        return 2;
    case MUSE_WAN_SPEED_MONSTER:
        mzapwand(mtmp, otmp, TRUE);
        mon_adjust_speed(mtmp, 1, otmp);
        return 2;
    case MUSE_POT_SPEED:
        mquaffmsg(mtmp, otmp);
        /* note difference in potion effect due to substantially
           different methods of maintaining speed ratings:
           player's character becomes "very fast" temporarily;
           monster becomes "one stage faster" permanently */
        mon_adjust_speed(mtmp, 1, otmp);
        m_useup(mtmp, otmp);
        return 2;
    case MUSE_WAN_POLYMORPH:
        mzapwand(mtmp, otmp, TRUE);
        (void) newcham(mtmp, muse_newcham_mon(mtmp), TRUE, FALSE);
        if (oseen)
            makeknown(WAN_POLYMORPH);
        return 2;
    case MUSE_POT_POLYMORPH:
        mquaffmsg(mtmp, otmp);
        if (vismon)
            pline("%s suddenly mutates!", Monnam(mtmp));
        (void) newcham(mtmp, muse_newcham_mon(mtmp), FALSE, FALSE);
        if (oseen)
            makeknown(POT_POLYMORPH);
        m_useup(mtmp, otmp);
        return 2;
    case MUSE_POLY_TRAP:
        if (vismon) {
            const char *Mnam = Monnam(mtmp);

            pline("%s deliberately %s onto a polymorph trap!", Mnam,
                  vtense(Mnam, locomotion(mtmp->data, "jump")));
        }
        if (vis)
            seetrap(t_at(g.trapx, g.trapy));

        /*  don't use rloc() due to worms */
        remove_monster(mtmp->mx, mtmp->my);
        newsym(mtmp->mx, mtmp->my);
        place_monster(mtmp, g.trapx, g.trapy);
        if (mtmp->wormno)
            worm_move(mtmp);
        newsym(g.trapx, g.trapy);

        (void) newcham(mtmp, (struct permonst *) 0, FALSE, FALSE);
        return 2;
    case MUSE_BULLWHIP:
        /* attempt to disarm hero */
        {
            const char *The_whip = vismon ? "The bullwhip" : "A whip";
            int where_to = rn2(4);
            struct obj *obj = uwep;
            const char *hand;
            char the_weapon[BUFSZ];

            if (!obj || !canletgo(obj, "")
                || (u.twoweap && canletgo(uswapwep, "") && rn2(2)))
                obj = uswapwep;
            if (!obj)
                break; /* shouldn't happen after find_misc() */

            Strcpy(the_weapon, the(xname(obj)));
            hand = body_part(HAND);
            if (bimanual(obj))
                hand = makeplural(hand);

            if (vismon)
                pline("%s flicks a bullwhip towards your %s!", Monnam(mtmp),
                      hand);
            if (obj->otyp == HEAVY_IRON_BALL) {
                pline("%s fails to wrap around %s.", The_whip, the_weapon);
                return 1;
            }
            pline("%s wraps around %s you're wielding!", The_whip,
                  the_weapon);
            if (welded(obj)) {
                pline("%s welded to your %s%c",
                      !is_plural(obj) ? "It is" : "They are", hand,
                      !obj->bknown ? '!' : '.');
                /* obj->bknown = 1; */ /* welded() takes care of this */
                where_to = 0;
            }
            if (!where_to) {
                pline_The("whip slips free."); /* not `The_whip' */
                return 1;
            } else if (where_to == 3 && mon_hates_silver(mtmp)
                       && objects[obj->otyp].oc_material == SILVER) {
                /* this monster won't want to catch a silver
                   weapon; drop it at hero's feet instead */
                where_to = 2;
            }
            remove_worn_item(obj, FALSE);
            freeinv(obj);
            switch (where_to) {
            case 1: /* onto floor beneath mon */
                pline("%s yanks %s from your %s!", Monnam(mtmp), the_weapon,
                      hand);
                place_object(obj, mtmp->mx, mtmp->my);
                break;
            case 2: /* onto floor beneath you */
                pline("%s yanks %s to the %s!", Monnam(mtmp), the_weapon,
                      surface(u.ux, u.uy));
                dropy(obj);
                break;
            case 3: /* into mon's inventory */
                pline("%s snatches %s!", Monnam(mtmp), the_weapon);
                (void) mpickobj(mtmp, obj);
                break;
            }
            return 1;
        }
        return 0;
    case 0:
        return 0; /* i.e. an exploded wand */
    default:
        impossible("%s wanted to perform action %d?", Monnam(mtmp),
                   g.m.has_misc);
        break;
    }
    return 0;
}

STATIC_OVL void
you_aggravate(mtmp)
struct monst *mtmp;
{
    pline("For some reason, %s presence is known to you.",
          s_suffix(noit_mon_nam(mtmp)));
    cls();
#ifdef CLIPPING
    cliparound(mtmp->mx, mtmp->my);
#endif
    show_glyph(mtmp->mx, mtmp->my, mon_to_glyph(mtmp, rn2_on_display_rng));
    display_self();
    You_feel("aggravated at %s.", noit_mon_nam(mtmp));
    display_nhwindow(WIN_MAP, TRUE);
    docrt();
    if (unconscious()) {
        g.multi = -1;
        g.nomovemsg = "Aggravated, you are jolted into full consciousness.";
    }
    newsym(mtmp->mx, mtmp->my);
    if (!canspotmon(mtmp))
        map_invisible(mtmp->mx, mtmp->my);
}

int
rnd_misc_item(mtmp)
struct monst *mtmp;
{
    struct permonst *pm = mtmp->data;
    int difficulty = mons[(monsndx(pm))].difficulty;

    if (is_animal(pm) || attacktype(pm, AT_EXPL) || mindless(mtmp->data)
        || pm->mlet == S_GHOST || pm->mlet == S_KOP)
        return 0;
    /* Unlike other rnd_item functions, we only allow _weak_ monsters
     * to have this item; after all, the item will be used to strengthen
     * the monster and strong monsters won't use it at all...
     */
    if (difficulty < 6 && !rn2(30))
        return rn2(6) ? POT_POLYMORPH : WAN_POLYMORPH;

    if (!rn2(40) && !nonliving(pm) && !is_vampshifter(mtmp))
        return AMULET_OF_LIFE_SAVING;

    switch (rn2(3)) {
    case 0:
        if (mtmp->isgd)
            return 0;
        return rn2(6) ? POT_SPEED : WAN_SPEED_MONSTER;
    case 1:
        if (mtmp->mpeaceful && !See_invisible)
            return 0;
        return rn2(6) ? POT_INVISIBILITY : WAN_MAKE_INVISIBLE;
    case 2:
        return POT_GAIN_LEVEL;
    }
    /*NOTREACHED*/
    return 0;
}

boolean
searches_for_item(mon, obj)
struct monst *mon;
struct obj *obj;
{
    int typ = obj->otyp;

    if (is_animal(mon->data) || mindless(mon->data)
        || mon->data == &mons[PM_GHOST]) /* don't loot bones piles */
        return FALSE;

    if (typ == WAN_MAKE_INVISIBLE || typ == POT_INVISIBILITY)
        return (boolean) (!mon->minvis && !mon->invis_blkd
                          && !attacktype(mon->data, AT_GAZE));
    if (typ == WAN_SPEED_MONSTER || typ == POT_SPEED)
        return (boolean) (mon->mspeed != MFAST);

    switch (obj->oclass) {
    case WAND_CLASS:
        if (obj->spe <= 0)
            return FALSE;
        if (typ == WAN_DIGGING)
            return (boolean) !is_floater(mon->data);
        if (typ == WAN_POLYMORPH)
            return (boolean) (mons[monsndx(mon->data)].difficulty < 6);
        if (objects[typ].oc_dir == RAY || typ == WAN_STRIKING
            || typ == WAN_TELEPORTATION || typ == WAN_CREATE_MONSTER)
            return TRUE;
        break;
    case POTION_CLASS:
        if (typ == POT_HEALING || typ == POT_EXTRA_HEALING
            || typ == POT_FULL_HEALING || typ == POT_POLYMORPH
            || typ == POT_GAIN_LEVEL || typ == POT_PARALYSIS
            || typ == POT_SLEEPING || typ == POT_ACID || typ == POT_CONFUSION)
            return TRUE;
        if (typ == POT_BLINDNESS && !attacktype(mon->data, AT_GAZE))
            return TRUE;
        break;
    case SCROLL_CLASS:
        if (typ == SCR_TELEPORTATION || typ == SCR_CREATE_MONSTER
            || typ == SCR_EARTH || typ == SCR_FIRE)
            return TRUE;
        break;
    case AMULET_CLASS:
        if (typ == AMULET_OF_LIFE_SAVING)
            return (boolean) !(nonliving(mon->data) || is_vampshifter(mon));
        if (typ == AMULET_OF_REFLECTION)
            return TRUE;
        break;
    case TOOL_CLASS:
        if (typ == PICK_AXE)
            return (boolean) needspick(mon->data);
        if (typ == UNICORN_HORN)
            return (boolean) (!obj->cursed && !is_unicorn(mon->data));
        if (typ == FROST_HORN || typ == FIRE_HORN)
            return (obj->spe > 0 && can_blow(mon));
        break;
    case FOOD_CLASS:
        if (typ == CORPSE)
            return (boolean) (((mon->misc_worn_check & W_ARMG) != 0L
                               && touch_petrifies(&mons[obj->corpsenm]))
                              || (!resists_ston(mon)
                                  && cures_stoning(mon, obj, FALSE)));
        if (typ == TIN)
            return (boolean) (mcould_eat_tin(mon)
                              && (!resists_ston(mon)
                                  && cures_stoning(mon, obj, TRUE)));
        if (typ == EGG)
            return (boolean) touch_petrifies(&mons[obj->corpsenm]);
        break;
    default:
        break;
    }

    return FALSE;
}

boolean
mon_reflects(mon, str)
struct monst *mon;
const char *str;
{
    struct obj *orefl = which_armor(mon, W_ARMS);

    if (orefl && orefl->otyp == SHIELD_OF_REFLECTION) {
        if (str) {
            pline(str, s_suffix(mon_nam(mon)), "shield");
            makeknown(SHIELD_OF_REFLECTION);
        }
        return TRUE;
    } else if (arti_reflects(MON_WEP(mon))) {
        /* due to wielded artifact weapon */
        if (str)
            pline(str, s_suffix(mon_nam(mon)), "weapon");
        return TRUE;
    } else if ((orefl = which_armor(mon, W_AMUL))
               && orefl->otyp == AMULET_OF_REFLECTION) {
        if (str) {
            pline(str, s_suffix(mon_nam(mon)), "amulet");
            makeknown(AMULET_OF_REFLECTION);
        }
        return TRUE;
    } else if ((orefl = which_armor(mon, W_ARM))
               && (orefl->otyp == SILVER_DRAGON_SCALES
                   || orefl->otyp == SILVER_DRAGON_SCALE_MAIL)) {
        if (str)
            pline(str, s_suffix(mon_nam(mon)), "armor");
        return TRUE;
    } else if (mon->data == &mons[PM_SILVER_DRAGON]
               || mon->data == &mons[PM_CHROMATIC_DRAGON]) {
        /* Silver dragons only reflect when mature; babies do not */
        if (str)
            pline(str, s_suffix(mon_nam(mon)), "scales");
        return TRUE;
    }
    return FALSE;
}

boolean
ureflects(fmt, str)
const char *fmt, *str;
{
    /* Check from outermost to innermost objects */
    if (EReflecting & W_ARMS) {
        if (fmt && str) {
            pline(fmt, str, "shield");
            makeknown(SHIELD_OF_REFLECTION);
        }
        return TRUE;
    } else if (EReflecting & W_WEP) {
        /* Due to wielded artifact weapon */
        if (fmt && str)
            pline(fmt, str, "weapon");
        return TRUE;
    } else if (EReflecting & W_AMUL) {
        if (fmt && str) {
            pline(fmt, str, "medallion");
            makeknown(AMULET_OF_REFLECTION);
        }
        return TRUE;
    } else if (EReflecting & W_ARM) {
        if (fmt && str)
            pline(fmt, str, uskin ? "luster" : "armor");
        return TRUE;
    } else if (g.youmonst.data == &mons[PM_SILVER_DRAGON]) {
        if (fmt && str)
            pline(fmt, str, "scales");
        return TRUE;
    }
    return FALSE;
}

/* cure mon's blindness (use_defensive, dog_eat, meatobj) */
void
mcureblindness(mon, verbos)
struct monst *mon;
boolean verbos;
{
    if (!mon->mcansee) {
        mon->mcansee = 1;
        mon->mblinded = 0;
        if (verbos && haseyes(mon->data))
            pline("%s can see again.", Monnam(mon));
    }
}

/* TRUE if the monster ate something */
boolean
munstone(mon, by_you)
struct monst *mon;
boolean by_you;
{
    struct obj *obj;
    boolean tinok;

    if (resists_ston(mon))
        return FALSE;
    if (mon->meating || !mon->mcanmove || mon->msleeping)
        return FALSE;
    mon->mstrategy &= ~STRAT_WAITFORU;

    tinok = mcould_eat_tin(mon);
    for (obj = mon->minvent; obj; obj = obj->nobj) {
        if (cures_stoning(mon, obj, tinok)) {
            mon_consume_unstone(mon, obj, by_you, TRUE);
            return TRUE;
        }
    }
    return FALSE;
}

STATIC_OVL void
mon_consume_unstone(mon, obj, by_you, stoning)
struct monst *mon;
struct obj *obj;
boolean by_you;
boolean stoning; /* True: stop petrification, False: cure stun && confusion */
{
    boolean vis = canseemon(mon), tinned = obj->otyp == TIN,
            food = obj->otyp == CORPSE || tinned,
            acid = obj->otyp == POT_ACID
                   || (food && acidic(&mons[obj->corpsenm])),
            lizard = food && obj->corpsenm == PM_LIZARD;
    int nutrit = food ? dog_nutrition(mon, obj) : 0; /* also sets meating */

    /* give a "<mon> is slowing down" message and also remove
       intrinsic speed (comparable to similar effect on the hero) */
    if (stoning)
        mon_adjust_speed(mon, -3, (struct obj *) 0);

    if (vis) {
        long save_quan = obj->quan;

        obj->quan = 1L;
        pline("%s %s %s.", Monnam(mon),
              (obj->oclass == POTION_CLASS)
                  ? "quaffs"
                  : (obj->otyp == TIN) ? "opens and eats the contents of"
                                       : "eats",
              distant_name(obj, doname));
        obj->quan = save_quan;
    } else if (!Deaf)
        You_hear("%s.",
                 (obj->oclass == POTION_CLASS) ? "drinking" : "chewing");

    m_useup(mon, obj);
    /* obj is now gone */

    if (acid && !tinned && !resists_acid(mon)) {
        mon->mhp -= rnd(15);
        if (vis)
            pline("%s has a very bad case of stomach acid.", Monnam(mon));
        if (DEADMONSTER(mon)) {
            pline("%s dies!", Monnam(mon));
            if (by_you)
                /* hero gets credit (experience) and blame (possible loss
                   of alignment and/or luck and/or telepathy depending on
                   mon) for the kill but does not break pacifism conduct */
                xkilled(mon, XKILL_NOMSG | XKILL_NOCONDUCT);
            else
                mondead(mon);
            return;
        }
    }
    if (stoning && vis) {
        if (Hallucination)
            pline("What a pity - %s just ruined a future piece of art!",
                  mon_nam(mon));
        else
            pline("%s seems limber!", Monnam(mon));
    }
    if (lizard && (mon->mconf || mon->mstun)) {
        mon->mconf = 0;
        mon->mstun = 0;
        if (vis && !is_bat(mon->data) && mon->data != &mons[PM_STALKER])
            pline("%s seems steadier now.", Monnam(mon));
    }
    if (mon->mtame && !mon->isminion && nutrit > 0) {
        struct edog *edog = EDOG(mon);

        if (edog->hungrytime < g.monstermoves)
            edog->hungrytime = g.monstermoves;
        edog->hungrytime += nutrit;
        mon->mconf = 0;
    }
    /* use up monster's next move */
    mon->movement -= NORMAL_SPEED;
    mon->mlstmv = g.monstermoves;
}

/* decide whether obj can cure petrification; also used when picking up */
STATIC_OVL boolean
cures_stoning(mon, obj, tinok)
struct monst *mon;
struct obj *obj;
boolean tinok;
{
    if (obj->otyp == POT_ACID)
        return TRUE;
    if (obj->otyp != CORPSE && (obj->otyp != TIN || !tinok))
        return FALSE;
    /* corpse, or tin that mon can open */
    return (boolean) (obj->corpsenm == PM_LIZARD
                      || (acidic(&mons[obj->corpsenm])
                          && (obj->corpsenm != PM_GREEN_SLIME
                              || slimeproof(mon->data))));
}

STATIC_OVL boolean
mcould_eat_tin(mon)
struct monst *mon;
{
    struct obj *obj, *mwep;
    boolean welded_wep;

    /* monkeys who manage to steal tins can't open and eat them
       even if they happen to also have the appropriate tool */
    if (is_animal(mon->data))
        return FALSE;

    mwep = MON_WEP(mon);
    welded_wep = mwep && mwelded(mwep);
    /* this is different from the player; tin opener or dagger doesn't
       have to be wielded, and knife can be used instead of dagger */
    for (obj = mon->minvent; obj; obj = obj->nobj) {
        /* if stuck with a cursed weapon, don't check rest of inventory */
        if (welded_wep && obj != mwep)
            continue;

        if (obj->otyp == TIN_OPENER
            || (obj->oclass == WEAPON_CLASS
                && (objects[obj->otyp].oc_skill == P_DAGGER
                    || objects[obj->otyp].oc_skill == P_KNIFE)))
            return TRUE;
    }
    return FALSE;
}

/* TRUE if monster does something to avoid turning into green slime */
boolean
munslime(mon, by_you)
struct monst *mon;
boolean by_you;
{
    struct obj *obj, odummy;
    struct permonst *mptr = mon->data;

    /*
     * muse_unslime() gives "mon starts turning green", "mon zaps
     * itself with a wand of fire", and "mon's slime burns away"
     * messages.  Monsters who don't get any chance at that just have
     * (via our caller) newcham()'s "mon turns into slime" feedback.
     */

    if (slimeproof(mptr))
        return FALSE;
    if (mon->meating || !mon->mcanmove || mon->msleeping)
        return FALSE;
    mon->mstrategy &= ~STRAT_WAITFORU;

    /* if monster can breathe fire, do so upon self; a monster who deals
       fire damage by biting, clawing, gazing, and especially exploding
       isn't able to cure itself of green slime with its own attack
       [possible extension: monst capable of casting high level clerical
       spells could toss pillar of fire at self--probably too suicidal] */
    if (!mon->mcan && !mon->mspec_used
        && attacktype_fordmg(mptr, AT_BREA, AD_FIRE)) {
        odummy = cg.zeroobj; /* otyp == STRANGE_OBJECT */
        return muse_unslime(mon, &odummy, (struct trap *) 0, by_you);
    }

    /* same MUSE criteria as use_defensive() */
    if (!is_animal(mptr) && !mindless(mptr)) {
        struct trap *t;

        for (obj = mon->minvent; obj; obj = obj->nobj)
            if (cures_sliming(mon, obj))
                return muse_unslime(mon, obj, (struct trap *) 0, by_you);

        if (((t = t_at(mon->mx, mon->my)) == 0 || t->ttyp != FIRE_TRAP)
            && mptr->mmove && !mon->mtrapped) {
            int xy[2][8], x, y, idx, ridx, nxy = 0;

            for (x = mon->mx - 1; x <= mon->mx + 1; ++x)
                for (y = mon->my - 1; y <= mon->my + 1; ++y)
                    if (isok(x, y) && accessible(x, y)
                        && !m_at(x, y) && (x != u.ux || y != u.uy)) {
                        xy[0][nxy] = x, xy[1][nxy] = y;
                        ++nxy;
                    }
            for (idx = 0; idx < nxy; ++idx) {
                ridx = rn1(nxy - idx, idx);
                if (ridx != idx) {
                    x = xy[0][idx];
                    xy[0][idx] = xy[0][ridx];
                    xy[0][ridx] = x;
                    y = xy[1][idx];
                    xy[1][idx] = xy[1][ridx];
                    xy[1][ridx] = y;
                }
                if ((t = t_at(xy[0][idx], xy[1][idx])) != 0
                    && t->ttyp == FIRE_TRAP)
                    break;
            }
        }
        if (t && t->ttyp == FIRE_TRAP)
            return muse_unslime(mon, (struct obj *) &cg.zeroobj, t, by_you);

    } /* MUSE */

    return FALSE;
}

/* mon uses an item--selected by caller--to burn away incipient slime */
STATIC_OVL boolean
muse_unslime(mon, obj, trap, by_you)
struct monst *mon;
struct obj *obj;
struct trap *trap;
boolean by_you; /* true: if mon kills itself, hero gets credit/blame */
{               /* [by_you not honored if 'mon' triggers fire trap]. */
    struct obj *odummyp;
    int otyp = obj->otyp, dmg = 0;
    boolean vis = canseemon(mon), res = TRUE;

    if (vis)
        pline("%s starts turning %s.", Monnam(mon),
              green_mon(mon) ? "into ooze" : hcolor(NH_GREEN));
    /* -4 => sliming, causes quiet loss of enhanced speed */
    mon_adjust_speed(mon, -4, (struct obj *) 0);

    if (trap) {
        const char *Mnam = vis ? Monnam(mon) : 0;

        if (mon->mx == trap->tx && mon->my == trap->ty) {
            if (vis)
                pline("%s triggers %s fire trap!", Mnam,
                      trap->tseen ? "the" : "a");
        } else {
            remove_monster(mon->mx, mon->my);
            newsym(mon->mx, mon->my);
            place_monster(mon, trap->tx, trap->ty);
            if (mon->wormno) /* won't happen; worms don't MUSE to unslime */
                worm_move(mon);
            newsym(mon->mx, mon->my);
            if (vis)
                pline("%s %s %s %s fire trap!", Mnam,
                      vtense(Mnam, locomotion(mon->data, "move")),
                      is_floater(mon->data) ? "over" : "onto",
                      trap->tseen ? "the" : "a");
        }
        /* hack to avoid mintrap()'s chance of avoiding known trap */
        mon->mtrapseen &= ~(1 << (FIRE_TRAP - 1));
        mintrap(mon);
    } else if (otyp == STRANGE_OBJECT) {
        /* monster is using fire breath on self */
        if (vis)
            pline("%s breathes fire on %sself.", Monnam(mon), mhim(mon));
        if (!rn2(3))
            mon->mspec_used = rn1(10, 5);
        /* -21 => monster's fire breath; 1 => # of damage dice */
        dmg = zhitm(mon, by_you ? 21 : -21, 1, &odummyp);
    } else if (otyp == SCR_FIRE) {
        mreadmsg(mon, obj);
        if (mon->mconf) {
            if (cansee(mon->mx, mon->my))
                pline("Oh, what a pretty fire!");
            if (vis && !objects[otyp].oc_name_known
                && !objects[otyp].oc_uname)
                docall(obj);
            m_useup(mon, obj); /* after docall() */
            vis = FALSE;       /* skip makeknown() below */
            res = FALSE;       /* failed to cure sliming */
        } else {
            m_useup(mon, obj); /* before explode() */
            dmg = (2 * (rn1(3, 3) + 2 * bcsign(obj)) + 1) / 3;
            /* -11 => monster's fireball */
            explode(mon->mx, mon->my, -11, dmg, SCROLL_CLASS,
                    /* by_you: override -11 for mon but not others */
                    by_you ? -EXPL_FIERY : EXPL_FIERY);
            dmg = 0; /* damage has been applied by explode() */
        }
    } else { /* wand/horn of fire w/ positive charge count */
        mplayhorn(mon, obj, TRUE);
        /* -1 => monster's wand of fire; 2 => # of damage dice */
        dmg = zhitm(mon, by_you ? 1 : -1, 2, &odummyp);
    }

    if (dmg) {
        /* zhitm() applies damage but doesn't kill creature off;
           for fire breath, dmg is going to be 0 (fire breathers are
           immune to fire damage) but for wand of fire or fire horn,
           'mon' could have taken damage so might die */
        if (DEADMONSTER(mon)) {
            if (by_you) {
                /* mon killed self but hero gets credit and blame (except
                   for pacifist conduct); xkilled()'s message would say
                   "You killed/destroyed <mon>" so give our own message */
                if (vis)
                    pline("%s is %s by the fire!", Monnam(mon),
                          nonliving(mon->data) ? "destroyed" : "killed");
                xkilled(mon, XKILL_NOMSG | XKILL_NOCONDUCT);
            } else
                monkilled(mon, "fire", AD_FIRE);
        } else {
            /* non-fatal damage occurred */
            if (vis)
                pline("%s is burned%s", Monnam(mon), exclam(dmg));
        }
    }
    if (vis) {
        if (res && !DEADMONSTER(mon))
            pline("%s slime is burned away!", s_suffix(Monnam(mon)));
        if (otyp != STRANGE_OBJECT)
            makeknown(otyp);
    }
    /* use up monster's next move */
    mon->movement -= NORMAL_SPEED;
    mon->mlstmv = g.monstermoves;
    return res;
}

/* decide whether obj can be used to cure green slime */
STATIC_OVL int
cures_sliming(mon, obj)
struct monst *mon;
struct obj *obj;
{
    /* scroll of fire, non-empty wand or horn of fire */
    if (obj->otyp == SCR_FIRE)
        return (haseyes(mon->data) && mon->mcansee);
    /* hero doesn't need hands or even limbs to zap, so mon doesn't either */
    return ((obj->otyp == WAN_FIRE
             || (obj->otyp == FIRE_HORN && can_blow(mon)))
            && obj->spe > 0);
}

/* TRUE if monster appears to be green; for active TEXTCOLOR, we go by
   the display color, otherwise we just pick things that seem plausibly
   green (which doesn't necessarily match the TEXTCOLOR categorization) */
STATIC_OVL boolean
green_mon(mon)
struct monst *mon;
{
    struct permonst *ptr = mon->data;

    if (Hallucination)
        return FALSE;
#ifdef TEXTCOLOR
    if (iflags.use_color)
        return (ptr->mcolor == CLR_GREEN || ptr->mcolor == CLR_BRIGHT_GREEN);
#endif
    /* approximation */
    if (strstri(ptr->mname, "green"))
        return TRUE;
    switch (monsndx(ptr)) {
    case PM_FOREST_CENTAUR:
    case PM_GARTER_SNAKE:
    case PM_GECKO:
    case PM_GREMLIN:
    case PM_HOMUNCULUS:
    case PM_JUIBLEX:
    case PM_LEPRECHAUN:
    case PM_LICHEN:
    case PM_LIZARD:
    case PM_WOOD_NYMPH:
        return TRUE;
    default:
        if (is_elf(ptr) && !is_prince(ptr) && !is_lord(ptr)
            && ptr != &mons[PM_GREY_ELF])
            return TRUE;
        break;
    }
    return FALSE;
}

/*muse.c*/<|MERGE_RESOLUTION|>--- conflicted
+++ resolved
@@ -678,16 +678,9 @@
         (void) rloc(mtmp, TRUE);
         return 2;
     case MUSE_WAN_TELEPORTATION:
-<<<<<<< HEAD
         g.zap_oseen = oseen;
-        mzapmsg(mtmp, otmp, FALSE);
-        otmp->spe--;
+        mzapwand(mtmp, otmp, FALSE);
         g.m_using = TRUE;
-=======
-        zap_oseen = oseen;
-        mzapwand(mtmp, otmp, FALSE);
-        m_using = TRUE;
->>>>>>> 5d59b288
         mbhit(mtmp, rn1(8, 6), mbhitm, bhito, otmp);
         /* monster learns that teleportation isn't useful here */
         if (g.level.flags.noteleport)
@@ -1421,18 +1414,8 @@
         return (DEADMONSTER(mtmp)) ? 1 : 2;
     case MUSE_FIRE_HORN:
     case MUSE_FROST_HORN:
-<<<<<<< HEAD
-        if (oseen) {
-            makeknown(otmp->otyp);
-            pline("%s plays a %s!", Monnam(mtmp), xname(otmp));
-        } else
-            You_hear("a horn being played.");
-        otmp->spe--;
+        mplayhorn(mtmp, otmp, FALSE);
         g.m_using = TRUE;
-=======
-        mplayhorn(mtmp, otmp, FALSE);
-        m_using = TRUE;
->>>>>>> 5d59b288
         buzz(-30 - ((otmp->otyp == FROST_HORN) ? AD_COLD - 1 : AD_FIRE - 1),
              rn1(6, 6), mtmp->mx, mtmp->my, sgn(mtmp->mux - mtmp->mx),
              sgn(mtmp->muy - mtmp->my));
@@ -1440,16 +1423,9 @@
         return (DEADMONSTER(mtmp)) ? 1 : 2;
     case MUSE_WAN_TELEPORTATION:
     case MUSE_WAN_STRIKING:
-<<<<<<< HEAD
         g.zap_oseen = oseen;
-        mzapmsg(mtmp, otmp, FALSE);
-        otmp->spe--;
+        mzapwand(mtmp, otmp, FALSE);
         g.m_using = TRUE;
-=======
-        zap_oseen = oseen;
-        mzapwand(mtmp, otmp, FALSE);
-        m_using = TRUE;
->>>>>>> 5d59b288
         mbhit(mtmp, rn1(8, 6), mbhitm, bhito, otmp);
         g.m_using = FALSE;
         return 2;
