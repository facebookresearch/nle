--- conflicted
+++ resolved
@@ -171,14 +171,9 @@
             if (canseemon(mtmp))
                 pline("%s is now ready for battle!", Monnam(mtmp));
             else if (!Deaf)
-<<<<<<< HEAD
-                Norep("You hear the rattle of battle gear being readied.");
-        } else if ((distm = ((bugler == &g.youmonst)
-=======
                 Norep("%s the rattle of battle gear being readied.",
                       "You hear");  /* Deaf-aware */
-        } else if ((distm = ((bugler == &youmonst)
->>>>>>> e8c5da76
+        } else if ((distm = ((bugler == &g.youmonst)
                                  ? distu(mtmp->mx, mtmp->my)
                                  : dist2(bugler->mx, bugler->my, mtmp->mx,
                                          mtmp->my))) < distance) {
