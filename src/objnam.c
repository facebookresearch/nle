--- conflicted
+++ resolved
@@ -248,7 +248,6 @@
 register struct obj *obj;
 unsigned cxn_flags;	/* bitmask of CXN_xxx values */
 {
-<<<<<<< HEAD
     register char *buf;
     register int typ = obj->otyp;
     register struct objclass *ocl = &objects[typ];
@@ -256,7 +255,7 @@
     const char *actualn = OBJ_NAME(*ocl);
     const char *dn = OBJ_DESCR(*ocl);
     const char *un = ocl->oc_uname;
-    boolean pluralize = (obj->quan != 1L);
+	boolean pluralize = (obj->quan != 1L) && !(cxn_flags & CXN_SINGULAR);
     boolean known, dknown, bknown;
 
     buf = nextobuf() + PREFIX;	/* leave room for "17 -3 " */
@@ -273,32 +272,6 @@
     if (!nn && ocl->oc_uses_known && ocl->oc_unique) obj->known = 0;
     if (!Blind) obj->dknown = TRUE;
     if (Role_if(PM_PRIEST)) obj->bknown = TRUE;
-=======
-	register char *buf;
-	register int typ = obj->otyp;
-	register struct objclass *ocl = &objects[typ];
-	int nn = ocl->oc_name_known, omndx = obj->corpsenm;
-	const char *actualn = OBJ_NAME(*ocl);
-	const char *dn = OBJ_DESCR(*ocl);
-	const char *un = ocl->oc_uname;
-	boolean pluralize = (obj->quan != 1L) && !(cxn_flags & CXN_SINGULAR);
-	boolean known, dknown, bknown;
-
-	buf = nextobuf() + PREFIX;	/* leave room for "17 -3 " */
-	if (Role_if(PM_SAMURAI) && Japanese_item_name(typ))
-		actualn = Japanese_item_name(typ);
-
-	buf[0] = '\0';
-	/*
-	 * clean up known when it's tied to oc_name_known, eg after AD_DRIN
-	 * This is only required for unique objects since the article
-	 * printed for the object is tied to the combination of the two
-	 * and printing the wrong article gives away information.
-	 */
-	if (!nn && ocl->oc_uses_known && ocl->oc_unique) obj->known = 0;
-	if (!Blind) obj->dknown = TRUE;
-	if (Role_if(PM_PRIEST)) obj->bknown = TRUE;
->>>>>>> 04dd85e1
 
     if (iflags.override_ID) {
         known = dknown = bknown = TRUE;
