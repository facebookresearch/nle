/* NetHack 3.6	objnam.c	$NHDT-Date: 1558125504 2019/05/17 20:38:24 $  $NHDT-Branch: NetHack-3.6 $:$NHDT-Revision: 1.239 $ */
/* Copyright (c) Stichting Mathematisch Centrum, Amsterdam, 1985. */
/*-Copyright (c) Robert Patrick Rankin, 2011. */
/* NetHack may be freely redistributed.  See license for details. */

#include "hack.h"

/* "an uncursed greased partly eaten guardian naga hatchling [corpse]" */
#define PREFIX 80 /* (56) */
#define SCHAR_LIM 127
#define NUMOBUF 12

STATIC_DCL char *FDECL(strprepend, (char *, const char *));
STATIC_DCL short FDECL(rnd_otyp_by_wpnskill, (SCHAR_P));
STATIC_DCL short FDECL(rnd_otyp_by_namedesc, (const char *, CHAR_P, int));
STATIC_DCL boolean FDECL(wishymatch, (const char *, const char *, BOOLEAN_P));
STATIC_DCL char *NDECL(nextobuf);
STATIC_DCL void FDECL(releaseobuf, (char *));
STATIC_DCL char *FDECL(minimal_xname, (struct obj *));
STATIC_DCL void FDECL(add_erosion_words, (struct obj *, char *));
STATIC_DCL char *FDECL(doname_base, (struct obj *obj, unsigned));
STATIC_DCL char *FDECL(just_an, (char *str, const char *));
STATIC_DCL boolean FDECL(singplur_lookup, (char *, char *, BOOLEAN_P,
                                           const char *const *));
STATIC_DCL char *FDECL(singplur_compound, (char *));
STATIC_DCL char *FDECL(xname_flags, (struct obj *, unsigned));
STATIC_DCL boolean FDECL(badman, (const char *, BOOLEAN_P));
STATIC_DCL char *FDECL(globwt, (struct obj *, char *));

struct Jitem {
    int item;
    const char *name;
};

#define BSTRCMPI(base, ptr, str) ((ptr) < base || strcmpi((ptr), str))
#define BSTRNCMPI(base, ptr, str, num) \
    ((ptr) < base || strncmpi((ptr), str, num))
#define Strcasecpy(dst, src) (void) strcasecpy(dst, src)

/* true for gems/rocks that should have " stone" appended to their names */
#define GemStone(typ)                                                  \
    (typ == FLINT                                                      \
     || (objects[typ].oc_material == GEMSTONE                          \
         && (typ != DILITHIUM_CRYSTAL && typ != RUBY && typ != DIAMOND \
             && typ != SAPPHIRE && typ != BLACK_OPAL && typ != EMERALD \
             && typ != OPAL)))

STATIC_OVL struct Jitem Japanese_items[] = { { SHORT_SWORD, "wakizashi" },
                                             { BROADSWORD, "ninja-to" },
                                             { FLAIL, "nunchaku" },
                                             { GLAIVE, "naginata" },
                                             { LOCK_PICK, "osaku" },
                                             { WOODEN_HARP, "koto" },
                                             { KNIFE, "shito" },
                                             { PLATE_MAIL, "tanko" },
                                             { HELMET, "kabuto" },
                                             { LEATHER_GLOVES, "yugake" },
                                             { FOOD_RATION, "gunyoki" },
                                             { POT_BOOZE, "sake" },
                                             { 0, "" } };

STATIC_DCL const char *FDECL(Japanese_item_name, (int i));

STATIC_OVL char *
strprepend(s, pref)
register char *s;
register const char *pref;
{
    register int i = (int) strlen(pref);

    if (i > PREFIX) {
        impossible("PREFIX too short (for %d).", i);
        return s;
    }
    s -= i;
    (void) strncpy(s, pref, i); /* do not copy trailing 0 */
    return s;
}

/* manage a pool of BUFSZ buffers, so callers don't have to */
static char NEARDATA obufs[NUMOBUF][BUFSZ];
static int obufidx = 0;

STATIC_OVL char *
nextobuf()
{
    obufidx = (obufidx + 1) % NUMOBUF;
    return obufs[obufidx];
}

/* put the most recently allocated buffer back if possible */
STATIC_OVL void
releaseobuf(bufp)
char *bufp;
{
    /* caller may not know whether bufp is the most recently allocated
       buffer; if it isn't, do nothing; note that because of the somewhat
       obscure PREFIX handling for object name formatting by xname(),
       the pointer our caller has and is passing to us might be into the
       middle of an obuf rather than the address returned by nextobuf() */
    if (bufp >= obufs[obufidx]
        && bufp < obufs[obufidx] + sizeof obufs[obufidx]) /* obufs[][BUFSZ] */
        obufidx = (obufidx - 1 + NUMOBUF) % NUMOBUF;
}

char *
obj_typename(otyp)
register int otyp;
{
    char *buf = nextobuf();
    struct objclass *ocl = &objects[otyp];
    const char *actualn = OBJ_NAME(*ocl);
    const char *dn = OBJ_DESCR(*ocl);
    const char *un = ocl->oc_uname;
    int nn = ocl->oc_name_known;

    if (Role_if(PM_SAMURAI) && Japanese_item_name(otyp))
        actualn = Japanese_item_name(otyp);
    switch (ocl->oc_class) {
    case COIN_CLASS:
        Strcpy(buf, "coin");
        break;
    case POTION_CLASS:
        Strcpy(buf, "potion");
        break;
    case SCROLL_CLASS:
        Strcpy(buf, "scroll");
        break;
    case WAND_CLASS:
        Strcpy(buf, "wand");
        break;
    case SPBOOK_CLASS:
        if (otyp != SPE_NOVEL) {
            Strcpy(buf, "spellbook");
        } else {
            Strcpy(buf, !nn ? "book" : "novel");
            nn = 0;
        }
        break;
    case RING_CLASS:
        Strcpy(buf, "ring");
        break;
    case AMULET_CLASS:
        if (nn)
            Strcpy(buf, actualn);
        else
            Strcpy(buf, "amulet");
        if (un)
            Sprintf(eos(buf), " called %s", un);
        if (dn)
            Sprintf(eos(buf), " (%s)", dn);
        return buf;
    default:
        if (nn) {
            Strcpy(buf, actualn);
            if (GemStone(otyp))
                Strcat(buf, " stone");
            if (un)
                Sprintf(eos(buf), " called %s", un);
            if (dn)
                Sprintf(eos(buf), " (%s)", dn);
        } else {
            Strcpy(buf, dn ? dn : actualn);
            if (ocl->oc_class == GEM_CLASS)
                Strcat(buf,
                       (ocl->oc_material == MINERAL) ? " stone" : " gem");
            if (un)
                Sprintf(eos(buf), " called %s", un);
        }
        return buf;
    }
    /* here for ring/scroll/potion/wand */
    if (nn) {
        if (ocl->oc_unique)
            Strcpy(buf, actualn); /* avoid spellbook of Book of the Dead */
        else
            Sprintf(eos(buf), " of %s", actualn);
    }
    if (un)
        Sprintf(eos(buf), " called %s", un);
    if (dn)
        Sprintf(eos(buf), " (%s)", dn);
    return buf;
}

/* less verbose result than obj_typename(); either the actual name
   or the description (but not both); user-assigned name is ignored */
char *
simple_typename(otyp)
int otyp;
{
    char *bufp, *pp, *save_uname = objects[otyp].oc_uname;

    objects[otyp].oc_uname = 0; /* suppress any name given by user */
    bufp = obj_typename(otyp);
    objects[otyp].oc_uname = save_uname;
    if ((pp = strstri(bufp, " (")) != 0)
        *pp = '\0'; /* strip the appended description */
    return bufp;
}

boolean
obj_is_pname(obj)
struct obj *obj;
{
    if (!obj->oartifact || !has_oname(obj))
        return FALSE;
    if (!g.program_state.gameover && !iflags.override_ID) {
        if (not_fully_identified(obj))
            return FALSE;
    }
    return TRUE;
}

/* Give the name of an object seen at a distance.  Unlike xname/doname,
 * we don't want to set dknown if it's not set already.
 */
char *
distant_name(obj, func)
struct obj *obj;
char *FDECL((*func), (OBJ_P));
{
    char *str;

    /* 3.6.1: this used to save Blind, set it, make the call, then restore
     * the saved value; but the Eyes of the Overworld override blindness
     * and let characters wearing them get dknown set for distant items.
     *
     * TODO? if the hero is wearing those Eyes, figure out whether the
     * object is within X-ray radius and only treat it as distant when
     * beyond that radius.  Logic is iffy but result might be interesting.
     */
    ++g.distantname;
    str = (*func)(obj);
    --g.distantname;
    return str;
}

/* convert player specified fruit name into corresponding fruit juice name
   ("slice of pizza" -> "pizza juice" rather than "slice of pizza juice") */
char *
fruitname(juice)
boolean juice; /* whether or not to append " juice" to the name */
{
    char *buf = nextobuf();
    const char *fruit_nam = strstri(g.pl_fruit, " of ");

    if (fruit_nam)
        fruit_nam += 4; /* skip past " of " */
    else
        fruit_nam = g.pl_fruit; /* use it as is */

    Sprintf(buf, "%s%s", makesingular(fruit_nam), juice ? " juice" : "");
    return buf;
}

/* look up a named fruit by index (1..127) */
struct fruit *
fruit_from_indx(indx)
int indx;
{
    struct fruit *f;

    for (f = g.ffruit; f; f = f->nextf)
        if (f->fid == indx)
            break;
    return f;
}

/* look up a named fruit by name */
struct fruit *
fruit_from_name(fname, exact, highest_fid)
const char *fname;
boolean exact; /* False => prefix or exact match, True = exact match only */
int *highest_fid; /* optional output; only valid if 'fname' isn't found */
{
    struct fruit *f, *tentativef;
    char *altfname;
    unsigned k;
    /*
     * note: named fruits are case-senstive...
     */

    if (highest_fid)
        *highest_fid = 0;
    /* first try for an exact match */
    for (f = g.ffruit; f; f = f->nextf)
        if (!strcmp(f->fname, fname))
            return f;
        else if (highest_fid && f->fid > *highest_fid)
            *highest_fid = f->fid;

    /* didn't match as-is; if caller is willing to accept a prefix
       match, try to find one; we want to find the longest prefix that
       matches, not the first */
    if (!exact) {
        tentativef = 0;
        for (f = g.ffruit; f; f = f->nextf) {
            k = strlen(f->fname);
            if (!strncmp(f->fname, fname, k)
                && (!fname[k] || fname[k] == ' ')
                && (!tentativef || k > strlen(tentativef->fname)))
                tentativef = f;
        }
        f = tentativef;
    }
    /* if we still don't have a match, try singularizing the target;
       for exact match, that's trivial, but for prefix, it's hard */
    if (!f) {
        altfname = makesingular(fname);
        for (f = g.ffruit; f; f = f->nextf) {
            if (!strcmp(f->fname, altfname))
                break;
        }
        releaseobuf(altfname);
    }
    if (!f && !exact) {
        char fnamebuf[BUFSZ], *p;
        unsigned fname_k = strlen(fname); /* length of assumed plural fname */

        tentativef = 0;
        for (f = g.ffruit; f; f = f->nextf) {
            k = strlen(f->fname);
            /* reload fnamebuf[] each iteration in case it gets modified;
               there's no need to recalculate fname_k */
            Strcpy(fnamebuf, fname);
            /* bug? if singular of fname is longer than plural,
               failing the 'fname_k > k' test could skip a viable
               candidate; unfortunately, we can't singularize until
               after stripping off trailing stuff and we can't get
               accurate fname_k until fname has been singularized;
               compromise and use 'fname_k >= k' instead of '>',
               accepting 1 char length discrepancy without risking
               false match (I hope...) */
            if (fname_k >= k && (p = index(&fnamebuf[k], ' ')) != 0) {
                *p = '\0'; /* truncate at 1st space past length of f->fname */
                altfname = makesingular(fnamebuf);
                k = strlen(altfname); /* actually revised 'fname_k' */
                if (!strcmp(f->fname, altfname)
                    && (!tentativef || k > strlen(tentativef->fname)))
                    tentativef = f;
                releaseobuf(altfname); /* avoid churning through all obufs */
            }
        }
        f = tentativef;
    }
    return f;
}

/* sort the named-fruit linked list by fruit index number */
void
reorder_fruit(forward)
boolean forward;
{
    struct fruit *f, *allfr[1 + 127];
    int i, j, k = SIZE(allfr);

    for (i = 0; i < k; ++i)
        allfr[i] = (struct fruit *) 0;
    for (f = g.ffruit; f; f = f->nextf) {
        /* without sanity checking, this would reduce to 'allfr[f->fid]=f' */
        j = f->fid;
        if (j < 1 || j >= k) {
            impossible("reorder_fruit: fruit index (%d) out of range", j);
            return; /* don't sort after all; should never happen... */
        } else if (allfr[j]) {
            impossible("reorder_fruit: duplicate fruit index (%d)", j);
            return;
        }
        allfr[j] = f;
    }
    g.ffruit = 0; /* reset linked list; we're rebuilding it from scratch */
    /* slot [0] will always be empty; must start 'i' at 1 to avoid
       [k - i] being out of bounds during first iteration */
    for (i = 1; i < k; ++i) {
        /* for forward ordering, go through indices from high to low;
           for backward ordering, go from low to high */
        j = forward ? (k - i) : i;
        if (allfr[j]) {
            allfr[j]->nextf = g.ffruit;
            g.ffruit = allfr[j];
        }
    }
}

char *
xname(obj)
struct obj *obj;
{
    return xname_flags(obj, CXN_NORMAL);
}

char *
xname_flags(obj, cxn_flags)
register struct obj *obj;
unsigned cxn_flags; /* bitmask of CXN_xxx values */
{
    register char *buf;
    register int typ = obj->otyp;
    register struct objclass *ocl = &objects[typ];
    int nn = ocl->oc_name_known, omndx = obj->corpsenm;
    const char *actualn = OBJ_NAME(*ocl);
    const char *dn = OBJ_DESCR(*ocl);
    const char *un = ocl->oc_uname;
    boolean pluralize = (obj->quan != 1L) && !(cxn_flags & CXN_SINGULAR);
    boolean known, dknown, bknown;

    buf = nextobuf() + PREFIX; /* leave room for "17 -3 " */
    if (Role_if(PM_SAMURAI) && Japanese_item_name(typ))
        actualn = Japanese_item_name(typ);
    /* 3.6.2: this used to be part of 'dn's initialization, but it
       needs to come after possibly overriding 'actualn' */
    if (!dn)
        dn = actualn;

    buf[0] = '\0';
    /*
     * clean up known when it's tied to oc_name_known, eg after AD_DRIN
     * This is only required for unique objects since the article
     * printed for the object is tied to the combination of the two
     * and printing the wrong article gives away information.
     */
    if (!nn && ocl->oc_uses_known && ocl->oc_unique)
        obj->known = 0;
    if (!Blind && !g.distantname)
        obj->dknown = TRUE;
    if (Role_if(PM_PRIEST))
        obj->bknown = TRUE;

    if (iflags.override_ID) {
        known = dknown = bknown = TRUE;
        nn = 1;
    } else {
        known = obj->known;
        dknown = obj->dknown;
        bknown = obj->bknown;
    }

    if (obj_is_pname(obj))
        goto nameit;
    switch (obj->oclass) {
    case AMULET_CLASS:
        if (!dknown)
            Strcpy(buf, "amulet");
        else if (typ == AMULET_OF_YENDOR || typ == FAKE_AMULET_OF_YENDOR)
            /* each must be identified individually */
            Strcpy(buf, known ? actualn : dn);
        else if (nn)
            Strcpy(buf, actualn);
        else if (un)
            Sprintf(buf, "amulet called %s", un);
        else
            Sprintf(buf, "%s amulet", dn);
        break;
    case WEAPON_CLASS:
        if (is_poisonable(obj) && obj->opoisoned)
            Strcpy(buf, "poisoned ");
        /*FALLTHRU*/
    case VENOM_CLASS:
    case TOOL_CLASS:
        if (typ == LENSES)
            Strcpy(buf, "pair of ");
        else if (is_wet_towel(obj))
            Strcpy(buf, (obj->spe < 3) ? "moist " : "wet ");

        if (!dknown)
            Strcat(buf, dn);
        else if (nn)
            Strcat(buf, actualn);
        else if (un) {
            Strcat(buf, dn);
            Strcat(buf, " called ");
            Strcat(buf, un);
        } else
            Strcat(buf, dn);

        if (typ == FIGURINE && omndx != NON_PM) {
            char anbuf[10]; /* [4] would be enough: 'a','n',' ','\0' */

            Sprintf(eos(buf), " of %s%s",
                    just_an(anbuf, mons[omndx].mname),
                    mons[omndx].mname);
        } else if (is_wet_towel(obj)) {
            if (wizard)
                Sprintf(eos(buf), " (%d)", obj->spe);
        }
        break;
    case ARMOR_CLASS:
        /* depends on order of the dragon scales objects */
        if (typ >= GRAY_DRAGON_SCALES && typ <= YELLOW_DRAGON_SCALES) {
            Sprintf(buf, "set of %s", actualn);
            break;
        }
        if (is_boots(obj) || is_gloves(obj))
            Strcpy(buf, "pair of ");

        if (obj->otyp >= ELVEN_SHIELD && obj->otyp <= ORCISH_SHIELD
            && !dknown) {
            Strcpy(buf, "shield");
            break;
        }
        if (obj->otyp == SHIELD_OF_REFLECTION && !dknown) {
            Strcpy(buf, "smooth shield");
            break;
        }

        if (nn) {
            Strcat(buf, actualn);
        } else if (un) {
            if (is_boots(obj))
                Strcat(buf, "boots");
            else if (is_gloves(obj))
                Strcat(buf, "gloves");
            else if (is_cloak(obj))
                Strcpy(buf, "cloak");
            else if (is_helmet(obj))
                Strcpy(buf, "helmet");
            else if (is_shield(obj))
                Strcpy(buf, "shield");
            else
                Strcpy(buf, "armor");
            Strcat(buf, " called ");
            Strcat(buf, un);
        } else
            Strcat(buf, dn);
        break;
    case FOOD_CLASS:
        if (typ == SLIME_MOLD) {
            struct fruit *f = fruit_from_indx(obj->spe);

            if (!f) {
                impossible("Bad fruit #%d?", obj->spe);
                Strcpy(buf, "fruit");
            } else {
                Strcpy(buf, f->fname);
                if (pluralize) {
                    /* ick; already pluralized fruit names
                       are allowed--we want to try to avoid
                       adding a redundant plural suffix */
                    Strcpy(buf, makeplural(makesingular(buf)));
                    pluralize = FALSE;
                }
            }
            break;
        }
        if (obj->globby) {
            Sprintf(buf, "%s%s",
                    (obj->owt <= 100)
                       ? "small "
                       : (obj->owt > 500)
                          ? "very large "
                          : (obj->owt > 300)
                             ? "large "
                             : "",
                    actualn);
            break;
        }

        Strcpy(buf, actualn);
        if (typ == TIN && known)
            tin_details(obj, omndx, buf);
        break;
    case COIN_CLASS:
    case CHAIN_CLASS:
        Strcpy(buf, actualn);
        break;
    case ROCK_CLASS:
        if (typ == STATUE && omndx != NON_PM) {
            char anbuf[10];

            Sprintf(buf, "%s%s of %s%s",
                    (Role_if(PM_ARCHEOLOGIST) && (obj->spe & STATUE_HISTORIC))
                       ? "historic "
                       : "",
                    actualn,
                    type_is_pname(&mons[omndx])
                       ? ""
                       : the_unique_pm(&mons[omndx])
                          ? "the "
                          : just_an(anbuf, mons[omndx].mname),
                    mons[omndx].mname);
        } else
            Strcpy(buf, actualn);
        break;
    case BALL_CLASS:
        Sprintf(buf, "%sheavy iron ball",
                (obj->owt > ocl->oc_weight) ? "very " : "");
        break;
    case POTION_CLASS:
        if (dknown && obj->odiluted)
            Strcpy(buf, "diluted ");
        if (nn || un || !dknown) {
            Strcat(buf, "potion");
            if (!dknown)
                break;
            if (nn) {
                Strcat(buf, " of ");
                if (typ == POT_WATER && bknown
                    && (obj->blessed || obj->cursed)) {
                    Strcat(buf, obj->blessed ? "holy " : "unholy ");
                }
                Strcat(buf, actualn);
            } else {
                Strcat(buf, " called ");
                Strcat(buf, un);
            }
        } else {
            Strcat(buf, dn);
            Strcat(buf, " potion");
        }
        break;
    case SCROLL_CLASS:
        Strcpy(buf, "scroll");
        if (!dknown)
            break;
        if (nn) {
            Strcat(buf, " of ");
            Strcat(buf, actualn);
        } else if (un) {
            Strcat(buf, " called ");
            Strcat(buf, un);
        } else if (ocl->oc_magic) {
            Strcat(buf, " labeled ");
            Strcat(buf, dn);
        } else {
            Strcpy(buf, dn);
            Strcat(buf, " scroll");
        }
        break;
    case WAND_CLASS:
        if (!dknown)
            Strcpy(buf, "wand");
        else if (nn)
            Sprintf(buf, "wand of %s", actualn);
        else if (un)
            Sprintf(buf, "wand called %s", un);
        else
            Sprintf(buf, "%s wand", dn);
        break;
    case SPBOOK_CLASS:
        if (typ == SPE_NOVEL) { /* 3.6 tribute */
            if (!dknown)
                Strcpy(buf, "book");
            else if (nn)
                Strcpy(buf, actualn);
            else if (un)
                Sprintf(buf, "novel called %s", un);
            else
                Sprintf(buf, "%s book", dn);
            break;
            /* end of tribute */
        } else if (!dknown) {
            Strcpy(buf, "spellbook");
        } else if (nn) {
            if (typ != SPE_BOOK_OF_THE_DEAD)
                Strcpy(buf, "spellbook of ");
            Strcat(buf, actualn);
        } else if (un) {
            Sprintf(buf, "spellbook called %s", un);
        } else
            Sprintf(buf, "%s spellbook", dn);
        break;
    case RING_CLASS:
        if (!dknown)
            Strcpy(buf, "ring");
        else if (nn)
            Sprintf(buf, "ring of %s", actualn);
        else if (un)
            Sprintf(buf, "ring called %s", un);
        else
            Sprintf(buf, "%s ring", dn);
        break;
    case GEM_CLASS: {
        const char *rock = (ocl->oc_material == MINERAL) ? "stone" : "gem";

        if (!dknown) {
            Strcpy(buf, rock);
        } else if (!nn) {
            if (un)
                Sprintf(buf, "%s called %s", rock, un);
            else
                Sprintf(buf, "%s %s", dn, rock);
        } else {
            Strcpy(buf, actualn);
            if (GemStone(typ))
                Strcat(buf, " stone");
        }
        break;
    }
    default:
        Sprintf(buf, "glorkum %d %d %d", obj->oclass, typ, obj->spe);
    }
    if (pluralize)
        Strcpy(buf, makeplural(buf));

    if (obj->otyp == T_SHIRT && g.program_state.gameover) {
        char tmpbuf[BUFSZ];

        Sprintf(eos(buf), " with text \"%s\"", tshirt_text(obj, tmpbuf));
    }

    if (has_oname(obj) && dknown) {
        Strcat(buf, " named ");
 nameit:
        Strcat(buf, ONAME(obj));
    }

    if (!strncmpi(buf, "the ", 4))
        buf += 4;
    return buf;
}

/* similar to simple_typename but minimal_xname operates on a particular
   object rather than its general type; it formats the most basic info:
     potion                     -- if description not known
     brown potion               -- if oc_name_known not set
     potion of object detection -- if discovered
 */
STATIC_OVL char *
minimal_xname(obj)
struct obj *obj;
{
    char *bufp;
    struct obj bareobj;
    struct objclass saveobcls;
    int otyp = obj->otyp;

    /* suppress user-supplied name */
    saveobcls.oc_uname = objects[otyp].oc_uname;
    objects[otyp].oc_uname = 0;
    /* suppress actual name if object's description is unknown */
    saveobcls.oc_name_known = objects[otyp].oc_name_known;
    if (!obj->dknown)
        objects[otyp].oc_name_known = 0;

    /* caveat: this makes a lot of assumptions about which fields
       are required in order for xname() to yield a sensible result */
    bareobj = cg.zeroobj;
    bareobj.otyp = otyp;
    bareobj.oclass = obj->oclass;
    bareobj.dknown = obj->dknown;
    /* suppress known except for amulets (needed for fakes and real A-of-Y) */
    bareobj.known = (obj->oclass == AMULET_CLASS)
                        ? obj->known
                        /* default is "on" for types which don't use it */
                        : !objects[otyp].oc_uses_known;
    bareobj.quan = 1L;         /* don't want plural */
    bareobj.corpsenm = NON_PM; /* suppress statue and figurine details */
    /* but suppressing fruit details leads to "bad fruit #0"
       [perhaps we should force "slime mold" rather than use xname?] */
    if (obj->otyp == SLIME_MOLD)
        bareobj.spe = obj->spe;

    bufp = distant_name(&bareobj, xname); /* xname(&bareobj) */
    if (!strncmp(bufp, "uncursed ", 9))
        bufp += 9; /* Role_if(PM_PRIEST) */

    objects[otyp].oc_uname = saveobcls.oc_uname;
    objects[otyp].oc_name_known = saveobcls.oc_name_known;
    return bufp;
}

/* xname() output augmented for multishot missile feedback */
char *
mshot_xname(obj)
struct obj *obj;
{
    char tmpbuf[BUFSZ];
    char *onm = xname(obj);

    if (g.m_shot.n > 1 && g.m_shot.o == obj->otyp) {
        /* "the Nth arrow"; value will eventually be passed to an() or
           The(), both of which correctly handle this "the " prefix */
        Sprintf(tmpbuf, "the %d%s ", g.m_shot.i, ordin(g.m_shot.i));
        onm = strprepend(onm, tmpbuf);
    }
    return onm;
}

/* used for naming "the unique_item" instead of "a unique_item" */
boolean
the_unique_obj(obj)
struct obj *obj;
{
    boolean known = (obj->known || iflags.override_ID);

    if (!obj->dknown && !iflags.override_ID)
        return FALSE;
    else if (obj->otyp == FAKE_AMULET_OF_YENDOR && !known)
        return TRUE; /* lie */
    else
        return (boolean) (objects[obj->otyp].oc_unique
                          && (known || obj->otyp == AMULET_OF_YENDOR));
}

/* should monster type be prefixed with "the"? (mostly used for corpses) */
boolean
the_unique_pm(ptr)
struct permonst *ptr;
{
    boolean uniq;

    /* even though monsters with personal names are unique, we want to
       describe them as "Name" rather than "the Name" */
    if (type_is_pname(ptr))
        return FALSE;

    uniq = (ptr->geno & G_UNIQ) ? TRUE : FALSE;
    /* high priest is unique if it includes "of <deity>", otherwise not
       (caller needs to handle the 1st possibility; we assume the 2nd);
       worm tail should be irrelevant but is included for completeness */
    if (ptr == &mons[PM_HIGH_PRIEST] || ptr == &mons[PM_LONG_WORM_TAIL])
        uniq = FALSE;
    /* Wizard no longer needs this; he's flagged as unique these days */
    if (ptr == &mons[PM_WIZARD_OF_YENDOR])
        uniq = TRUE;
    return uniq;
}

STATIC_OVL void
add_erosion_words(obj, prefix)
struct obj *obj;
char *prefix;
{
    boolean iscrys = (obj->otyp == CRYSKNIFE);
    boolean rknown;

    rknown = (iflags.override_ID == 0) ? obj->rknown : TRUE;

    if (!is_damageable(obj) && !iscrys)
        return;

    /* The only cases where any of these bits do double duty are for
     * rotted food and diluted potions, which are all not is_damageable().
     */
    if (obj->oeroded && !iscrys) {
        switch (obj->oeroded) {
        case 2:
            Strcat(prefix, "very ");
            break;
        case 3:
            Strcat(prefix, "thoroughly ");
            break;
        }
        Strcat(prefix, is_rustprone(obj) ? "rusty " : "burnt ");
    }
    if (obj->oeroded2 && !iscrys) {
        switch (obj->oeroded2) {
        case 2:
            Strcat(prefix, "very ");
            break;
        case 3:
            Strcat(prefix, "thoroughly ");
            break;
        }
        Strcat(prefix, is_corrodeable(obj) ? "corroded " : "rotted ");
    }
    if (rknown && obj->oerodeproof)
        Strcat(prefix, iscrys
                          ? "fixed "
                          : is_rustprone(obj)
                             ? "rustproof "
                             : is_corrodeable(obj)
                                ? "corrodeproof " /* "stainless"? */
                                : is_flammable(obj)
                                   ? "fireproof "
                                   : "");
}

/* used to prevent rust on items where rust makes no difference */
boolean
erosion_matters(obj)
struct obj *obj;
{
    switch (obj->oclass) {
    case TOOL_CLASS:
        /* it's possible for a rusty weptool to be polymorphed into some
           non-weptool iron tool, in which case the rust implicitly goes
           away, but it's also possible for it to be polymorphed into a
           non-iron tool, in which case rust also implicitly goes away,
           so there's no particular reason to try to handle the first
           instance differently [this comment belongs in poly_obj()...] */
        return is_weptool(obj) ? TRUE : FALSE;
    case WEAPON_CLASS:
    case ARMOR_CLASS:
    case BALL_CLASS:
    case CHAIN_CLASS:
        return TRUE;
    default:
        break;
    }
    return FALSE;
}

#define DONAME_WITH_PRICE 1
#define DONAME_VAGUE_QUAN 2

STATIC_OVL char *
doname_base(obj, doname_flags)
struct obj *obj;
unsigned doname_flags;
{
    boolean ispoisoned = FALSE,
            with_price = (doname_flags & DONAME_WITH_PRICE) != 0,
            vague_quan = (doname_flags & DONAME_VAGUE_QUAN) != 0;
    boolean known, dknown, cknown, bknown, lknown;
    int omndx = obj->corpsenm;
    char prefix[PREFIX], globbuf[QBUFSZ];
    char tmpbuf[PREFIX + 1]; /* for when we have to add something at
                                the start of prefix instead of the
                                end (Strcat is used on the end) */
    register char *bp = xname(obj);

    if (iflags.override_ID) {
        known = dknown = cknown = bknown = lknown = TRUE;
    } else {
        known = obj->known;
        dknown = obj->dknown;
        cknown = obj->cknown;
        bknown = obj->bknown;
        lknown = obj->lknown;
    }

    /* When using xname, we want "poisoned arrow", and when using
     * doname, we want "poisoned +0 arrow".  This kludge is about the only
     * way to do it, at least until someone overhauls xname() and doname(),
     * combining both into one function taking a parameter.
     */
    /* must check opoisoned--someone can have a weirdly-named fruit */
    if (!strncmp(bp, "poisoned ", 9) && obj->opoisoned) {
        bp += 9;
        ispoisoned = TRUE;
    }

    if (obj->quan != 1L) {
        if (dknown || !vague_quan)
            Sprintf(prefix, "%ld ", obj->quan);
        else
            Strcpy(prefix, "some ");
    } else if (obj->otyp == CORPSE) {
        /* skip article prefix for corpses [else corpse_xname()
           would have to be taught how to strip it off again] */
        *prefix = '\0';
    } else if (obj_is_pname(obj) || the_unique_obj(obj)) {
        if (!strncmpi(bp, "the ", 4))
            bp += 4;
        Strcpy(prefix, "the ");
    } else {
        Strcpy(prefix, "a ");
    }

    /* "empty" goes at the beginning, but item count goes at the end */
    if (cknown
        /* bag of tricks: include "empty" prefix if it's known to
           be empty but its precise number of charges isn't known
           (when that is known, suffix of "(n:0)" will be appended,
           making the prefix be redundant; note that 'known' flag
           isn't set when emptiness gets discovered because then
           charging magic would yield known number of new charges) */
        && ((obj->otyp == BAG_OF_TRICKS)
             ? (obj->spe == 0 && !obj->known)
             /* not bag of tricks: empty if container which has no contents */
             : ((Is_container(obj) || obj->otyp == STATUE)
                && !Has_contents(obj))))
        Strcat(prefix, "empty ");

    if (bknown && obj->oclass != COIN_CLASS
        && (obj->otyp != POT_WATER || !objects[POT_WATER].oc_name_known
            || (!obj->cursed && !obj->blessed))) {
        /* allow 'blessed clear potion' if we don't know it's holy water;
         * always allow "uncursed potion of water"
         */
        if (obj->cursed)
            Strcat(prefix, "cursed ");
        else if (obj->blessed)
            Strcat(prefix, "blessed ");
        else if (!iflags.implicit_uncursed
            /* For most items with charges or +/-, if you know how many
             * charges are left or what the +/- is, then you must have
             * totally identified the item, so "uncursed" is unnecessary,
             * because an identified object not described as "blessed" or
             * "cursed" must be uncursed.
             *
             * If the charges or +/- is not known, "uncursed" must be
             * printed to avoid ambiguity between an item whose curse
             * status is unknown, and an item known to be uncursed.
             */
                 || ((!known || !objects[obj->otyp].oc_charged
                      || obj->oclass == ARMOR_CLASS
                      || obj->oclass == RING_CLASS)
#ifdef MAIL
                     && obj->otyp != SCR_MAIL
#endif
                     && obj->otyp != FAKE_AMULET_OF_YENDOR
                     && obj->otyp != AMULET_OF_YENDOR
                     && !Role_if(PM_PRIEST)))
            Strcat(prefix, "uncursed ");
    }

    if (lknown && Is_box(obj)) {
        if (obj->obroken)
            /* 3.6.0 used "unlockable" here but that could be misunderstood
               to mean "capable of being unlocked" rather than the intended
               "not capable of being locked" */
            Strcat(prefix, "broken ");
        else if (obj->olocked)
            Strcat(prefix, "locked ");
        else
            Strcat(prefix, "unlocked ");
    }

    if (obj->greased)
        Strcat(prefix, "greased ");

    if (cknown && Has_contents(obj)) {
        /* we count the number of separate stacks, which corresponds
           to the number of inventory slots needed to be able to take
           everything out if no merges occur */
        long itemcount = count_contents(obj, FALSE, FALSE, TRUE);

        Sprintf(eos(bp), " containing %ld item%s", itemcount,
                plur(itemcount));
    }

    switch (is_weptool(obj) ? WEAPON_CLASS : obj->oclass) {
    case AMULET_CLASS:
        if (obj->owornmask & W_AMUL)
            Strcat(bp, " (being worn)");
        break;
    case ARMOR_CLASS:
        if (obj->owornmask & W_ARMOR)
            Strcat(bp, (obj == uskin) ? " (embedded in your skin)"
                       /* in case of perm_invent update while Wear/Takeoff
                          is in progress; check doffing() before donning()
                          because donning() returns True for both cases */
                       : doffing(obj) ? " (being doffed)"
                         : donning(obj) ? " (being donned)"
                           : " (being worn)");
        /*FALLTHRU*/
    case WEAPON_CLASS:
        if (ispoisoned)
            Strcat(prefix, "poisoned ");
        add_erosion_words(obj, prefix);
        if (known) {
            Strcat(prefix, sitoa(obj->spe));
            Strcat(prefix, " ");
        }
        break;
    case TOOL_CLASS:
        if (obj->owornmask & (W_TOOL | W_SADDLE)) { /* blindfold */
            Strcat(bp, " (being worn)");
            break;
        }
        if (obj->otyp == LEASH && obj->leashmon != 0) {
            struct monst *mlsh = find_mid(obj->leashmon, FM_FMON);

            if (!mlsh) {
                impossible("leashed monster not on this level");
                obj->leashmon = 0;
            } else {
                Sprintf(eos(bp), " (attached to %s)",
                        noit_mon_nam(mlsh));
            }
            break;
        }
        if (obj->otyp == CANDELABRUM_OF_INVOCATION) {
            if (!obj->spe)
                Strcpy(tmpbuf, "no");
            else
                Sprintf(tmpbuf, "%d", obj->spe);
            Sprintf(eos(bp), " (%s candle%s%s)", tmpbuf, plur(obj->spe),
                    !obj->lamplit ? " attached" : ", lit");
            break;
        } else if (obj->otyp == OIL_LAMP || obj->otyp == MAGIC_LAMP
                   || obj->otyp == BRASS_LANTERN || Is_candle(obj)) {
            if (Is_candle(obj)
                && obj->age < 20L * (long) objects[obj->otyp].oc_cost)
                Strcat(prefix, "partly used ");
            if (obj->lamplit)
                Strcat(bp, " (lit)");
            break;
        }
        if (objects[obj->otyp].oc_charged)
            goto charges;
        break;
    case WAND_CLASS:
 charges:
        if (known)
            Sprintf(eos(bp), " (%d:%d)", (int) obj->recharged, obj->spe);
        break;
    case POTION_CLASS:
        if (obj->otyp == POT_OIL && obj->lamplit)
            Strcat(bp, " (lit)");
        break;
    case RING_CLASS:
 ring:
        if (obj->owornmask & W_RINGR)
            Strcat(bp, " (on right ");
        if (obj->owornmask & W_RINGL)
            Strcat(bp, " (on left ");
        if (obj->owornmask & W_RING) {
            Strcat(bp, body_part(HAND));
            Strcat(bp, ")");
        }
        if (known && objects[obj->otyp].oc_charged) {
            Strcat(prefix, sitoa(obj->spe));
            Strcat(prefix, " ");
        }
        break;
    case FOOD_CLASS:
        if (obj->oeaten)
            Strcat(prefix, "partly eaten ");
        if (obj->otyp == CORPSE) {
            /* (quan == 1) => want corpse_xname() to supply article,
               (quan != 1) => already have count or "some" as prefix;
               "corpse" is already in the buffer returned by xname() */
            unsigned cxarg = (((obj->quan != 1L) ? 0 : CXN_ARTICLE)
                              | CXN_NOCORPSE);
            char *cxstr = corpse_xname(obj, prefix, cxarg);

            Sprintf(prefix, "%s ", cxstr);
            /* avoid having doname(corpse) consume an extra obuf */
            releaseobuf(cxstr);
        } else if (obj->otyp == EGG) {
#if 0 /* corpses don't tell if they're stale either */
            if (known && stale_egg(obj))
                Strcat(prefix, "stale ");
#endif
            if (omndx >= LOW_PM
                && (known || (g.mvitals[omndx].mvflags & MV_KNOWS_EGG))) {
                Strcat(prefix, mons[omndx].mname);
                Strcat(prefix, " ");
                if (obj->spe)
                    Strcat(bp, " (laid by you)");
            }
        }
        if (obj->otyp == MEAT_RING)
            goto ring;
        break;
    case BALL_CLASS:
    case CHAIN_CLASS:
        add_erosion_words(obj, prefix);
        if (obj->owornmask & W_BALL)
            Strcat(bp, " (chained to you)");
        break;
    }

    if ((obj->owornmask & W_WEP) && !g.mrg_to_wielded) {
        if (obj->quan != 1L) {
            Strcat(bp, " (wielded)");
        } else {
            const char *hand_s = body_part(HAND);

            if (bimanual(obj))
                hand_s = makeplural(hand_s);
            /* note: Sting's glow message, if added, will insert text
               in front of "(weapon in hand)"'s closing paren */
            Sprintf(eos(bp), " (%sweapon in %s)",
                    (obj->otyp == AKLYS) ? "tethered " : "", hand_s);

            if (g.warn_obj_cnt && obj == uwep && (EWarn_of_mon & W_WEP) != 0L) {
                if (!Blind) /* we know bp[] ends with ')'; overwrite that */
                    Sprintf(eos(bp) - 1, ", %s %s)",
                            glow_verb(g.warn_obj_cnt, TRUE),
                            glow_color(obj->oartifact));
            }
        }
    }
    if (obj->owornmask & W_SWAPWEP) {
        if (u.twoweap)
            Sprintf(eos(bp), " (wielded in other %s)", body_part(HAND));
        else
            Strcat(bp, " (alternate weapon; not wielded)");
    }
    if (obj->owornmask & W_QUIVER) {
        switch (obj->oclass) {
        case WEAPON_CLASS:
            if (is_ammo(obj)) {
                if (objects[obj->otyp].oc_skill == -P_BOW) {
                    /* Ammo for a bow */
                    Strcat(bp, " (in quiver)");
                    break;
                } else {
                    /* Ammo not for a bow */
                    Strcat(bp, " (in quiver pouch)");
                    break;
                }
            } else {
                /* Weapons not considered ammo */
                Strcat(bp, " (at the ready)");
                break;
            }
        /* Small things and ammo not for a bow */
        case RING_CLASS:
        case AMULET_CLASS:
        case WAND_CLASS:
        case COIN_CLASS:
        case GEM_CLASS:
            Strcat(bp, " (in quiver pouch)");
            break;
        default: /* odd things */
            Strcat(bp, " (at the ready)");
        }
    }
    /* treat 'restoring' like suppress_price because shopkeeper and
<<<<<<< HEAD
       bill might not be available yet while restore is in progress */
    if (iflags.suppress_price || g.restoring) {
=======
       bill might not be available yet while restore is in progress
       (objects won't normally be formatted during that time, but if
       'perm_invent' is enabled then they might be) */
    if (iflags.suppress_price || restoring) {
>>>>>>> 670fc9ca
        ; /* don't attempt to obtain any stop pricing, even if 'with_price' */
    } else if (is_unpaid(obj)) { /* in inventory or in container in invent */
        long quotedprice = unpaid_cost(obj, TRUE);

        Sprintf(eos(bp), " (%s, %s%ld %s)",
                obj->unpaid ? "unpaid" : "contents",
                globwt(obj, globbuf), quotedprice, currency(quotedprice));
    } else if (with_price) { /* on floor or in container on floor */
        int nochrg = 0;
        long price = get_cost_of_shop_item(obj, &nochrg);

        if (price > 0L)
            Sprintf(eos(bp), " (%s, %s%ld %s)",
                    nochrg ? "contents" : "for sale",
                    globwt(obj, globbuf), price, currency(price));
        else if (nochrg > 0)
            Sprintf(eos(bp), " (%sno charge)", globwt(obj, globbuf));
    }
    if (!strncmp(prefix, "a ", 2)) {
        /* save current prefix, without "a "; might be empty */
        Strcpy(tmpbuf, prefix + 2);
        /* set prefix[] to "", "a ", or "an " */
        (void) just_an(prefix, *tmpbuf ? tmpbuf : bp);
        /* append remainder of original prefix */
        Strcat(prefix, tmpbuf);
    }

    /* show weight for items (debug tourist info)
     * aum is stolen from Crawl's "Arbitrary Unit of Measure" */
    if (wizard && iflags.wizweight) {
        if (!obj->globby)   /* aum already apparent for globs */
            Sprintf(eos(bp), " (%d aum)", obj->owt);
    }
    bp = strprepend(bp, prefix);
    return bp;
}

char *
doname(obj)
struct obj *obj;
{
    return doname_base(obj, (unsigned) 0);
}

/* Name of object including price. */
char *
doname_with_price(obj)
struct obj *obj;
{
    return doname_base(obj, DONAME_WITH_PRICE);
}

/* "some" instead of precise quantity if obj->dknown not set */
char *
doname_vague_quan(obj)
struct obj *obj;
{
    /* Used by farlook.
     * If it hasn't been seen up close and quantity is more than one,
     * use "some" instead of the quantity: "some gold pieces" rather
     * than "25 gold pieces".  This is suboptimal, to put it mildly,
     * because lookhere and pickup report the precise amount.
     * Picking the item up while blind also shows the precise amount
     * for inventory display, then dropping it while still blind leaves
     * obj->dknown unset so the count reverts to "some" for farlook.
     *
     * TODO: add obj->qknown flag for 'quantity known' on stackable
     * items; it could overlay obj->cknown since no containers stack.
     */
    return doname_base(obj, DONAME_VAGUE_QUAN);
}

/* used from invent.c */
boolean
not_fully_identified(otmp)
struct obj *otmp;
{
    /* gold doesn't have any interesting attributes [yet?] */
    if (otmp->oclass == COIN_CLASS)
        return FALSE; /* always fully ID'd */
    /* check fundamental ID hallmarks first */
    if (!otmp->known || !otmp->dknown
#ifdef MAIL
        || (!otmp->bknown && otmp->otyp != SCR_MAIL)
#else
        || !otmp->bknown
#endif
        || !objects[otmp->otyp].oc_name_known)
        return TRUE;
    if ((!otmp->cknown && (Is_container(otmp) || otmp->otyp == STATUE))
        || (!otmp->lknown && Is_box(otmp)))
        return TRUE;
    if (otmp->oartifact && undiscovered_artifact(otmp->oartifact))
        return TRUE;
    /* otmp->rknown is the only item of interest if we reach here */
    /*
     *  Note:  if a revision ever allows scrolls to become fireproof or
     *  rings to become shockproof, this checking will need to be revised.
     *  `rknown' ID only matters if xname() will provide the info about it.
     */
    if (otmp->rknown
        || (otmp->oclass != ARMOR_CLASS && otmp->oclass != WEAPON_CLASS
            && !is_weptool(otmp)            /* (redundant) */
            && otmp->oclass != BALL_CLASS)) /* (useless) */
        return FALSE;
    else /* lack of `rknown' only matters for vulnerable objects */
        return (boolean) (is_rustprone(otmp) || is_corrodeable(otmp)
                          || is_flammable(otmp));
}

/* format a corpse name (xname() omits monster type; doname() calls us);
   eatcorpse() also uses us for death reason when eating tainted glob */
char *
corpse_xname(otmp, adjective, cxn_flags)
struct obj *otmp;
const char *adjective;
unsigned cxn_flags; /* bitmask of CXN_xxx values */
{
    char *nambuf = nextobuf();
    int omndx = otmp->corpsenm;
    boolean ignore_quan = (cxn_flags & CXN_SINGULAR) != 0,
            /* suppress "the" from "the unique monster corpse" */
        no_prefix = (cxn_flags & CXN_NO_PFX) != 0,
            /* include "the" for "the woodchuck corpse */
        the_prefix = (cxn_flags & CXN_PFX_THE) != 0,
            /* include "an" for "an ogre corpse */
        any_prefix = (cxn_flags & CXN_ARTICLE) != 0,
            /* leave off suffix (do_name() appends "corpse" itself) */
        omit_corpse = (cxn_flags & CXN_NOCORPSE) != 0,
        possessive = FALSE,
        glob = (otmp->otyp != CORPSE && otmp->globby);
    const char *mname;

    if (glob) {
        mname = OBJ_NAME(objects[otmp->otyp]); /* "glob of <monster>" */
    } else if (omndx == NON_PM) { /* paranoia */
        mname = "thing";
        /* [Possible enhancement:  check whether corpse has monster traits
            attached in order to use priestname() for priests and minions.] */
    } else if (omndx == PM_ALIGNED_PRIEST) {
        /* avoid "aligned priest"; it just exposes internal details */
        mname = "priest";
    } else {
        mname = mons[omndx].mname;
        if (the_unique_pm(&mons[omndx]) || type_is_pname(&mons[omndx])) {
            mname = s_suffix(mname);
            possessive = TRUE;
            /* don't precede personal name like "Medusa" with an article */
            if (type_is_pname(&mons[omndx]))
                no_prefix = TRUE;
            /* always precede non-personal unique monster name like
               "Oracle" with "the" unless explicitly overridden */
            else if (the_unique_pm(&mons[omndx]) && !no_prefix)
                the_prefix = TRUE;
        }
    }
    if (no_prefix)
        the_prefix = any_prefix = FALSE;
    else if (the_prefix)
        any_prefix = FALSE; /* mutually exclusive */

    *nambuf = '\0';
    /* can't use the() the way we use an() below because any capitalized
       Name causes it to assume a personal name and return Name as-is;
       that's usually the behavior wanted, but here we need to force "the"
       to precede capitalized unique monsters (pnames are handled above) */
    if (the_prefix)
        Strcat(nambuf, "the ");

    if (!adjective || !*adjective) {
        /* normal case:  newt corpse */
        Strcat(nambuf, mname);
    } else {
        /* adjective positioning depends upon format of monster name */
        if (possessive) /* Medusa's cursed partly eaten corpse */
            Sprintf(eos(nambuf), "%s %s", mname, adjective);
        else /* cursed partly eaten troll corpse */
            Sprintf(eos(nambuf), "%s %s", adjective, mname);
        /* in case adjective has a trailing space, squeeze it out */
        mungspaces(nambuf);
        /* doname() might include a count in the adjective argument;
           if so, don't prepend an article */
        if (digit(*adjective))
            any_prefix = FALSE;
    }

    if (glob) {
        ; /* omit_corpse doesn't apply; quantity is always 1 */
    } else if (!omit_corpse) {
        Strcat(nambuf, " corpse");
        /* makeplural(nambuf) => append "s" to "corpse" */
        if (otmp->quan > 1L && !ignore_quan) {
            Strcat(nambuf, "s");
            any_prefix = FALSE; /* avoid "a newt corpses" */
        }
    }

    /* it's safe to overwrite our nambuf after an() has copied
       its old value into another buffer */
    if (any_prefix)
        Strcpy(nambuf, an(nambuf));

    return nambuf;
}

/* xname doesn't include monster type for "corpse"; cxname does */
char *
cxname(obj)
struct obj *obj;
{
    if (obj->otyp == CORPSE)
        return corpse_xname(obj, (const char *) 0, CXN_NORMAL);
    return xname(obj);
}

/* like cxname, but ignores quantity */
char *
cxname_singular(obj)
struct obj *obj;
{
    if (obj->otyp == CORPSE)
        return corpse_xname(obj, (const char *) 0, CXN_SINGULAR);
    return xname_flags(obj, CXN_SINGULAR);
}

/* treat an object as fully ID'd when it might be used as reason for death */
char *
killer_xname(obj)
struct obj *obj;
{
    struct obj save_obj;
    unsigned save_ocknown;
    char *buf, *save_ocuname, *save_oname = (char *) 0;

    /* bypass object twiddling for artifacts */
    if (obj->oartifact)
        return bare_artifactname(obj);

    /* remember original settings for core of the object;
       oextra structs other than oname don't matter here--since they
       aren't modified they don't need to be saved and restored */
    save_obj = *obj;
    if (has_oname(obj))
        save_oname = ONAME(obj);

    /* killer name should be more specific than general xname; however, exact
       info like blessed/cursed and rustproof makes things be too verbose */
    obj->known = obj->dknown = 1;
    obj->bknown = obj->rknown = obj->greased = 0;
    /* if character is a priest[ess], bknown will get toggled back on */
    if (obj->otyp != POT_WATER)
        obj->blessed = obj->cursed = 0;
    else
        obj->bknown = 1; /* describe holy/unholy water as such */
    /* "killed by poisoned <obj>" would be misleading when poison is
       not the cause of death and "poisoned by poisoned <obj>" would
       be redundant when it is, so suppress "poisoned" prefix */
    obj->opoisoned = 0;
    /* strip user-supplied name; artifacts keep theirs */
    if (!obj->oartifact && save_oname)
        ONAME(obj) = (char *) 0;
    /* temporarily identify the type of object */
    save_ocknown = objects[obj->otyp].oc_name_known;
    objects[obj->otyp].oc_name_known = 1;
    save_ocuname = objects[obj->otyp].oc_uname;
    objects[obj->otyp].oc_uname = 0; /* avoid "foo called bar" */

    /* format the object */
    if (obj->otyp == CORPSE) {
        buf = nextobuf();
        Strcpy(buf, corpse_xname(obj, (const char *) 0, CXN_NORMAL));
    } else if (obj->otyp == SLIME_MOLD) {
        /* concession to "most unique deaths competition" in the annual
           devnull tournament, suppress player supplied fruit names because
           those can be used to fake other objects and dungeon features */
        buf = nextobuf();
        Sprintf(buf, "deadly slime mold%s", plur(obj->quan));
    } else {
        buf = xname(obj);
    }
    /* apply an article if appropriate; caller should always use KILLED_BY */
    if (obj->quan == 1L && !strstri(buf, "'s ") && !strstri(buf, "s' "))
        buf = (obj_is_pname(obj) || the_unique_obj(obj)) ? the(buf) : an(buf);

    objects[obj->otyp].oc_name_known = save_ocknown;
    objects[obj->otyp].oc_uname = save_ocuname;
    *obj = save_obj; /* restore object's core settings */
    if (!obj->oartifact && save_oname)
        ONAME(obj) = save_oname;

    return buf;
}

/* xname,doname,&c with long results reformatted to omit some stuff */
char *
short_oname(obj, func, altfunc, lenlimit)
struct obj *obj;
char *FDECL((*func), (OBJ_P)),    /* main formatting routine */
     *FDECL((*altfunc), (OBJ_P)); /* alternate for shortest result */
unsigned lenlimit;
{
    struct obj save_obj;
    char unamebuf[12], onamebuf[12], *save_oname, *save_uname, *outbuf;

    outbuf = (*func)(obj);
    if ((unsigned) strlen(outbuf) <= lenlimit)
        return outbuf;

    /* shorten called string to fairly small amount */
    save_uname = objects[obj->otyp].oc_uname;
    if (save_uname && strlen(save_uname) >= sizeof unamebuf) {
        (void) strncpy(unamebuf, save_uname, sizeof unamebuf - 4);
        Strcpy(unamebuf + sizeof unamebuf - 4, "...");
        objects[obj->otyp].oc_uname = unamebuf;
        releaseobuf(outbuf);
        outbuf = (*func)(obj);
        objects[obj->otyp].oc_uname = save_uname; /* restore called string */
        if ((unsigned) strlen(outbuf) <= lenlimit)
            return outbuf;
    }

    /* shorten named string to fairly small amount */
    save_oname = has_oname(obj) ? ONAME(obj) : 0;
    if (save_oname && strlen(save_oname) >= sizeof onamebuf) {
        (void) strncpy(onamebuf, save_oname, sizeof onamebuf - 4);
        Strcpy(onamebuf + sizeof onamebuf - 4, "...");
        ONAME(obj) = onamebuf;
        releaseobuf(outbuf);
        outbuf = (*func)(obj);
        ONAME(obj) = save_oname; /* restore named string */
        if ((unsigned) strlen(outbuf) <= lenlimit)
            return outbuf;
    }

    /* shorten both called and named strings;
       unamebuf and onamebuf have both already been populated */
    if (save_uname && strlen(save_uname) >= sizeof unamebuf && save_oname
        && strlen(save_oname) >= sizeof onamebuf) {
        objects[obj->otyp].oc_uname = unamebuf;
        ONAME(obj) = onamebuf;
        releaseobuf(outbuf);
        outbuf = (*func)(obj);
        if ((unsigned) strlen(outbuf) <= lenlimit) {
            objects[obj->otyp].oc_uname = save_uname;
            ONAME(obj) = save_oname;
            return outbuf;
        }
    }

    /* still long; strip several name-lengthening attributes;
       called and named strings are still in truncated form */
    save_obj = *obj;
    obj->bknown = obj->rknown = obj->greased = 0;
    obj->oeroded = obj->oeroded2 = 0;
    releaseobuf(outbuf);
    outbuf = (*func)(obj);
    if (altfunc && (unsigned) strlen(outbuf) > lenlimit) {
        /* still long; use the alternate function (usually one of
           the jackets around minimal_xname()) */
        releaseobuf(outbuf);
        outbuf = (*altfunc)(obj);
    }
    /* restore the object */
    *obj = save_obj;
    if (save_oname)
        ONAME(obj) = save_oname;
    if (save_uname)
        objects[obj->otyp].oc_uname = save_uname;

    /* use whatever we've got, whether it's too long or not */
    return outbuf;
}

/*
 * Used if only one of a collection of objects is named (e.g. in eat.c).
 */
const char *
singular(otmp, func)
register struct obj *otmp;
char *FDECL((*func), (OBJ_P));
{
    long savequan;
    char *nam;

    /* using xname for corpses does not give the monster type */
    if (otmp->otyp == CORPSE && func == xname)
        func = cxname;

    savequan = otmp->quan;
    otmp->quan = 1L;
    nam = (*func)(otmp);
    otmp->quan = savequan;
    return nam;
}

/* pick "", "a ", or "an " as article for 'str'; used by an() and doname() */
STATIC_OVL char *
just_an(outbuf, str)
char *outbuf;
const char *str;
{
    char c0;

    *outbuf = '\0';
    c0 = lowc(*str);
    if (!str[1]) {
        /* single letter; might be used for named fruit */
        Strcpy(outbuf, index("aefhilmnosx", c0) ? "an " : "a ");
    } else if (!strncmpi(str, "the ", 4) || !strcmpi(str, "molten lava")
               || !strcmpi(str, "iron bars") || !strcmpi(str, "ice")) {
        ; /* no article */
    } else {
        if ((index(vowels, c0) && strncmpi(str, "one-", 4)
             && strncmpi(str, "eucalyptus", 10) && strncmpi(str, "unicorn", 7)
             && strncmpi(str, "uranium", 7) && strncmpi(str, "useful", 6))
            || (index("x", c0) && !index(vowels, lowc(str[1]))))
            Strcpy(outbuf, "an ");
        else
            Strcpy(outbuf, "a ");
    }
    return outbuf;
}

char *
an(str)
const char *str;
{
    char *buf = nextobuf();

    if (!str || !*str) {
        impossible("Alphabet soup: 'an(%s)'.", str ? "\"\"" : "<null>");
        return strcpy(buf, "an []");
    }
    (void) just_an(buf, str);
    return strcat(buf, str);
}

char *
An(str)
const char *str;
{
    char *tmp = an(str);

    *tmp = highc(*tmp);
    return tmp;
}

/*
 * Prepend "the" if necessary; assumes str is a subject derived from xname.
 * Use type_is_pname() for monster names, not the().  the() is idempotent.
 */
char *
the(str)
const char *str;
{
    char *buf = nextobuf();
    boolean insert_the = FALSE;

    if (!str || !*str) {
        impossible("Alphabet soup: 'the(%s)'.", str ? "\"\"" : "<null>");
        return strcpy(buf, "the []");
    }
    if (!strncmpi(str, "the ", 4)) {
        buf[0] = lowc(*str);
        Strcpy(&buf[1], str + 1);
        return buf;
    } else if (*str < 'A' || *str > 'Z'
               /* treat named fruit as not a proper name, even if player
                  has assigned a capitalized proper name as his/her fruit */
               || fruit_from_name(str, TRUE, (int *) 0)) {
        /* not a proper name, needs an article */
        insert_the = TRUE;
    } else {
        /* Probably a proper name, might not need an article */
        register char *tmp, *named, *called;
        int l;

        /* some objects have capitalized adjectives in their names */
        if (((tmp = rindex(str, ' ')) != 0 || (tmp = rindex(str, '-')) != 0)
            && (tmp[1] < 'A' || tmp[1] > 'Z')) {
            insert_the = TRUE;
        } else if (tmp && index(str, ' ') < tmp) { /* has spaces */
            /* it needs an article if the name contains "of" */
            tmp = strstri(str, " of ");
            named = strstri(str, " named ");
            called = strstri(str, " called ");
            if (called && (!named || called < named))
                named = called;

            if (tmp && (!named || tmp < named)) /* found an "of" */
                insert_the = TRUE;
            /* stupid special case: lacks "of" but needs "the" */
            else if (!named && (l = strlen(str)) >= 31
                     && !strcmp(&str[l - 31],
                                "Platinum Yendorian Express Card"))
                insert_the = TRUE;
        }
    }
    if (insert_the)
        Strcpy(buf, "the ");
    else
        buf[0] = '\0';
    Strcat(buf, str);

    return buf;
}

char *
The(str)
const char *str;
{
    char *tmp = the(str);

    *tmp = highc(*tmp);
    return tmp;
}

/* returns "count cxname(otmp)" or just cxname(otmp) if count == 1 */
char *
aobjnam(otmp, verb)
struct obj *otmp;
const char *verb;
{
    char prefix[PREFIX];
    char *bp = cxname(otmp);

    if (otmp->quan != 1L) {
        Sprintf(prefix, "%ld ", otmp->quan);
        bp = strprepend(bp, prefix);
    }
    if (verb) {
        Strcat(bp, " ");
        Strcat(bp, otense(otmp, verb));
    }
    return bp;
}

/* combine yname and aobjnam eg "your count cxname(otmp)" */
char *
yobjnam(obj, verb)
struct obj *obj;
const char *verb;
{
    char *s = aobjnam(obj, verb);

    /* leave off "your" for most of your artifacts, but prepend
     * "your" for unique objects and "foo of bar" quest artifacts */
    if (!carried(obj) || !obj_is_pname(obj)
        || obj->oartifact >= ART_ORB_OF_DETECTION) {
        char *outbuf = shk_your(nextobuf(), obj);
        int space_left = BUFSZ - 1 - strlen(outbuf);

        s = strncat(outbuf, s, space_left);
    }
    return s;
}

/* combine Yname2 and aobjnam eg "Your count cxname(otmp)" */
char *
Yobjnam2(obj, verb)
struct obj *obj;
const char *verb;
{
    register char *s = yobjnam(obj, verb);

    *s = highc(*s);
    return s;
}

/* like aobjnam, but prepend "The", not count, and use xname */
char *
Tobjnam(otmp, verb)
struct obj *otmp;
const char *verb;
{
    char *bp = The(xname(otmp));

    if (verb) {
        Strcat(bp, " ");
        Strcat(bp, otense(otmp, verb));
    }
    return bp;
}

/* capitalized variant of doname() */
char *
Doname2(obj)
struct obj *obj;
{
    char *s = doname(obj);

    *s = highc(*s);
    return s;
}

/* returns "[your ]xname(obj)" or "Foobar's xname(obj)" or "the xname(obj)" */
char *
yname(obj)
struct obj *obj;
{
    char *s = cxname(obj);

    /* leave off "your" for most of your artifacts, but prepend
     * "your" for unique objects and "foo of bar" quest artifacts */
    if (!carried(obj) || !obj_is_pname(obj)
        || obj->oartifact >= ART_ORB_OF_DETECTION) {
        char *outbuf = shk_your(nextobuf(), obj);
        int space_left = BUFSZ - 1 - strlen(outbuf);

        s = strncat(outbuf, s, space_left);
    }

    return s;
}

/* capitalized variant of yname() */
char *
Yname2(obj)
struct obj *obj;
{
    char *s = yname(obj);

    *s = highc(*s);
    return s;
}

/* returns "your minimal_xname(obj)"
 * or "Foobar's minimal_xname(obj)"
 * or "the minimal_xname(obj)"
 */
char *
ysimple_name(obj)
struct obj *obj;
{
    char *outbuf = nextobuf();
    char *s = shk_your(outbuf, obj); /* assert( s == outbuf ); */
    int space_left = BUFSZ - 1 - strlen(s);

    return strncat(s, minimal_xname(obj), space_left);
}

/* capitalized variant of ysimple_name() */
char *
Ysimple_name2(obj)
struct obj *obj;
{
    char *s = ysimple_name(obj);

    *s = highc(*s);
    return s;
}

/* "scroll" or "scrolls" */
char *
simpleonames(obj)
struct obj *obj;
{
    char *simpleoname = minimal_xname(obj);

    if (obj->quan != 1L)
        simpleoname = makeplural(simpleoname);
    return simpleoname;
}

/* "a scroll" or "scrolls"; "a silver bell" or "the Bell of Opening" */
char *
ansimpleoname(obj)
struct obj *obj;
{
    char *simpleoname = simpleonames(obj);
    int otyp = obj->otyp;

    /* prefix with "the" if a unique item, or a fake one imitating same,
       has been formatted with its actual name (we let typename() handle
       any `known' and `dknown' checking necessary) */
    if (otyp == FAKE_AMULET_OF_YENDOR)
        otyp = AMULET_OF_YENDOR;
    if (objects[otyp].oc_unique
        && !strcmp(simpleoname, OBJ_NAME(objects[otyp])))
        return the(simpleoname);

    /* simpleoname is singular if quan==1, plural otherwise */
    if (obj->quan == 1L)
        simpleoname = an(simpleoname);
    return simpleoname;
}

/* "the scroll" or "the scrolls" */
char *
thesimpleoname(obj)
struct obj *obj;
{
    char *simpleoname = simpleonames(obj);

    return the(simpleoname);
}

/* artifact's name without any object type or known/dknown/&c feedback */
char *
bare_artifactname(obj)
struct obj *obj;
{
    char *outbuf;

    if (obj->oartifact) {
        outbuf = nextobuf();
        Strcpy(outbuf, artiname(obj->oartifact));
        if (!strncmp(outbuf, "The ", 4))
            outbuf[0] = lowc(outbuf[0]);
    } else {
        outbuf = xname(obj);
    }
    return outbuf;
}

static const char *wrp[] = {
    "wand",   "ring",      "potion",     "scroll", "gem",
    "amulet", "spellbook", "spell book",
    /* for non-specific wishes */
    "weapon", "armor",     "tool",       "food",   "comestible",
};
static const char wrpsym[] = { WAND_CLASS,   RING_CLASS,   POTION_CLASS,
                               SCROLL_CLASS, GEM_CLASS,    AMULET_CLASS,
                               SPBOOK_CLASS, SPBOOK_CLASS, WEAPON_CLASS,
                               ARMOR_CLASS,  TOOL_CLASS,   FOOD_CLASS,
                               FOOD_CLASS };

/* return form of the verb (input plural) if xname(otmp) were the subject */
char *
otense(otmp, verb)
struct obj *otmp;
const char *verb;
{
    char *buf;

    /*
     * verb is given in plural (without trailing s).  Return as input
     * if the result of xname(otmp) would be plural.  Don't bother
     * recomputing xname(otmp) at this time.
     */
    if (!is_plural(otmp))
        return vtense((char *) 0, verb);

    buf = nextobuf();
    Strcpy(buf, verb);
    return buf;
}

/* various singular words that vtense would otherwise categorize as plural;
   also used by makesingular() to catch some special cases */
static const char *const special_subjs[] = {
    "erinys",  "manes", /* this one is ambiguous */
    "Cyclops", "Hippocrates",     "Pelias",    "aklys",
    "amnesia", "detect monsters", "paralysis", "shape changers",
    "nemesis", 0
    /* note: "detect monsters" and "shape changers" are normally
       caught via "<something>(s) of <whatever>", but they can be
       wished for using the shorter form, so we include them here
       to accommodate usage by makesingular during wishing */
};

/* return form of the verb (input plural) for present tense 3rd person subj */
char *
vtense(subj, verb)
register const char *subj;
register const char *verb;
{
    char *buf = nextobuf(), *bspot;
    int len, ltmp;
    const char *sp, *spot;
    const char *const *spec;

    /*
     * verb is given in plural (without trailing s).  Return as input
     * if subj appears to be plural.  Add special cases as necessary.
     * Many hard cases can already be handled by using otense() instead.
     * If this gets much bigger, consider decomposing makeplural.
     * Note: monster names are not expected here (except before corpse).
     *
     * Special case: allow null sobj to get the singular 3rd person
     * present tense form so we don't duplicate this code elsewhere.
     */
    if (subj) {
        if (!strncmpi(subj, "a ", 2) || !strncmpi(subj, "an ", 3))
            goto sing;
        spot = (const char *) 0;
        for (sp = subj; (sp = index(sp, ' ')) != 0; ++sp) {
            if (!strncmpi(sp, " of ", 4) || !strncmpi(sp, " from ", 6)
                || !strncmpi(sp, " called ", 8) || !strncmpi(sp, " named ", 7)
                || !strncmpi(sp, " labeled ", 9)) {
                if (sp != subj)
                    spot = sp - 1;
                break;
            }
        }
        len = (int) strlen(subj);
        if (!spot)
            spot = subj + len - 1;

        /*
         * plural: anything that ends in 's', but not '*us' or '*ss'.
         * Guess at a few other special cases that makeplural creates.
         */
        if ((lowc(*spot) == 's' && spot != subj
             && !index("us", lowc(*(spot - 1))))
            || !BSTRNCMPI(subj, spot - 3, "eeth", 4)
            || !BSTRNCMPI(subj, spot - 3, "feet", 4)
            || !BSTRNCMPI(subj, spot - 1, "ia", 2)
            || !BSTRNCMPI(subj, spot - 1, "ae", 2)) {
            /* check for special cases to avoid false matches */
            len = (int) (spot - subj) + 1;
            for (spec = special_subjs; *spec; spec++) {
                ltmp = strlen(*spec);
                if (len == ltmp && !strncmpi(*spec, subj, len))
                    goto sing;
                /* also check for <prefix><space><special_subj>
                   to catch things like "the invisible erinys" */
                if (len > ltmp && *(spot - ltmp) == ' '
                    && !strncmpi(*spec, spot - ltmp + 1, ltmp))
                    goto sing;
            }

            return strcpy(buf, verb);
        }
        /*
         * 3rd person plural doesn't end in telltale 's';
         * 2nd person singular behaves as if plural.
         */
        if (!strcmpi(subj, "they") || !strcmpi(subj, "you"))
            return strcpy(buf, verb);
    }

 sing:
    Strcpy(buf, verb);
    len = (int) strlen(buf);
    bspot = buf + len - 1;

    if (!strcmpi(buf, "are")) {
        Strcasecpy(buf, "is");
    } else if (!strcmpi(buf, "have")) {
        Strcasecpy(bspot - 1, "s");
    } else if (index("zxs", lowc(*bspot))
               || (len >= 2 && lowc(*bspot) == 'h'
                   && index("cs", lowc(*(bspot - 1))))
               || (len == 2 && lowc(*bspot) == 'o')) {
        /* Ends in z, x, s, ch, sh; add an "es" */
        Strcasecpy(bspot + 1, "es");
    } else if (lowc(*bspot) == 'y' && !index(vowels, lowc(*(bspot - 1)))) {
        /* like "y" case in makeplural */
        Strcasecpy(bspot, "ies");
    } else {
        Strcasecpy(bspot + 1, "s");
    }

    return buf;
}

struct sing_plur {
    const char *sing, *plur;
};

/* word pairs that don't fit into formula-based transformations;
   also some suffices which have very few--often one--matches or
   which aren't systematically reversible (knives, staves) */
static const struct sing_plur one_off[] = {
    { "child",
      "children" },      /* (for wise guys who give their food funny names) */
    { "cubus", "cubi" }, /* in-/suc-cubus */
    { "culus", "culi" }, /* homunculus */
    { "djinni", "djinn" },
    { "erinys", "erinyes" },
    { "foot", "feet" },
    { "fungus", "fungi" },
    { "goose", "geese" },
    { "knife", "knives" },
    { "labrum", "labra" }, /* candelabrum */
    { "louse", "lice" },
    { "mouse", "mice" },
    { "mumak", "mumakil" },
    { "nemesis", "nemeses" },
    { "ovum", "ova" },
    { "ox", "oxen" },
    { "passerby", "passersby" },
    { "rtex", "rtices" }, /* vortex */
    { "serum", "sera" },
    { "staff", "staves" },
    { "tooth", "teeth" },
    { 0, 0 }
};

static const char *const as_is[] = {
    /* makesingular() leaves these plural due to how they're used */
    "boots",   "shoes",     "gloves",    "lenses",   "scales",
    "eyes",    "gauntlets", "iron bars",
    /* both singular and plural are spelled the same */
    "bison",   "deer",      "elk",       "fish",      "fowl",
    "tuna",    "yaki",      "-hai",      "krill",     "manes",
    "moose",   "ninja",     "sheep",     "ronin",     "roshi",
    "shito",   "tengu",     "ki-rin",    "Nazgul",    "gunyoki",
    "piranha", "samurai",   "shuriken", 0,
    /* Note:  "fish" and "piranha" are collective plurals, suitable
       for "wiped out all <foo>".  For "3 <foo>", they should be
       "fishes" and "piranhas" instead.  We settle for collective
       variant instead of attempting to support both. */
};

/* singularize/pluralize decisions common to both makesingular & makeplural */
STATIC_OVL boolean
singplur_lookup(basestr, endstring, to_plural, alt_as_is)
char *basestr, *endstring;    /* base string, pointer to eos(string) */
boolean to_plural;            /* true => makeplural, false => makesingular */
const char *const *alt_as_is; /* another set like as_is[] */
{
    const struct sing_plur *sp;
    const char *same, *other, *const *as;
    int al;
    int baselen = strlen(basestr);

    for (as = as_is; *as; ++as) {
        al = (int) strlen(*as);
        if (!BSTRCMPI(basestr, endstring - al, *as))
            return TRUE;
    }
    if (alt_as_is) {
        for (as = alt_as_is; *as; ++as) {
            al = (int) strlen(*as);
            if (!BSTRCMPI(basestr, endstring - al, *as))
                return TRUE;
        }
    }

    /* avoid false hit on one_off[].plur == "lice" or .sing == "goose";
       if more of these turn up, one_off[] entries will need to flagged
       as to which are whole words and which are matchable as suffices
       then matching in the loop below will end up becoming more complex */
    if (!strcmpi(basestr, "slice")
        || !strcmpi(basestr, "mongoose")) {
        if (to_plural)
            Strcasecpy(endstring, "s");
        return TRUE;
    }
    /* skip "ox" -> "oxen" entry when pluralizing "<something>ox"
       unless it is muskox */
    if (to_plural && baselen > 2 && !strcmpi(endstring - 2, "ox")
        && !(baselen > 5 && !strcmpi(endstring - 6, "muskox"))) {
        /* "fox" -> "foxes" */
        Strcasecpy(endstring, "es");
        return TRUE;
    }
    if (to_plural) {
        if (baselen > 2 && !strcmpi(endstring - 3, "man")
            && badman(basestr, to_plural)) {
            Strcasecpy(endstring, "s");
            return TRUE;
        }
    } else {
        if (baselen > 2 && !strcmpi(endstring - 3, "men")
            && badman(basestr, to_plural))
            return TRUE;
    }
    for (sp = one_off; sp->sing; sp++) {
        /* check whether endstring already matches */
        same = to_plural ? sp->plur : sp->sing;
        al = (int) strlen(same);
        if (!BSTRCMPI(basestr, endstring - al, same))
            return TRUE; /* use as-is */
        /* check whether it matches the inverse; if so, transform it */
        other = to_plural ? sp->sing : sp->plur;
        al = (int) strlen(other);
        if (!BSTRCMPI(basestr, endstring - al, other)) {
            Strcasecpy(endstring - al, same);
            return TRUE; /* one_off[] transformation */
        }
    }
    return FALSE;
}

/* searches for common compounds, ex. lump of royal jelly */
STATIC_OVL char *
singplur_compound(str)
char *str;
{
    /* if new entries are added, be sure to keep compound_start[] in sync */
    static const char *const compounds[] =
        {
          " of ",     " labeled ", " called ",
          " named ",  " above", /* lurkers above */
          " versus ", " from ",    " in ",
          " on ",     " a la ",    " with", /* " with "? */
          " de ",     " d'",       " du ",
          "-in-",     "-at-",      0
        }, /* list of first characters for all compounds[] entries */
        compound_start[] = " -";

    const char *const *cmpd;
    char *p;

    for (p = str; *p; ++p) {
        /* substring starting at p can only match if *p is found
           within compound_start[] */
        if (!index(compound_start, *p))
            continue;

        /* check current substring against all words in the compound[] list */
        for (cmpd = compounds; *cmpd; ++cmpd)
            if (!strncmpi(p, *cmpd, (int) strlen(*cmpd)))
                return p;
    }
    /* wasn't recognized as a compound phrase */
    return 0;
}

/* Plural routine; once upon a time it may have been chiefly used for
 * user-defined fruits, but it is now used extensively throughout the
 * program.
 *
 * For fruit, we have to try to account for everything reasonable the
 * player has; something unreasonable can still break the code.
 * However, it's still a lot more accurate than "just add an 's' at the
 * end", which Rogue uses...
 *
 * Also used for plural monster names ("Wiped out all homunculi." or the
 * vanquished monsters list) and body parts.  A lot of unique monsters have
 * names which get mangled by makeplural and/or makesingular.  They're not
 * genocidable, and vanquished-mon handling does its own special casing
 * (for uniques who've been revived and re-killed), so we don't bother
 * trying to get those right here.
 *
 * Also misused by muse.c to convert 1st person present verbs to 2nd person.
 * 3.6.0: made case-insensitive.
 */
char *
makeplural(oldstr)
const char *oldstr;
{
    register char *spot;
    char lo_c, *str = nextobuf();
    const char *excess = (char *) 0;
    int len;

    if (oldstr)
        while (*oldstr == ' ')
            oldstr++;
    if (!oldstr || !*oldstr) {
        impossible("plural of null?");
        Strcpy(str, "s");
        return str;
    }
    Strcpy(str, oldstr);

    /*
     * Skip changing "pair of" to "pairs of".  According to Webster, usual
     * English usage is use pairs for humans, e.g. 3 pairs of dancers,
     * and pair for objects and non-humans, e.g. 3 pair of boots.  We don't
     * refer to pairs of humans in this game so just skip to the bottom.
     */
    if (!strncmpi(str, "pair of ", 8))
        goto bottom;

    /* look for "foo of bar" so that we can focus on "foo" */
    if ((spot = singplur_compound(str)) != 0) {
        excess = oldstr + (int) (spot - str);
        *spot = '\0';
    } else
        spot = eos(str);

    spot--;
    while (spot > str && *spot == ' ')
        spot--; /* Strip blanks from end */
    *(spot + 1) = '\0';
    /* Now spot is the last character of the string */

    len = strlen(str);

    /* Single letters */
    if (len == 1 || !letter(*spot)) {
        Strcpy(spot + 1, "'s");
        goto bottom;
    }

    /* dispense with some words which don't need pluralization */
    {
        static const char *const already_plural[] = {
            "ae",  /* algae, larvae, &c */
            "matzot", 0,
        };

        /* spot+1: synch up with makesingular's usage */
        if (singplur_lookup(str, spot + 1, TRUE, already_plural))
            goto bottom;

        /* more of same, but not suitable for blanket loop checking */
        if ((len == 2 && !strcmpi(str, "ya"))
            || (len >= 3 && !strcmpi(spot - 2, " ya")))
            goto bottom;
    }

    /* man/men ("Wiped out all cavemen.") */
    if (len >= 3 && !strcmpi(spot - 2, "man")
        /* exclude shamans and humans etc */
        && !badman(str, TRUE)) {
        Strcasecpy(spot - 1, "en");
        goto bottom;
    }
    if (lowc(*spot) == 'f') { /* (staff handled via one_off[]) */
        lo_c = lowc(*(spot - 1));
        if (len >= 3 && !strcmpi(spot - 2, "erf")) {
            /* avoid "nerf" -> "nerves", "serf" -> "serves" */
            ; /* fall through to default (append 's') */
        } else if (index("lr", lo_c) || index(vowels, lo_c)) {
            /* [aeioulr]f to [aeioulr]ves */
            Strcasecpy(spot, "ves");
            goto bottom;
        }
    }
    /* ium/ia (mycelia, baluchitheria) */
    if (len >= 3 && !strcmpi(spot - 2, "ium")) {
        Strcasecpy(spot - 2, "ia");
        goto bottom;
    }
    /* algae, larvae, hyphae (another fungus part) */
    if ((len >= 4 && !strcmpi(spot - 3, "alga"))
        || (len >= 5
            && (!strcmpi(spot - 4, "hypha") || !strcmpi(spot - 4, "larva")))
        || (len >= 6 && !strcmpi(spot - 5, "amoeba"))
        || (len >= 8 && (!strcmpi(spot - 7, "vertebra")))) {
        /* a to ae */
        Strcasecpy(spot + 1, "e");
        goto bottom;
    }
    /* fungus/fungi, homunculus/homunculi, but buses, lotuses, wumpuses */
    if (len > 3 && !strcmpi(spot - 1, "us")
        && !((len >= 5 && !strcmpi(spot - 4, "lotus"))
             || (len >= 6 && !strcmpi(spot - 5, "wumpus")))) {
        Strcasecpy(spot - 1, "i");
        goto bottom;
    }
    /* sis/ses (nemesis) */
    if (len >= 3 && !strcmpi(spot - 2, "sis")) {
        Strcasecpy(spot - 1, "es");
        goto bottom;
    }
    /* matzoh/matzot, possible food name */
    if (len >= 6
        && (!strcmpi(spot - 5, "matzoh") || !strcmpi(spot - 5, "matzah"))) {
        Strcasecpy(spot - 1, "ot"); /* oh/ah -> ot */
        goto bottom;
    }
    if (len >= 5
        && (!strcmpi(spot - 4, "matzo") || !strcmpi(spot - 4, "matza"))) {
        Strcasecpy(spot, "ot"); /* o/a -> ot */
        goto bottom;
    }

    /* note: -eau/-eaux (gateau, bordeau...) */
    /* note: ox/oxen, VAX/VAXen, goose/geese */

    lo_c = lowc(*spot);

    /* Ends in z, x, s, ch, sh; add an "es" */
    if (index("zxs", lo_c)
        || (len >= 2 && lo_c == 'h' && index("cs", lowc(*(spot - 1))))
        /* Kludge to get "tomatoes" and "potatoes" right */
        || (len >= 4 && !strcmpi(spot - 2, "ato"))
        || (len >= 5 && !strcmpi(spot - 4, "dingo"))) {
        Strcasecpy(spot + 1, "es"); /* append es */
        goto bottom;
    }
    /* Ends in y preceded by consonant (note: also "qu") change to "ies" */
    if (lo_c == 'y' && !index(vowels, lowc(*(spot - 1)))) {
        Strcasecpy(spot, "ies"); /* y -> ies */
        goto bottom;
    }
    /* Default: append an 's' */
    Strcasecpy(spot + 1, "s");

 bottom:
    if (excess)
        Strcat(str, excess);
    return str;
}

/*
 * Singularize a string the user typed in; this helps reduce the complexity
 * of readobjnam, and is also used in pager.c to singularize the string
 * for which help is sought.
 *
 * "Manes" is ambiguous: monster type (keep s), or horse body part (drop s)?
 * Its inclusion in as_is[]/special_subj[] makes it get treated as the former.
 *
 * A lot of unique monsters have names ending in s; plural, or singular
 * from plural, doesn't make much sense for them so we don't bother trying.
 * 3.6.0: made case-insensitive.
 */
char *
makesingular(oldstr)
const char *oldstr;
{
    register char *p, *bp;
    const char *excess = 0;
    char *str = nextobuf();

    if (oldstr)
        while (*oldstr == ' ')
            oldstr++;
    if (!oldstr || !*oldstr) {
        impossible("singular of null?");
        str[0] = '\0';
        return str;
    }

    bp = strcpy(str, oldstr);

    /* check for "foo of bar" so that we can focus on "foo" */
    if ((p = singplur_compound(bp)) != 0) {
        excess = oldstr + (int) (p - bp);
        *p = '\0';
    } else
        p = eos(bp);

    /* dispense with some words which don't need singularization */
    if (singplur_lookup(bp, p, FALSE, special_subjs))
        goto bottom;

    /* remove -s or -es (boxes) or -ies (rubies) */
    if (p >= bp + 1 && lowc(p[-1]) == 's') {
        if (p >= bp + 2 && lowc(p[-2]) == 'e') {
            if (p >= bp + 3 && lowc(p[-3]) == 'i') { /* "ies" */
                if (!BSTRCMPI(bp, p - 7, "cookies")
                    || (!BSTRCMPI(bp, p - 4, "pies")
                        /* avoid false match for "harpies" */
                        && (p - 4 == bp || p[-5] == ' '))
                    /* alternate djinni/djinn spelling; not really needed */
                    || (!BSTRCMPI(bp, p - 6, "genies")
                        /* avoid false match for "progenies" */
                        && (p - 6 == bp || p[-7] == ' '))
                    || !BSTRCMPI(bp, p - 5, "mbies") /* zombie */
                    || !BSTRCMPI(bp, p - 5, "yries")) /* valkyrie */
                    goto mins;
                Strcasecpy(p - 3, "y"); /* ies -> y */
                goto bottom;
            }
            /* wolves, but f to ves isn't fully reversible */
            if (p - 4 >= bp && (index("lr", lowc(*(p - 4)))
                                || index(vowels, lowc(*(p - 4))))
                && !BSTRCMPI(bp, p - 3, "ves")) {
                if (!BSTRCMPI(bp, p - 6, "cloves")
                    || !BSTRCMPI(bp, p - 6, "nerves"))
                    goto mins;
                Strcasecpy(p - 3, "f"); /* ves -> f */
                goto bottom;
            }
            /* note: nurses, axes but boxes, wumpuses */
            if (!BSTRCMPI(bp, p - 4, "eses")
                || !BSTRCMPI(bp, p - 4, "oxes") /* boxes, foxes */
                || !BSTRCMPI(bp, p - 4, "nxes") /* lynxes */
                || !BSTRCMPI(bp, p - 4, "ches")
                || !BSTRCMPI(bp, p - 4, "uses") /* lotuses */
                || !BSTRCMPI(bp, p - 4, "sses") /* priestesses */
                || !BSTRCMPI(bp, p - 5, "atoes") /* tomatoes */
                || !BSTRCMPI(bp, p - 7, "dingoes")
                || !BSTRCMPI(bp, p - 7, "Aleaxes")) {
                *(p - 2) = '\0'; /* drop es */
                goto bottom;
            } /* else fall through to mins */

            /* ends in 's' but not 'es' */
        } else if (!BSTRCMPI(bp, p - 2, "us")) { /* lotus, fungus... */
            if (BSTRCMPI(bp, p - 6, "tengus") /* but not these... */
                && BSTRCMPI(bp, p - 7, "hezrous"))
                goto bottom;
        } else if (!BSTRCMPI(bp, p - 2, "ss")
                   || !BSTRCMPI(bp, p - 5, " lens")
                   || (p - 4 == bp && !strcmpi(p - 4, "lens"))) {
            goto bottom;
        }
 mins:
        *(p - 1) = '\0'; /* drop s */

    } else { /* input doesn't end in 's' */

        if (!BSTRCMPI(bp, p - 3, "men")
            && !badman(bp, FALSE)) {
            Strcasecpy(p - 2, "an");
            goto bottom;
        }
        /* matzot -> matzo, algae -> alga */
        if (!BSTRCMPI(bp, p - 6, "matzot") || !BSTRCMPI(bp, p - 2, "ae")) {
            *(p - 1) = '\0'; /* drop t/e */
            goto bottom;
        }
        /* balactheria -> balactherium */
        if (p - 4 >= bp && !strcmpi(p - 2, "ia")
            && index("lr", lowc(*(p - 3))) && lowc(*(p - 4)) == 'e') {
            Strcasecpy(p - 1, "um"); /* a -> um */
        }

        /* here we cannot find the plural suffix */
    }

 bottom:
    /* if we stripped off a suffix (" of bar" from "foo of bar"),
       put it back now [strcat() isn't actually 100% safe here...] */
    if (excess)
        Strcat(bp, excess);

    return bp;
}

boolean
badman(basestr, to_plural)
const char *basestr;
boolean to_plural;            /* true => makeplural, false => makesingular */
{
    /* these are all the prefixes for *man that don't have a *men plural */
    static const char *no_men[] = {
        "albu", "antihu", "anti", "ata", "auto", "bildungsro", "cai", "cay",
        "ceru", "corner", "decu", "des", "dura", "fir", "hanu", "het",
        "infrahu", "inhu", "nonhu", "otto", "out", "prehu", "protohu",
        "subhu", "superhu", "talis", "unhu", "sha",
        "hu", "un", "le", "re", "so", "to", "at", "a",
    };
    /* these are all the prefixes for *men that don't have a *man singular */
    static const char *no_man[] = {
        "abdo", "acu", "agno", "ceru", "cogno", "cycla", "fleh", "grava",
        "hegu", "preno", "sonar", "speci", "dai", "exa", "fla", "sta", "teg",
        "tegu", "vela", "da", "hy", "lu", "no", "nu", "ra", "ru", "se", "vi",
        "ya", "o", "a",
    };
    int i, al;
    const char *endstr, *spot;

    if (!basestr || strlen(basestr) < 4)
        return FALSE;

    endstr = eos((char *) basestr);

    if (to_plural) {
        for (i = 0; i < SIZE(no_men); i++) {
            al = (int) strlen(no_men[i]);
            spot = endstr - (al + 3);
            if (!BSTRNCMPI(basestr, spot, no_men[i], al)
                && (spot == basestr || *(spot - 1) == ' '))
                return TRUE;
        }
    } else {
        for (i = 0; i < SIZE(no_man); i++) {
            al = (int) strlen(no_man[i]);
            spot = endstr - (al + 3);
            if (!BSTRNCMPI(basestr, spot, no_man[i], al)
                && (spot == basestr || *(spot - 1) == ' '))
                return TRUE;
        }
    }
    return FALSE;
}

/* compare user string against object name string using fuzzy matching */
STATIC_OVL boolean
wishymatch(u_str, o_str, retry_inverted)
const char *u_str;      /* from user, so might be variant spelling */
const char *o_str;      /* from objects[], so is in canonical form */
boolean retry_inverted; /* optional extra "of" handling */
{
    static NEARDATA const char detect_SP[] = "detect ",
                               SP_detection[] = " detection";
    char *p, buf[BUFSZ];

    /* ignore spaces & hyphens and upper/lower case when comparing */
    if (fuzzymatch(u_str, o_str, " -", TRUE))
        return TRUE;

    if (retry_inverted) {
        const char *u_of, *o_of;

        /* when just one of the strings is in the form "foo of bar",
           convert it into "bar foo" and perform another comparison */
        u_of = strstri(u_str, " of ");
        o_of = strstri(o_str, " of ");
        if (u_of && !o_of) {
            Strcpy(buf, u_of + 4);
            p = eos(strcat(buf, " "));
            while (u_str < u_of)
                *p++ = *u_str++;
            *p = '\0';
            return fuzzymatch(buf, o_str, " -", TRUE);
        } else if (o_of && !u_of) {
            Strcpy(buf, o_of + 4);
            p = eos(strcat(buf, " "));
            while (o_str < o_of)
                *p++ = *o_str++;
            *p = '\0';
            return fuzzymatch(u_str, buf, " -", TRUE);
        }
    }

    /* [note: if something like "elven speed boots" ever gets added, these
       special cases should be changed to call wishymatch() recursively in
       order to get the "of" inversion handling] */
    if (!strncmp(o_str, "dwarvish ", 9)) {
        if (!strncmpi(u_str, "dwarven ", 8))
            return fuzzymatch(u_str + 8, o_str + 9, " -", TRUE);
    } else if (!strncmp(o_str, "elven ", 6)) {
        if (!strncmpi(u_str, "elvish ", 7))
            return fuzzymatch(u_str + 7, o_str + 6, " -", TRUE);
        else if (!strncmpi(u_str, "elfin ", 6))
            return fuzzymatch(u_str + 6, o_str + 6, " -", TRUE);
    } else if (!strncmp(o_str, detect_SP, sizeof detect_SP - 1)) {
        /* check for "detect <foo>" vs "<foo> detection" */
        if ((p = strstri(u_str, SP_detection)) != 0
            && !*(p + sizeof SP_detection - 1)) {
            /* convert "<foo> detection" into "detect <foo>" */
            *p = '\0';
            Strcat(strcpy(buf, detect_SP), u_str);
            /* "detect monster" -> "detect monsters" */
            if (!strcmpi(u_str, "monster"))
                Strcat(buf, "s");
            *p = ' ';
            return fuzzymatch(buf, o_str, " -", TRUE);
        }
    } else if (strstri(o_str, SP_detection)) {
        /* and the inverse, "<foo> detection" vs "detect <foo>" */
        if (!strncmpi(u_str, detect_SP, sizeof detect_SP - 1)) {
            /* convert "detect <foo>s" into "<foo> detection" */
            p = makesingular(u_str + sizeof detect_SP - 1);
            Strcat(strcpy(buf, p), SP_detection);
            /* caller may be looping through objects[], so avoid
               churning through all the obufs */
            releaseobuf(p);
            return fuzzymatch(buf, o_str, " -", TRUE);
        }
    } else if (strstri(o_str, "ability")) {
        /* when presented with "foo of bar", makesingular() used to
           singularize both foo & bar, but now only does so for foo */
        /* catch "{potion(s),ring} of {gain,restore,sustain} abilities" */
        if ((p = strstri(u_str, "abilities")) != 0
            && !*(p + sizeof "abilities" - 1)) {
            (void) strncpy(buf, u_str, (unsigned) (p - u_str));
            Strcpy(buf + (p - u_str), "ability");
            return fuzzymatch(buf, o_str, " -", TRUE);
        }
    } else if (!strcmp(o_str, "aluminum")) {
        /* this special case doesn't really fit anywhere else... */
        /* (note that " wand" will have been stripped off by now) */
        if (!strcmpi(u_str, "aluminium"))
            return fuzzymatch(u_str + 9, o_str + 8, " -", TRUE);
    }

    return FALSE;
}

struct o_range {
    const char *name, oclass;
    int f_o_range, l_o_range;
};

/* wishable subranges of objects */
STATIC_OVL NEARDATA const struct o_range o_ranges[] = {
    { "bag", TOOL_CLASS, SACK, BAG_OF_TRICKS },
    { "lamp", TOOL_CLASS, OIL_LAMP, MAGIC_LAMP },
    { "candle", TOOL_CLASS, TALLOW_CANDLE, WAX_CANDLE },
    { "horn", TOOL_CLASS, TOOLED_HORN, HORN_OF_PLENTY },
    { "shield", ARMOR_CLASS, SMALL_SHIELD, SHIELD_OF_REFLECTION },
    { "hat", ARMOR_CLASS, FEDORA, DUNCE_CAP },
    { "helm", ARMOR_CLASS, ELVEN_LEATHER_HELM, HELM_OF_TELEPATHY },
    { "gloves", ARMOR_CLASS, LEATHER_GLOVES, GAUNTLETS_OF_DEXTERITY },
    { "gauntlets", ARMOR_CLASS, LEATHER_GLOVES, GAUNTLETS_OF_DEXTERITY },
    { "boots", ARMOR_CLASS, LOW_BOOTS, LEVITATION_BOOTS },
    { "shoes", ARMOR_CLASS, LOW_BOOTS, IRON_SHOES },
    { "cloak", ARMOR_CLASS, MUMMY_WRAPPING, CLOAK_OF_DISPLACEMENT },
    { "shirt", ARMOR_CLASS, HAWAIIAN_SHIRT, T_SHIRT },
    { "dragon scales", ARMOR_CLASS, GRAY_DRAGON_SCALES,
      YELLOW_DRAGON_SCALES },
    { "dragon scale mail", ARMOR_CLASS, GRAY_DRAGON_SCALE_MAIL,
      YELLOW_DRAGON_SCALE_MAIL },
    { "sword", WEAPON_CLASS, SHORT_SWORD, KATANA },
    { "venom", VENOM_CLASS, BLINDING_VENOM, ACID_VENOM },
    { "gray stone", GEM_CLASS, LUCKSTONE, FLINT },
    { "grey stone", GEM_CLASS, LUCKSTONE, FLINT },
};

/* alternate spellings; if the difference is only the presence or
   absence of spaces and/or hyphens (such as "pickaxe" vs "pick axe"
   vs "pick-axe") then there is no need for inclusion in this list;
   likewise for ``"of" inversions'' ("boots of speed" vs "speed boots") */
static const struct alt_spellings {
    const char *sp;
    int ob;
} spellings[] = {
    { "pickax", PICK_AXE },
    { "whip", BULLWHIP },
    { "saber", SILVER_SABER },
    { "silver sabre", SILVER_SABER },
    { "smooth shield", SHIELD_OF_REFLECTION },
    { "grey dragon scale mail", GRAY_DRAGON_SCALE_MAIL },
    { "grey dragon scales", GRAY_DRAGON_SCALES },
    { "iron ball", HEAVY_IRON_BALL },
    { "lantern", BRASS_LANTERN },
    { "mattock", DWARVISH_MATTOCK },
    { "amulet of poison resistance", AMULET_VERSUS_POISON },
    { "potion of sleep", POT_SLEEPING },
    { "stone", ROCK },
    { "camera", EXPENSIVE_CAMERA },
    { "tee shirt", T_SHIRT },
    { "can", TIN },
    { "can opener", TIN_OPENER },
    { "kelp", KELP_FROND },
    { "eucalyptus", EUCALYPTUS_LEAF },
    { "royal jelly", LUMP_OF_ROYAL_JELLY },
    { "lembas", LEMBAS_WAFER },
    { "cookie", FORTUNE_COOKIE },
    { "pie", CREAM_PIE },
    { "marker", MAGIC_MARKER },
    { "hook", GRAPPLING_HOOK },
    { "grappling iron", GRAPPLING_HOOK },
    { "grapnel", GRAPPLING_HOOK },
    { "grapple", GRAPPLING_HOOK },
    { "protection from shape shifters", RIN_PROTECTION_FROM_SHAPE_CHAN },
    /* if we ever add other sizes, move this to o_ranges[] with "bag" */
    { "box", LARGE_BOX },
    /* normally we wouldn't have to worry about unnecessary <space>, but
       " stone" will get stripped off, preventing a wishymatch; that actually
       lets "flint stone" be a match, so we also accept bogus "flintstone" */
    { "luck stone", LUCKSTONE },
    { "load stone", LOADSTONE },
    { "touch stone", TOUCHSTONE },
    { "flintstone", FLINT },
    { (const char *) 0, 0 },
};

STATIC_OVL short
rnd_otyp_by_wpnskill(skill)
schar skill;
{
    int i, n = 0;
    short otyp = STRANGE_OBJECT;

    for (i = g.bases[WEAPON_CLASS];
         i < NUM_OBJECTS && objects[i].oc_class == WEAPON_CLASS; i++)
        if (objects[i].oc_skill == skill) {
            n++;
            otyp = i;
        }
    if (n > 0) {
        n = rn2(n);
        for (i = g.bases[WEAPON_CLASS];
             i < NUM_OBJECTS && objects[i].oc_class == WEAPON_CLASS; i++)
            if (objects[i].oc_skill == skill)
                if (--n < 0)
                    return i;
    }
    return otyp;
}

STATIC_OVL short
rnd_otyp_by_namedesc(name, oclass, xtra_prob)
const char *name;
char oclass;
int xtra_prob; /* to force 0% random generation items to also be considered */
{
    int i, n = 0;
    short validobjs[NUM_OBJECTS];
    register const char *zn;
    int prob, maxprob = 0;

    if (!name || !*name)
        return STRANGE_OBJECT;

    memset((genericptr_t) validobjs, 0, sizeof validobjs);

    /* FIXME:
     * When this spans classes (the !oclass case), the item
     * probabilities are not very useful because they don't take
     * the class generation probability into account.  [If 10%
     * of spellbooks were blank and 1% of scrolls were blank,
     * "blank" would have 10/11 chance to yield a blook even though
     * scrolls are supposed to be much more common than books.]
     */
    for (i = oclass ? g.bases[(int) oclass] : STRANGE_OBJECT + 1;
         i < NUM_OBJECTS && (!oclass || objects[i].oc_class == oclass);
         ++i) {
        /* don't match extra descriptions (w/o real name) */
        if ((zn = OBJ_NAME(objects[i])) == 0)
            continue;
        if (wishymatch(name, zn, TRUE)
            || ((zn = OBJ_DESCR(objects[i])) != 0
                && wishymatch(name, zn, FALSE))
            || ((zn = objects[i].oc_uname) != 0
                && wishymatch(name, zn, FALSE))) {
            validobjs[n++] = (short) i;
            maxprob += (objects[i].oc_prob + xtra_prob);
        }
    }

    if (n > 0 && maxprob) {
        prob = rn2(maxprob);
        for (i = 0; i < n - 1; i++)
            if ((prob -= (objects[validobjs[i]].oc_prob + xtra_prob)) < 0)
                break;
        return validobjs[i];
    }
    return STRANGE_OBJECT;
}

int
shiny_obj(oclass)
char oclass;
{
    return (int) rnd_otyp_by_namedesc("shiny", oclass, 0);
}

/*
 * Return something wished for.  Specifying a null pointer for
 * the user request string results in a random object.  Otherwise,
 * if asking explicitly for "nothing" (or "nil") return no_wish;
 * if not an object return &cg.zeroobj; if an error (no matching object),
 * return null.
 */
struct obj *
readobjnam(bp, no_wish)
register char *bp;
struct obj *no_wish;
{
    register char *p;
    register int i;
    register struct obj *otmp;
    int cnt, spe, spesgn, typ, very, rechrg;
    int blessed, uncursed, iscursed, ispoisoned, isgreased;
    int eroded, eroded2, erodeproof, locked, unlocked, broken;
    int halfeaten, mntmp, contents;
    int islit, unlabeled, ishistoric, isdiluted, trapped;
    int tmp, tinv, tvariety;
    int wetness, gsize = 0;
    struct fruit *f;
    int ftype = g.context.current_fruit;
    char fruitbuf[BUFSZ], globbuf[BUFSZ];
    /* Fruits may not mess up the ability to wish for real objects (since
     * you can leave a fruit in a bones file and it will be added to
     * another person's game), so they must be checked for last, after
     * stripping all the possible prefixes and seeing if there's a real
     * name in there.  So we have to save the full original name.  However,
     * it's still possible to do things like "uncursed burnt Alaska",
     * or worse yet, "2 burned 5 course meals", so we need to loop to
     * strip off the prefixes again, this time stripping only the ones
     * possible on food.
     * We could get even more detailed so as to allow food names with
     * prefixes that _are_ possible on food, so you could wish for
     * "2 3 alarm chilis".  Currently this isn't allowed; options.c
     * automatically sticks 'candied' in front of such names.
     */
    char oclass;
    char *un, *dn, *actualn, *origbp = bp;
    const char *name = 0;

    cnt = spe = spesgn = typ = 0;
    very = rechrg = blessed = uncursed = iscursed = ispoisoned =
        isgreased = eroded = eroded2 = erodeproof = halfeaten =
        islit = unlabeled = ishistoric = isdiluted = trapped =
        locked = unlocked = broken = 0;
    tvariety = RANDOM_TIN;
    mntmp = NON_PM;
#define UNDEFINED 0
#define EMPTY 1
#define SPINACH 2
    contents = UNDEFINED;
    oclass = 0;
    actualn = dn = un = 0;
    wetness = 0;

    if (!bp)
        goto any;
    /* first, remove extra whitespace they may have typed */
    (void) mungspaces(bp);
    /* allow wishing for "nothing" to preserve wishless conduct...
       [now requires "wand of nothing" if that's what was really wanted] */
    if (!strcmpi(bp, "nothing") || !strcmpi(bp, "nil")
        || !strcmpi(bp, "none"))
        return no_wish;
    /* save the [nearly] unmodified choice string */
    Strcpy(fruitbuf, bp);

    for (;;) {
        register int l;

        if (!bp || !*bp)
            goto any;
        if (!strncmpi(bp, "an ", l = 3) || !strncmpi(bp, "a ", l = 2)) {
            cnt = 1;
        } else if (!strncmpi(bp, "the ", l = 4)) {
            ; /* just increment `bp' by `l' below */
        } else if (!cnt && digit(*bp) && strcmp(bp, "0")) {
            cnt = atoi(bp);
            while (digit(*bp))
                bp++;
            while (*bp == ' ')
                bp++;
            l = 0;
        } else if (*bp == '+' || *bp == '-') {
            spesgn = (*bp++ == '+') ? 1 : -1;
            spe = atoi(bp);
            while (digit(*bp))
                bp++;
            while (*bp == ' ')
                bp++;
            l = 0;
        } else if (!strncmpi(bp, "blessed ", l = 8)
                   || !strncmpi(bp, "holy ", l = 5)) {
            blessed = 1;
        } else if (!strncmpi(bp, "moist ", l = 6)
                   || !strncmpi(bp, "wet ", l = 4)) {
            if (!strncmpi(bp, "wet ", 4))
                wetness = rn2(3) + 3;
            else
                wetness = rnd(2);
        } else if (!strncmpi(bp, "cursed ", l = 7)
                   || !strncmpi(bp, "unholy ", l = 7)) {
            iscursed = 1;
        } else if (!strncmpi(bp, "uncursed ", l = 9)) {
            uncursed = 1;
        } else if (!strncmpi(bp, "rustproof ", l = 10)
                   || !strncmpi(bp, "erodeproof ", l = 11)
                   || !strncmpi(bp, "corrodeproof ", l = 13)
                   || !strncmpi(bp, "fixed ", l = 6)
                   || !strncmpi(bp, "fireproof ", l = 10)
                   || !strncmpi(bp, "rotproof ", l = 9)) {
            erodeproof = 1;
        } else if (!strncmpi(bp, "lit ", l = 4)
                   || !strncmpi(bp, "burning ", l = 8)) {
            islit = 1;
        } else if (!strncmpi(bp, "unlit ", l = 6)
                   || !strncmpi(bp, "extinguished ", l = 13)) {
            islit = 0;
            /* "unlabeled" and "blank" are synonymous */
        } else if (!strncmpi(bp, "unlabeled ", l = 10)
                   || !strncmpi(bp, "unlabelled ", l = 11)
                   || !strncmpi(bp, "blank ", l = 6)) {
            unlabeled = 1;
        } else if (!strncmpi(bp, "poisoned ", l = 9)) {
            ispoisoned = 1;
            /* "trapped" recognized but not honored outside wizard mode */
        } else if (!strncmpi(bp, "trapped ", l = 8)) {
            trapped = 0; /* undo any previous "untrapped" */
            if (wizard)
                trapped = 1;
        } else if (!strncmpi(bp, "untrapped ", l = 10)) {
            trapped = 2; /* not trapped */
        /* locked, unlocked, broken: box/chest lock states */
        } else if (!strncmpi(bp, "locked ", l = 7)) {
            locked = 1, unlocked = broken = 0;
        } else if (!strncmpi(bp, "unlocked ", l = 9)) {
            unlocked = 1, locked = broken = 0;
        } else if (!strncmpi(bp, "broken ", l = 7)) {
            broken = 1, locked = unlocked = 0;
        } else if (!strncmpi(bp, "greased ", l = 8)) {
            isgreased = 1;
        } else if (!strncmpi(bp, "very ", l = 5)) {
            /* very rusted very heavy iron ball */
            very = 1;
        } else if (!strncmpi(bp, "thoroughly ", l = 11)) {
            very = 2;
        } else if (!strncmpi(bp, "rusty ", l = 6)
                   || !strncmpi(bp, "rusted ", l = 7)
                   || !strncmpi(bp, "burnt ", l = 6)
                   || !strncmpi(bp, "burned ", l = 7)) {
            eroded = 1 + very;
            very = 0;
        } else if (!strncmpi(bp, "corroded ", l = 9)
                   || !strncmpi(bp, "rotted ", l = 7)) {
            eroded2 = 1 + very;
            very = 0;
        } else if (!strncmpi(bp, "partly eaten ", l = 13)
                   || !strncmpi(bp, "partially eaten ", l = 16)) {
            halfeaten = 1;
        } else if (!strncmpi(bp, "historic ", l = 9)) {
            ishistoric = 1;
        } else if (!strncmpi(bp, "diluted ", l = 8)) {
            isdiluted = 1;
        } else if (!strncmpi(bp, "empty ", l = 6)) {
            contents = EMPTY;
        } else if (!strncmpi(bp, "small ", l = 6)) { /* glob sizes */
            /* "small" might be part of monster name (mimic, if wishing
               for its corpse) rather than prefix for glob size; when
               used for globs, it might be either "small glob of <foo>" or
               "small <foo> glob" and user might add 's' even though plural
               doesn't accomplish anything because globs don't stack */
            if (strncmpi(bp + l, "glob", 4) && !strstri(bp + l, " glob"))
                break;
            gsize = 1;
        } else if (!strncmpi(bp, "medium ", l = 7)) {
            /* xname() doesn't display "medium" but without this
               there'd be no way to ask for the intermediate size
               ("glob" without size prefix yields smallest one) */
            gsize = 2;
        } else if (!strncmpi(bp, "large ", l = 6)) {
            /* "large" might be part of monster name (dog, cat, koboold,
               mimic) or object name (box, round shield) rather than
               prefix for glob size */
            if (strncmpi(bp + l, "glob", 4) && !strstri(bp + l, " glob"))
                break;
            /* "very large " had "very " peeled off on previous iteration */
            gsize = (very != 1) ? 3 : 4;
        } else
            break;
        bp += l;
    }
    if (!cnt)
        cnt = 1; /* will be changed to 2 if makesingular() changes string */
    if (strlen(bp) > 1 && (p = rindex(bp, '(')) != 0) {
        boolean keeptrailingchars = TRUE;

        p[(p > bp && p[-1] == ' ') ? -1 : 0] = '\0'; /*terminate bp */
        ++p; /* advance past '(' */
        if (!strncmpi(p, "lit)", 4)) {
            islit = 1;
            p += 4 - 1; /* point at ')' */
        } else {
            spe = atoi(p);
            while (digit(*p))
                p++;
            if (*p == ':') {
                p++;
                rechrg = spe;
                spe = atoi(p);
                while (digit(*p))
                    p++;
            }
            if (*p != ')') {
                spe = rechrg = 0;
                /* mis-matched parentheses; rest of string will be ignored
                 * [probably we should restore everything back to '('
                 * instead since it might be part of "named ..."]
                 */
                keeptrailingchars = FALSE;
            } else {
                spesgn = 1;
            }
        }
        if (keeptrailingchars) {
            char *pp = eos(bp);

            /* 'pp' points at 'pb's terminating '\0',
               'p' points at ')' and will be incremented past it */
            do {
                *pp++ = *++p;
            } while (*p);
        }
    }
    /*
     * otmp->spe is type schar, so we don't want spe to be any bigger or
     * smaller.  Also, spe should always be positive --some cheaters may
     * try to confuse atoi().
     */
    if (spe < 0) {
        spesgn = -1; /* cheaters get what they deserve */
        spe = abs(spe);
    }
    if (spe > SCHAR_LIM)
        spe = SCHAR_LIM;
    if (rechrg < 0 || rechrg > 7)
        rechrg = 7; /* recharge_limit */

    /* now we have the actual name, as delivered by xname, say
     *  green potions called whisky
     *  scrolls labeled "QWERTY"
     *  egg
     *  fortune cookies
     *  very heavy iron ball named hoei
     *  wand of wishing
     *  elven cloak
     */
    if ((p = strstri(bp, " named ")) != 0) {
        *p = 0;
        name = p + 7;
    }
    if ((p = strstri(bp, " called ")) != 0) {
        *p = 0;
        un = p + 8;
        /* "helmet called telepathy" is not "helmet" (a specific type)
         * "shield called reflection" is not "shield" (a general type)
         */
        for (i = 0; i < SIZE(o_ranges); i++)
            if (!strcmpi(bp, o_ranges[i].name)) {
                oclass = o_ranges[i].oclass;
                goto srch;
            }
    }
    if ((p = strstri(bp, " labeled ")) != 0) {
        *p = 0;
        dn = p + 9;
    } else if ((p = strstri(bp, " labelled ")) != 0) {
        *p = 0;
        dn = p + 10;
    }
    if ((p = strstri(bp, " of spinach")) != 0) {
        *p = 0;
        contents = SPINACH;
    }

    /*
     * Skip over "pair of ", "pairs of", "set of" and "sets of".
     *
     * Accept "3 pair of boots" as well as "3 pairs of boots".  It is
     * valid English either way.  See makeplural() for more on pair/pairs.
     *
     * We should only double count if the object in question is not
     * referred to as a "pair of".  E.g. We should double if the player
     * types "pair of spears", but not if the player types "pair of
     * lenses".  Luckily (?) all objects that are referred to as pairs
     * -- boots, gloves, and lenses -- are also not mergable, so cnt is
     * ignored anyway.
     */
    if (!strncmpi(bp, "pair of ", 8)) {
        bp += 8;
        cnt *= 2;
    } else if (!strncmpi(bp, "pairs of ", 9)) {
        bp += 9;
        if (cnt > 1)
            cnt *= 2;
    } else if (!strncmpi(bp, "set of ", 7)) {
        bp += 7;
    } else if (!strncmpi(bp, "sets of ", 8)) {
        bp += 8;
    }

    /* intercept pudding globs here; they're a valid wish target,
     * but we need them to not get treated like a corpse.
     *
     * also don't let player wish for multiple globs.
     */
    i = (int) strlen(bp);
    p = (char *) 0;
    /* check for "glob", "<foo> glob", and "glob of <foo>" */
    if (!strcmpi(bp, "glob") || !BSTRCMPI(bp, bp + i - 5, " glob")
        || !strcmpi(bp, "globs") || !BSTRCMPI(bp, bp + i - 6, " globs")
        || (p = strstri(bp, "glob of ")) != 0
        || (p = strstri(bp, "globs of ")) != 0) {
        mntmp = name_to_mon(!p ? bp : (strstri(p, " of ") + 4));
        /* if we didn't recognize monster type, pick a valid one at random */
        if (mntmp == NON_PM)
            mntmp = rn1(PM_BLACK_PUDDING - PM_GRAY_OOZE, PM_GRAY_OOZE);
        /* construct canonical spelling in case name_to_mon() recognized a
           variant (grey ooze) or player used inverted syntax (<foo> glob);
           if player has given a valid monster type but not valid glob type,
           object name lookup won't find it and wish attempt will fail */
        Sprintf(globbuf, "glob of %s", mons[mntmp].mname);
        bp = globbuf;
        mntmp = NON_PM; /* not useful for "glob of <foo>" object lookup */
        cnt = 0; /* globs don't stack */
        oclass = FOOD_CLASS;
        actualn = bp, dn = 0;
        goto srch;
    } else {
        /*
         * Find corpse type using "of" (figurine of an orc, tin of orc meat)
         * Don't check if it's a wand or spellbook.
         * (avoid "wand/finger of death" confusion).
         */
        if (!strstri(bp, "wand ") && !strstri(bp, "spellbook ")
            && !strstri(bp, "finger ")) {
            if ((p = strstri(bp, "tin of ")) != 0) {
                if (!strcmpi(p + 7, "spinach")) {
                    contents = SPINACH;
                    mntmp = NON_PM;
                } else {
                    tmp = tin_variety_txt(p + 7, &tinv);
                    tvariety = tinv;
                    mntmp = name_to_mon(p + 7 + tmp);
                }
                typ = TIN;
                goto typfnd;
            } else if ((p = strstri(bp, " of ")) != 0
                       && (mntmp = name_to_mon(p + 4)) >= LOW_PM)
                *p = 0;
        }
    }
    /* Find corpse type w/o "of" (red dragon scale mail, yeti corpse) */
    if (strncmpi(bp, "samurai sword", 13)  /* not the "samurai" monster! */
        && strncmpi(bp, "wizard lock", 11) /* not the "wizard" monster! */
        && strncmpi(bp, "ninja-to", 8)     /* not the "ninja" rank */
        && strncmpi(bp, "master key", 10)  /* not the "master" rank */
        && strncmpi(bp, "magenta", 7)) {   /* not the "mage" rank */
        if (mntmp < LOW_PM && strlen(bp) > 2
            && (mntmp = name_to_mon(bp)) >= LOW_PM) {
            int mntmptoo, mntmplen; /* double check for rank title */
            char *obp = bp;

            mntmptoo = title_to_mon(bp, (int *) 0, &mntmplen);
            bp += (mntmp != mntmptoo) ? (int) strlen(mons[mntmp].mname)
                                      : mntmplen;
            if (*bp == ' ') {
                bp++;
            } else if (!strncmpi(bp, "s ", 2)) {
                bp += 2;
            } else if (!strncmpi(bp, "es ", 3)) {
                bp += 3;
            } else if (!*bp && !actualn && !dn && !un && !oclass) {
                /* no referent; they don't really mean a monster type */
                bp = obp;
                mntmp = NON_PM;
            }
        }
    }

    /* first change to singular if necessary */
    if (*bp) {
        char *sng = makesingular(bp);

        if (strcmp(bp, sng)) {
            if (cnt == 1)
                cnt = 2;
            Strcpy(bp, sng);
        }
    }

    /* Alternate spellings (pick-ax, silver sabre, &c) */
    {
        const struct alt_spellings *as = spellings;

        while (as->sp) {
            if (fuzzymatch(bp, as->sp, " -", TRUE)) {
                typ = as->ob;
                goto typfnd;
            }
            as++;
        }
        /* can't use spellings list for this one due to shuffling */
        if (!strncmpi(bp, "grey spell", 10))
            *(bp + 2) = 'a';

        if ((p = strstri(bp, "armour")) != 0) {
            /* skip past "armo", then copy remainder beyond "u" */
            p += 4;
            while ((*p = *(p + 1)) != '\0')
                ++p; /* self terminating */
        }
    }

    /* dragon scales - assumes order of dragons */
    if (!strcmpi(bp, "scales") && mntmp >= PM_GRAY_DRAGON
        && mntmp <= PM_YELLOW_DRAGON) {
        typ = GRAY_DRAGON_SCALES + mntmp - PM_GRAY_DRAGON;
        mntmp = NON_PM; /* no monster */
        goto typfnd;
    }

    p = eos(bp);
    if (!BSTRCMPI(bp, p - 10, "holy water")) {
        typ = POT_WATER;
        if ((p - bp) >= 12 && *(p - 12) == 'u')
            iscursed = 1; /* unholy water */
        else
            blessed = 1;
        goto typfnd;
    }
    if (unlabeled && !BSTRCMPI(bp, p - 6, "scroll")) {
        typ = SCR_BLANK_PAPER;
        goto typfnd;
    }
    if (unlabeled && !BSTRCMPI(bp, p - 9, "spellbook")) {
        typ = SPE_BLANK_PAPER;
        goto typfnd;
    }
    /* specific food rather than color of gem/potion/spellbook[/scales] */
    if (!BSTRCMPI(bp, p - 6, "orange") && mntmp == NON_PM) {
        typ = ORANGE;
        goto typfnd;
    }
    /*
     * NOTE: Gold pieces are handled as objects nowadays, and therefore
     * this section should probably be reconsidered as well as the entire
     * gold/money concept.  Maybe we want to add other monetary units as
     * well in the future. (TH)
     */
    if (!BSTRCMPI(bp, p - 10, "gold piece")
        || !BSTRCMPI(bp, p - 7, "zorkmid")
        || !strcmpi(bp, "gold") || !strcmpi(bp, "money")
        || !strcmpi(bp, "coin") || *bp == GOLD_SYM) {
        if (cnt > 5000 && !wizard)
            cnt = 5000;
        else if (cnt < 1)
            cnt = 1;
        otmp = mksobj(GOLD_PIECE, FALSE, FALSE);
        otmp->quan = (long) cnt;
        otmp->owt = weight(otmp);
        g.context.botl = 1;
        return otmp;
    }

    /* check for single character object class code ("/" for wand, &c) */
    if (strlen(bp) == 1 && (i = def_char_to_objclass(*bp)) < MAXOCLASSES
        && i > ILLOBJ_CLASS && (i != VENOM_CLASS || wizard)) {
        oclass = i;
        goto any;
    }

    /* Search for class names: XXXXX potion, scroll of XXXXX.  Avoid */
    /* false hits on, e.g., rings for "ring mail". */
    if (strncmpi(bp, "enchant ", 8)
        && strncmpi(bp, "destroy ", 8)
        && strncmpi(bp, "detect food", 11)
        && strncmpi(bp, "food detection", 14)
        && strncmpi(bp, "ring mail", 9)
        && strncmpi(bp, "studded leather armor", 21)
        && strncmpi(bp, "leather armor", 13)
        && strncmpi(bp, "tooled horn", 11)
        && strncmpi(bp, "food ration", 11)
        && strncmpi(bp, "meat ring", 9))
        for (i = 0; i < (int) (sizeof wrpsym); i++) {
            register int j = strlen(wrp[i]);

            if (!strncmpi(bp, wrp[i], j)) {
                oclass = wrpsym[i];
                if (oclass != AMULET_CLASS) {
                    bp += j;
                    if (!strncmpi(bp, " of ", 4))
                        actualn = bp + 4;
                    /* else if(*bp) ?? */
                } else
                    actualn = bp;
                goto srch;
            }
            if (!BSTRCMPI(bp, p - j, wrp[i])) {
                oclass = wrpsym[i];
                p -= j;
                *p = 0;
                if (p > bp && p[-1] == ' ')
                    p[-1] = 0;
                actualn = dn = bp;
                goto srch;
            }
        }

    /* Wishing in wizard mode can create traps and furniture.
     * Part I:  distinguish between trap and object for the two
     * types of traps which have corresponding objects:  bear trap
     * and land mine.  "beartrap" (object) and "bear trap" (trap)
     * have a difference in spelling which we used to exploit by
     * adding a special case in wishymatch(), but "land mine" is
     * spelled the same either way so needs different handing.
     * Since we need something else for land mine, we've dropped
     * the bear trap hack so that both are handled exactly the
     * same.  To get an armed trap instead of a disarmed object,
     * the player can prefix either the object name or the trap
     * name with "trapped " (which ordinarily applies to chests
     * and tins), or append something--anything at all except for
     * " object", but " trap" is suggested--to either the trap
     * name or the object name.
     */
    if (wizard && (!strncmpi(bp, "bear", 4) || !strncmpi(bp, "land", 4))) {
        boolean beartrap = (lowc(*bp) == 'b');
        char *zp = bp + 4; /* skip "bear"/"land" */

        if (*zp == ' ')
            ++zp; /* embedded space is optional */
        if (!strncmpi(zp, beartrap ? "trap" : "mine", 4)) {
            zp += 4;
            if (trapped == 2 || !strcmpi(zp, " object")) {
                /* "untrapped <foo>" or "<foo> object" */
                typ = beartrap ? BEARTRAP : LAND_MINE;
                goto typfnd;
            } else if (trapped == 1 || *zp != '\0') {
                /* "trapped <foo>" or "<foo> trap" (actually "<foo>*") */
                int idx = trap_to_defsym(beartrap ? BEAR_TRAP : LANDMINE);

                /* use canonical trap spelling, skip object matching */
                Strcpy(bp, defsyms[idx].explanation);
                goto wiztrap;
            }
            /* [no prefix or suffix; we're going to end up matching
               the object name and getting a disarmed trap object] */
        }
    }

 retry:
    /* "grey stone" check must be before general "stone" */
    for (i = 0; i < SIZE(o_ranges); i++)
        if (!strcmpi(bp, o_ranges[i].name)) {
            typ = rnd_class(o_ranges[i].f_o_range, o_ranges[i].l_o_range);
            goto typfnd;
        }

    if (!BSTRCMPI(bp, p - 6, " stone") || !BSTRCMPI(bp, p - 4, " gem")) {
        p[!strcmpi(p - 4, " gem") ? -4 : -6] = '\0';
        oclass = GEM_CLASS;
        dn = actualn = bp;
        goto srch;
    } else if (!strcmpi(bp, "looking glass")) {
        ; /* avoid false hit on "* glass" */
    } else if (!BSTRCMPI(bp, p - 6, " glass") || !strcmpi(bp, "glass")) {
        register char *s = bp;

        /* treat "broken glass" as a non-existent item; since "broken" is
           also a chest/box prefix it might have been stripped off above */
        if (broken || strstri(s, "broken"))
            return (struct obj *) 0;
        if (!strncmpi(s, "worthless ", 10))
            s += 10;
        if (!strncmpi(s, "piece of ", 9))
            s += 9;
        if (!strncmpi(s, "colored ", 8))
            s += 8;
        else if (!strncmpi(s, "coloured ", 9))
            s += 9;
        if (!strcmpi(s, "glass")) { /* choose random color */
            /* 9 different kinds */
            typ = LAST_GEM + rnd(9);
            if (objects[typ].oc_class == GEM_CLASS)
                goto typfnd;
            else
                typ = 0; /* somebody changed objects[]? punt */
        } else { /* try to construct canonical form */
            char tbuf[BUFSZ];

            Strcpy(tbuf, "worthless piece of ");
            Strcat(tbuf, s); /* assume it starts with the color */
            Strcpy(bp, tbuf);
        }
    }

    actualn = bp;
    if (!dn)
        dn = actualn; /* ex. "skull cap" */
 srch:
    /* check real names of gems first */
    if (!oclass && actualn) {
        for (i = g.bases[GEM_CLASS]; i <= LAST_GEM; i++) {
            register const char *zn;

            if ((zn = OBJ_NAME(objects[i])) != 0 && !strcmpi(actualn, zn)) {
                typ = i;
                goto typfnd;
            }
        }
        /* "tin of foo" would be caught above, but plain "tin" has
           a random chance of yielding "tin wand" unless we do this */
        if (!strcmpi(actualn, "tin")) {
            typ = TIN;
            goto typfnd;
        }
    }

    if (((typ = rnd_otyp_by_namedesc(actualn, oclass, 1)) != STRANGE_OBJECT)
        || ((typ = rnd_otyp_by_namedesc(dn, oclass, 1)) != STRANGE_OBJECT)
        || ((typ = rnd_otyp_by_namedesc(un, oclass, 1)) != STRANGE_OBJECT)
        || ((typ = rnd_otyp_by_namedesc(origbp, oclass, 1)) != STRANGE_OBJECT))
        goto typfnd;
    typ = 0;

    if (actualn) {
        struct Jitem *j = Japanese_items;

        while (j->item) {
            if (actualn && !strcmpi(actualn, j->name)) {
                typ = j->item;
                goto typfnd;
            }
            j++;
        }
    }
    /* if we've stripped off "armor" and failed to match anything
       in objects[], append "mail" and try again to catch misnamed
       requests like "plate armor" and "yellow dragon scale armor" */
    if (oclass == ARMOR_CLASS && !strstri(bp, "mail")) {
        /* modifying bp's string is ok; we're about to resort
           to random armor if this also fails to match anything */
        Strcat(bp, " mail");
        goto retry;
    }
    if (!strcmpi(bp, "spinach")) {
        contents = SPINACH;
        typ = TIN;
        goto typfnd;
    }
    /* Note: not strcmpi.  2 fruits, one capital, one not, are possible.
       Also not strncmp.  We used to ignore trailing text with it, but
       that resulted in "grapefruit" matching "grape" if the latter came
       earlier than the former in the fruit list. */
    {
        char *fp;
        int l, cntf;
        int blessedf, iscursedf, uncursedf, halfeatenf;

        blessedf = iscursedf = uncursedf = halfeatenf = 0;
        cntf = 0;

        fp = fruitbuf;
        for (;;) {
            if (!fp || !*fp)
                break;
            if (!strncmpi(fp, "an ", l = 3) || !strncmpi(fp, "a ", l = 2)) {
                cntf = 1;
            } else if (!cntf && digit(*fp)) {
                cntf = atoi(fp);
                while (digit(*fp))
                    fp++;
                while (*fp == ' ')
                    fp++;
                l = 0;
            } else if (!strncmpi(fp, "blessed ", l = 8)) {
                blessedf = 1;
            } else if (!strncmpi(fp, "cursed ", l = 7)) {
                iscursedf = 1;
            } else if (!strncmpi(fp, "uncursed ", l = 9)) {
                uncursedf = 1;
            } else if (!strncmpi(fp, "partly eaten ", l = 13)
                       || !strncmpi(fp, "partially eaten ", l = 16)) {
                halfeatenf = 1;
            } else
                break;
            fp += l;
        }

        for (f = g.ffruit; f; f = f->nextf) {
            /* match type: 0=none, 1=exact, 2=singular, 3=plural */
            int ftyp = 0;

            if (!strcmp(fp, f->fname))
                ftyp = 1;
            else if (!strcmp(fp, makesingular(f->fname)))
                ftyp = 2;
            else if (!strcmp(fp, makeplural(f->fname)))
                ftyp = 3;
            if (ftyp) {
                typ = SLIME_MOLD;
                blessed = blessedf;
                iscursed = iscursedf;
                uncursed = uncursedf;
                halfeaten = halfeatenf;
                /* adjust count if user explicitly asked for
                   singular amount (can't happen unless fruit
                   has been given an already pluralized name)
                   or for plural amount */
                if (ftyp == 2 && !cntf)
                    cntf = 1;
                else if (ftyp == 3 && !cntf)
                    cntf = 2;
                cnt = cntf;
                ftype = f->fid;
                goto typfnd;
            }
        }
    }

    if (!oclass && actualn) {
        short objtyp;

        /* Perhaps it's an artifact specified by name, not type */
        name = artifact_name(actualn, &objtyp);
        if (name) {
            typ = objtyp;
            goto typfnd;
        }
    }
/* Let wizards wish for traps and furniture.
 * Must come after objects check so wizards can still wish for
 * trap objects like beartraps.
 * Disallow such topology tweaks for WIZKIT startup wishes.
 */
 wiztrap:
    if (wizard && !g.program_state.wizkit_wishing) {
        struct rm *lev;
        int trap, x = u.ux, y = u.uy;

        for (trap = NO_TRAP + 1; trap < TRAPNUM; trap++) {
            struct trap *t;
            const char *tname;

            tname = defsyms[trap_to_defsym(trap)].explanation;
            if (strncmpi(tname, bp, strlen(tname)))
                continue;
            /* found it; avoid stupid mistakes */
            if (is_hole(trap) && !Can_fall_thru(&u.uz))
                trap = ROCKTRAP;
            if ((t = maketrap(x, y, trap)) != 0) {
                trap = t->ttyp;
                tname = defsyms[trap_to_defsym(trap)].explanation;
                pline("%s%s.", An(tname),
                      (trap != MAGIC_PORTAL) ? "" : " to nowhere");
            } else
                pline("Creation of %s failed.", an(tname));
            return (struct obj *) &cg.zeroobj;
        }

        /* furniture and terrain */
        lev = &levl[x][y];
        p = eos(bp);
        if (!BSTRCMPI(bp, p - 8, "fountain")) {
            lev->typ = FOUNTAIN;
            g.level.flags.nfountains++;
            if (!strncmpi(bp, "magic ", 6))
                lev->blessedftn = 1;
            pline("A %sfountain.", lev->blessedftn ? "magic " : "");
            newsym(x, y);
            return (struct obj *) &cg.zeroobj;
        }
        if (!BSTRCMPI(bp, p - 6, "throne")) {
            lev->typ = THRONE;
            pline("A throne.");
            newsym(x, y);
            return (struct obj *) &cg.zeroobj;
        }
        if (!BSTRCMPI(bp, p - 4, "sink")) {
            lev->typ = SINK;
            g.level.flags.nsinks++;
            pline("A sink.");
            newsym(x, y);
            return (struct obj *) &cg.zeroobj;
        }
        /* ("water" matches "potion of water" rather than terrain) */
        if (!BSTRCMPI(bp, p - 4, "pool") || !BSTRCMPI(bp, p - 4, "moat")) {
            lev->typ = !BSTRCMPI(bp, p - 4, "pool") ? POOL : MOAT;
            del_engr_at(x, y);
            pline("A %s.", (lev->typ == POOL) ? "pool" : "moat");
            /* Must manually make kelp! */
            water_damage_chain(g.level.objects[x][y], TRUE);
            newsym(x, y);
            return (struct obj *) &cg.zeroobj;
        }
        if (!BSTRCMPI(bp, p - 4, "lava")) { /* also matches "molten lava" */
            lev->typ = LAVAPOOL;
            del_engr_at(x, y);
            pline("A pool of molten lava.");
            if (!(Levitation || Flying))
                (void) lava_effects();
            newsym(x, y);
            return (struct obj *) &cg.zeroobj;
        }

        if (!BSTRCMPI(bp, p - 5, "altar")) {
            aligntyp al;

            lev->typ = ALTAR;
            if (!strncmpi(bp, "chaotic ", 8))
                al = A_CHAOTIC;
            else if (!strncmpi(bp, "neutral ", 8))
                al = A_NEUTRAL;
            else if (!strncmpi(bp, "lawful ", 7))
                al = A_LAWFUL;
            else if (!strncmpi(bp, "unaligned ", 10))
                al = A_NONE;
            else /* -1 - A_CHAOTIC, 0 - A_NEUTRAL, 1 - A_LAWFUL */
                al = (!rn2(6)) ? A_NONE : rn2((int) A_LAWFUL + 2) - 1;
            lev->altarmask = Align2amask(al);
            pline("%s altar.", An(align_str(al)));
            newsym(x, y);
            return (struct obj *) &cg.zeroobj;
        }

        if (!BSTRCMPI(bp, p - 5, "grave")
            || !BSTRCMPI(bp, p - 9, "headstone")) {
            make_grave(x, y, (char *) 0);
            pline("%s.", IS_GRAVE(lev->typ) ? "A grave"
                                            : "Can't place a grave here");
            newsym(x, y);
            return (struct obj *) &cg.zeroobj;
        }

        if (!BSTRCMPI(bp, p - 4, "tree")) {
            lev->typ = TREE;
            pline("A tree.");
            newsym(x, y);
            block_point(x, y);
            return (struct obj *) &cg.zeroobj;
        }

        if (!BSTRCMPI(bp, p - 4, "bars")) {
            lev->typ = IRONBARS;
            pline("Iron bars.");
            newsym(x, y);
            return (struct obj *) &cg.zeroobj;
        }
    }

    if (!oclass && !typ) {
        if (!strncmpi(bp, "polearm", 7)) {
            typ = rnd_otyp_by_wpnskill(P_POLEARMS);
            goto typfnd;
        } else if (!strncmpi(bp, "hammer", 6)) {
            typ = rnd_otyp_by_wpnskill(P_HAMMER);
            goto typfnd;
        }
    }

    if (!oclass)
        return ((struct obj *) 0);
 any:
    if (!oclass)
        oclass = wrpsym[rn2((int) sizeof wrpsym)];
 typfnd:
    if (typ)
        oclass = objects[typ].oc_class;

    /* handle some objects that are only allowed in wizard mode */
    if (typ && !wizard) {
        switch (typ) {
        case AMULET_OF_YENDOR:
            typ = FAKE_AMULET_OF_YENDOR;
            break;
        case CANDELABRUM_OF_INVOCATION:
            typ = rnd_class(TALLOW_CANDLE, WAX_CANDLE);
            break;
        case BELL_OF_OPENING:
            typ = BELL;
            break;
        case SPE_BOOK_OF_THE_DEAD:
            typ = SPE_BLANK_PAPER;
            break;
        case MAGIC_LAMP:
            typ = OIL_LAMP;
            break;
        default:
            /* catch any other non-wishable objects (venom) */
            if (objects[typ].oc_nowish)
                return (struct obj *) 0;
            break;
        }
    }

    /*
     * Create the object, then fine-tune it.
     */
    otmp = typ ? mksobj(typ, TRUE, FALSE) : mkobj(oclass, FALSE);
    typ = otmp->otyp, oclass = otmp->oclass; /* what we actually got */

    if (islit && (typ == OIL_LAMP || typ == MAGIC_LAMP || typ == BRASS_LANTERN
                  || Is_candle(otmp) || typ == POT_OIL)) {
        place_object(otmp, u.ux, u.uy); /* make it viable light source */
        begin_burn(otmp, FALSE);
        obj_extract_self(otmp); /* now release it for caller's use */
    }

    /* if player specified a reasonable count, maybe honor it */
    if (cnt > 0 && objects[typ].oc_merge
        && (wizard || cnt < rnd(6) || (cnt <= 7 && Is_candle(otmp))
            || (cnt <= 20 && ((oclass == WEAPON_CLASS && is_ammo(otmp))
                              || typ == ROCK || is_missile(otmp)))))
        otmp->quan = (long) cnt;

    if (oclass == VENOM_CLASS)
        otmp->spe = 1;

    if (spesgn == 0) {
        spe = otmp->spe;
    } else if (wizard) {
        ; /* no alteration to spe */
    } else if (oclass == ARMOR_CLASS || oclass == WEAPON_CLASS
               || is_weptool(otmp)
               || (oclass == RING_CLASS && objects[typ].oc_charged)) {
        if (spe > rnd(5) && spe > otmp->spe)
            spe = 0;
        if (spe > 2 && Luck < 0)
            spesgn = -1;
    } else {
        if (oclass == WAND_CLASS) {
            if (spe > 1 && spesgn == -1)
                spe = 1;
        } else {
            if (spe > 0 && spesgn == -1)
                spe = 0;
        }
        if (spe > otmp->spe)
            spe = otmp->spe;
    }

    if (spesgn == -1)
        spe = -spe;

    /* set otmp->spe.  This may, or may not, use spe... */
    switch (typ) {
    case TIN:
        if (contents == EMPTY) {
            otmp->corpsenm = NON_PM;
            otmp->spe = 0;
        } else if (contents == SPINACH) {
            otmp->corpsenm = NON_PM;
            otmp->spe = 1;
        }
        break;
    case TOWEL:
        if (wetness)
            otmp->spe = wetness;
        break;
    case SLIME_MOLD:
        otmp->spe = ftype;
    /* Fall through */
    case SKELETON_KEY:
    case CHEST:
    case LARGE_BOX:
    case HEAVY_IRON_BALL:
    case IRON_CHAIN:
    case STATUE:
        /* otmp->cobj already done in mksobj() */
        break;
#ifdef MAIL
    case SCR_MAIL:
        /* 0: delivered in-game via external event (or randomly for fake mail);
           1: from bones or wishing; 2: written with marker */
        otmp->spe = 1;
        break;
#endif
    case WAN_WISHING:
        if (!wizard) {
            otmp->spe = (rn2(10) ? -1 : 0);
            break;
        }
        /*FALLTHRU*/
    default:
        otmp->spe = spe;
    }

    /* set otmp->corpsenm or dragon scale [mail] */
    if (mntmp >= LOW_PM) {
        if (mntmp == PM_LONG_WORM_TAIL)
            mntmp = PM_LONG_WORM;

        switch (typ) {
        case TIN:
            otmp->spe = 0; /* No spinach */
            if (dead_species(mntmp, FALSE)) {
                otmp->corpsenm = NON_PM; /* it's empty */
            } else if ((!(mons[mntmp].geno & G_UNIQ) || wizard)
                       && !(g.mvitals[mntmp].mvflags & G_NOCORPSE)
                       && mons[mntmp].cnutrit != 0) {
                otmp->corpsenm = mntmp;
            }
            break;
        case CORPSE:
            if ((!(mons[mntmp].geno & G_UNIQ) || wizard)
                && !(g.mvitals[mntmp].mvflags & G_NOCORPSE)) {
                if (mons[mntmp].msound == MS_GUARDIAN)
                    mntmp = genus(mntmp, 1);
                set_corpsenm(otmp, mntmp);
            }
            break;
        case EGG:
            mntmp = can_be_hatched(mntmp);
            /* this also sets hatch timer if appropriate */
            set_corpsenm(otmp, mntmp);
            break;
        case FIGURINE:
            if (!(mons[mntmp].geno & G_UNIQ) && !is_human(&mons[mntmp])
#ifdef MAIL
                && mntmp != PM_MAIL_DAEMON
#endif
                )
                otmp->corpsenm = mntmp;
            break;
        case STATUE:
            otmp->corpsenm = mntmp;
            if (Has_contents(otmp) && verysmall(&mons[mntmp]))
                delete_contents(otmp); /* no spellbook */
            otmp->spe = ishistoric ? STATUE_HISTORIC : 0;
            break;
        case SCALE_MAIL:
            /* Dragon mail - depends on the order of objects & dragons. */
            if (mntmp >= PM_GRAY_DRAGON && mntmp <= PM_YELLOW_DRAGON)
                otmp->otyp = GRAY_DRAGON_SCALE_MAIL + mntmp - PM_GRAY_DRAGON;
            break;
        }
    }

    /* set blessed/cursed -- setting the fields directly is safe
     * since weight() is called below and addinv() will take care
     * of luck */
    if (iscursed) {
        curse(otmp);
    } else if (uncursed) {
        otmp->blessed = 0;
        otmp->cursed = (Luck < 0 && !wizard);
    } else if (blessed) {
        otmp->blessed = (Luck >= 0 || wizard);
        otmp->cursed = (Luck < 0 && !wizard);
    } else if (spesgn < 0) {
        curse(otmp);
    }

    /* set eroded and erodeproof */
    if (erosion_matters(otmp)) {
        if (eroded && (is_flammable(otmp) || is_rustprone(otmp)))
            otmp->oeroded = eroded;
        if (eroded2 && (is_corrodeable(otmp) || is_rottable(otmp)))
            otmp->oeroded2 = eroded2;
        /*
         * 3.6.1: earlier versions included `&& !eroded && !eroded2' here,
         * but damageproof combined with damaged is feasible (eroded
         * armor modified by confused reading of cursed destroy armor)
         * so don't prevent player from wishing for such a combination.
         */
        if (erodeproof && (is_damageable(otmp) || otmp->otyp == CRYSKNIFE))
            otmp->oerodeproof = (Luck >= 0 || wizard);
    }

    /* set otmp->recharged */
    if (oclass == WAND_CLASS) {
        /* prevent wishing abuse */
        if (otmp->otyp == WAN_WISHING && !wizard)
            rechrg = 1;
        otmp->recharged = (unsigned) rechrg;
    }

    /* set poisoned */
    if (ispoisoned) {
        if (is_poisonable(otmp))
            otmp->opoisoned = (Luck >= 0);
        else if (oclass == FOOD_CLASS)
            /* try to taint by making it as old as possible */
            otmp->age = 1L;
    }
    /* and [un]trapped */
    if (trapped) {
        if (Is_box(otmp) || typ == TIN)
            otmp->otrapped = (trapped == 1);
    }
    /* empty for containers rather than for tins */
    if (contents == EMPTY) {
        if (otmp->otyp == BAG_OF_TRICKS || otmp->otyp == HORN_OF_PLENTY) {
            if (otmp->spe > 0)
                otmp->spe = 0;
        } else if (Has_contents(otmp)) {
            /* this assumes that artifacts can't be randomly generated
               inside containers */
            delete_contents(otmp);
            otmp->owt = weight(otmp);
        }
    }
    /* set locked/unlocked/broken */
    if (Is_box(otmp)) {
        if (locked) {
            otmp->olocked = 1, otmp->obroken = 0;
        } else if (unlocked) {
            otmp->olocked = 0, otmp->obroken = 0;
        } else if (broken) {
            otmp->olocked = 0, otmp->obroken = 1;
        }
    }

    if (isgreased)
        otmp->greased = 1;

    if (isdiluted && otmp->oclass == POTION_CLASS && otmp->otyp != POT_WATER)
        otmp->odiluted = 1;

    /* set tin variety */
    if (otmp->otyp == TIN && tvariety >= 0 && (rn2(4) || wizard))
        set_tin_variety(otmp, tvariety);

    if (name) {
        const char *aname;
        short objtyp;

        /* an artifact name might need capitalization fixing */
        aname = artifact_name(name, &objtyp);
        if (aname && objtyp == otmp->otyp)
            name = aname;

        /* 3.6 tribute - fix up novel */
        if (otmp->otyp == SPE_NOVEL) {
            const char *novelname;

            novelname = lookup_novel(name, &otmp->novelidx);
            if (novelname)
                name = novelname;
        }

        otmp = oname(otmp, name);
        /* name==aname => wished for artifact (otmp->oartifact => got it) */
        if (otmp->oartifact || name == aname) {
            otmp->quan = 1L;
            u.uconduct.wisharti++; /* KMH, conduct */
        }
    }

    /* more wishing abuse: don't allow wishing for certain artifacts */
    /* and make them pay; charge them for the wish anyway! */
    if ((is_quest_artifact(otmp)
         || (otmp->oartifact && rn2(nartifact_exist()) > 1)) && !wizard) {
        artifact_exists(otmp, safe_oname(otmp), FALSE);
        obfree(otmp, (struct obj *) 0);
        otmp = (struct obj *) &cg.zeroobj;
        pline("For a moment, you feel %s in your %s, but it disappears!",
              something, makeplural(body_part(HAND)));
        return otmp;
    }

    if (halfeaten && otmp->oclass == FOOD_CLASS) {
        if (otmp->otyp == CORPSE)
            otmp->oeaten = mons[otmp->corpsenm].cnutrit;
        else
            otmp->oeaten = objects[otmp->otyp].oc_nutrition;
        /* (do this adjustment before setting up object's weight) */
        consume_oeaten(otmp, 1);
    }
    otmp->owt = weight(otmp);
    if (very && otmp->otyp == HEAVY_IRON_BALL)
        otmp->owt += IRON_BALL_W_INCR;
    else if (gsize > 1 && otmp->globby)
        /* 0: unspecified => small; 1: small => keep default owt of 20;
           2: medium => 120; 3: large => 320; 4: very large => 520 */
        otmp->owt += 100 + (gsize - 2) * 200;

    return otmp;
}

int
rnd_class(first, last)
int first, last;
{
    int i, x, sum = 0;

    if (first == last)
        return first;
    for (i = first; i <= last; i++)
        sum += objects[i].oc_prob;
    if (!sum) /* all zero */
        return first + rn2(last - first + 1);
    x = rnd(sum);
    for (i = first; i <= last; i++)
        if (objects[i].oc_prob && (x -= objects[i].oc_prob) <= 0)
            return i;
    return 0;
}

STATIC_OVL const char *
Japanese_item_name(i)
int i;
{
    struct Jitem *j = Japanese_items;

    while (j->item) {
        if (i == j->item)
            return j->name;
        j++;
    }
    return (const char *) 0;
}

const char *
suit_simple_name(suit)
struct obj *suit;
{
    const char *suitnm, *esuitp;

    if (suit) {
        if (Is_dragon_mail(suit))
            return "dragon mail"; /* <color> dragon scale mail */
        else if (Is_dragon_scales(suit))
            return "dragon scales";
        suitnm = OBJ_NAME(objects[suit->otyp]);
        esuitp = eos((char *) suitnm);
        if (strlen(suitnm) > 5 && !strcmp(esuitp - 5, " mail"))
            return "mail"; /* most suits fall into this category */
        else if (strlen(suitnm) > 7 && !strcmp(esuitp - 7, " jacket"))
            return "jacket"; /* leather jacket */
    }
    /* "suit" is lame but "armor" is ambiguous and "body armor" is absurd */
    return "suit";
}

const char *
cloak_simple_name(cloak)
struct obj *cloak;
{
    if (cloak) {
        switch (cloak->otyp) {
        case ROBE:
            return "robe";
        case MUMMY_WRAPPING:
            return "wrapping";
        case ALCHEMY_SMOCK:
            return (objects[cloak->otyp].oc_name_known && cloak->dknown)
                       ? "smock"
                       : "apron";
        default:
            break;
        }
    }
    return "cloak";
}

/* helm vs hat for messages */
const char *
helm_simple_name(helmet)
struct obj *helmet;
{
    /*
     *  There is some wiggle room here; the result has been chosen
     *  for consistency with the "protected by hard helmet" messages
     *  given for various bonks on the head:  headgear that provides
     *  such protection is a "helm", that which doesn't is a "hat".
     *
     *      elven leather helm / leather hat    -> hat
     *      dwarvish iron helm / hard hat       -> helm
     *  The rest are completely straightforward:
     *      fedora, cornuthaum, dunce cap       -> hat
     *      all other types of helmets          -> helm
     */
    return (helmet && !is_metallic(helmet)) ? "hat" : "helm";
}

const char *
mimic_obj_name(mtmp)
struct monst *mtmp;
{
    if (M_AP_TYPE(mtmp) == M_AP_OBJECT) {
        if (mtmp->mappearance == GOLD_PIECE)
            return "gold";
        if (mtmp->mappearance != STRANGE_OBJECT)
            return simple_typename(mtmp->mappearance);
    }
    return "whatcha-may-callit";
}

/*
 * Construct a query prompt string, based around an object name, which is
 * guaranteed to fit within [QBUFSZ].  Takes an optional prefix, three
 * choices for filling in the middle (two object formatting functions and a
 * last resort literal which should be very short), and an optional suffix.
 */
char *
safe_qbuf(qbuf, qprefix, qsuffix, obj, func, altfunc, lastR)
char *qbuf; /* output buffer */
const char *qprefix, *qsuffix;
struct obj *obj;
char *FDECL((*func), (OBJ_P)), *FDECL((*altfunc), (OBJ_P));
const char *lastR;
{
    char *bufp, *endp;
    /* convert size_t (or int for ancient systems) to ordinary unsigned */
    unsigned len, lenlimit,
        len_qpfx = (unsigned) (qprefix ? strlen(qprefix) : 0),
        len_qsfx = (unsigned) (qsuffix ? strlen(qsuffix) : 0),
        len_lastR = (unsigned) strlen(lastR);

    lenlimit = QBUFSZ - 1;
    endp = qbuf + lenlimit;
    /* sanity check, aimed mainly at paniclog (it's conceivable for
       the result of short_oname() to be shorter than the length of
       the last resort string, but we ignore that possibility here) */
    if (len_qpfx > lenlimit)
        impossible("safe_qbuf: prefix too long (%u characters).", len_qpfx);
    else if (len_qpfx + len_qsfx > lenlimit)
        impossible("safe_qbuf: suffix too long (%u + %u characters).",
                   len_qpfx, len_qsfx);
    else if (len_qpfx + len_lastR + len_qsfx > lenlimit)
        impossible("safe_qbuf: filler too long (%u + %u + %u characters).",
                   len_qpfx, len_lastR, len_qsfx);

    /* the output buffer might be the same as the prefix if caller
       has already partially filled it */
    if (qbuf == qprefix) {
        /* prefix is already in the buffer */
        *endp = '\0';
    } else if (qprefix) {
        /* put prefix into the buffer */
        (void) strncpy(qbuf, qprefix, lenlimit);
        *endp = '\0';
    } else {
        /* no prefix; output buffer starts out empty */
        qbuf[0] = '\0';
    }
    len = (unsigned) strlen(qbuf);

    if (len + len_lastR + len_qsfx > lenlimit) {
        /* too long; skip formatting, last resort output is truncated */
        if (len < lenlimit) {
            (void) strncpy(&qbuf[len], lastR, lenlimit - len);
            *endp = '\0';
            len = (unsigned) strlen(qbuf);
            if (qsuffix && len < lenlimit) {
                (void) strncpy(&qbuf[len], qsuffix, lenlimit - len);
                *endp = '\0';
                /* len = (unsigned) strlen(qbuf); */
            }
        }
    } else {
        /* suffix and last resort are guaranteed to fit */
        len += len_qsfx; /* include the pending suffix */
        /* format the object */
        bufp = short_oname(obj, func, altfunc, lenlimit - len);
        if (len + strlen(bufp) <= lenlimit)
            Strcat(qbuf, bufp); /* formatted name fits */
        else
            Strcat(qbuf, lastR); /* use last resort */
        releaseobuf(bufp);

        if (qsuffix)
            Strcat(qbuf, qsuffix);
    }
    /* assert( strlen(qbuf) < QBUFSZ ); */
    return qbuf;
}

STATIC_OVL char *
globwt(otmp, buf)
struct obj *otmp;
char *buf;
{
    *buf = '\0';
    if (otmp->globby) {
        Sprintf(buf, "%u aum, ", otmp->owt);
    }
    return buf;
}

/*objnam.c*/<|MERGE_RESOLUTION|>--- conflicted
+++ resolved
@@ -1203,15 +1203,10 @@
         }
     }
     /* treat 'restoring' like suppress_price because shopkeeper and
-<<<<<<< HEAD
-       bill might not be available yet while restore is in progress */
-    if (iflags.suppress_price || g.restoring) {
-=======
        bill might not be available yet while restore is in progress
        (objects won't normally be formatted during that time, but if
        'perm_invent' is enabled then they might be) */
-    if (iflags.suppress_price || restoring) {
->>>>>>> 670fc9ca
+    if (iflags.suppress_price || g.restoring) {
         ; /* don't attempt to obtain any stop pricing, even if 'with_price' */
     } else if (is_unpaid(obj)) { /* in inventory or in container in invent */
         long quotedprice = unpaid_cost(obj, TRUE);
