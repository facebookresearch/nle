/* NetHack 3.6	options.c	$NHDT-Date: 1553480404 2019/03/25 02:20:04 $  $NHDT-Branch: NetHack-3.6.2-beta01 $:$NHDT-Revision: 1.360 $ */
/* Copyright (c) Stichting Mathematisch Centrum, Amsterdam, 1985. */
/*-Copyright (c) Michael Allison, 2008. */
/* NetHack may be freely redistributed.  See license for details. */

#ifdef OPTION_LISTS_ONLY /* (AMIGA) external program for opt lists */
#include "config.h"
#include "objclass.h"
#include "flag.h"
NEARDATA struct flag flags; /* provide linkage */
#ifdef SYSFLAGS
NEARDATA struct sysflag sysflags; /* provide linkage */
#endif
NEARDATA struct instance_flags iflags; /* provide linkage */
#define static
#else
#include "hack.h"
#include "tcap.h"
#include <ctype.h>
#endif

#define BACKWARD_COMPAT

#ifdef DEFAULT_WC_TILED_MAP
#define PREFER_TILED TRUE
#else
#define PREFER_TILED FALSE
#endif

#ifdef CURSES_GRAPHICS
extern int curses_read_attrs(const char *attrs);
extern char *curses_fmt_attrs(char *);
#endif

enum window_option_types {
    MESSAGE_OPTION = 1,
    STATUS_OPTION,
    MAP_OPTION,
    MENU_OPTION,
    TEXT_OPTION
};

#define PILE_LIMIT_DFLT 5

/*
 *  NOTE:  If you add (or delete) an option, please update the short
 *  options help (option_help()), the long options help (dat/opthelp),
 *  and the current options setting display function (doset()),
 *  and also the Guidebooks.
 *
 *  The order matters.  If an option is a an initial substring of another
 *  option (e.g. time and timed_delay) the shorter one must come first.
 */

static const struct Bool_Opt {
    const char *name;
    boolean *addr, initvalue;
    int optflags;
} boolopt_init[] = {
    { "acoustics", &flags.acoustics, TRUE, SET_IN_GAME },
#if defined(SYSFLAGS) && defined(AMIGA)
    /* Amiga altmeta causes Alt+key to be converted into Meta+key by
       low level nethack code; on by default, can be toggled off if
       Alt+key is needed for some ASCII chars on non-ASCII keyboard */
    { "altmeta", &sysflags.altmeta, TRUE, DISP_IN_GAME },
#else
#ifdef ALTMETA
    /* non-Amiga altmeta causes nethack's top level command loop to treat
       two character sequence "ESC c" as M-c, for terminals or emulators
       which send "ESC c" when Alt+c is pressed; off by default, enabling
       this can potentially make trouble if user types ESC when nethack
       is honoring this conversion request (primarily after starting a
       count prefix prior to a command and then deciding to cancel it) */
    { "altmeta", &iflags.altmeta, FALSE, SET_IN_GAME },
#else
    { "altmeta", (boolean *) 0, TRUE, DISP_IN_GAME },
#endif
#endif
    { "ascii_map", &iflags.wc_ascii_map, !PREFER_TILED, SET_IN_GAME }, /*WC*/
#if defined(SYSFLAGS) && defined(MFLOPPY)
    { "asksavedisk", &sysflags.asksavedisk, FALSE, SET_IN_GAME },
#else
    { "asksavedisk", (boolean *) 0, FALSE, SET_IN_FILE },
#endif
    { "autodescribe", &iflags.autodescribe, TRUE, SET_IN_GAME },
    { "autodig", &flags.autodig, FALSE, SET_IN_GAME },
    { "autoopen", &flags.autoopen, TRUE, SET_IN_GAME },
    { "autopickup", &flags.pickup, TRUE, SET_IN_GAME },
    { "autoquiver", &flags.autoquiver, FALSE, SET_IN_GAME },
#if defined(MICRO) && !defined(AMIGA)
    { "BIOS", &iflags.BIOS, FALSE, SET_IN_FILE },
#else
    { "BIOS", (boolean *) 0, FALSE, SET_IN_FILE },
#endif
    { "blind", &u.uroleplay.blind, FALSE, DISP_IN_GAME },
    { "bones", &flags.bones, TRUE, SET_IN_FILE },
#ifdef INSURANCE
    { "checkpoint", &flags.ins_chkpt, TRUE, SET_IN_GAME },
#else
    { "checkpoint", (boolean *) 0, FALSE, SET_IN_FILE },
#endif
#ifdef MFLOPPY
    { "checkspace", &iflags.checkspace, TRUE, SET_IN_GAME },
#else
    { "checkspace", (boolean *) 0, FALSE, SET_IN_FILE },
#endif
    { "clicklook", &iflags.clicklook, FALSE, SET_IN_GAME },
    { "cmdassist", &iflags.cmdassist, TRUE, SET_IN_GAME },
#if defined(MICRO) || defined(WIN32) || defined(CURSES_GRAPHICS)
    { "color", &iflags.wc_color, TRUE, SET_IN_GAME }, /*WC*/
#else /* systems that support multiple terminals, many monochrome */
    { "color", &iflags.wc_color, FALSE, SET_IN_GAME }, /*WC*/
#endif
    { "confirm", &flags.confirm, TRUE, SET_IN_GAME },
    { "dark_room", &flags.dark_room, TRUE, SET_IN_GAME },
    { "eight_bit_tty", &iflags.wc_eight_bit_input, FALSE, SET_IN_GAME }, /*WC*/
#if defined(TTY_GRAPHICS) || defined(CURSES_GRAPHICS)
    { "extmenu", &iflags.extmenu, FALSE, SET_IN_GAME },
#else
    { "extmenu", (boolean *) 0, FALSE, SET_IN_FILE },
#endif
#ifdef OPT_DISPMAP
    { "fast_map", &flags.fast_map, TRUE, SET_IN_GAME },
#else
    { "fast_map", (boolean *) 0, TRUE, SET_IN_FILE },
#endif
    { "female", &flags.female, FALSE, DISP_IN_GAME },
    { "fixinv", &flags.invlet_constant, TRUE, SET_IN_GAME },
#if defined(SYSFLAGS) && defined(AMIFLUSH)
    { "flush", &sysflags.amiflush, FALSE, SET_IN_GAME },
#else
    { "flush", (boolean *) 0, FALSE, SET_IN_FILE },
#endif
    { "force_invmenu", &iflags.force_invmenu, FALSE, SET_IN_GAME },
    { "fullscreen", &iflags.wc2_fullscreen, FALSE, SET_IN_FILE }, /*WC2*/
    { "goldX", &iflags.goldX, FALSE, SET_IN_GAME },
    { "guicolor", &iflags.wc2_guicolor, TRUE, SET_IN_GAME}, /*WC2*/
    { "help", &flags.help, TRUE, SET_IN_GAME },
    { "herecmd_menu", &iflags.herecmd_menu, FALSE, SET_IN_GAME },
    { "hilite_pet", &iflags.wc_hilite_pet, FALSE, SET_IN_GAME }, /*WC*/
    { "hilite_pile", &iflags.hilite_pile, FALSE, SET_IN_GAME },
    { "hitpointbar", &iflags.wc2_hitpointbar, FALSE, SET_IN_GAME }, /*WC2*/
#ifndef MAC
    { "ignintr", &flags.ignintr, FALSE, SET_IN_GAME },
#else
    { "ignintr", (boolean *) 0, FALSE, SET_IN_FILE },
#endif
    { "implicit_uncursed", &iflags.implicit_uncursed, TRUE, SET_IN_GAME },
    { "large_font", &iflags.obsolete, FALSE, SET_IN_FILE }, /* OBSOLETE */
    { "legacy", &flags.legacy, TRUE, DISP_IN_GAME },
    { "lit_corridor", &flags.lit_corridor, FALSE, SET_IN_GAME },
    { "lootabc", &flags.lootabc, FALSE, SET_IN_GAME },
#ifdef MAIL
    { "mail", &flags.biff, TRUE, SET_IN_GAME },
#else
    { "mail", (boolean *) 0, TRUE, SET_IN_FILE },
#endif
    { "mention_walls", &iflags.mention_walls, FALSE, SET_IN_GAME },
    { "menucolors", &iflags.use_menu_color, FALSE, SET_IN_GAME },
    /* for menu debugging only*/
    { "menu_tab_sep", &iflags.menu_tab_sep, FALSE, SET_IN_WIZGAME },
    { "menu_objsyms", &iflags.menu_head_objsym, FALSE, SET_IN_GAME },
#ifdef TTY_GRAPHICS
    { "menu_overlay", &iflags.menu_overlay, TRUE, SET_IN_GAME },
#else
    { "menu_overlay", (boolean *) 0, FALSE, SET_IN_FILE },
#endif
    { "monpolycontrol", &iflags.mon_polycontrol, FALSE, SET_IN_WIZGAME },
#ifdef NEWS
    { "news", &iflags.news, TRUE, DISP_IN_GAME },
#else
    { "news", (boolean *) 0, FALSE, SET_IN_FILE },
#endif
    { "nudist", &u.uroleplay.nudist, FALSE, DISP_IN_GAME },
    { "null", &flags.null, TRUE, SET_IN_GAME },
#if defined(SYSFLAGS) && defined(MAC)
    { "page_wait", &sysflags.page_wait, TRUE, SET_IN_GAME },
#else
    { "page_wait", (boolean *) 0, FALSE, SET_IN_FILE },
#endif
    /* 3.6.2: move perm_invent from flags to iflags and out of save file */
    { "perm_invent", &iflags.perm_invent, FALSE, SET_IN_GAME },
    { "pickup_thrown", &flags.pickup_thrown, TRUE, SET_IN_GAME },
    { "popup_dialog", &iflags.wc_popup_dialog, FALSE, SET_IN_GAME },   /*WC*/
    { "preload_tiles", &iflags.wc_preload_tiles, TRUE, DISP_IN_GAME }, /*WC*/
    { "pushweapon", &flags.pushweapon, FALSE, SET_IN_GAME },
#if defined(MICRO) && !defined(AMIGA)
    { "rawio", &iflags.rawio, FALSE, DISP_IN_GAME },
#else
    { "rawio", (boolean *) 0, FALSE, SET_IN_FILE },
#endif
    { "rest_on_space", &flags.rest_on_space, FALSE, SET_IN_GAME },
#ifdef RLECOMP
    { "rlecomp", &iflags.rlecomp,
#if defined(COMPRESS) || defined(ZLIB_COMP)
      FALSE,
#else
      TRUE,
#endif
      DISP_IN_GAME },
#endif
    { "safe_pet", &flags.safe_dog, TRUE, SET_IN_GAME },
    { "sanity_check", &iflags.sanity_check, FALSE, SET_IN_WIZGAME },
    { "selectsaved", &iflags.wc2_selectsaved, TRUE, DISP_IN_GAME }, /*WC*/
    { "showexp", &flags.showexp, FALSE, SET_IN_GAME },
    { "showrace", &flags.showrace, FALSE, SET_IN_GAME },
#ifdef SCORE_ON_BOTL
    { "showscore", &flags.showscore, FALSE, SET_IN_GAME },
#else
    { "showscore", (boolean *) 0, FALSE, SET_IN_FILE },
#endif
    { "silent", &flags.silent, TRUE, SET_IN_GAME },
    { "softkeyboard", &iflags.wc2_softkeyboard, FALSE, SET_IN_FILE }, /*WC2*/
    { "sortpack", &flags.sortpack, TRUE, SET_IN_GAME },
    { "sparkle", &flags.sparkle, TRUE, SET_IN_GAME },
    { "splash_screen", &iflags.wc_splash_screen, TRUE, DISP_IN_GAME }, /*WC*/
    { "standout", &flags.standout, FALSE, SET_IN_GAME },
    { "status_updates", &iflags.status_updates, TRUE, DISP_IN_GAME },
    { "tiled_map", &iflags.wc_tiled_map, PREFER_TILED, DISP_IN_GAME }, /*WC*/
    { "time", &flags.time, FALSE, SET_IN_GAME },
#ifdef TIMED_DELAY
    { "timed_delay", &flags.nap, TRUE, SET_IN_GAME },
#else
    { "timed_delay", (boolean *) 0, FALSE, SET_IN_GAME },
#endif
    { "tombstone", &flags.tombstone, TRUE, SET_IN_GAME },
    { "toptenwin", &iflags.toptenwin, FALSE, SET_IN_GAME },
    { "travel", &flags.travelcmd, TRUE, SET_IN_GAME },
#ifdef DEBUG
    { "travel_debug", &iflags.trav_debug, FALSE, SET_IN_WIZGAME }, /*hack.c*/
#endif
    { "use_darkgray", &iflags.wc2_darkgray, TRUE, SET_IN_FILE }, /*WC2*/
#ifdef WIN32
    { "use_inverse", &iflags.wc_inverse, TRUE, SET_IN_GAME }, /*WC*/
#else
    { "use_inverse", &iflags.wc_inverse, FALSE, SET_IN_GAME }, /*WC*/
#endif
    { "verbose", &flags.verbose, TRUE, SET_IN_GAME },
#ifdef TTY_TILES_ESCCODES
    { "vt_tiledata", &iflags.vt_tiledata, FALSE, SET_IN_FILE },
#else
    { "vt_tiledata", (boolean *) 0, FALSE, SET_IN_FILE },
#endif
    { "whatis_menu", &iflags.getloc_usemenu, FALSE, SET_IN_GAME },
    { "whatis_moveskip", &iflags.getloc_moveskip, FALSE, SET_IN_GAME },
    { "wizweight", &iflags.wizweight, FALSE, SET_IN_WIZGAME },
    { "wraptext", &iflags.wc2_wraptext, FALSE, SET_IN_GAME }, /*WC2*/
#ifdef ZEROCOMP
    { "zerocomp", &iflags.zerocomp,
#if defined(COMPRESS) || defined(ZLIB_COMP)
      FALSE,
#else
      TRUE,
#endif
      DISP_IN_GAME },
#endif
    { (char *) 0, (boolean *) 0, FALSE, 0 }
};

/* compound options, for option_help() and external programs like Amiga
 * frontend */
static struct Comp_Opt {
    const char *name, *descr;
    int size; /* for frontends and such allocating space --
               * usually allowed size of data in game, but
               * occasionally maximum reasonable size for
               * typing when game maintains information in
               * a different format */
    int optflags;
} compopt[] = {
    { "align", "your starting alignment (lawful, neutral, or chaotic)", 8,
      DISP_IN_GAME },
    { "align_message", "message window alignment", 20, DISP_IN_GAME }, /*WC*/
    { "align_status", "status window alignment", 20, DISP_IN_GAME },   /*WC*/
    { "altkeyhandler", "alternate key handler", 20, SET_IN_GAME },
#ifdef BACKWARD_COMPAT
    { "boulder", "deprecated (use S_boulder in sym file instead)", 1,
      SET_IN_GAME },
#endif
    { "catname", "the name of your (first) cat (e.g., catname:Tabby)",
      PL_PSIZ, DISP_IN_GAME },
    { "disclose", "the kinds of information to disclose at end of game",
      sizeof flags.end_disclose * 2, SET_IN_GAME },
    { "dogname", "the name of your (first) dog (e.g., dogname:Fang)", PL_PSIZ,
      DISP_IN_GAME },
    { "dungeon", "the symbols to use in drawing the dungeon map",
      MAXDCHARS + 1, SET_IN_FILE },
    { "effects", "the symbols to use in drawing special effects",
      MAXECHARS + 1, SET_IN_FILE },
    { "font_map", "the font to use in the map window", 40,
      DISP_IN_GAME },                                              /*WC*/
    { "font_menu", "the font to use in menus", 40, DISP_IN_GAME }, /*WC*/
    { "font_message", "the font to use in the message window", 40,
      DISP_IN_GAME },                                                  /*WC*/
    { "font_size_map", "the size of the map font", 20, DISP_IN_GAME }, /*WC*/
    { "font_size_menu", "the size of the menu font", 20,
      DISP_IN_GAME }, /*WC*/
    { "font_size_message", "the size of the message font", 20,
      DISP_IN_GAME }, /*WC*/
    { "font_size_status", "the size of the status font", 20,
      DISP_IN_GAME }, /*WC*/
    { "font_size_text", "the size of the text font", 20,
      DISP_IN_GAME }, /*WC*/
    { "font_status", "the font to use in status window", 40,
      DISP_IN_GAME }, /*WC*/
    { "font_text", "the font to use in text windows", 40,
      DISP_IN_GAME }, /*WC*/
    { "fruit", "the name of a fruit you enjoy eating", PL_FSIZ, SET_IN_GAME },
    { "gender", "your starting gender (male or female)", 8, DISP_IN_GAME },
    { "horsename", "the name of your (first) horse (e.g., horsename:Silver)",
      PL_PSIZ, DISP_IN_GAME },
    { "map_mode", "map display mode under Windows", 20, DISP_IN_GAME }, /*WC*/
    { "menustyle", "user interface for object selection", MENUTYPELEN,
      SET_IN_GAME },
    { "menu_deselect_all", "deselect all items in a menu", 4, SET_IN_FILE },
    { "menu_deselect_page", "deselect all items on this page of a menu", 4,
      SET_IN_FILE },
    { "menu_first_page", "jump to the first page in a menu", 4, SET_IN_FILE },
    { "menu_headings", "text attribute for menu headings", 9, SET_IN_GAME },
    { "menu_invert_all", "invert all items in a menu", 4, SET_IN_FILE },
    { "menu_invert_page", "invert all items on this page of a menu", 4,
      SET_IN_FILE },
    { "menu_last_page", "jump to the last page in a menu", 4, SET_IN_FILE },
    { "menu_next_page", "goto the next menu page", 4, SET_IN_FILE },
    { "menu_previous_page", "goto the previous menu page", 4, SET_IN_FILE },
    { "menu_search", "search for a menu item", 4, SET_IN_FILE },
    { "menu_select_all", "select all items in a menu", 4, SET_IN_FILE },
    { "menu_select_page", "select all items on this page of a menu", 4,
      SET_IN_FILE },
    { "monsters", "the symbols to use for monsters", MAXMCLASSES,
      SET_IN_FILE },
    { "msghistory", "number of top line messages to save", 5, DISP_IN_GAME },
#if defined(TTY_GRAPHICS) || defined(CURSES_GRAPHICS)
    { "msg_window", "the type of message window required", 1, SET_IN_GAME },
#else
    { "msg_window", "the type of message window required", 1, SET_IN_FILE },
#endif
    { "name", "your character's name (e.g., name:Merlin-W)", PL_NSIZ,
      DISP_IN_GAME },
    { "mouse_support", "game receives click info from mouse", 0, SET_IN_GAME },
    { "number_pad", "use the number pad for movement", 1, SET_IN_GAME },
    { "objects", "the symbols to use for objects", MAXOCLASSES, SET_IN_FILE },
    { "packorder", "the inventory order of the items in your pack",
      MAXOCLASSES, SET_IN_GAME },
#ifdef CHANGE_COLOR
    { "palette",
#ifndef WIN32
      "palette (00c/880/-fff is blue/yellow/reverse white)", 15, SET_IN_GAME
#else
      "palette (adjust an RGB color in palette (color-R-G-B)", 15, SET_IN_FILE
#endif
    },
#if defined(MAC)
    { "hicolor", "same as palette, only order is reversed", 15, SET_IN_FILE },
#endif
#endif
    { "paranoid_confirmation", "extra prompting in certain situations", 28,
      SET_IN_GAME },
    { "petattr",  "attributes for highlighting pets", 88, SET_IN_GAME },
    { "pettype", "your preferred initial pet type", 4, DISP_IN_GAME },
    { "pickup_burden", "maximum burden picked up before prompt", 20,
      SET_IN_GAME },
    { "pickup_types", "types of objects to pick up automatically",
      MAXOCLASSES, SET_IN_GAME },
    { "pile_limit", "threshold for \"there are many objects here\"", 24,
      SET_IN_GAME },
    { "playmode", "normal play, non-scoring explore mode, or debug mode", 8,
      DISP_IN_GAME },
    { "player_selection", "choose character via dialog or prompts", 12,
      DISP_IN_GAME },
    { "race", "your starting race (e.g., Human, Elf)", PL_CSIZ,
      DISP_IN_GAME },
    { "role", "your starting role (e.g., Barbarian, Valkyrie)", PL_CSIZ,
      DISP_IN_GAME },
    { "runmode", "display frequency when `running' or `travelling'",
      sizeof "teleport", SET_IN_GAME },
    { "scores", "the parts of the score list you wish to see", 32,
      SET_IN_GAME },
    { "scroll_amount", "amount to scroll map when scroll_margin is reached",
      20, DISP_IN_GAME }, /*WC*/
    { "scroll_margin", "scroll map when this far from the edge", 20,
      DISP_IN_GAME }, /*WC*/
    { "sortloot", "sort object selection lists by description", 4,
      SET_IN_GAME },
#ifdef MSDOS
    { "soundcard", "type of sound card to use", 20, SET_IN_FILE },
#endif
#ifdef STATUS_HILITES
    { "statushilites",
      "0=no status highlighting, N=show highlights for N turns",
      20, SET_IN_GAME },
#else
    { "statushilites", "highlight control", 20, SET_IN_FILE },
#endif
#ifdef CURSES_GRAPHICS
    { "statuslines",
      "2 or 3 lines for horizonal (bottom or top) status display",
      20, SET_IN_GAME }, /*WC2*/
#else
    { "statuslines", "2 or 3 lines for status display", 20, SET_IN_FILE },
#endif
    { "symset", "load a set of display symbols from the symbols file", 70,
      SET_IN_GAME },
    { "roguesymset",
      "load a set of rogue display symbols from the symbols file", 70,
      SET_IN_GAME },
#ifdef WIN32
    { "subkeyvalue", "override keystroke value", 7, SET_IN_FILE },
#endif
    { "suppress_alert", "suppress alerts about version-specific features", 8,
      SET_IN_GAME },
    /* term_cols,term_rows -> WC2_TERM_SIZE (6: room to format 1..32767) */
    { "term_cols", "number of columns", 6, SET_IN_FILE }, /*WC2*/
    { "term_rows", "number of rows", 6, SET_IN_FILE }, /*WC2*/
    { "tile_width", "width of tiles", 20, DISP_IN_GAME },   /*WC*/
    { "tile_height", "height of tiles", 20, DISP_IN_GAME }, /*WC*/
    { "tile_file", "name of tile file", 70, DISP_IN_GAME }, /*WC*/
    { "traps", "the symbols to use in drawing traps", MAXTCHARS + 1,
      SET_IN_FILE },
    { "vary_msgcount", "show more old messages at a time", 20,
      DISP_IN_GAME }, /*WC*/
#ifdef MSDOS
    { "video", "method of video updating", 20, SET_IN_FILE },
#endif
#ifdef VIDEOSHADES
    { "videocolors", "color mappings for internal screen routines", 40,
      DISP_IN_GAME },
    { "videoshades", "gray shades to map to black/gray/white", 32,
      DISP_IN_GAME },
#endif
    { "whatis_coord", "show coordinates when auto-describing cursor position",
      1, SET_IN_GAME },
    { "whatis_filter",
      "filter coordinate locations when targeting next or previous",
      1, SET_IN_GAME },
    { "windowborders", "0 (off), 1 (on), 2 (auto)", 9, SET_IN_GAME }, /*WC2*/
    { "windowcolors", "the foreground/background colors of windows", /*WC*/
      80, DISP_IN_GAME },
    { "windowtype", "windowing system to use", WINTYPELEN, DISP_IN_GAME },
#ifdef WINCHAIN
    { "windowchain", "window processor to use", WINTYPELEN, SET_IN_SYS },
#endif
#ifdef BACKWARD_COMPAT
    { "DECgraphics", "load DECGraphics display symbols", 70, SET_IN_FILE },
    { "IBMgraphics", "load IBMGraphics display symbols", 70, SET_IN_FILE },
#ifdef CURSES_GRAPHICS
    { "cursesgraphics", "load curses display symbols", 70, SET_IN_FILE },
#endif
#ifdef MAC_GRAPHICS_ENV
    { "Macgraphics", "load MACGraphics display symbols", 70, SET_IN_FILE },
#endif
#endif
    { (char *) 0, (char *) 0, 0, 0 }
};

static struct Bool_Opt boolopt[SIZE(boolopt_init)];

#ifdef OPTION_LISTS_ONLY
#undef static

#else /* use rest of file */

extern char configfile[]; /* for messages */

extern struct symparse loadsyms[];

#if defined(TOS) && defined(TEXTCOLOR)
extern boolean colors_changed;  /* in tos.c */
#endif

#ifdef VIDEOSHADES
extern char *shade[3];          /* in sys/msdos/video.c */
extern char ttycolors[CLR_MAX]; /* in sys/msdos/video.c */
#endif

static const char def_inv_order[MAXOCLASSES] = {
    COIN_CLASS, AMULET_CLASS, WEAPON_CLASS, ARMOR_CLASS, FOOD_CLASS,
    SCROLL_CLASS, SPBOOK_CLASS, POTION_CLASS, RING_CLASS, WAND_CLASS,
    TOOL_CLASS, GEM_CLASS, ROCK_CLASS, BALL_CLASS, CHAIN_CLASS, 0,
};

/*
 * Default menu manipulation command accelerators.  These may _not_ be:
 *
 *      + a number - reserved for counts
 *      + an upper or lower case US ASCII letter - used for accelerators
 *      + ESC - reserved for escaping the menu
 *      + NULL, CR or LF - reserved for commiting the selection(s).  NULL
 *        is kind of odd, but the tty's xwaitforspace() will return it if
 *        someone hits a <ret>.
 *      + a default object class symbol - used for object class accelerators
 *
 * Standard letters (for now) are:
 *
 *              <  back 1 page
 *              >  forward 1 page
 *              ^  first page
 *              |  last page
 *              :  search
 *
 *              page            all
 *               ,    select     .
 *               \    deselect   -
 *               ~    invert     @
 *
 * The command name list is duplicated in the compopt array.
 */
typedef struct {
    const char *name;
    char cmd;
    const char *desc;
} menu_cmd_t;

static const menu_cmd_t default_menu_cmd_info[] = {
 { "menu_first_page", MENU_FIRST_PAGE, "Go to first page" },
 { "menu_last_page", MENU_LAST_PAGE, "Go to last page" },
 { "menu_next_page", MENU_NEXT_PAGE, "Go to next page" },
 { "menu_previous_page", MENU_PREVIOUS_PAGE, "Go to previous page" },
 { "menu_select_all", MENU_SELECT_ALL, "Select all items" },
 { "menu_deselect_all", MENU_UNSELECT_ALL, "Unselect all items" },
 { "menu_invert_all", MENU_INVERT_ALL, "Invert selection" },
 { "menu_select_page", MENU_SELECT_PAGE, "Select items in current page" },
 { "menu_deselect_page", MENU_UNSELECT_PAGE,
   "Unselect items in current page" },
 { "menu_invert_page", MENU_INVERT_PAGE, "Invert current page selection" },
 { "menu_search", MENU_SEARCH, "Search and toggle matching items" },
};

STATIC_DCL void FDECL(nmcpy, (char *, const char *, int));
STATIC_DCL void FDECL(escapes, (const char *, char *));
STATIC_DCL void FDECL(rejectoption, (const char *));
STATIC_DCL char *FDECL(string_for_opt, (char *, BOOLEAN_P));
STATIC_DCL char *FDECL(string_for_env_opt, (const char *, char *, BOOLEAN_P));
STATIC_DCL void FDECL(bad_negation, (const char *, BOOLEAN_P));
STATIC_DCL int FDECL(change_inv_order, (char *));
STATIC_DCL boolean FDECL(warning_opts, (char *, const char *));
STATIC_DCL int FDECL(feature_alert_opts, (char *, const char *));
STATIC_DCL boolean FDECL(duplicate_opt_detection, (const char *, int));
STATIC_DCL void FDECL(complain_about_duplicate, (const char *, int));

STATIC_DCL const char *FDECL(attr2attrname, (int));
STATIC_DCL const char * FDECL(msgtype2name, (int));
STATIC_DCL int NDECL(query_msgtype);
STATIC_DCL boolean FDECL(msgtype_add, (int, char *));
STATIC_DCL void FDECL(free_one_msgtype, (int));
STATIC_DCL int NDECL(msgtype_count);
STATIC_DCL boolean FDECL(test_regex_pattern, (const char *, const char *));
STATIC_DCL boolean FDECL(add_menu_coloring_parsed, (char *, int, int));
STATIC_DCL void FDECL(free_one_menu_coloring, (int));
STATIC_DCL int NDECL(count_menucolors);
STATIC_DCL boolean FDECL(parse_role_opts, (BOOLEAN_P, const char *,
                                           char *, char **));

STATIC_DCL void FDECL(doset_add_menu, (winid, const char *, int));
STATIC_DCL void FDECL(opts_add_others, (winid, const char *, int,
                                        char *, int));
STATIC_DCL int FDECL(handle_add_list_remove, (const char *, int));
STATIC_DCL boolean FDECL(special_handling, (const char *,
                                            BOOLEAN_P, BOOLEAN_P));
STATIC_DCL const char *FDECL(get_compopt_value, (const char *, char *));
STATIC_DCL void FDECL(remove_autopickup_exception,
                      (struct autopickup_exception *));
STATIC_DCL int FDECL(count_ape_maps, (int *, int *));

STATIC_DCL boolean FDECL(is_wc_option, (const char *));
STATIC_DCL boolean FDECL(wc_supported, (const char *));
STATIC_DCL boolean FDECL(is_wc2_option, (const char *));
STATIC_DCL boolean FDECL(wc2_supported, (const char *));
STATIC_DCL void FDECL(wc_set_font_name, (int, char *));
STATIC_DCL int FDECL(wc_set_window_colors, (char *));

void
reglyph_darkroom()
{
    xchar x, y;

    for (x = 0; x < COLNO; x++)
        for (y = 0; y < ROWNO; y++) {
            struct rm *lev = &levl[x][y];

            if (!flags.dark_room || !iflags.use_color
                || Is_rogue_level(&u.uz)) {
                if (lev->glyph == cmap_to_glyph(S_darkroom))
                    lev->glyph = lev->waslit ? cmap_to_glyph(S_room)
                                             : cmap_to_glyph(S_stone);
            } else {
                if (lev->glyph == cmap_to_glyph(S_room) && lev->seenv
                    && lev->waslit && !cansee(x, y))
                    lev->glyph = cmap_to_glyph(S_darkroom);
                else if (lev->glyph == cmap_to_glyph(S_stone)
                         && lev->typ == ROOM && lev->seenv && !cansee(x, y))
                    lev->glyph = cmap_to_glyph(S_darkroom);
            }
        }
    if (flags.dark_room && iflags.use_color)
        g.showsyms[S_darkroom] = g.showsyms[S_room];
    else
        g.showsyms[S_darkroom] = g.showsyms[S_stone];
}

/* check whether a user-supplied option string is a proper leading
   substring of a particular option name; option string might have
   a colon or equals sign and arbitrary value appended to it */
boolean
match_optname(user_string, opt_name, min_length, val_allowed)
const char *user_string, *opt_name;
int min_length;
boolean val_allowed;
{
    int len = (int) strlen(user_string);

    if (val_allowed) {
        const char *p = index(user_string, ':'),
                   *q = index(user_string, '=');

        if (!p || (q && q < p))
            p = q;
        if (p) {
            /* 'user_string' hasn't necessarily been through mungspaces()
               so might have tabs or consecutive spaces */
            while (p > user_string && isspace((uchar) *(p - 1)))
                p--;
            len = (int) (p - user_string);
        }
    }

    return (boolean) (len >= min_length
                      && !strncmpi(opt_name, user_string, len));
}

/* most environment variables will eventually be printed in an error
 * message if they don't work, and most error message paths go through
 * BUFSZ buffers, which could be overflowed by a maliciously long
 * environment variable.  If a variable can legitimately be long, or
 * if it's put in a smaller buffer, the responsible code will have to
 * bounds-check itself.
 */
char *
nh_getenv(ev)
const char *ev;
{
    char *getev = getenv(ev);

    if (getev && strlen(getev) <= (BUFSZ / 2))
        return getev;
    else
        return (char *) 0;
}

/* process options, possibly including SYSCF */
void
initoptions()
{
    initoptions_init();
#ifdef SYSCF
/* someday there may be other SYSCF alternatives besides text file */
#ifdef SYSCF_FILE
    /* If SYSCF_FILE is specified, it _must_ exist... */
    assure_syscf_file();
    config_error_init(TRUE, SYSCF_FILE, FALSE);

    /* ... and _must_ parse correctly. */
    if (!read_config_file(SYSCF_FILE, SET_IN_SYS)) {
        if (config_error_done())
            nh_terminate(EXIT_FAILURE);
    }
    config_error_done();
    /*
     * TODO [maybe]: parse the sysopt entries which are space-separated
     * lists of usernames into arrays with one name per element.
     */
#endif
#endif /* SYSCF */
    initoptions_finish();
}

void
initoptions_init()
{
#if defined(UNIX) || defined(VMS)
    char *opts;
#endif
    int i;

    memcpy(boolopt, boolopt_init, sizeof(boolopt));

    /* set up the command parsing */
    reset_commands(TRUE); /* init */

    /* initialize the random number generator(s) */
    init_random(rn2);
    init_random(rn2_on_display_rng);

    /* for detection of configfile options specified multiple times */
    iflags.opt_booldup = iflags.opt_compdup = (int *) 0;

    for (i = 0; boolopt[i].name; i++) {
        if (boolopt[i].addr)
            *(boolopt[i].addr) = boolopt[i].initvalue;
    }
#if defined(COMPRESS) || defined(ZLIB_COMP)
    set_savepref("externalcomp");
    set_restpref("externalcomp");
#ifdef RLECOMP
    set_savepref("!rlecomp");
    set_restpref("!rlecomp");
#endif
#else
#ifdef ZEROCOMP
    set_savepref("zerocomp");
    set_restpref("zerocomp");
#endif
#ifdef RLECOMP
    set_savepref("rlecomp");
    set_restpref("rlecomp");
#endif
#endif
#ifdef SYSFLAGS
    Strcpy(sysflags.sysflagsid, "sysflags");
    sysflags.sysflagsid[9] = (char) sizeof (struct sysflag);
#endif
    flags.end_own = FALSE;
    flags.end_top = 3;
    flags.end_around = 2;
    flags.paranoia_bits = PARANOID_PRAY; /* old prayconfirm=TRUE */
    flags.pile_limit = PILE_LIMIT_DFLT;  /* 5 */
    flags.runmode = RUN_LEAP;
    iflags.msg_history = 20;
    /* msg_window has conflicting defaults for multi-interface binary */
#ifdef TTY_GRAPHICS
    iflags.prevmsg_window = 's';
#else
#ifdef CURSES_GRAPHICS
    iflags.prevmsg_window = 'r';
#endif
#endif
    iflags.menu_headings = ATR_INVERSE;
    iflags.getpos_coords = GPCOORDS_NONE;

    /* hero's role, race, &c haven't been chosen yet */
    flags.initrole = flags.initrace = flags.initgend = flags.initalign
        = ROLE_NONE;

    /* Set the default monster and object class symbols. */
    init_symbols();
    for (i = 0; i < WARNCOUNT; i++)
        g.warnsyms[i] = def_warnsyms[i].sym;
    iflags.bouldersym = 0;

    /* for "special achievement" tracking (see obj.h,
       create_object(sp_lev.c), addinv_core1(invent.c) */
    iflags.mines_prize_type = LUCKSTONE;
    iflags.soko_prize_type1 = BAG_OF_HOLDING;
    iflags.soko_prize_type2 = AMULET_OF_REFLECTION;

    /* assert( sizeof flags.inv_order == sizeof def_inv_order ); */
    (void) memcpy((genericptr_t) flags.inv_order,
                  (genericptr_t) def_inv_order, sizeof flags.inv_order);
    flags.pickup_types[0] = '\0';
    flags.pickup_burden = MOD_ENCUMBER;
    flags.sortloot = 'l'; /* sort only loot by default */

    for (i = 0; i < NUM_DISCLOSURE_OPTIONS; i++)
        flags.end_disclose[i] = DISCLOSE_PROMPT_DEFAULT_NO;
    switch_symbols(FALSE); /* set default characters */
    init_r_symbols();
#if defined(UNIX) && defined(TTY_GRAPHICS)
    /*
     * Set defaults for some options depending on what we can
     * detect about the environment's capabilities.
     * This has to be done after the global initialization above
     * and before reading user-specific initialization via
     * config file/environment variable below.
     */
    /* this detects the IBM-compatible console on most 386 boxes */
    if ((opts = nh_getenv("TERM")) && !strncmp(opts, "AT", 2)) {
        if (!g.symset[PRIMARY].name)
            load_symset("IBMGraphics", PRIMARY);
        if (!g.symset[ROGUESET].name)
            load_symset("RogueIBM", ROGUESET);
        switch_symbols(TRUE);
#ifdef TEXTCOLOR
        iflags.use_color = TRUE;
#endif
    }
#endif /* UNIX && TTY_GRAPHICS */
#if defined(UNIX) || defined(VMS)
#ifdef TTY_GRAPHICS
    /* detect whether a "vt" terminal can handle alternate charsets */
    if ((opts = nh_getenv("TERM"))
        /* [could also check "xterm" which emulates vtXXX by default] */
        && !strncmpi(opts, "vt", 2)
        && AS && AE && index(AS, '\016') && index(AE, '\017')) {
        if (!g.symset[PRIMARY].name)
            load_symset("DECGraphics", PRIMARY);
        switch_symbols(TRUE);
    }
#endif
#endif /* UNIX || VMS */

#if defined(MSDOS) || defined(WIN32)
    /* Use IBM defaults. Can be overridden via config file */
    if (!g.symset[PRIMARY].name) {
        load_symset("IBMGraphics_2", PRIMARY);
    }
    if (!g.symset[ROGUESET].name) {
        load_symset("RogueEpyx", ROGUESET);
    }
#endif
#ifdef MAC_GRAPHICS_ENV
    if (!symset[PRIMARY].name)
        load_symset("MACGraphics", PRIMARY);
    switch_symbols(TRUE);
#endif /* MAC_GRAPHICS_ENV */
    flags.menu_style = MENU_FULL;

    iflags.wc_align_message = ALIGN_TOP;
    iflags.wc_align_status = ALIGN_BOTTOM;
    /* these are currently only used by curses */
    iflags.wc2_statuslines = 2;
    iflags.wc2_windowborders = 2; /* 'Auto' */

    /* since this is done before init_objects(), do partial init here */
    objects[SLIME_MOLD].oc_name_idx = SLIME_MOLD;
    nmcpy(g.pl_fruit, OBJ_NAME(objects[SLIME_MOLD]), PL_FSIZ);
}

void
initoptions_finish()
{
#ifndef MAC
    char *opts = getenv("NETHACKOPTIONS");

    if (!opts)
        opts = getenv("HACKOPTIONS");
    if (opts) {
        if (*opts == '/' || *opts == '\\' || *opts == '@') {
            if (*opts == '@')
                opts++; /* @filename */
            /* looks like a filename */
            if (strlen(opts) < BUFSZ / 2) {
                config_error_init(TRUE, opts, CONFIG_ERROR_SECURE);
                read_config_file(opts, SET_IN_FILE);
                config_error_done();
            }
        } else {
            config_error_init(TRUE, (char *) 0, FALSE);
            read_config_file((char *) 0, SET_IN_FILE);
            config_error_done();
            /* let the total length of options be long;
             * parseoptions() will check each individually
             */
            config_error_init(FALSE, "NETHACKOPTIONS", FALSE);
            (void) parseoptions(opts, TRUE, FALSE);
            config_error_done();
        }
    } else
#endif /* !MAC */
    /*else*/ {
        config_error_init(TRUE, (char *) 0, FALSE);
        read_config_file((char *) 0, SET_IN_FILE);
        config_error_done();
    }

    (void) fruitadd(g.pl_fruit, (struct fruit *) 0);
    /*
     * Remove "slime mold" from list of object names.  This will
     * prevent it from being wished unless it's actually present
     * as a named (or default) fruit.  Wishing for "fruit" will
     * result in the player's preferred fruit [better than "\033"].
     */
    obj_descr[SLIME_MOLD].oc_name = "fruit";

    if (iflags.bouldersym)
        update_bouldersym();
    reglyph_darkroom();

#ifdef STATUS_HILITES
    /*
     * A multi-interface binary might only support status highlighting
     * for some of the interfaces; check whether we asked for it but are
     * using one which doesn't.
     *
     * Option processing can take place before a user-decided WindowPort
     * is even initialized, so check for that too.
     */
    if (!WINDOWPORT("safe-startup")) {
        if (iflags.hilite_delta && !wc2_supported("statushilites")) {
            raw_printf("Status highlighting not supported for %s interface.",
                       windowprocs.name);
            iflags.hilite_delta = 0;
        }
    }
#endif
    return;
}

/* copy up to maxlen-1 characters; 'dest' must be able to hold maxlen;
   treat comma as alternate end of 'src' */
STATIC_OVL void
nmcpy(dest, src, maxlen)
char *dest;
const char *src;
int maxlen;
{
    int count;

    for (count = 1; count < maxlen; count++) {
        if (*src == ',' || *src == '\0')
            break; /*exit on \0 terminator*/
        *dest++ = *src++;
    }
    *dest = '\0';
}

/*
 * escapes(): escape expansion for showsyms.  C-style escapes understood
 * include \n, \b, \t, \r, \xnnn (hex), \onnn (octal), \nnn (decimal).
 * (Note: unlike in C, leading digit 0 is not used to indicate octal;
 * the letter o (either upper or lower case) is used for that.
 * The ^-prefix for control characters is also understood, and \[mM]
 * has the effect of 'meta'-ing the value which follows (so that the
 * alternate character set will be enabled).
 *
 * X     normal key X
 * ^X    control-X
 * \mX   meta-X
 *
 * For 3.4.3 and earlier, input ending with "\M", backslash, or caret
 * prior to terminating '\0' would pull that '\0' into the output and then
 * keep processing past it, potentially overflowing the output buffer.
 * Now, trailing \ or ^ will act like \\ or \^ and add '\\' or '^' to the
 * output and stop there; trailing \M will fall through to \<other> and
 * yield 'M', then stop.  Any \X or \O followed by something other than
 * an appropriate digit will also fall through to \<other> and yield 'X'
 * or 'O', plus stop if the non-digit is end-of-string.
 */
STATIC_OVL void
escapes(cp, tp)
const char *cp;
char *tp;
{
    static NEARDATA const char oct[] = "01234567", dec[] = "0123456789",
                               hex[] = "00112233445566778899aAbBcCdDeEfF";
    const char *dp;
    int cval, meta, dcount;

    while (*cp) {
        /* \M has to be followed by something to do meta conversion,
           otherwise it will just be \M which ultimately yields 'M' */
        meta = (*cp == '\\' && (cp[1] == 'm' || cp[1] == 'M') && cp[2]);
        if (meta)
            cp += 2;

        cval = dcount = 0; /* for decimal, octal, hexadecimal cases */
        if ((*cp != '\\' && *cp != '^') || !cp[1]) {
            /* simple character, or nothing left for \ or ^ to escape */
            cval = *cp++;
        } else if (*cp == '^') { /* expand control-character syntax */
            cval = (*++cp & 0x1f);
            ++cp;

        /* remaining cases are all for backslash; we know cp[1] is not \0 */
        } else if (index(dec, cp[1])) {
            ++cp; /* move past backslash to first digit */
            do {
                cval = (cval * 10) + (*cp - '0');
            } while (*++cp && index(dec, *cp) && ++dcount < 3);
        } else if ((cp[1] == 'o' || cp[1] == 'O') && cp[2]
                   && index(oct, cp[2])) {
            cp += 2; /* move past backslash and 'O' */
            do {
                cval = (cval * 8) + (*cp - '0');
            } while (*++cp && index(oct, *cp) && ++dcount < 3);
        } else if ((cp[1] == 'x' || cp[1] == 'X') && cp[2]
                   && (dp = index(hex, cp[2])) != 0) {
            cp += 2; /* move past backslash and 'X' */
            do {
                cval = (cval * 16) + ((int) (dp - hex) / 2);
            } while (*++cp && (dp = index(hex, *cp)) != 0 && ++dcount < 2);
        } else { /* C-style character escapes */
            switch (*++cp) {
            case '\\':
                cval = '\\';
                break;
            case 'n':
                cval = '\n';
                break;
            case 't':
                cval = '\t';
                break;
            case 'b':
                cval = '\b';
                break;
            case 'r':
                cval = '\r';
                break;
            default:
                cval = *cp;
            }
            ++cp;
        }

        if (meta)
            cval |= 0x80;
        *tp++ = (char) cval;
    }
    *tp = '\0';
}

STATIC_OVL void
rejectoption(optname)
const char *optname;
{
#ifdef MICRO
    pline("\"%s\" settable only from %s.", optname, configfile);
#else
    pline("%s can be set only from NETHACKOPTIONS or %s.", optname,
          configfile);
#endif
}

/*

# errors:
OPTIONS=aaaaaaaaaa[ more than 247 (255 - 8 for 'OPTIONS=') total ]aaaaaaaaaa
OPTIONS
OPTIONS=
MSGTYPE=stop"You swap places with "
MSGTYPE=st.op "You swap places with "
MSGTYPE=stop "You swap places with \"
MENUCOLOR=" blessed "green&none
MENUCOLOR=" holy " = green&reverse
MENUCOLOR=" cursed " = red&uline
MENUCOLOR=" unholy " = reed
OPTIONS=!legacy:true,fooo
OPTIONS=align:!pin
OPTIONS=gender

*/

STATIC_OVL char *
string_for_opt(opts, val_optional)
char *opts;
boolean val_optional;
{
    char *colon, *equals;

    colon = index(opts, ':');
    equals = index(opts, '=');
    if (!colon || (equals && equals < colon))
        colon = equals;

    if (!colon || !*++colon) {
        if (!val_optional)
            config_error_add("Missing parameter for '%s'", opts);
        return (char *) 0;
    }
    return colon;
}

STATIC_OVL char *
string_for_env_opt(optname, opts, val_optional)
const char *optname;
char *opts;
boolean val_optional;
{
    if (!g.opt_initial) {
        rejectoption(optname);
        return (char *) 0;
    }
    return string_for_opt(opts, val_optional);
}

STATIC_OVL void
bad_negation(optname, with_parameter)
const char *optname;
boolean with_parameter;
{
    pline_The("%s option may not %sbe negated.", optname,
              with_parameter ? "both have a value and " : "");
}

/*
 * Change the inventory order, using the given string as the new order.
 * Missing characters in the new order are filled in at the end from
 * the current inv_order, except for gold, which is forced to be first
 * if not explicitly present.
 *
 * This routine returns 1 unless there is a duplicate or bad char in
 * the string.
 */
STATIC_OVL int
change_inv_order(op)
char *op;
{
    int oc_sym, num;
    char *sp, buf[QBUFSZ];
    int retval = 1;

    num = 0;
    if (!index(op, GOLD_SYM))
        buf[num++] = COIN_CLASS;

    for (sp = op; *sp; sp++) {
        boolean fail = FALSE;
        oc_sym = def_char_to_objclass(*sp);
        /* reject bad or duplicate entries */
        if (oc_sym == MAXOCLASSES) { /* not an object class char */
            config_error_add("Not an object class '%c'", *sp);
            retval = 0;
            fail = TRUE;
        } else if (!index(flags.inv_order, oc_sym)) {
            /* VENOM_CLASS, RANDOM_CLASS, and ILLOBJ_CLASS are excluded
               because they aren't in def_inv_order[] so don't make it
               into flags.inv_order, hence always fail this index() test */
            config_error_add("Object class '%c' not allowed", *sp);
            retval = 0;
            fail = TRUE;
        } else if (index(sp + 1, *sp)) {
            config_error_add("Duplicate object class '%c'", *sp);
            retval = 0;
            fail = TRUE;
        }
        /* retain good ones */
        if (!fail)
            buf[num++] = (char) oc_sym;
    }
    buf[num] = '\0';

    /* fill in any omitted classes, using previous ordering */
    for (sp = flags.inv_order; *sp; sp++)
        if (!index(buf, *sp))
            (void) strkitten(&buf[num++], *sp);
    buf[MAXOCLASSES - 1] = '\0';

    Strcpy(flags.inv_order, buf);
    return retval;
}

STATIC_OVL boolean
warning_opts(opts, optype)
register char *opts;
const char *optype;
{
    uchar translate[WARNCOUNT];
    int length, i;

    if (!(opts = string_for_env_opt(optype, opts, FALSE)))
        return FALSE;
    escapes(opts, opts);

    length = (int) strlen(opts);
    /* match the form obtained from PC configuration files */
    for (i = 0; i < WARNCOUNT; i++)
        translate[i] = (i >= length) ? 0
                                     : opts[i] ? (uchar) opts[i]
                                               : def_warnsyms[i].sym;
    assign_warnings(translate);
    return TRUE;
}

void
assign_warnings(graph_chars)
register uchar *graph_chars;
{
    int i;

    for (i = 0; i < WARNCOUNT; i++)
        if (graph_chars[i])
            g.warnsyms[i] = graph_chars[i];
}

STATIC_OVL int
feature_alert_opts(op, optn)
char *op;
const char *optn;
{
    char buf[BUFSZ];
    unsigned long fnv = get_feature_notice_ver(op); /* version.c */

    if (fnv == 0L)
        return 0;
    if (fnv > get_current_feature_ver()) {
        if (!g.opt_initial) {
            You_cant("disable new feature alerts for future versions.");
        } else {
            config_error_add(
                        "%s=%s Invalid reference to a future version ignored",
                             optn, op);
        }
        return 0;
    }

    flags.suppress_alert = fnv;
    if (!g.opt_initial) {
        Sprintf(buf, "%lu.%lu.%lu", FEATURE_NOTICE_VER_MAJ,
                FEATURE_NOTICE_VER_MIN, FEATURE_NOTICE_VER_PATCH);
        pline(
          "Feature change alerts disabled for NetHack %s features and prior.",
              buf);
    }
    return 1;
}

void
set_duplicate_opt_detection(on_or_off)
int on_or_off;
{
    int k, *optptr;

    if (on_or_off != 0) {
        /*-- ON --*/
        if (iflags.opt_booldup)
            impossible("iflags.opt_booldup already on (memory leak)");
        iflags.opt_booldup = (int *) alloc(SIZE(boolopt) * sizeof (int));
        optptr = iflags.opt_booldup;
        for (k = 0; k < SIZE(boolopt); ++k)
            *optptr++ = 0;

        if (iflags.opt_compdup)
            impossible("iflags.opt_compdup already on (memory leak)");
        iflags.opt_compdup = (int *) alloc(SIZE(compopt) * sizeof (int));
        optptr = iflags.opt_compdup;
        for (k = 0; k < SIZE(compopt); ++k)
            *optptr++ = 0;
    } else {
        /*-- OFF --*/
        if (iflags.opt_booldup)
            free((genericptr_t) iflags.opt_booldup);
        iflags.opt_booldup = (int *) 0;
        if (iflags.opt_compdup)
            free((genericptr_t) iflags.opt_compdup);
        iflags.opt_compdup = (int *) 0;
    }
}

STATIC_OVL boolean
duplicate_opt_detection(opts, iscompound)
const char *opts;
int iscompound; /* 0 == boolean option, 1 == compound */
{
    int i, *optptr;

    if (!iscompound && iflags.opt_booldup && g.opt_initial && g.opt_from_file) {
        for (i = 0; boolopt[i].name; i++) {
            if (match_optname(opts, boolopt[i].name, 3, FALSE)) {
                optptr = iflags.opt_booldup + i;
                *optptr += 1;
                if (*optptr > 1)
                    return TRUE;
                else
                    return FALSE;
            }
        }
    } else if (iscompound && iflags.opt_compdup && g.opt_initial && g.opt_from_file) {
        for (i = 0; compopt[i].name; i++) {
            if (match_optname(opts, compopt[i].name, strlen(compopt[i].name),
                              TRUE)) {
                optptr = iflags.opt_compdup + i;
                *optptr += 1;
                if (*optptr > 1)
                    return TRUE;
                else
                    return FALSE;
            }
        }
    }
    return FALSE;
}

STATIC_OVL void
complain_about_duplicate(opts, iscompound)
const char *opts;
int iscompound; /* 0 == boolean option, 1 == compound */
{
#ifdef MAC
    /* the Mac has trouble dealing with the output of messages while
     * processing the config file.  That should get fixed one day.
     * For now just return.
     */
#else /* !MAC */
    config_error_add("%s option specified multiple times: %s",
                     iscompound ? "compound" : "boolean", opts);
#endif /* ?MAC */
    return;
}

/* paranoia[] - used by parseoptions() and special_handling() */
STATIC_VAR const struct paranoia_opts {
    int flagmask;        /* which paranoid option */
    const char *argname; /* primary name */
    int argMinLen;       /* minimum number of letters to match */
    const char *synonym; /* alternate name (optional) */
    int synMinLen;
    const char *explain; /* for interactive menu */
} paranoia[] = {
    /* there are some initial-letter conflicts: "a"ttack vs "a"ll, "attack"
       takes precedence and "all" isn't present in the interactive menu,
       and "d"ie vs "d"eath, synonyms for each other so doesn't matter;
       (also "p"ray vs "P"aranoia, "pray" takes precedence since "Paranoia"
       is just a synonym for "Confirm"); "b"ones vs "br"eak-wand, the
       latter requires at least two letters; "wand"-break vs "Were"-change,
       both require at least two letters during config processing and use
       case-senstivity for 'O's interactive menu */
    { PARANOID_CONFIRM, "Confirm", 1, "Paranoia", 2,
      "for \"yes\" confirmations, require \"no\" to reject" },
    { PARANOID_QUIT, "quit", 1, "explore", 1,
      "yes vs y to quit or to enter explore mode" },
    { PARANOID_DIE, "die", 1, "death", 2,
      "yes vs y to die (explore mode or debug mode)" },
    { PARANOID_BONES, "bones", 1, 0, 0,
      "yes vs y to save bones data when dying in debug mode" },
    { PARANOID_HIT, "attack", 1, "hit", 1,
      "yes vs y to attack a peaceful monster" },
    { PARANOID_BREAKWAND, "wand-break", 2, "break-wand", 2,
      "yes vs y to break a wand via (a)pply" },
    { PARANOID_WERECHANGE, "Were-change", 2, (const char *) 0, 0,
      "yes vs y to change form when lycanthropy is controllable" },
    { PARANOID_PRAY, "pray", 1, 0, 0,
      "y to pray (supersedes old \"prayconfirm\" option)" },
    { PARANOID_REMOVE, "Remove", 1, "Takeoff", 1,
      "always pick from inventory for Remove and Takeoff" },
    /* for config file parsing; interactive menu skips these */
    { 0, "none", 4, 0, 0, 0 }, /* require full word match */
    { ~0, "all", 3, 0, 0, 0 }, /* ditto */
};

static const struct {
    const char *name;
    const int color;
} colornames[] = {
    { "black", CLR_BLACK },
    { "red", CLR_RED },
    { "green", CLR_GREEN },
    { "brown", CLR_BROWN },
    { "blue", CLR_BLUE },
    { "magenta", CLR_MAGENTA },
    { "cyan", CLR_CYAN },
    { "gray", CLR_GRAY },
    { "orange", CLR_ORANGE },
    { "light green", CLR_BRIGHT_GREEN },
    { "yellow", CLR_YELLOW },
    { "light blue", CLR_BRIGHT_BLUE },
    { "light magenta", CLR_BRIGHT_MAGENTA },
    { "light cyan", CLR_BRIGHT_CYAN },
    { "white", CLR_WHITE },
    { "no color", NO_COLOR },
    { NULL, CLR_BLACK }, /* everything after this is an alias */
    { "transparent", NO_COLOR },
    { "purple", CLR_MAGENTA },
    { "light purple", CLR_BRIGHT_MAGENTA },
    { "bright purple", CLR_BRIGHT_MAGENTA },
    { "grey", CLR_GRAY },
    { "bright red", CLR_ORANGE },
    { "bright green", CLR_BRIGHT_GREEN },
    { "bright blue", CLR_BRIGHT_BLUE },
    { "bright magenta", CLR_BRIGHT_MAGENTA },
    { "bright cyan", CLR_BRIGHT_CYAN }
};

static const struct {
    const char *name;
    const int attr;
} attrnames[] = {
    { "none", ATR_NONE },
    { "bold", ATR_BOLD },
    { "dim", ATR_DIM },
    { "underline", ATR_ULINE },
    { "blink", ATR_BLINK },
    { "inverse", ATR_INVERSE },
    { NULL, ATR_NONE }, /* everything after this is an alias */
    { "normal", ATR_NONE },
    { "uline", ATR_ULINE },
    { "reverse", ATR_INVERSE },
};

const char *
clr2colorname(clr)
int clr;
{
    int i;

    for (i = 0; i < SIZE(colornames); i++)
        if (colornames[i].name && colornames[i].color == clr)
            return colornames[i].name;
    return (char *) 0;
}

int
match_str2clr(str)
char *str;
{
    int i, c = CLR_MAX;

    /* allow "lightblue", "light blue", and "light-blue" to match "light blue"
       (also junk like "_l i-gh_t---b l u e" but we won't worry about that);
       also copes with trailing space; caller has removed any leading space */
    for (i = 0; i < SIZE(colornames); i++)
        if (colornames[i].name
            && fuzzymatch(str, colornames[i].name, " -_", TRUE)) {
            c = colornames[i].color;
            break;
        }
    if (i == SIZE(colornames) && (*str >= '0' && *str <= '9'))
        c = atoi(str);

    if (c == CLR_MAX)
        config_error_add("Unknown color '%s'", str);

    return c;
}

STATIC_OVL const char *
attr2attrname(attr)
int attr;
{
    int i;

    for (i = 0; i < SIZE(attrnames); i++)
        if (attrnames[i].attr == attr)
            return attrnames[i].name;
    return (char *) 0;
}

int
match_str2attr(str, complain)
const char *str;
boolean complain;
{
    int i, a = -1;

    for (i = 0; i < SIZE(attrnames); i++)
        if (attrnames[i].name
            && fuzzymatch(str, attrnames[i].name, " -_", TRUE)) {
            a = attrnames[i].attr;
            break;
        }

    if (a == -1 && complain)
        config_error_add("Unknown text attribute '%s'", str);

    return a;
}

int
query_color(prompt)
const char *prompt;
{
    winid tmpwin;
    anything any;
    int i, pick_cnt;
    menu_item *picks = (menu_item *) 0;

    tmpwin = create_nhwindow(NHW_MENU);
    start_menu(tmpwin);
    any = cg.zeroany;
    for (i = 0; i < SIZE(colornames); i++) {
        if (!colornames[i].name)
            break;
        any.a_int = i + 1;
        add_menu(tmpwin, NO_GLYPH, &any, 0, 0, ATR_NONE, colornames[i].name,
                 (colornames[i].color == NO_COLOR) ? MENU_SELECTED
                                                   : MENU_UNSELECTED);
    }
    end_menu(tmpwin, (prompt && *prompt) ? prompt : "Pick a color");
    pick_cnt = select_menu(tmpwin, PICK_ONE, &picks);
    destroy_nhwindow(tmpwin);
    if (pick_cnt > 0) {
        i = colornames[picks[0].item.a_int - 1].color;
        /* pick_cnt==2: explicitly picked something other than the
           preselected entry */
        if (pick_cnt == 2 && i == NO_COLOR)
            i = colornames[picks[1].item.a_int - 1].color;
        free((genericptr_t) picks);
        return i;
    } else if (pick_cnt == 0) {
        /* pick_cnt==0: explicitly picking preselected entry toggled it off */
        return NO_COLOR;
    }
    return -1;
}

/* ask about highlighting attribute; for menu headers and menu
   coloring patterns, only one attribute at a time is allowed;
   for status highlighting, multiple attributes are allowed [overkill;
   life would be much simpler if that were restricted to one also...] */
int
query_attr(prompt)
const char *prompt;
{
    winid tmpwin;
    anything any;
    int i, pick_cnt;
    menu_item *picks = (menu_item *) 0;
    boolean allow_many = (prompt && !strncmpi(prompt, "Choose", 6));
    int default_attr = ATR_NONE;

    if (prompt && strstri(prompt, "menu headings"))
        default_attr = iflags.menu_headings;
    tmpwin = create_nhwindow(NHW_MENU);
    start_menu(tmpwin);
    any = cg.zeroany;
    for (i = 0; i < SIZE(attrnames); i++) {
        if (!attrnames[i].name)
            break;
        any.a_int = i + 1;
        add_menu(tmpwin, NO_GLYPH, &any, 0, 0, attrnames[i].attr,
                 attrnames[i].name,
                 (attrnames[i].attr == default_attr) ? MENU_SELECTED
                                                     : MENU_UNSELECTED);
    }
    end_menu(tmpwin, (prompt && *prompt) ? prompt : "Pick an attribute");
    pick_cnt = select_menu(tmpwin, allow_many ? PICK_ANY : PICK_ONE, &picks);
    destroy_nhwindow(tmpwin);
    if (pick_cnt > 0) {
        int j, k = 0;

        if (allow_many) {
            /* PICK_ANY, with one preselected entry (ATR_NONE) which
               should be excluded if any other choices were picked */
            for (i = 0; i < pick_cnt; ++i) {
                j = picks[i].item.a_int - 1;
                if (attrnames[j].attr != ATR_NONE || pick_cnt == 1) {
                    switch (attrnames[j].attr) {
                    case ATR_DIM:
                        k |= HL_DIM;
                        break;
                    case ATR_BLINK:
                        k |= HL_BLINK;
                        break;
                    case ATR_ULINE:
                        k |= HL_ULINE;
                        break;
                    case ATR_INVERSE:
                        k |= HL_INVERSE;
                        break;
                    case ATR_BOLD:
                        k |= HL_BOLD;
                        break;
                    case ATR_NONE:
                        k = HL_NONE;
                        break;
                    }
                }
            }
        } else {
            /* PICK_ONE, but might get 0 or 2 due to preselected entry */
            j = picks[0].item.a_int - 1;
            /* pick_cnt==2: explicitly picked something other than the
               preselected entry */
            if (pick_cnt == 2 && attrnames[j].attr == default_attr)
                j = picks[1].item.a_int - 1;
            k = attrnames[j].attr;
        }
        free((genericptr_t) picks);
        return k;
    } else if (pick_cnt == 0 && !allow_many) {
        /* PICK_ONE, preselected entry explicitly chosen */
        return default_attr;
    }
    /* either ESC to explicitly cancel (pick_cnt==-1) or
       PICK_ANY with preselected entry toggled off and nothing chosen */
    return -1;
}

static const struct {
    const char *name;
    xchar msgtyp;
    const char *descr;
} msgtype_names[] = {
    { "show", MSGTYP_NORMAL, "Show message normally" },
    { "hide", MSGTYP_NOSHOW, "Hide message" },
    { "noshow", MSGTYP_NOSHOW, NULL },
    { "stop", MSGTYP_STOP, "Prompt for more after the message" },
    { "more", MSGTYP_STOP, NULL },
    { "norep", MSGTYP_NOREP, "Do not repeat the message" }
};

STATIC_OVL const char *
msgtype2name(typ)
int typ;
{
    int i;

    for (i = 0; i < SIZE(msgtype_names); i++)
        if (msgtype_names[i].descr && msgtype_names[i].msgtyp == typ)
            return msgtype_names[i].name;
    return (char *) 0;
}

int
query_msgtype()
{
    winid tmpwin;
    anything any;
    int i, pick_cnt;
    menu_item *picks = (menu_item *) 0;

    tmpwin = create_nhwindow(NHW_MENU);
    start_menu(tmpwin);
    any = cg.zeroany;
    for (i = 0; i < SIZE(msgtype_names); i++)
        if (msgtype_names[i].descr) {
            any.a_int = msgtype_names[i].msgtyp + 1;
            add_menu(tmpwin, NO_GLYPH, &any, 0, 0, ATR_NONE,
                 msgtype_names[i].descr, MENU_UNSELECTED);
        }
    end_menu(tmpwin, "How to show the message");
    pick_cnt = select_menu(tmpwin, PICK_ONE, &picks);
    destroy_nhwindow(tmpwin);
    if (pick_cnt > 0) {
        i = picks->item.a_int - 1;
        free((genericptr_t) picks);
        return i;
    }
    return -1;
}

STATIC_OVL boolean
msgtype_add(typ, pattern)
int typ;
char *pattern;
{
    struct plinemsg_type *tmp = (struct plinemsg_type *) alloc(sizeof *tmp);

    tmp->msgtype = typ;
    tmp->regex = regex_init();
    if (!regex_compile(pattern, tmp->regex)) {
        static const char *re_error = "MSGTYPE regex error";

        config_error_add("%s: %s", re_error, regex_error_desc(tmp->regex));
        regex_free(tmp->regex);
        free((genericptr_t) tmp);
        return FALSE;
    }
    tmp->pattern = dupstr(pattern);
    tmp->next = g.plinemsg_types;
    g.plinemsg_types = tmp;
    return TRUE;
}

void
msgtype_free()
{
    struct plinemsg_type *tmp, *tmp2 = 0;

    for (tmp = g.plinemsg_types; tmp; tmp = tmp2) {
        tmp2 = tmp->next;
        free((genericptr_t) tmp->pattern);
        regex_free(tmp->regex);
        free((genericptr_t) tmp);
    }
    g.plinemsg_types = (struct plinemsg_type *) 0;
}

STATIC_OVL void
free_one_msgtype(idx)
int idx; /* 0 .. */
{
    struct plinemsg_type *tmp = g.plinemsg_types;
    struct plinemsg_type *prev = NULL;

    while (tmp) {
        if (idx == 0) {
            struct plinemsg_type *next = tmp->next;

            regex_free(tmp->regex);
            free((genericptr_t) tmp->pattern);
            free((genericptr_t) tmp);
            if (prev)
                prev->next = next;
            else
                g.plinemsg_types = next;
            return;
        }
        idx--;
        prev = tmp;
        tmp = tmp->next;
    }
}

int
msgtype_type(msg, norepeat)
const char *msg;
boolean norepeat; /* called from Norep(via pline) */
{
    struct plinemsg_type *tmp = g.plinemsg_types;

    while (tmp) {
        /* we don't exclude entries with negative msgtype values
           because then the msg might end up matching a later pattern */
        if (regex_match(msg, tmp->regex))
            return tmp->msgtype;
        tmp = tmp->next;
    }
    return norepeat ? MSGTYP_NOREP : MSGTYP_NORMAL;
}

/* negate one or more types of messages so that their type handling will
   be disabled or re-enabled; MSGTYPE_NORMAL (value 0) is not affected */
void
hide_unhide_msgtypes(hide, hide_mask)
boolean hide;
int hide_mask;
{
    struct plinemsg_type *tmp;
    int mt;

    /* negative msgtype value won't be recognized by pline, so does nothing */
    for (tmp = g.plinemsg_types; tmp; tmp = tmp->next) {
        mt = tmp->msgtype;
        if (!hide)
            mt = -mt; /* unhide: negate negative, yielding positive */
        if (mt > 0 && ((1 << mt) & hide_mask))
            tmp->msgtype = -tmp->msgtype;
    }
}

STATIC_OVL int
msgtype_count(VOID_ARGS)
{
    int c = 0;
    struct plinemsg_type *tmp = g.plinemsg_types;

    while (tmp) {
        c++;
        tmp = tmp->next;
    }
    return c;
}

boolean
msgtype_parse_add(str)
char *str;
{
    char pattern[256];
    char msgtype[11];

    if (sscanf(str, "%10s \"%255[^\"]\"", msgtype, pattern) == 2) {
        int typ = -1;
        int i;

        for (i = 0; i < SIZE(msgtype_names); i++)
            if (!strncmpi(msgtype_names[i].name, msgtype, strlen(msgtype))) {
                typ = msgtype_names[i].msgtyp;
                break;
            }
        if (typ != -1)
            return msgtype_add(typ, pattern);
        else
            config_error_add("Unknown message type '%s'", msgtype);
    } else {
        config_error_add("Malformed MSGTYPE");
    }
    return FALSE;
}

STATIC_OVL boolean
test_regex_pattern(str, errmsg)
const char *str;
const char *errmsg;
{
    static const char re_error[] = "Regex error";
    struct nhregex *match;
    boolean retval = TRUE;

    if (!str)
        return FALSE;

    match = regex_init();
    if (!match) {
        config_error_add("NHregex error");
        return FALSE;
    }

    if (!regex_compile(str, match)) {
        config_error_add("%s: %s", errmsg ? errmsg : re_error,
                         regex_error_desc(match));
        retval = FALSE;
    }
    regex_free(match);
    return retval;
}

boolean
add_menu_coloring_parsed(str, c, a)
char *str;
int c, a;
{
    static const char re_error[] = "Menucolor regex error";
    struct menucoloring *tmp;

    if (!str)
        return FALSE;
    tmp = (struct menucoloring *) alloc(sizeof *tmp);
    tmp->match = regex_init();
    if (!regex_compile(str, tmp->match)) {
        config_error_add("%s: %s", re_error, regex_error_desc(tmp->match));
        regex_free(tmp->match);
        free(tmp);
        return FALSE;
    } else {
        tmp->next = g.menu_colorings;
        tmp->origstr = dupstr(str);
        tmp->color = c;
        tmp->attr = a;
        g.menu_colorings = tmp;
        return TRUE;
    }
}

/* parse '"regex_string"=color&attr' and add it to menucoloring */
boolean
add_menu_coloring(tmpstr)
char *tmpstr;
{
    int c = NO_COLOR, a = ATR_NONE;
    char *tmps, *cs, *amp;
    char str[BUFSZ];

    Sprintf(str, "%s", tmpstr);

    if (!tmpstr || (cs = index(str, '=')) == 0) {
        config_error_add("Malformed MENUCOLOR");
        return FALSE;
    }

    tmps = cs + 1; /* advance past '=' */
    mungspaces(tmps);
    if ((amp = index(tmps, '&')) != 0)
        *amp = '\0';

    c = match_str2clr(tmps);
    if (c >= CLR_MAX)
        return FALSE;

    if (amp) {
        tmps = amp + 1; /* advance past '&' */
        a = match_str2attr(tmps, TRUE);
        if (a == -1)
            return FALSE;
    }

    /* the regexp portion here has not been condensed by mungspaces() */
    *cs = '\0';
    tmps = str;
    if (*tmps == '"' || *tmps == '\'') {
        cs--;
        while (isspace((uchar) *cs))
            cs--;
        if (*cs == *tmps) {
            *cs = '\0';
            tmps++;
        }
    }
    return add_menu_coloring_parsed(tmps, c, a);
}

boolean
get_menu_coloring(str, color, attr)
const char *str;
int *color, *attr;
{
    struct menucoloring *tmpmc;

    if (iflags.use_menu_color)
        for (tmpmc = g.menu_colorings; tmpmc; tmpmc = tmpmc->next)
            if (regex_match(str, tmpmc->match)) {
                *color = tmpmc->color;
                *attr = tmpmc->attr;
                return TRUE;
            }
    return FALSE;
}

void
free_menu_coloring()
{
    struct menucoloring *tmp, *tmp2;

    for (tmp = g.menu_colorings; tmp; tmp = tmp2) {
        tmp2 = tmp->next;
        regex_free(tmp->match);
        free((genericptr_t) tmp->origstr);
        free((genericptr_t) tmp);
    }
}

STATIC_OVL void
free_one_menu_coloring(idx)
int idx; /* 0 .. */
{
    struct menucoloring *tmp = g.menu_colorings;
    struct menucoloring *prev = NULL;

    while (tmp) {
        if (idx == 0) {
            struct menucoloring *next = tmp->next;

            regex_free(tmp->match);
            free((genericptr_t) tmp->origstr);
            free((genericptr_t) tmp);
            if (prev)
                prev->next = next;
            else
                g.menu_colorings = next;
            return;
        }
        idx--;
        prev = tmp;
        tmp = tmp->next;
    }
}

STATIC_OVL int
count_menucolors(VOID_ARGS)
{
    struct menucoloring *tmp;
    int count = 0;

    for (tmp = g.menu_colorings; tmp; tmp = tmp->next)
        count++;
    return count;
}

STATIC_OVL boolean
parse_role_opts(negated, fullname, opts, opp)
boolean negated;
const char *fullname;
char *opts;
char **opp;
{
    char *op = *opp;

    if (negated) {
        bad_negation(fullname, FALSE);
    } else if ((op = string_for_env_opt(fullname, opts, FALSE)) != 0) {
        boolean val_negated = FALSE;

        while ((*op == '!') || !strncmpi(op, "no", 2)) {
            if (*op == '!')
                op++;
            else
                op += 2;
            val_negated = !val_negated;
        }
        if (val_negated) {
            if (!setrolefilter(op)) {
                config_error_add("Unknown negated parameter '%s'", op);
                return FALSE;
            }
        } else {
            if (duplicate_opt_detection(opts, 1))
                complain_about_duplicate(opts, 1);
            *opp = op;
            return TRUE;
        }
    }
    return FALSE;
}

/* Check if character c is illegal as a menu command key */
boolean
illegal_menu_cmd_key(c)
char c;
{
    if (c == 0 || c == '\r' || c == '\n' || c == '\033'
        || c == ' ' || digit(c) || (letter(c) && c != '@')) {
        config_error_add("Reserved menu command key '%s'", visctrl(c));
        return TRUE;
    } else { /* reject default object class symbols */
        int j;
        for (j = 1; j < MAXOCLASSES; j++)
            if (c == def_oc_syms[j].sym) {
                config_error_add("Menu command key '%s' is an object class",
                                 visctrl(c));
                return TRUE;
            }
    }
    return FALSE;
}

boolean
parseoptions(opts, tinitial, tfrom_file)
register char *opts;
boolean tinitial, tfrom_file;
{
    char *op;
    unsigned num;
    boolean negated, duplicate;
    int i;
    const char *fullname;
    boolean retval = TRUE;

    g.opt_initial = tinitial;
    g.opt_from_file = tfrom_file;
    if ((op = index(opts, ',')) != 0) {
        *op++ = 0;
        if (!parseoptions(op, g.opt_initial, g.opt_from_file))
            retval = FALSE;
    }
    if (strlen(opts) > BUFSZ / 2) {
        config_error_add("Option too long, max length is %i characters",
                         (BUFSZ / 2));
        return FALSE;
    }

    /* strip leading and trailing white space */
    while (isspace((uchar) *opts))
        opts++;
    op = eos(opts);
    while (--op >= opts && isspace((uchar) *op))
        *op = '\0';

    if (!*opts) {
        config_error_add("Empty statement");
        return FALSE;
    }
    negated = FALSE;
    while ((*opts == '!') || !strncmpi(opts, "no", 2)) {
        if (*opts == '!')
            opts++;
        else
            opts += 2;
        negated = !negated;
    }

    /* variant spelling */

    if (match_optname(opts, "colour", 5, FALSE))
        Strcpy(opts, "color"); /* fortunately this isn't longer */

    /* special boolean options */

    if (match_optname(opts, "female", 3, FALSE)) {
        if (duplicate_opt_detection(opts, 0))
            complain_about_duplicate(opts, 0);
        if (!g.opt_initial && flags.female == negated) {
            config_error_add("That is not anatomically possible.");
            return FALSE;
        } else
            flags.initgend = flags.female = !negated;
        return retval;
    }

    if (match_optname(opts, "male", 4, FALSE)) {
        if (duplicate_opt_detection(opts, 0))
            complain_about_duplicate(opts, 0);
        if (!g.opt_initial && flags.female != negated) {
            config_error_add("That is not anatomically possible.");
            return FALSE;
        } else
            flags.initgend = flags.female = negated;
        return retval;
    }

#if defined(MICRO) && !defined(AMIGA)
    /* included for compatibility with old NetHack.cnf files */
    if (match_optname(opts, "IBM_", 4, FALSE)) {
        iflags.BIOS = !negated;
        return retval;
    }
#endif /* MICRO */

    /* compound options */

    /* This first batch can be duplicated if their values are negated */

    /* align:string */
    fullname = "align";
    if (match_optname(opts, fullname, sizeof "align" - 1, TRUE)) {
        if (parse_role_opts(negated, fullname, opts, &op)) {
            if ((flags.initalign = str2align(op)) == ROLE_NONE) {
                config_error_add("Unknown %s '%s'", fullname, op);
                return FALSE;
            }
        } else
            return FALSE;
        return retval;
    }

    /* role:string or character:string */
    fullname = "role";
    if (match_optname(opts, fullname, 4, TRUE)
        || match_optname(opts, (fullname = "character"), 4, TRUE)) {
        if (parse_role_opts(negated, fullname, opts, &op)) {
            if ((flags.initrole = str2role(op)) == ROLE_NONE) {
                config_error_add("Unknown %s '%s'", fullname, op);
                return FALSE;
            } else /* Backwards compatibility */
                nmcpy(g.pl_character, op, PL_NSIZ);
        } else
            return FALSE;
        return retval;
    }

    /* race:string */
    fullname = "race";
    if (match_optname(opts, fullname, 4, TRUE)) {
        if (parse_role_opts(negated, fullname, opts, &op)) {
            if ((flags.initrace = str2race(op)) == ROLE_NONE) {
                config_error_add("Unknown %s '%s'", fullname, op);
                return FALSE;
            } else /* Backwards compatibility */
                g.pl_race = *op;
        } else
            return FALSE;
        return retval;
    }

    /* gender:string */
    fullname = "gender";
    if (match_optname(opts, fullname, 4, TRUE)) {
        if (parse_role_opts(negated, fullname, opts, &op)) {
            if ((flags.initgend = str2gend(op)) == ROLE_NONE) {
                config_error_add("Unknown %s '%s'", fullname, op);
                return FALSE;
            } else
                flags.female = flags.initgend;
        } else
            return FALSE;
        return retval;
    }

    /* We always check for duplicates on the remaining compound options,
       although individual option processing can choose to complain or not */

    duplicate = duplicate_opt_detection(opts, 1); /* 1: check compounds */

    fullname = "pettype";
    if (match_optname(opts, fullname, 3, TRUE)) {
        if (duplicate)
            complain_about_duplicate(opts, 1);
        if ((op = string_for_env_opt(fullname, opts, negated)) != 0) {
            if (negated) {
                bad_negation(fullname, TRUE);
                return FALSE;
            } else
                switch (lowc(*op)) {
                case 'd': /* dog */
                    g.preferred_pet = 'd';
                    break;
                case 'c': /* cat */
                case 'f': /* feline */
                    g.preferred_pet = 'c';
                    break;
                case 'h': /* horse */
                case 'q': /* quadruped */
                    /* avoids giving "unrecognized type of pet" but
                       pet_type(dog.c) won't actually honor this */
                    g.preferred_pet = 'h';
                    break;
                case 'n': /* no pet */
                    g.preferred_pet = 'n';
                    break;
                case '*': /* random */
                    g.preferred_pet = '\0';
                    break;
                default:
                    config_error_add("Unrecognized pet type '%s'.", op);
                    return FALSE;
                    break;
                }
        } else if (negated)
            g.preferred_pet = 'n';
        return retval;
    }

    fullname = "catname";
    if (match_optname(opts, fullname, 3, TRUE)) {
        if (duplicate)
            complain_about_duplicate(opts, 1);
        if (negated) {
            bad_negation(fullname, FALSE);
            return FALSE;
        } else if ((op = string_for_env_opt(fullname, opts, FALSE)) != 0) {
            nmcpy(g.catname, op, PL_PSIZ);
        } else
            return FALSE;
        sanitize_name(g.catname);
        return retval;
    }

    fullname = "dogname";
    if (match_optname(opts, fullname, 3, TRUE)) {
        if (duplicate)
            complain_about_duplicate(opts, 1);
        if (negated) {
            bad_negation(fullname, FALSE);
            return FALSE;
        } else if ((op = string_for_env_opt(fullname, opts, FALSE)) != 0) {
            nmcpy(g.dogname, op, PL_PSIZ);
        } else
            return FALSE;
        sanitize_name(g.dogname);
        return retval;
    }

    fullname = "horsename";
    if (match_optname(opts, fullname, 5, TRUE)) {
        if (duplicate)
            complain_about_duplicate(opts, 1);
        if (negated) {
            bad_negation(fullname, FALSE);
            return FALSE;
        } else if ((op = string_for_env_opt(fullname, opts, FALSE)) != 0) {
            nmcpy(g.horsename, op, PL_PSIZ);
        } else
            return FALSE;
        sanitize_name(g.horsename);
        return retval;
    }

    fullname = "mouse_support";
    if (match_optname(opts, fullname, 13, TRUE)) {
        boolean compat = (strlen(opts) <= 13);

        if (duplicate)
            complain_about_duplicate(opts, 1);
        op = string_for_opt(opts, (compat || !g.opt_initial));
        if (!op) {
            if (compat || negated || g.opt_initial) {
                /* for backwards compatibility, "mouse_support" without a
                   value is a synonym for mouse_support:1 */
                iflags.wc_mouse_support = !negated;
            }
        } else if (negated) {
            bad_negation(fullname, TRUE);
            return FALSE;
        } else {
            int mode = atoi(op);

            if (mode < 0 || mode > 2 || (mode == 0 && *op != '0')) {
                config_error_add("Illegal %s parameter '%s'", fullname, op);
                return FALSE;
            } else { /* mode >= 0 */
                iflags.wc_mouse_support = mode;
            }
        }
        return retval;
    }

    fullname = "number_pad";
    if (match_optname(opts, fullname, 10, TRUE)) {
        boolean compat = (strlen(opts) <= 10);

        if (duplicate)
            complain_about_duplicate(opts, 1);
        op = string_for_opt(opts, (compat || !g.opt_initial));
        if (!op) {
            if (compat || negated || g.opt_initial) {
                /* for backwards compatibility, "number_pad" without a
                   value is a synonym for number_pad:1 */
                iflags.num_pad = !negated;
                iflags.num_pad_mode = 0;
            }
        } else if (negated) {
            bad_negation(fullname, TRUE);
            return FALSE;
        } else {
            int mode = atoi(op);

            if (mode < -1 || mode > 4 || (mode == 0 && *op != '0')) {
                config_error_add("Illegal %s parameter '%s'", fullname, op);
                return FALSE;
            } else if (mode <= 0) {
                iflags.num_pad = FALSE;
                /* German keyboard; y and z keys swapped */
                iflags.num_pad_mode = (mode < 0); /* 0 or 1 */
            } else {                              /* mode > 0 */
                iflags.num_pad = TRUE;
                iflags.num_pad_mode = 0;
                /* PC Hack / MSDOS compatibility */
                if (mode == 2 || mode == 4)
                    iflags.num_pad_mode |= 1;
                /* phone keypad layout */
                if (mode == 3 || mode == 4)
                    iflags.num_pad_mode |= 2;
            }
        }
        reset_commands(FALSE);
        number_pad(iflags.num_pad ? 1 : 0);
        return retval;
    }

    fullname = "roguesymset";
    if (match_optname(opts, fullname, 7, TRUE)) {
        if (duplicate)
            complain_about_duplicate(opts, 1);
        if (negated) {
            bad_negation(fullname, FALSE);
            return FALSE;
        } else if ((op = string_for_opt(opts, FALSE)) != 0) {
            g.symset[ROGUESET].name = dupstr(op);
            if (!read_sym_file(ROGUESET)) {
                clear_symsetentry(ROGUESET, TRUE);
                config_error_add(
                               "Unable to load symbol set \"%s\" from \"%s\"",
                                 op, SYMBOLS);
                return FALSE;
            } else {
                if (!g.opt_initial && Is_rogue_level(&u.uz))
                    assign_graphics(ROGUESET);
                g.opt_need_redraw = TRUE;
            }
        } else
            return FALSE;
        return retval;
    }

    fullname = "symset";
    if (match_optname(opts, fullname, 6, TRUE)) {
        if (duplicate)
            complain_about_duplicate(opts, 1);
        if (negated) {
            bad_negation(fullname, FALSE);
            return FALSE;
        } else if ((op = string_for_opt(opts, FALSE)) != 0) {
            g.symset[PRIMARY].name = dupstr(op);
            if (!read_sym_file(PRIMARY)) {
                clear_symsetentry(PRIMARY, TRUE);
                config_error_add(
                               "Unable to load symbol set \"%s\" from \"%s\"",
                                 op, SYMBOLS);
                return FALSE;
            } else {
                switch_symbols(g.symset[PRIMARY].name != (char *) 0);
                g.opt_need_redraw = TRUE;
            }
        } else
            return FALSE;
        return retval;
    }

    fullname = "runmode";
    if (match_optname(opts, fullname, 4, TRUE)) {
        if (duplicate)
            complain_about_duplicate(opts, 1);
        if (negated) {
            flags.runmode = RUN_TPORT;
        } else if ((op = string_for_opt(opts, FALSE)) != 0) {
            if (!strncmpi(op, "teleport", strlen(op)))
                flags.runmode = RUN_TPORT;
            else if (!strncmpi(op, "run", strlen(op)))
                flags.runmode = RUN_LEAP;
            else if (!strncmpi(op, "walk", strlen(op)))
                flags.runmode = RUN_STEP;
            else if (!strncmpi(op, "crawl", strlen(op)))
                flags.runmode = RUN_CRAWL;
            else {
                config_error_add("Unknown %s parameter '%s'", fullname, op);
                return FALSE;
            }
        } else
            return FALSE;
        return retval;
    }

    /* menucolor:"regex_string"=color */
    fullname = "menucolor";
    if (match_optname(opts, fullname, 9, TRUE)) {
        if (negated) {
            bad_negation(fullname, FALSE);
            return FALSE;
        } else if ((op = string_for_env_opt(fullname, opts, FALSE)) != 0) {
            if (!add_menu_coloring(op))
                return FALSE;
        } else
            return FALSE;
        return retval;
    }

    fullname = "msghistory";
    if (match_optname(opts, fullname, 3, TRUE)) {
        if (duplicate)
            complain_about_duplicate(opts, 1);
        op = string_for_env_opt(fullname, opts, negated);
        if ((negated && !op) || (!negated && op)) {
            iflags.msg_history = negated ? 0 : atoi(op);
        } else if (negated) {
            bad_negation(fullname, TRUE);
            return FALSE;
        }
        return retval;
    }

    fullname = "msg_window";
    /* msg_window:single, combo, full or reversed */
    if (match_optname(opts, fullname, 4, TRUE)) {
/* allow option to be silently ignored by non-tty ports */
#ifdef TTY_GRAPHICS
        int tmp;

        if (duplicate)
            complain_about_duplicate(opts, 1);
        if (!(op = string_for_opt(opts, TRUE))) {
            tmp = negated ? 's' : 'f';
        } else {
            if (negated) {
                bad_negation(fullname, TRUE);
                return FALSE;
            }
            tmp = lowc(*op);
        }
        switch (tmp) {
        case 's': /* single message history cycle (default if negated) */
            iflags.prevmsg_window = 's';
            break;
        case 'c': /* combination: two singles, then full page */
            iflags.prevmsg_window = 'c';
            break;
        case 'f': /* full page (default if specified without argument) */
            iflags.prevmsg_window = 'f';
            break;
        case 'r': /* full page (reversed) */
            iflags.prevmsg_window = 'r';
            break;
        default:
            config_error_add("Unknown %s parameter '%s'", fullname, op);
            retval = FALSE;
        }
#endif
        return retval;
    }

    /* WINCAP
     * setting font options  */
    fullname = "font";
    if (!strncmpi(opts, fullname, 4)) {
        int opttype = -1;
        char *fontopts = opts + 4;

        if (!strncmpi(fontopts, "map", 3) || !strncmpi(fontopts, "_map", 4))
            opttype = MAP_OPTION;
        else if (!strncmpi(fontopts, "message", 7)
                 || !strncmpi(fontopts, "_message", 8))
            opttype = MESSAGE_OPTION;
        else if (!strncmpi(fontopts, "text", 4)
                 || !strncmpi(fontopts, "_text", 5))
            opttype = TEXT_OPTION;
        else if (!strncmpi(fontopts, "menu", 4)
                 || !strncmpi(fontopts, "_menu", 5))
            opttype = MENU_OPTION;
        else if (!strncmpi(fontopts, "status", 6)
                 || !strncmpi(fontopts, "_status", 7))
            opttype = STATUS_OPTION;
        else if (!strncmpi(fontopts, "_size", 5)) {
            if (!strncmpi(fontopts, "_size_map", 8))
                opttype = MAP_OPTION;
            else if (!strncmpi(fontopts, "_size_message", 12))
                opttype = MESSAGE_OPTION;
            else if (!strncmpi(fontopts, "_size_text", 9))
                opttype = TEXT_OPTION;
            else if (!strncmpi(fontopts, "_size_menu", 9))
                opttype = MENU_OPTION;
            else if (!strncmpi(fontopts, "_size_status", 11))
                opttype = STATUS_OPTION;
            else {
                config_error_add("Unknown %s parameter '%s'", fullname, opts);
                return FALSE;
            }
            if (duplicate)
                complain_about_duplicate(opts, 1);
            if (opttype > 0 && !negated
                && (op = string_for_opt(opts, FALSE)) != 0) {
                switch (opttype) {
                case MAP_OPTION:
                    iflags.wc_fontsiz_map = atoi(op);
                    break;
                case MESSAGE_OPTION:
                    iflags.wc_fontsiz_message = atoi(op);
                    break;
                case TEXT_OPTION:
                    iflags.wc_fontsiz_text = atoi(op);
                    break;
                case MENU_OPTION:
                    iflags.wc_fontsiz_menu = atoi(op);
                    break;
                case STATUS_OPTION:
                    iflags.wc_fontsiz_status = atoi(op);
                    break;
                }
            }
            return retval;
        } else {
            config_error_add("Unknown %s parameter '%s'", fullname, opts);
            return FALSE;
        }
        if (opttype > 0 && (op = string_for_opt(opts, FALSE)) != 0) {
            wc_set_font_name(opttype, op);
#ifdef MAC
            set_font_name(opttype, op);
#endif
            return retval;
        } else if (negated) {
            bad_negation(fullname, TRUE);
            return FALSE;
        }
        return retval;
    }

#ifdef CHANGE_COLOR
    if (match_optname(opts, "palette", 3, TRUE)
#ifdef MAC
        || match_optname(opts, "hicolor", 3, TRUE)
#endif
        ) {
        int color_number, color_incr;

#ifndef WIN32
        if (duplicate)
            complain_about_duplicate(opts, 1);
#endif
#ifdef MAC
        if (match_optname(opts, "hicolor", 3, TRUE)) {
            if (negated) {
                bad_negation("hicolor", FALSE);
                return FALSE;
            }
            color_number = CLR_MAX + 4; /* HARDCODED inverse number */
            color_incr = -1;
        } else
#endif
        {
            if (negated) {
                bad_negation("palette", FALSE);
                return FALSE;
            }
            color_number = 0;
            color_incr = 1;
        }
#ifdef WIN32
        op = string_for_opt(opts, TRUE);
        if (!alternative_palette(op)) {
            config_error_add("Error in palette parameter '%s'", op);
            return FALSE;
        }
#else
        if ((op = string_for_opt(opts, FALSE)) != (char *) 0) {
            char *pt = op;
            int cnt, tmp, reverse;
            long rgb;

            while (*pt && color_number >= 0) {
                cnt = 3;
                rgb = 0L;
                if (*pt == '-') {
                    reverse = 1;
                    pt++;
                } else {
                    reverse = 0;
                }
                while (cnt-- > 0) {
                    if (*pt && *pt != '/') {
#ifdef AMIGA
                        rgb <<= 4;
#else
                        rgb <<= 8;
#endif
                        tmp = *pt++;
                        if (isalpha((uchar) tmp)) {
                            tmp = (tmp + 9) & 0xf; /* Assumes ASCII... */
                        } else {
                            tmp &= 0xf; /* Digits in ASCII too... */
                        }
#ifndef AMIGA
                        /* Add an extra so we fill f -> ff and 0 -> 00 */
                        rgb += tmp << 4;
#endif
                        rgb += tmp;
                    }
                }
                if (*pt == '/')
                    pt++;
                change_color(color_number, rgb, reverse);
                color_number += color_incr;
            }
        }
#endif /* !WIN32 */
        if (!g.opt_initial) {
            g.opt_need_redraw = TRUE;
        }
        return retval;
    }
#endif /* CHANGE_COLOR */

    if (match_optname(opts, "fruit", 2, TRUE)) {
        struct fruit *forig = 0;
        char empty_str = '\0';

        if (duplicate)
            complain_about_duplicate(opts, 1);
        op = string_for_opt(opts, negated || !g.opt_initial);
        if (negated) {
            if (op) {
                bad_negation("fruit", TRUE);
                return FALSE;
            }
            op = &empty_str;
            goto goodfruit;
        }
        if (!op)
            return FALSE;
        /* 3.6.2: strip leading and trailing spaces, condense internal ones */
        mungspaces(op);
        if (!g.opt_initial) {
            struct fruit *f;
            int fnum = 0;

            /* count number of named fruits; if 'op' is found among them,
               then the count doesn't matter because we won't be adding it */
            f = fruit_from_name(op, FALSE, &fnum);
            if (!f) {
                if (!flags.made_fruit)
                    forig = fruit_from_name(g.pl_fruit, FALSE, (int *) 0);

                if (!forig && fnum >= 100) {
                    config_error_add(
                             "Doing that so many times isn't very fruitful.");
                    return retval;
                }
            }
        }
 goodfruit:
        nmcpy(g.pl_fruit, op, PL_FSIZ);
        sanitize_name(g.pl_fruit);
        /* OBJ_NAME(objects[SLIME_MOLD]) won't work for this after
           initialization; it gets changed to generic "fruit" */
        if (!*g.pl_fruit)
            nmcpy(g.pl_fruit, "slime mold", PL_FSIZ);
        if (!g.opt_initial) {
            /* if 'forig' is nonNull, we replace it rather than add
               a new fruit; it can only be nonNull if no fruits have
               been created since the previous name was put in place */
            (void) fruitadd(g.pl_fruit, forig);
            pline("Fruit is now \"%s\".", g.pl_fruit);
        }
        /* If initial, then initoptions is allowed to do it instead
         * of here (initoptions always has to do it even if there's
         * no fruit option at all.  Also, we don't want people
         * setting multiple fruits in their options.)
         */
        return retval;
    }

    fullname = "whatis_coord";
    if (match_optname(opts, fullname, 8, TRUE)) {
        if (duplicate)
            complain_about_duplicate(opts, 1);
        if (negated) {
            iflags.getpos_coords = GPCOORDS_NONE;
            return retval;
        } else if ((op = string_for_env_opt(fullname, opts, FALSE)) != 0) {
            static char gpcoords[] = { GPCOORDS_NONE, GPCOORDS_COMPASS,
                                       GPCOORDS_COMFULL, GPCOORDS_MAP,
                                       GPCOORDS_SCREEN, '\0' };
            char c = lowc(*op);

            if (c && index(gpcoords, c))
                iflags.getpos_coords = c;
            else {
                config_error_add("Unknown %s parameter '%s'", fullname, op);
                return FALSE;
            }
        } else
            return FALSE;
        return retval;
    }

    fullname = "whatis_filter";
    if (match_optname(opts, fullname, 8, TRUE)) {
        if (duplicate)
            complain_about_duplicate(opts, 1);
        if (negated) {
            iflags.getloc_filter = GFILTER_NONE;
            return retval;
        } else if ((op = string_for_env_opt(fullname, opts, FALSE)) != 0) {
            char c = lowc(*op);

            switch (c) {
            case 'n':
                iflags.getloc_filter = GFILTER_NONE;
                break;
            case 'v':
                iflags.getloc_filter = GFILTER_VIEW;
                break;
            case 'a':
                iflags.getloc_filter = GFILTER_AREA;
                break;
            default: {
                config_error_add("Unknown %s parameter '%s'", fullname, op);
                return FALSE;
            }
            }
        } else
            return FALSE;
        return retval;
    }

    fullname = "warnings";
    if (match_optname(opts, fullname, 5, TRUE)) {
        if (duplicate)
            complain_about_duplicate(opts, 1);
        if (negated) {
            bad_negation(fullname, FALSE);
            return FALSE;
        }
        return warning_opts(opts, fullname);
    }

    /* boulder:symbol */
    fullname = "boulder";
    if (match_optname(opts, fullname, 7, TRUE)) {
#ifdef BACKWARD_COMPAT
        int clash = 0;

        if (duplicate)
            complain_about_duplicate(opts, 1);
        if (negated) {
            bad_negation(fullname, FALSE);
            return FALSE;
        }
        /* if (!(opts = string_for_env_opt(fullname, opts, FALSE)))
         */
        if (!(opts = string_for_opt(opts, FALSE)))
            return FALSE;
        escapes(opts, opts);
        /* note: dummy monclass #0 has symbol value '\0'; we allow that--
           attempting to set bouldersym to '^@'/'\0' will reset to default */
        if (def_char_to_monclass(opts[0]) != MAXMCLASSES)
            clash = opts[0] ? 1 : 0;
        else if (opts[0] >= '1' && opts[0] < WARNCOUNT + '0')
            clash = 2;
        if (clash) {
            /* symbol chosen matches a used monster or warning
               symbol which is not good - reject it */
            config_error_add(
            "Badoption - boulder symbol '%s' would conflict with a %s symbol",
                             visctrl(opts[0]),
                             (clash == 1) ? "monster" : "warning");
        } else {
            /*
             * Override the default boulder symbol.
             */
            iflags.bouldersym = (uchar) opts[0];
            /* for 'initial', update_bouldersym() is done in
               initoptions_finish(), after all symset options
               have been processed */
            if (!g.opt_initial) {
                update_bouldersym();
                g.opt_need_redraw = TRUE;
            }
        }
        return retval;
#else
        config_error_add("'%s' no longer supported; use S_boulder:c instead",
                         fullname);
        return FALSE;
#endif
    }

    /* name:string */
    fullname = "name";
    if (match_optname(opts, fullname, 4, TRUE)) {
        if (duplicate)
            complain_about_duplicate(opts, 1);
        if (negated) {
            bad_negation(fullname, FALSE);
            return FALSE;
        } else if ((op = string_for_env_opt(fullname, opts, FALSE)) != 0) {
            nmcpy(g.plname, op, PL_NSIZ);
        } else
            return FALSE;
        return retval;
    }

    /* altkeyhandler:string */
    fullname = "altkeyhandler";
    if (match_optname(opts, fullname, 4, TRUE)) {
        if (duplicate)
            complain_about_duplicate(opts, 1);
        if (negated) {
            bad_negation(fullname, FALSE);
            return FALSE;
        } else if ((op = string_for_opt(opts, negated)) != 0) {
#if defined(WIN32) && defined(TTY_GRAPHICS)
            set_altkeyhandler(op);
#endif
        } else
            return FALSE;
        return retval;
    }

    /* WINCAP
     * align_status:[left|top|right|bottom] */
    fullname = "align_status";
    if (match_optname(opts, fullname, sizeof "align_status" - 1, TRUE)) {
        op = string_for_opt(opts, negated);
        if (op && !negated) {
            if (!strncmpi(op, "left", sizeof "left" - 1))
                iflags.wc_align_status = ALIGN_LEFT;
            else if (!strncmpi(op, "top", sizeof "top" - 1))
                iflags.wc_align_status = ALIGN_TOP;
            else if (!strncmpi(op, "right", sizeof "right" - 1))
                iflags.wc_align_status = ALIGN_RIGHT;
            else if (!strncmpi(op, "bottom", sizeof "bottom" - 1))
                iflags.wc_align_status = ALIGN_BOTTOM;
            else {
                config_error_add("Unknown %s parameter '%s'", fullname, op);
                return FALSE;
            }
        } else if (negated) {
            bad_negation(fullname, TRUE);
            return FALSE;
        }
        return retval;
    }

    /* WINCAP
     * align_message:[left|top|right|bottom] */
    fullname = "align_message";
    if (match_optname(opts, fullname, sizeof "align_message" - 1, TRUE)) {
        if (duplicate)
            complain_about_duplicate(opts, 1);
        op = string_for_opt(opts, negated);
        if (op && !negated) {
            if (!strncmpi(op, "left", sizeof "left" - 1))
                iflags.wc_align_message = ALIGN_LEFT;
            else if (!strncmpi(op, "top", sizeof "top" - 1))
                iflags.wc_align_message = ALIGN_TOP;
            else if (!strncmpi(op, "right", sizeof "right" - 1))
                iflags.wc_align_message = ALIGN_RIGHT;
            else if (!strncmpi(op, "bottom", sizeof "bottom" - 1))
                iflags.wc_align_message = ALIGN_BOTTOM;
            else {
                config_error_add("Unknown %s parameter '%s'", fullname, op);
                return FALSE;
            }
        } else if (negated) {
            bad_negation(fullname, TRUE);
            return FALSE;
        }
        return retval;
    }

    /* the order to list inventory */
    fullname = "packorder";
    if (match_optname(opts, fullname, 4, TRUE)) {
        if (duplicate)
            complain_about_duplicate(opts, 1);
        if (negated) {
            bad_negation(fullname, FALSE);
            return FALSE;
        } else if (!(op = string_for_opt(opts, FALSE)))
            return FALSE;

        if (!change_inv_order(op))
            return FALSE;
        return retval;
    }

    /* user can change required response for some prompts (quit, die, hit),
       or add an extra prompt (pray, Remove) that isn't ordinarily there */
    fullname = "paranoid_confirmation";
    if (match_optname(opts, fullname, 8, TRUE)) {
        /* at present we don't complain about duplicates for this
           option, but we do throw away the old settings whenever
           we process a new one [clearing old flags is essential
           for handling default paranoid_confirm:pray sanely] */
        flags.paranoia_bits = 0; /* clear all */
        if (negated) {
            flags.paranoia_bits = 0; /* [now redundant...] */
        } else if ((op = string_for_opt(opts, TRUE)) != 0) {
            char *pp, buf[BUFSZ];

            strncpy(buf, op, sizeof buf - 1);
            buf[sizeof buf - 1] = '\0';
            op = mungspaces(buf);
            for (;;) {
                /* We're looking to parse
                   "paranoid_confirm:whichone wheretwo whothree"
                   and "paranoid_confirm:" prefix has already
                   been stripped off by the time we get here */
                pp = index(op, ' ');
                if (pp)
                    *pp = '\0';
                /* we aren't matching option names but match_optname()
                   does what we want once we've broken the space
                   delimited aggregate into separate tokens */
                for (i = 0; i < SIZE(paranoia); ++i) {
                    if (match_optname(op, paranoia[i].argname,
                                      paranoia[i].argMinLen, FALSE)
                        || (paranoia[i].synonym
                            && match_optname(op, paranoia[i].synonym,
                                             paranoia[i].synMinLen, FALSE))) {
                        if (paranoia[i].flagmask)
                            flags.paranoia_bits |= paranoia[i].flagmask;
                        else /* 0 == "none", so clear all */
                            flags.paranoia_bits = 0;
                        break;
                    }
                }
                if (i == SIZE(paranoia)) {
                    /* didn't match anything, so arg is bad;
                       any flags already set will stay set */
                    config_error_add("Unknown %s parameter '%s'",
                                     fullname, op);
                    return FALSE;
                }
                /* move on to next token */
                if (pp)
                    op = pp + 1;
                else
                    break; /* no next token */
            } /* for(;;) */
        } else
            return FALSE;
        return retval;
    }

    /* accept deprecated boolean; superseded by paranoid_confirm:pray */
    fullname = "prayconfirm";
    if (match_optname(opts, fullname, 4, FALSE)) {
        if (negated)
            flags.paranoia_bits &= ~PARANOID_PRAY;
        else
            flags.paranoia_bits |= PARANOID_PRAY;
        return retval;
    }

    /* maximum burden picked up before prompt (Warren Cheung) */
    fullname = "pickup_burden";
    if (match_optname(opts, fullname, 8, TRUE)) {
        if (duplicate)
            complain_about_duplicate(opts, 1);
        if (negated) {
            bad_negation(fullname, FALSE);
            return FALSE;
        } else if ((op = string_for_env_opt(fullname, opts, FALSE)) != 0) {
            switch (lowc(*op)) {
            case 'u': /* Unencumbered */
                flags.pickup_burden = UNENCUMBERED;
                break;
            case 'b': /* Burdened (slight encumbrance) */
                flags.pickup_burden = SLT_ENCUMBER;
                break;
            case 's': /* streSsed (moderate encumbrance) */
                flags.pickup_burden = MOD_ENCUMBER;
                break;
            case 'n': /* straiNed (heavy encumbrance) */
                flags.pickup_burden = HVY_ENCUMBER;
                break;
            case 'o': /* OverTaxed (extreme encumbrance) */
            case 't':
                flags.pickup_burden = EXT_ENCUMBER;
                break;
            case 'l': /* overLoaded */
                flags.pickup_burden = OVERLOADED;
                break;
            default:
                config_error_add("Unknown %s parameter '%s'", fullname, op);
                return FALSE;
            }
        } else
            return FALSE;
        return retval;
    }

    /* types of objects to pick up automatically */
    fullname = "pickup_types";
    if (match_optname(opts, fullname, 8, TRUE)) {
        char ocl[MAXOCLASSES + 1], tbuf[MAXOCLASSES + 1],
             qbuf[QBUFSZ], abuf[BUFSZ];
        int oc_sym;
        boolean badopt = FALSE, compat = (strlen(opts) <= 6), use_menu;

        if (duplicate)
            complain_about_duplicate(opts, 1);
        oc_to_str(flags.pickup_types, tbuf);
        flags.pickup_types[0] = '\0'; /* all */
        op = string_for_opt(opts, (compat || !g.opt_initial));
        if (!op) {
            if (compat || negated || g.opt_initial) {
                /* for backwards compatibility, "pickup" without a
                   value is a synonym for autopickup of all types
                   (and during initialization, we can't prompt yet) */
                flags.pickup = !negated;
                return retval;
            }
            oc_to_str(flags.inv_order, ocl);
            use_menu = TRUE;
            if (flags.menu_style == MENU_TRADITIONAL
                || flags.menu_style == MENU_COMBINATION) {
                boolean wasspace;

                use_menu = FALSE;
                Sprintf(qbuf, "New %s: [%s am] (%s)", fullname, ocl,
                        *tbuf ? tbuf : "all");
                abuf[0] = '\0';
                getlin(qbuf, abuf);
                wasspace = (abuf[0] == ' '); /* before mungspaces */
                op = mungspaces(abuf);
                if (wasspace && !abuf[0])
                    ; /* one or more spaces will remove old value */
                else if (!abuf[0] || abuf[0] == '\033')
                    op = tbuf; /* restore */
                else if (abuf[0] == 'm')
                    use_menu = TRUE;
                /* note: abuf[0]=='a' is already handled via clearing the
                   the old value (above) as a default action */
            }
            if (use_menu) {
                if (wizard && !index(ocl, VENOM_SYM))
                    strkitten(ocl, VENOM_SYM);
                (void) choose_classes_menu("Autopickup what?", 1, TRUE, ocl,
                                           tbuf);
                op = tbuf;
            }
        }
        if (negated) {
            bad_negation(fullname, TRUE);
            return FALSE;
        }
        while (*op == ' ')
            op++;
        if (*op != 'a' && *op != 'A') {
            num = 0;
            while (*op) {
                oc_sym = def_char_to_objclass(*op);
                /* make sure all are valid obj symbols occurring once */
                if (oc_sym != MAXOCLASSES
                    && !index(flags.pickup_types, oc_sym)) {
                    flags.pickup_types[num] = (char) oc_sym;
                    flags.pickup_types[++num] = '\0';
                } else
                    badopt = TRUE;
                op++;
            }
            if (badopt) {
                config_error_add("Unknown %s parameter '%s'", fullname, op);
                return FALSE;
            }
        }
        return retval;
    }

    /* pile limit: when walking over objects, number which triggers
       "there are several/many objects here" instead of listing them */
    fullname = "pile_limit";
    if (match_optname(opts, fullname, 4, TRUE)) {
        if (duplicate)
            complain_about_duplicate(opts, 1);
        op = string_for_opt(opts, negated);
        if ((negated && !op) || (!negated && op))
            flags.pile_limit = negated ? 0 : atoi(op);
        else if (negated) {
            bad_negation(fullname, TRUE);
            return FALSE;
        } else /* !op */
            flags.pile_limit = PILE_LIMIT_DFLT;
        /* sanity check */
        if (flags.pile_limit < 0)
            flags.pile_limit = PILE_LIMIT_DFLT;
        return retval;
    }

    /* play mode: normal, explore/discovery, or debug/wizard */
    fullname = "playmode";
    if (match_optname(opts, fullname, 4, TRUE)) {
        if (duplicate)
            complain_about_duplicate(opts, 1);
        if (negated)
            bad_negation(fullname, FALSE);
        if (duplicate || negated)
            return FALSE;
        op = string_for_opt(opts, FALSE);
        if (!op)
            return FALSE;
        if (!strncmpi(op, "normal", 6) || !strcmpi(op, "play")) {
            wizard = discover = FALSE;
        } else if (!strncmpi(op, "explore", 6)
                   || !strncmpi(op, "discovery", 6)) {
            wizard = FALSE, discover = TRUE;
        } else if (!strncmpi(op, "debug", 5) || !strncmpi(op, "wizard", 6)) {
            wizard = TRUE, discover = FALSE;
        } else {
            config_error_add("Invalid value for \"%s\":%s", fullname, op);
            return FALSE;
        }
        return retval;
    }

    /* WINCAP
     * player_selection: dialog | prompt/prompts/prompting */
    fullname = "player_selection";
    if (match_optname(opts, fullname, sizeof "player_selection" - 1, TRUE)) {
        if (duplicate)
            complain_about_duplicate(opts, 1);
        op = string_for_opt(opts, negated);
        if (op && !negated) {
            if (!strncmpi(op, "dialog", sizeof "dialog" - 1)) {
                iflags.wc_player_selection = VIA_DIALOG;
            } else if (!strncmpi(op, "prompt", sizeof "prompt" - 1)) {
                iflags.wc_player_selection = VIA_PROMPTS;
            } else {
                config_error_add("Unknown %s parameter '%s'", fullname, op);
                return FALSE;
            }
        } else if (negated) {
            bad_negation(fullname, TRUE);
            return FALSE;
        }
        return retval;
    }

    /* things to disclose at end of game */
    fullname = "disclose";
    if (match_optname(opts, fullname, 7, TRUE)) {
        /*
         * The order that the end_disclose options are stored:
         *      inventory, attribs, vanquished, genocided,
         *      conduct, overview.
         * There is an array in flags:
         *      end_disclose[NUM_DISCLOSURE_OPT];
         * with option settings for the each of the following:
         * iagvc [see disclosure_options in decl.c]:
         * Allowed setting values in that array are:
         *      DISCLOSE_PROMPT_DEFAULT_YES  ask with default answer yes
         *      DISCLOSE_PROMPT_DEFAULT_NO   ask with default answer no
         *      DISCLOSE_YES_WITHOUT_PROMPT  always disclose and don't ask
         *      DISCLOSE_NO_WITHOUT_PROMPT   never disclose and don't ask
         *      DISCLOSE_PROMPT_DEFAULT_SPECIAL  for 'vanquished' only...
         *      DISCLOSE_SPECIAL_WITHOUT_PROMPT  ...to set up sort order.
         *
         * Those setting values can be used in the option
         * string as a prefix to get the desired behaviour.
         *
         * For backward compatibility, no prefix is required,
         * and the presence of a i,a,g,v, or c without a prefix
         * sets the corresponding value to DISCLOSE_YES_WITHOUT_PROMPT.
         */
        int idx, prefix_val;

        if (duplicate)
            complain_about_duplicate(opts, 1);
        op = string_for_opt(opts, TRUE);
        if (op && negated) {
            bad_negation(fullname, TRUE);
            return FALSE;
        }
        /* "disclose" without a value means "all with prompting"
           and negated means "none without prompting" */
        if (!op || !strcmpi(op, "all") || !strcmpi(op, "none")) {
            if (op && !strcmpi(op, "none"))
                negated = TRUE;
            for (num = 0; num < NUM_DISCLOSURE_OPTIONS; num++)
                flags.end_disclose[num] = negated
                                              ? DISCLOSE_NO_WITHOUT_PROMPT
                                              : DISCLOSE_PROMPT_DEFAULT_YES;
            return retval;
        }

        num = 0;
        prefix_val = -1;
        while (*op && num < sizeof flags.end_disclose - 1) {
            static char valid_settings[] = {
                DISCLOSE_PROMPT_DEFAULT_YES, DISCLOSE_PROMPT_DEFAULT_NO,
                DISCLOSE_PROMPT_DEFAULT_SPECIAL,
                DISCLOSE_YES_WITHOUT_PROMPT, DISCLOSE_NO_WITHOUT_PROMPT,
                DISCLOSE_SPECIAL_WITHOUT_PROMPT, '\0'
            };
            register char c, *dop;

            c = lowc(*op);
            if (c == 'k')
                c = 'v'; /* killed -> vanquished */
            if (c == 'd')
                c = 'o'; /* dungeon -> overview */
            dop = index(disclosure_options, c);
            if (dop) {
                idx = (int) (dop - disclosure_options);
                if (idx < 0 || idx > NUM_DISCLOSURE_OPTIONS - 1) {
                    impossible("bad disclosure index %d %c", idx, c);
                    continue;
                }
                if (prefix_val != -1) {
                    if (*dop != 'v') {
                        if (prefix_val == DISCLOSE_PROMPT_DEFAULT_SPECIAL)
                            prefix_val = DISCLOSE_PROMPT_DEFAULT_YES;
                        if (prefix_val == DISCLOSE_SPECIAL_WITHOUT_PROMPT)
                            prefix_val = DISCLOSE_YES_WITHOUT_PROMPT;
                    }
                    flags.end_disclose[idx] = prefix_val;
                    prefix_val = -1;
                } else
                    flags.end_disclose[idx] = DISCLOSE_YES_WITHOUT_PROMPT;
            } else if (index(valid_settings, c)) {
                prefix_val = c;
            } else if (c == ' ') {
                ; /* do nothing */
            } else {
                config_error_add("Unknown %s parameter '%c'", fullname, *op);
                return FALSE;
            }
            op++;
        }
        return retval;
    }

    /* scores:5t[op] 5a[round] o[wn] */
    fullname = "scores";
    if (match_optname(opts, fullname, 4, TRUE)) {
        if (duplicate)
            complain_about_duplicate(opts, 1);
        if (negated) {
            bad_negation(fullname, FALSE);
            return FALSE;
        }
        if (!(op = string_for_opt(opts, FALSE)))
            return FALSE;

        while (*op) {
            int inum = 1;

            if (digit(*op)) {
                inum = atoi(op);
                while (digit(*op))
                    op++;
            } else if (*op == '!') {
                negated = !negated;
                op++;
            }
            while (*op == ' ')
                op++;

            switch (*op) {
            case 't':
            case 'T':
                flags.end_top = inum;
                break;
            case 'a':
            case 'A':
                flags.end_around = inum;
                break;
            case 'o':
            case 'O':
                flags.end_own = !negated;
                break;
            default:
                config_error_add("Unknown %s parameter '%s'", fullname, op);
                return FALSE;
            }
            while (letter(*++op) || *op == ' ')
                continue;
            if (*op == '/')
                op++;
        }
        return retval;
    }

    fullname = "sortloot";
    if (match_optname(opts, fullname, 4, TRUE)) {
        op = string_for_env_opt(fullname, opts, FALSE);
        if (op) {
            char c = lowc(*op);

            switch (c) {
            case 'n': /* none */
            case 'l': /* loot (pickup) */
            case 'f': /* full (pickup + invent) */
                flags.sortloot = c;
                break;
            default:
                config_error_add("Unknown %s parameter '%s'", fullname, op);
                return FALSE;
            }
        } else
            return FALSE;
        return retval;
    }

    fullname = "suppress_alert";
    if (match_optname(opts, fullname, 4, TRUE)) {
        if (duplicate)
            complain_about_duplicate(opts, 1);
        op = string_for_opt(opts, negated);
        if (negated) {
            bad_negation(fullname, FALSE);
            return FALSE;
        } else if (op)
            (void) feature_alert_opts(op, fullname);
        return retval;
    }

#ifdef VIDEOSHADES
    /* videocolors:string */
    fullname = "videocolors";
    if (match_optname(opts, fullname, 6, TRUE)
        || match_optname(opts, "videocolours", 10, TRUE)) {
        if (duplicate)
            complain_about_duplicate(opts, 1);
        if (negated) {
            bad_negation(fullname, FALSE);
            return FALSE;
        } else if (!(opts = string_for_env_opt(fullname, opts, FALSE))) {
            return FALSE;
        }
        if (!assign_videocolors(opts)) {
            config_error_add("Unknown error handling '%s'", fullname);
            return FALSE;
        }
        return retval;
    }
    /* videoshades:string */
    fullname = "videoshades";
    if (match_optname(opts, fullname, 6, TRUE)) {
        if (duplicate)
            complain_about_duplicate(opts, 1);
        if (negated) {
            bad_negation(fullname, FALSE);
            return FALSE;
        } else if (!(opts = string_for_env_opt(fullname, opts, FALSE))) {
            return FALSE;
        }
        if (!assign_videoshades(opts)) {
            config_error_add("Unknown error handling '%s'", fullname);
            return FALSE;
        }
        return retval;
    }
#endif /* VIDEOSHADES */

#ifdef MSDOS
#ifdef NO_TERMS
    /* video:string -- must be after longer tests */
    fullname = "video";
    if (match_optname(opts, fullname, 5, TRUE)) {
        if (duplicate)
            complain_about_duplicate(opts, 1);
        if (negated) {
            bad_negation(fullname, FALSE);
            return FALSE;
        } else if (!(opts = string_for_env_opt(fullname, opts, FALSE))) {
            return FALSE;
        }
        if (!assign_video(opts)) {
            config_error_add("Unknown error handling '%s'", fullname);
            return FALSE;
        }
        return retval;
    }
#endif /* NO_TERMS */
    /* soundcard:string -- careful not to match boolean 'sound' */
    fullname = "soundcard";
    if (match_optname(opts, fullname, 6, TRUE)) {
        if (duplicate)
            complain_about_duplicate(opts, 1);
        if (negated) {
            bad_negation(fullname, FALSE);
            return FALSE;
        } else if (!(opts = string_for_env_opt(fullname, opts, FALSE))) {
            return FALSE;
        }
        if (!assign_soundcard(opts)) {
            config_error_add("Unknown error handling '%s'", fullname);
            return FALSE;
        }
        return retval;
    }
#endif /* MSDOS */

    /* WINCAP
     *
     *  map_mode:[tiles|ascii4x6|ascii6x8|ascii8x8|ascii16x8|ascii7x12
     *            |ascii8x12|ascii16x12|ascii12x16|ascii10x18|fit_to_screen]
     */
    fullname = "map_mode";
    if (match_optname(opts, fullname, sizeof "map_mode" - 1, TRUE)) {
        if (duplicate)
            complain_about_duplicate(opts, 1);
        op = string_for_opt(opts, negated);
        if (op && !negated) {
            if (!strncmpi(op, "tiles", sizeof "tiles" - 1))
                iflags.wc_map_mode = MAP_MODE_TILES;
            else if (!strncmpi(op, "ascii4x6", sizeof "ascii4x6" - 1))
                iflags.wc_map_mode = MAP_MODE_ASCII4x6;
            else if (!strncmpi(op, "ascii6x8", sizeof "ascii6x8" - 1))
                iflags.wc_map_mode = MAP_MODE_ASCII6x8;
            else if (!strncmpi(op, "ascii8x8", sizeof "ascii8x8" - 1))
                iflags.wc_map_mode = MAP_MODE_ASCII8x8;
            else if (!strncmpi(op, "ascii16x8", sizeof "ascii16x8" - 1))
                iflags.wc_map_mode = MAP_MODE_ASCII16x8;
            else if (!strncmpi(op, "ascii7x12", sizeof "ascii7x12" - 1))
                iflags.wc_map_mode = MAP_MODE_ASCII7x12;
            else if (!strncmpi(op, "ascii8x12", sizeof "ascii8x12" - 1))
                iflags.wc_map_mode = MAP_MODE_ASCII8x12;
            else if (!strncmpi(op, "ascii16x12", sizeof "ascii16x12" - 1))
                iflags.wc_map_mode = MAP_MODE_ASCII16x12;
            else if (!strncmpi(op, "ascii12x16", sizeof "ascii12x16" - 1))
                iflags.wc_map_mode = MAP_MODE_ASCII12x16;
            else if (!strncmpi(op, "ascii10x18", sizeof "ascii10x18" - 1))
                iflags.wc_map_mode = MAP_MODE_ASCII10x18;
            else if (!strncmpi(op, "fit_to_screen",
                               sizeof "fit_to_screen" - 1))
                iflags.wc_map_mode = MAP_MODE_ASCII_FIT_TO_SCREEN;
            else {
                config_error_add("Unknown %s parameter '%s'", fullname, op);
                return FALSE;
            }
        } else if (negated) {
            bad_negation(fullname, TRUE);
            return FALSE;
        }
        return retval;
    }

    /* WINCAP
     * scroll_amount:nn */
    fullname = "scroll_amount";
    if (match_optname(opts, fullname, sizeof "scroll_amount" - 1, TRUE)) {
        if (duplicate)
            complain_about_duplicate(opts, 1);
        op = string_for_opt(opts, negated);
        if ((negated && !op) || (!negated && op)) {
            iflags.wc_scroll_amount = negated ? 1 : atoi(op);
        } else if (negated) {
            bad_negation(fullname, TRUE);
            return FALSE;
        }
        return retval;
    }

    /* WINCAP
     * scroll_margin:nn */
    fullname = "scroll_margin";
    if (match_optname(opts, fullname, sizeof "scroll_margin" - 1, TRUE)) {
        if (duplicate)
            complain_about_duplicate(opts, 1);
        op = string_for_opt(opts, negated);
        if ((negated && !op) || (!negated && op)) {
            iflags.wc_scroll_margin = negated ? 5 : atoi(op);
        } else if (negated) {
            bad_negation(fullname, TRUE);
            return FALSE;
        }
        return retval;
    }

    fullname = "subkeyvalue";
    if (match_optname(opts, fullname, 5, TRUE)) {
        /* no duplicate complaint here */
        if (negated) {
            bad_negation(fullname, FALSE);
            return FALSE;
#if defined(WIN32)
        } else {
            op = string_for_opt(opts, 0);
            if (!op)
                return FALSE;
#ifdef TTY_GRAPHICS
            map_subkeyvalue(op);
#endif
#endif
        }
        return retval;
    }

    /* WINCAP
     * tile_width:nn */
    fullname = "tile_width";
    if (match_optname(opts, fullname, sizeof "tile_width" - 1, TRUE)) {
        if (duplicate)
            complain_about_duplicate(opts, 1);
        op = string_for_opt(opts, negated);
        if ((negated && !op) || (!negated && op)) {
            iflags.wc_tile_width = negated ? 0 : atoi(op);
        } else if (negated) {
            bad_negation(fullname, TRUE);
            return FALSE;
        }
        return retval;
    }
    /* WINCAP
     * tile_file:name */
    fullname = "tile_file";
    if (match_optname(opts, fullname, sizeof "tile_file" - 1, TRUE)) {
        if (duplicate)
            complain_about_duplicate(opts, 1);
        if ((op = string_for_opt(opts, FALSE)) != 0) {
            if (iflags.wc_tile_file)
                free(iflags.wc_tile_file);
            iflags.wc_tile_file = dupstr(op);
        } else
            return FALSE;
        return retval;
    }
    /* WINCAP
     * tile_height:nn */
    fullname = "tile_height";
    if (match_optname(opts, fullname, sizeof "tile_height" - 1, TRUE)) {
        if (duplicate)
            complain_about_duplicate(opts, 1);
        op = string_for_opt(opts, negated);
        if ((negated && !op) || (!negated && op)) {
            iflags.wc_tile_height = negated ? 0 : atoi(op);
        } else if (negated) {
            bad_negation(fullname, TRUE);
            return FALSE;
        }
        return retval;
    }

    /* WINCAP
     * vary_msgcount:nn */
    fullname = "vary_msgcount";
    if (match_optname(opts, fullname, sizeof "vary_msgcount" - 1, TRUE)) {
        if (duplicate)
            complain_about_duplicate(opts, 1);
        op = string_for_opt(opts, negated);
        if ((negated && !op) || (!negated && op)) {
            iflags.wc_vary_msgcount = negated ? 0 : atoi(op);
        } else if (negated) {
            bad_negation(fullname, TRUE);
            return FALSE;
        }
        return retval;
    }

    /*
     * windowtype:  option to choose the interface for binaries built
     * with support for more than one interface (tty + X11, for instance).
     *
     * Ideally, 'windowtype' should be processed first, because it
     * causes the wc_ and wc2_ flags to be set up.
     * For user, making it be first in a config file is trivial, use
     * OPTIONS=windowtype:Foo
     * as the first non-comment line of the file.
     * Making it first in NETHACKOPTIONS requires it to be at the _end_
     * because comma-separated option strings are processed from right
     * to left.
     */
    fullname = "windowtype";
    if (match_optname(opts, fullname, 3, TRUE)) {
        if (iflags.windowtype_locked)
            return retval;
        if (duplicate)
            complain_about_duplicate(opts, 1);
        if (negated) {
            bad_negation(fullname, FALSE);
            return FALSE;
        } else if ((op = string_for_env_opt(fullname, opts, FALSE)) != 0) {
            if (!iflags.windowtype_deferred) {
                char buf[WINTYPELEN];

                nmcpy(buf, op, WINTYPELEN);
                choose_windows(buf);
            } else {
                nmcpy(g.chosen_windowtype, op, WINTYPELEN);
            }
        } else
            return FALSE;
        return retval;
    }

#ifdef WINCHAIN
    fullname = "windowchain";
    if (match_optname(opts, fullname, 3, TRUE)) {
        if (negated) {
            bad_negation(fullname, FALSE);
            return FALSE;
        } else if ((op = string_for_env_opt(fullname, opts, FALSE)) != 0) {
            char buf[WINTYPELEN];

            nmcpy(buf, op, WINTYPELEN);
            addto_windowchain(buf);
        } else
            return FALSE;
        return retval;
    }
#endif

    /* WINCAP
     * setting window colors
     * syntax: windowcolors=menu foregrnd/backgrnd text foregrnd/backgrnd
     */
    fullname = "windowcolors";
    if (match_optname(opts, fullname, 7, TRUE)) {
        if (duplicate)
            complain_about_duplicate(opts, 1);
        if ((op = string_for_opt(opts, FALSE)) != 0) {
            if (!wc_set_window_colors(op)) {
                config_error_add("Could not set %s '%s'", fullname, op);
                return FALSE;
            }
        } else if (negated) {
            bad_negation(fullname, TRUE);
            return FALSE;
        }
        return retval;
    }

#ifdef CURSES_GRAPHICS
    /* WINCAP2
     * term_cols:amount or term_rows:amount */
    fullname = "term_cols";
    if (match_optname(opts, fullname, 8, TRUE)
        /* alternate spelling */
        || match_optname(opts, "term_columns", 9, TRUE)
        /* different option but identical handlng */
        || (fullname = "term_rows", match_optname(opts, fullname, 8, TRUE))) {
        long ltmp;

        op = string_for_opt(opts, negated);
        ltmp = atol(op);
        if (negated) {
            bad_negation(fullname, FALSE);
            retval = FALSE;

        /* this just checks atol() sanity, not logical window size sanity */
        } else if (ltmp <= 0L || ltmp >= (long) LARGEST_INT) {
            config_error_add("Invalid %s: %ld", fullname, ltmp);
            retval = FALSE;

        } else {
            if (!strcmp(fullname, "term_rows"))
                iflags.wc2_term_rows = (int) ltmp;
            else /* !strcmp(fullname, "term_cols") */
                iflags.wc2_term_cols = (int) ltmp;
        }
        return retval;
    }

    /* WINCAP2
     * petattr:string */
    fullname = "petattr";
    if (match_optname(opts, fullname, sizeof "petattr" - 1, TRUE)) {
        op = string_for_opt(opts, negated);
        if (op && negated) {
            bad_negation(fullname, TRUE);
            retval = FALSE;
        } else if (op) {
#ifdef CURSES_GRAPHICS
            int itmp = curses_read_attrs(op);

            if (itmp == -1) {
                config_error_add("Unknown %s parameter '%s'", fullname, opts);
                retval = FALSE;
            } else
                iflags.wc2_petattr = itmp;
#else
            /* non-curses windowports will not use this flag anyway
             * but the above will not compile if we don't have curses.
             * Just set it to a sensible default: */
            iflags.wc2_petattr = ATR_INVERSE;
#endif
        } else if (negated) {
            iflags.wc2_petattr = ATR_NONE;
        }
        if (retval) {
            iflags.hilite_pet = (iflags.wc2_petattr != ATR_NONE);
            if (!g.opt_initial)
                g.opt_need_redraw = TRUE;
        }
        return retval;
    }

    /* WINCAP2
     * windowborders:n */
    fullname = "windowborders";
    if (match_optname(opts, fullname, 10, TRUE)) {
        op = string_for_opt(opts, negated);
        if (negated && op) {
            bad_negation(fullname, TRUE);
            retval = FALSE;
        } else {
            int itmp;

            if (negated)
                itmp = 0; /* Off */
            else if (!op)
                itmp = 1; /* On */
            else    /* Value supplied; expect 0 (off), 1 (on), or 2 (auto) */
                itmp = atoi(op);

            if (itmp < 0 || itmp > 2) {
                config_error_add("Invalid %s (should be 0, 1, or 2): %s",
                                 fullname, opts);
                retval = FALSE;
            } else {
                iflags.wc2_windowborders = itmp;
            }
        }
        return retval;
    }

    /* WINCAP2
     * statuslines:n */
    fullname = "statuslines";
    if (match_optname(opts, fullname, 11, TRUE)) {
        int itmp = 0;

        op = string_for_opt(opts, negated);
        if (negated) {
            bad_negation(fullname, TRUE);
            itmp = 2;
            retval = FALSE;
        } else if (op) {
            itmp = atoi(op);
        }
        if (itmp < 2 || itmp > 3) {
            config_error_add("'%s' requires a value of 2 and 3", fullname);
            retval = FALSE;
        } else {
            iflags.wc2_statuslines = itmp;
            if (!g.opt_initial)
                g.opt_need_redraw = TRUE;
        }
        return retval;
    }
#endif /* CURSES_GRAPHICS */

    /* menustyle:traditional or combination or full or partial */
    fullname = "menustyle";
    if (match_optname(opts, fullname, 4, TRUE)) {
        int tmp;
        boolean val_required = (strlen(opts) > 5 && !negated);

        if (duplicate)
            complain_about_duplicate(opts, 1);
        if (!(op = string_for_opt(opts, !val_required))) {
            if (val_required)
                return FALSE; /* string_for_opt gave feedback */
            tmp = negated ? 'n' : 'f';
        } else {
            tmp = lowc(*op);
        }
        switch (tmp) {
        case 'n': /* none */
        case 't': /* traditional: prompt for class(es) by symbol,
                     prompt for each item within class(es) one at a time */
            flags.menu_style = MENU_TRADITIONAL;
            break;
        case 'c': /* combination: prompt for class(es) by symbol,
                     choose items within selected class(es) by menu */
            flags.menu_style = MENU_COMBINATION;
            break;
        case 'f': /* full: choose class(es) by first menu,
                     choose items within selected class(es) by second menu */
            flags.menu_style = MENU_FULL;
            break;
        case 'p': /* partial: skip class filtering,
                     choose items among all classes by menu */
            flags.menu_style = MENU_PARTIAL;
            break;
        default:
            config_error_add("Unknown %s parameter '%s'", fullname, op);
            return FALSE;
        }
        return retval;
    }

    fullname = "menu_headings";
    if (match_optname(opts, fullname, 12, TRUE)) {
        int tmpattr;

        if (duplicate)
            complain_about_duplicate(opts, 1);
        if (negated) {
            bad_negation(fullname, FALSE);
            return FALSE;
        } else if (!(opts = string_for_env_opt(fullname, opts, FALSE))) {
            return FALSE;
        }
        tmpattr = match_str2attr(opts, TRUE);
        if (tmpattr == -1)
            return FALSE;
        else
            iflags.menu_headings = tmpattr;
        return retval;
    }

    /* check for menu command mapping */
    for (i = 0; i < SIZE(default_menu_cmd_info); i++) {
        fullname = default_menu_cmd_info[i].name;
        if (duplicate)
            complain_about_duplicate(opts, 1);
        if (match_optname(opts, fullname, (int) strlen(fullname), TRUE)) {
            if (negated) {
                bad_negation(fullname, FALSE);
                return FALSE;
            } else if ((op = string_for_opt(opts, FALSE)) != 0) {
                char c, op_buf[BUFSZ];

                escapes(op, op_buf);
                c = *op_buf;

                if (illegal_menu_cmd_key(c))
                    return FALSE;

                add_menu_cmd_alias(c, default_menu_cmd_info[i].cmd);
            }
            return retval;
        }
    }

    /* hilite fields in status prompt */
    fullname = "hilite_status";
    if (match_optname(opts, fullname, 13, TRUE)) {
#ifdef STATUS_HILITES
        if (duplicate)
            complain_about_duplicate(opts, 1);
        op = string_for_opt(opts, TRUE);
        if (op && negated) {
            clear_status_hilites();
            return retval;
        } else if (!op) {
            config_error_add("Value is mandatory for hilite_status");
            return FALSE;
        }
        if (!parse_status_hl1(op, tfrom_file))
            return FALSE;
        return retval;
#else
        config_error_add("'%s' is not supported", fullname);
        return FALSE;
#endif
    }

    /* control over whether highlights should be displayed, and for how long */
    fullname = "statushilites";
    if (match_optname(opts, fullname, 9, TRUE)) {
#ifdef STATUS_HILITES
        if (negated) {
            iflags.hilite_delta = 0L;
        } else {
            op = string_for_opt(opts, TRUE);
            iflags.hilite_delta = (!op || !*op) ? 3L : atol(op);
            if (iflags.hilite_delta < 0L)
                iflags.hilite_delta = 1L;
        }
        if (!tfrom_file)
            reset_status_hilites();
        return retval;
#else
        config_error_add("'%s' is not supported", fullname);
        return FALSE;
#endif
    }

    fullname = "DECgraphics";
    if (match_optname(opts, fullname, 3, TRUE)) {
#ifdef BACKWARD_COMPAT
        boolean badflag = FALSE;

        if (duplicate)
            complain_about_duplicate(opts, 1);
        if (!negated) {
            /* There is no rogue level DECgraphics-specific set */
            if (g.symset[PRIMARY].name) {
                badflag = TRUE;
            } else {
                g.symset[PRIMARY].name = dupstr(fullname);
                if (!read_sym_file(PRIMARY)) {
                    badflag = TRUE;
                    clear_symsetentry(PRIMARY, TRUE);
                } else
                    switch_symbols(TRUE);
            }
            if (badflag) {
                config_error_add("Failure to load symbol set %s.", fullname);
                return FALSE;
            }
        }
        return retval;
#else
        config_error_add("'%s' no longer supported; use 'symset:%s' instead",
                         fullname, fullname);
        return FALSE;
#endif
    } /* "DECgraphics" */

    fullname = "IBMgraphics";
    if (match_optname(opts, fullname, 3, TRUE)) {
#ifdef BACKWARD_COMPAT
        const char *sym_name = fullname;
        boolean badflag = FALSE;

        if (duplicate)
            complain_about_duplicate(opts, 1);
        if (!negated) {
            for (i = 0; i < NUM_GRAPHICS; ++i) {
                if (g.symset[i].name) {
                    badflag = TRUE;
                } else {
                    if (i == ROGUESET)
                        sym_name = "RogueIBM";
                    g.symset[i].name = dupstr(sym_name);
                    if (!read_sym_file(i)) {
                        badflag = TRUE;
                        clear_symsetentry(i, TRUE);
                        break;
                    }
                }
            }
            if (badflag) {
                config_error_add("Failure to load symbol set %s.", sym_name);
                return FALSE;
            } else {
                switch_symbols(TRUE);
                if (!g.opt_initial && Is_rogue_level(&u.uz))
                    assign_graphics(ROGUESET);
            }
        }
        return retval;
#else
        config_error_add("'%s' no longer supported; use 'symset:%s' instead",
                         fullname, fullname);
        return FALSE;
#endif
    } /* "IBMgraphics" */

    fullname = "MACgraphics";
    if (match_optname(opts, fullname, 3, TRUE)) {
#if defined(MAC_GRAPHICS_ENV) && defined(BACKWARD_COMPAT)
        boolean badflag = FALSE;

        if (duplicate)
            complain_about_duplicate(opts, 1);
        if (!negated) {
            if (g.symset[PRIMARY].name) {
                badflag = TRUE;
            } else {
                g.symset[PRIMARY].name = dupstr(fullname);
                if (!read_sym_file(PRIMARY)) {
                    badflag = TRUE;
                    clear_symsetentry(PRIMARY, TRUE);
                }
            }
            if (badflag) {
                config_error_add("Failure to load symbol set %s.", fullname);
                return FALSE;
            } else {
                switch_symbols(TRUE);
                if (!g.opt_initial && Is_rogue_level(&u.uz))
                    assign_graphics(ROGUESET);
            }
        }
        return retval;
#else   /* !(MAC_GRAPHICS_ENV && BACKWARD_COMPAT) */
        config_error_add("'%s' %s; use 'symset:%s' instead",
                         fullname,
#ifdef MAC_GRAPHICS_ENV /* implies BACKWARD_COMPAT is not defined */
                         "no longer supported",
#else
                         "is not supported",
#endif
                         fullname);
        return FALSE;
#endif  /* ?(MAC_GRAPHICS_ENV && BACKWARD_COMPAT) */
    } /* "MACgraphics" */

    /*
     * OK, if we still haven't recognized the option, check the boolean
     * options list.
     */
    for (i = 0; boolopt[i].name; i++) {
        if (match_optname(opts, boolopt[i].name, 3, TRUE)) {
            /* options that don't exist */
            if (!boolopt[i].addr) {
                if (!g.opt_initial && !negated)
                    pline_The("\"%s\" option is not available.",
                              boolopt[i].name);
                return retval;
            }
            /* options that must come from config file */
            if (!g.opt_initial && (boolopt[i].optflags == SET_IN_FILE)) {
                rejectoption(boolopt[i].name);
                return retval;
            }

            op = string_for_opt(opts, TRUE);

            if (op) {
                if (negated) {
                    config_error_add(
                           "Negated boolean '%s' should not have a parameter",
                                     boolopt[i].name);
                    return FALSE;
                }
                if (!strcmp(op, "true") || !strcmp(op, "yes")) {
                    negated = FALSE;
                } else if (!strcmp(op, "false") || !strcmp(op, "no")) {
                    negated = TRUE;
                } else {
                    config_error_add("Illegal parameter for a boolean");
                    return FALSE;
                }
            }

            *(boolopt[i].addr) = !negated;

            /* 0 means boolean opts */
            if (duplicate_opt_detection(boolopt[i].name, 0))
                complain_about_duplicate(boolopt[i].name, 0);
#ifdef RLECOMP
            if (boolopt[i].addr == &iflags.rlecomp)
                set_savepref(iflags.rlecomp ? "rlecomp" : "!rlecomp");
#endif
#ifdef ZEROCOMP
            if (boolopt[i].addr == &iflags.zerocomp)
                set_savepref(iflags.zerocomp ? "zerocomp" : "externalcomp");
#endif
            if (boolopt[i].addr == &iflags.wc_ascii_map) {
                /* toggling ascii_map; set tiled_map to its opposite;
                   what does it mean to turn off ascii map if tiled map
                   isn't supported? -- right now, we do nothing */
                iflags.wc_tiled_map = negated;
            } else if (boolopt[i].addr == &iflags.wc_tiled_map) {
                /* toggling tiled_map; set ascii_map to its opposite;
                   as with ascii_map, what does it mean to turn off tiled
                   map if ascii map isn't supported? */
                iflags.wc_ascii_map = negated;
            }
            /* only do processing below if setting with doset() */
            if (g.opt_initial)
                return retval;

            if (boolopt[i].addr == &flags.time
#ifdef SCORE_ON_BOTL
                || boolopt[i].addr == &flags.showscore
#endif
                || boolopt[i].addr == &flags.showexp) {
#ifdef STATUS_HILITES
                status_initialize(REASSESS_ONLY);
#endif
                g.context.botl = TRUE;
            } else if (boolopt[i].addr == &flags.invlet_constant) {
                if (flags.invlet_constant) {
                    reassign();
                    if (iflags.perm_invent)
                        g.opt_need_redraw = TRUE;
                }
            } else if (boolopt[i].addr == &flags.lit_corridor
                       || boolopt[i].addr == &flags.dark_room) {
                /*
                 * All corridor squares seen via night vision or
                 * candles & lamps change.  Update them by calling
                 * newsym() on them.  Don't do this if we are
                 * initializing the options --- the vision system
                 * isn't set up yet.
                 */
                vision_recalc(2);       /* shut down vision */
                g.vision_full_recalc = 1; /* delayed recalc */
                if (iflags.use_color)
                    g.opt_need_redraw = TRUE; /* darkroom refresh */
            } else if (boolopt[i].addr == &flags.showrace
                       || boolopt[i].addr == &iflags.use_inverse
                       || boolopt[i].addr == &iflags.hilite_pile
                       || boolopt[i].addr == &iflags.perm_invent
#ifdef CURSES_GRAPHICS
                       || boolopt[i].addr == &iflags.cursesgraphics
#endif
                       || boolopt[i].addr == &iflags.wc_ascii_map
                       || boolopt[i].addr == &iflags.wc_tiled_map) {
                g.opt_need_redraw = TRUE;
            } else if (boolopt[i].addr == &iflags.hilite_pet) {
#ifdef CURSES_GRAPHICS
                if (WINDOWPORT("curses")) {
                    /* if we're enabling hilite_pet and petattr isn't set,
                       set it to Inverse; if we're disabling, leave petattr
                       alone so that re-enabling will get current value back */
                    if (iflags.hilite_pet && !iflags.wc2_petattr)
                        iflags.wc2_petattr = curses_read_attrs("I");
                }
#endif
#ifdef STATUS_HILITES
            } else if (boolopt[i].addr == &iflags.wc2_hitpointbar) {
                status_initialize(REASSESS_ONLY);
                g.opt_need_redraw = TRUE;
#endif
#ifdef TEXTCOLOR
            } else if (boolopt[i].addr == &iflags.use_color) {
                g.opt_need_redraw = TRUE;
#ifdef TOS
                if (iflags.BIOS) {
                    if (colors_changed)
                        restore_colors();
                    else
                        set_colors();
                }
#endif
#endif /* TEXTCOLOR */
            }
            return retval;
        }
    }

    /* Is it a symbol? */
    if (strstr(opts, "S_") == opts && parsesymbols(opts)) {
        switch_symbols(TRUE);
        check_gold_symbol();
        return retval;
    }

    /* out of valid options */
    config_error_add("Unknown option '%s'", opts);
    return FALSE;
}

/* parse key:command */
boolean
parsebindings(bindings)
char* bindings;
{
    char *bind;
    char key;
    int i;
    boolean ret = FALSE;

    /* break off first binding from the rest; parse the rest */
    if ((bind = index(bindings, ',')) != 0) {
        *bind++ = 0;
        ret |= parsebindings(bind);
    }

    /* parse a single binding: first split around : */
    if (! (bind = index(bindings, ':')))
        return FALSE; /* it's not a binding */
    *bind++ = 0;

    /* read the key to be bound */
    key = txt2key(bindings);
    if (!key) {
        config_error_add("Unknown key binding key '%s'", bindings);
        return FALSE;
    }

    bind = trimspaces(bind);

    /* is it a special key? */
    if (bind_specialkey(key, bind))
        return TRUE;

    /* is it a menu command? */
    for (i = 0; i < SIZE(default_menu_cmd_info); i++) {
        if (!strcmp(default_menu_cmd_info[i].name, bind)) {
            if (illegal_menu_cmd_key(key)) {
                config_error_add("Bad menu key %s:%s", visctrl(key), bind);
                return FALSE;
            } else
                add_menu_cmd_alias(key, default_menu_cmd_info[i].cmd);
            return TRUE;
        }
    }

    /* extended command? */
    if (!bind_key(key, bind)) {
        config_error_add("Unknown key binding command '%s'", bind);
        return FALSE;
    }
    return TRUE;
}

static NEARDATA const char *menutype[] = { "traditional", "combination",
                                           "full", "partial" };

static NEARDATA const char *burdentype[] = { "unencumbered", "burdened",
                                             "stressed",     "strained",
                                             "overtaxed",    "overloaded" };

static NEARDATA const char *runmodes[] = { "teleport", "run", "walk",
                                           "crawl" };

static NEARDATA const char *sortltype[] = { "none", "loot", "full" };

/*
 * Convert the given string of object classes to a string of default object
 * symbols.
 */
void
oc_to_str(src, dest)
char *src, *dest;
{
    int i;

    while ((i = (int) *src++) != 0) {
        if (i < 0 || i >= MAXOCLASSES)
            impossible("oc_to_str:  illegal object class %d", i);
        else
            *dest++ = def_oc_syms[i].sym;
    }
    *dest = '\0';
}

/*
 * Add the given mapping to the menu command map list.  Always keep the
 * maps valid C strings.
 */
void
add_menu_cmd_alias(from_ch, to_ch)
char from_ch, to_ch;
{
    if (g.n_menu_mapped >= MAX_MENU_MAPPED_CMDS) {
        pline("out of menu map space.");
    } else {
        g.mapped_menu_cmds[g.n_menu_mapped] = from_ch;
        g.mapped_menu_op[g.n_menu_mapped] = to_ch;
        g.n_menu_mapped++;
        g.mapped_menu_cmds[g.n_menu_mapped] = '\0';
        g.mapped_menu_op[g.n_menu_mapped] = '\0';
    }
}

char
get_menu_cmd_key(ch)
char ch;
{
    char *found = index(g.mapped_menu_op, ch);

    if (found) {
        int idx = (int) (found - g.mapped_menu_op);

        ch = g.mapped_menu_cmds[idx];
    }
    return ch;
}

/*
 * Map the given character to its corresponding menu command.  If it
 * doesn't match anything, just return the original.
 */
char
map_menu_cmd(ch)
char ch;
{
    char *found = index(g.mapped_menu_cmds, ch);

    if (found) {
        int idx = (int) (found - g.mapped_menu_cmds);

        ch = g.mapped_menu_op[idx];
    }
    return ch;
}

void
show_menu_controls(win, dolist)
winid win;
boolean dolist;
{
    char buf[BUFSZ];

    putstr(win, 0, "Menu control keys:");
    if (dolist) {
        int i;

        for (i = 0; i < SIZE(default_menu_cmd_info); i++) {
            Sprintf(buf, "%-8s %s",
                    visctrl(get_menu_cmd_key(default_menu_cmd_info[i].cmd)),
                    default_menu_cmd_info[i].desc);
            putstr(win, 0, buf);
        }
    } else {
        putstr(win, 0, "");
        putstr(win, 0, "          Page    All items");
        Sprintf(buf, "  Select   %s       %s",
                visctrl(get_menu_cmd_key(MENU_SELECT_PAGE)),
                visctrl(get_menu_cmd_key(MENU_SELECT_ALL)));
        putstr(win, 0, buf);
        Sprintf(buf, "Deselect   %s       %s",
                visctrl(get_menu_cmd_key(MENU_UNSELECT_PAGE)),
                visctrl(get_menu_cmd_key(MENU_UNSELECT_ALL)));
        putstr(win, 0, buf);
        Sprintf(buf, "  Invert   %s       %s",
                visctrl(get_menu_cmd_key(MENU_INVERT_PAGE)),
                visctrl(get_menu_cmd_key(MENU_INVERT_ALL)));
        putstr(win, 0, buf);
        putstr(win, 0, "");
        Sprintf(buf, "   Go to   %s   Next page",
                visctrl(get_menu_cmd_key(MENU_NEXT_PAGE)));
        putstr(win, 0, buf);
        Sprintf(buf, "           %s   Previous page",
                visctrl(get_menu_cmd_key(MENU_PREVIOUS_PAGE)));
        putstr(win, 0, buf);
        Sprintf(buf, "           %s   First page",
                visctrl(get_menu_cmd_key(MENU_FIRST_PAGE)));
        putstr(win, 0, buf);
        Sprintf(buf, "           %s   Last page",
                visctrl(get_menu_cmd_key(MENU_LAST_PAGE)));
        putstr(win, 0, buf);
        putstr(win, 0, "");
        Sprintf(buf, "           %s   Search and toggle matching entries",
                visctrl(get_menu_cmd_key(MENU_SEARCH)));
        putstr(win, 0, buf);
    }
}

#if defined(MICRO) || defined(MAC) || defined(WIN32)
#define OPTIONS_HEADING "OPTIONS"
#else
#define OPTIONS_HEADING "NETHACKOPTIONS"
#endif

static char fmtstr_doset[] = "%s%-15s [%s]   ";
static char fmtstr_doset_tab[] = "%s\t[%s]";
static char n_currently_set[] = "(%d currently set)";

/* doset('O' command) menu entries for compound options */
STATIC_OVL void
doset_add_menu(win, option, indexoffset)
winid win;          /* window to add to */
const char *option; /* option name */
int indexoffset;    /* value to add to index in compopt[], or zero
                       if option cannot be changed */
{
    const char *value = "unknown"; /* current value */
    char buf[BUFSZ], buf2[BUFSZ];
    anything any;
    int i;

    any = cg.zeroany;
    if (indexoffset == 0) {
        any.a_int = 0;
        value = get_compopt_value(option, buf2);
    } else {
        for (i = 0; compopt[i].name; i++)
            if (strcmp(option, compopt[i].name) == 0)
                break;

        if (compopt[i].name) {
            any.a_int = i + 1 + indexoffset;
            value = get_compopt_value(option, buf2);
        } else {
            /* We are trying to add an option not found in compopt[].
               This is almost certainly bad, but we'll let it through anyway
               (with a zero value, so it can't be selected). */
            any.a_int = 0;
        }
    }
    /* "    " replaces "a - " -- assumes menus follow that style */
    if (!iflags.menu_tab_sep)
        Sprintf(buf, fmtstr_doset, any.a_int ? "" : "    ", option,
                value);
    else
        Sprintf(buf, fmtstr_doset_tab, option, value);
    add_menu(win, NO_GLYPH, &any, 0, 0, ATR_NONE, buf, MENU_UNSELECTED);
}

STATIC_OVL void
opts_add_others(win, name, id, bufx, nset)
winid win;
const char *name;
int id;
char *bufx;
int nset;
{
    char buf[BUFSZ], buf2[BUFSZ];
    anything any = cg.zeroany;

    any.a_int = id;
    if (!bufx)
        Sprintf(buf2, n_currently_set, nset);
    else
        Sprintf(buf2, "%s", bufx);
    if (!iflags.menu_tab_sep)
        Sprintf(buf, fmtstr_doset, any.a_int ? "" : "    ",
                name, buf2);
    else
        Sprintf(buf, fmtstr_doset_tab, name, buf2);
    add_menu(win, NO_GLYPH, &any, 0, 0, ATR_NONE, buf, MENU_UNSELECTED);
}

int
count_apes(VOID_ARGS)
{
    return count_ape_maps((int *) 0, (int *) 0);
}

enum opt_other_enums {
    OPT_OTHER_MSGTYPE = -4,
    OPT_OTHER_MENUCOLOR = -3,
    OPT_OTHER_STATHILITE = -2,
    OPT_OTHER_APEXC = -1
    /* these must be < 0 */
};

static struct other_opts {
    const char *name;
    int optflags;
    enum opt_other_enums code;
    int NDECL((*othr_count_func));
} othropt[] = {
    { "autopickup exceptions", SET_IN_GAME, OPT_OTHER_APEXC, count_apes },
    { "menu colors", SET_IN_GAME, OPT_OTHER_MENUCOLOR, count_menucolors },
    { "message types", SET_IN_GAME, OPT_OTHER_MSGTYPE, msgtype_count },
#ifdef STATUS_HILITES
    { "status hilite rules", SET_IN_GAME, OPT_OTHER_STATHILITE,
      count_status_hilites },
#endif
    { (char *) 0, 0, (enum opt_other_enums) 0 },
};

/* the 'O' command */
int
doset() /* changing options via menu by Per Liboriussen */
{
    static boolean made_fmtstr = FALSE;
    char buf[BUFSZ], buf2[BUFSZ] = DUMMY;
    const char *name;
    int i = 0, pass, boolcount, pick_cnt, pick_idx, opt_indx;
    boolean *bool_p;
    winid tmpwin;
    anything any;
    menu_item *pick_list;
    int indexoffset, startpass, endpass, optflags;
    boolean setinitial = FALSE, fromfile = FALSE;
    unsigned longest_name_len;

    tmpwin = create_nhwindow(NHW_MENU);
    start_menu(tmpwin);

#ifdef notyet /* SYSCF */
    /* XXX I think this is still fragile.  Fixing initial/from_file and/or
       changing the SET_* etc to bitmaps will let me make this better. */
    if (wizard)
        startpass = SET_IN_SYS;
    else
#endif
        startpass = DISP_IN_GAME;
    endpass = (wizard) ? SET_IN_WIZGAME : SET_IN_GAME;

    if (!made_fmtstr && !iflags.menu_tab_sep) {
        /* spin through the options to find the longest name
           and adjust the format string accordingly */
        longest_name_len = 0;
        for (pass = 0; pass <= 2; pass++)
            for (i = 0; (name = ((pass == 0) ? boolopt[i].name
                                 : (pass == 1) ? compopt[i].name
                                   : othropt[i].name)) != 0; i++) {
                if (pass == 0 && !boolopt[i].addr)
                    continue;
                optflags = (pass == 0) ? boolopt[i].optflags
                           : (pass == 1) ? compopt[i].optflags
                             : othropt[i].optflags;
                if (optflags < startpass || optflags > endpass)
                    continue;
                if ((is_wc_option(name) && !wc_supported(name))
                    || (is_wc2_option(name) && !wc2_supported(name)))
                    continue;

                if (strlen(name) > longest_name_len)
                    longest_name_len = strlen(name);
            }
        Sprintf(fmtstr_doset, "%%s%%-%us [%%s]", longest_name_len);
        made_fmtstr = TRUE;
    }

    any = cg.zeroany;
    add_menu(tmpwin, NO_GLYPH, &any, 0, 0, iflags.menu_headings,
             "Booleans (selecting will toggle value):", MENU_UNSELECTED);
    any.a_int = 0;
    /* first list any other non-modifiable booleans, then modifiable ones */
    for (pass = 0; pass <= 1; pass++)
        for (i = 0; (name = boolopt[i].name) != 0; i++)
            if ((bool_p = boolopt[i].addr) != 0
                && ((boolopt[i].optflags <= DISP_IN_GAME && pass == 0)
                    || (boolopt[i].optflags >= SET_IN_GAME && pass == 1))) {
                if (bool_p == &flags.female)
                    continue; /* obsolete */
                if (boolopt[i].optflags == SET_IN_WIZGAME && !wizard)
                    continue;
                if ((is_wc_option(name) && !wc_supported(name))
                    || (is_wc2_option(name) && !wc2_supported(name)))
                    continue;

                any.a_int = (pass == 0) ? 0 : i + 1;
                if (!iflags.menu_tab_sep)
                    Sprintf(buf, fmtstr_doset, (pass == 0) ? "    " : "",
                            name, *bool_p ? "true" : "false");
                else
                    Sprintf(buf, fmtstr_doset_tab,
                            name, *bool_p ? "true" : "false");
                add_menu(tmpwin, NO_GLYPH, &any, 0, 0, ATR_NONE, buf,
                         MENU_UNSELECTED);
            }

    boolcount = i;
    indexoffset = boolcount;
    any = cg.zeroany;
    add_menu(tmpwin, NO_GLYPH, &any, 0, 0, ATR_NONE, "", MENU_UNSELECTED);
    add_menu(tmpwin, NO_GLYPH, &any, 0, 0, iflags.menu_headings,
             "Compounds (selecting will prompt for new value):",
             MENU_UNSELECTED);

    /* deliberately put playmode, name, role+race+gender+align first */
    doset_add_menu(tmpwin, "playmode", 0);
    doset_add_menu(tmpwin, "name", 0);
    doset_add_menu(tmpwin, "role", 0);
    doset_add_menu(tmpwin, "race", 0);
    doset_add_menu(tmpwin, "gender", 0);
    doset_add_menu(tmpwin, "align", 0);

    for (pass = startpass; pass <= endpass; pass++)
        for (i = 0; (name = compopt[i].name) != 0; i++)
            if (compopt[i].optflags == pass) {
                if (!strcmp(name, "playmode")  || !strcmp(name, "name")
                    || !strcmp(name, "role")   || !strcmp(name, "race")
                    || !strcmp(name, "gender") || !strcmp(name, "align"))
                    continue;
                if ((is_wc_option(name) && !wc_supported(name))
                    || (is_wc2_option(name) && !wc2_supported(name)))
                    continue;

                doset_add_menu(tmpwin, name,
                               (pass == DISP_IN_GAME) ? 0 : indexoffset);
            }

    any = cg.zeroany;
    add_menu(tmpwin, NO_GLYPH, &any, 0, 0, ATR_NONE, "", MENU_UNSELECTED);
    add_menu(tmpwin, NO_GLYPH, &any, 0, 0, iflags.menu_headings,
             "Other settings:", MENU_UNSELECTED);

    for (i = 0; (name = othropt[i].name) != 0; i++) {
        if ((is_wc_option(name) && !wc_supported(name))
            || (is_wc2_option(name) && !wc2_supported(name)))
            continue;
        opts_add_others(tmpwin, name, othropt[i].code,
                        (char *) 0, othropt[i].othr_count_func());
    }

#ifdef PREFIXES_IN_USE
    any = cg.zeroany;
    add_menu(tmpwin, NO_GLYPH, &any, 0, 0, ATR_NONE, "", MENU_UNSELECTED);
    add_menu(tmpwin, NO_GLYPH, &any, 0, 0, iflags.menu_headings,
             "Variable playground locations:", MENU_UNSELECTED);
    for (i = 0; i < PREFIX_COUNT; i++)
        doset_add_menu(tmpwin, fqn_prefix_names[i], 0);
#endif
    end_menu(tmpwin, "Set what options?");
    g.opt_need_redraw = FALSE;
    if ((pick_cnt = select_menu(tmpwin, PICK_ANY, &pick_list)) > 0) {
        /*
         * Walk down the selection list and either invert the booleans
         * or prompt for new values. In most cases, call parseoptions()
         * to take care of options that require special attention, like
         * redraws.
         */
        for (pick_idx = 0; pick_idx < pick_cnt; ++pick_idx) {
            opt_indx = pick_list[pick_idx].item.a_int - 1;
            if (opt_indx < -1)
                opt_indx++; /* -1 offset for select_menu() */
            if (opt_indx == OPT_OTHER_APEXC) {
                (void) special_handling("autopickup_exception", setinitial,
                                        fromfile);
#ifdef STATUS_HILITES
            } else if (opt_indx == OPT_OTHER_STATHILITE) {
                if (!status_hilite_menu()) {
                    pline("Bad status hilite(s) specified.");
                } else {
                    if (wc2_supported("hilite_status"))
                        preference_update("hilite_status");
                }
#endif
            } else if (opt_indx == OPT_OTHER_MENUCOLOR) {
                    (void) special_handling("menu_colors", setinitial,
                                            fromfile);
            } else if (opt_indx == OPT_OTHER_MSGTYPE) {
                    (void) special_handling("msgtype", setinitial, fromfile);
            } else if (opt_indx < boolcount) {
                /* boolean option */
                Sprintf(buf, "%s%s", *boolopt[opt_indx].addr ? "!" : "",
                        boolopt[opt_indx].name);
                (void) parseoptions(buf, setinitial, fromfile);
                if (wc_supported(boolopt[opt_indx].name)
                    || wc2_supported(boolopt[opt_indx].name))
                    preference_update(boolopt[opt_indx].name);
            } else {
                /* compound option */
                opt_indx -= boolcount;

                if (!special_handling(compopt[opt_indx].name, setinitial,
                                      fromfile)) {
                    Sprintf(buf, "Set %s to what?", compopt[opt_indx].name);
                    getlin(buf, buf2);
                    if (buf2[0] == '\033')
                        continue;
                    Sprintf(buf, "%s:%s", compopt[opt_indx].name, buf2);
                    /* pass the buck */
                    (void) parseoptions(buf, setinitial, fromfile);
                }
                if (wc_supported(compopt[opt_indx].name)
                    || wc2_supported(compopt[opt_indx].name))
                    preference_update(compopt[opt_indx].name);
            }
        }
        free((genericptr_t) pick_list), pick_list = (menu_item *) 0;
    }

    destroy_nhwindow(tmpwin);
    if (g.opt_need_redraw) {
        check_gold_symbol();
        reglyph_darkroom();
        (void) doredraw();
    }
    return 0;
}

/* common to msg-types, menu-colors, autopickup-exceptions */
STATIC_OVL int
handle_add_list_remove(optname, numtotal)
const char *optname;
int numtotal;
{
    winid tmpwin;
    anything any;
    int i, pick_cnt, opt_idx;
    menu_item *pick_list = (menu_item *) 0;
    static const struct action {
        char letr;
        const char *desc;
    } action_titles[] = {
        { 'a', "add new %s" },         /* [0] */
        { 'l', "list %s" },            /* [1] */
        { 'r', "remove existing %s" }, /* [2] */
        { 'x', "exit this menu" },     /* [3] */
    };

    opt_idx = 0;
    tmpwin = create_nhwindow(NHW_MENU);
    start_menu(tmpwin);
    any = cg.zeroany;
    for (i = 0; i < SIZE(action_titles); i++) {
        char tmpbuf[BUFSZ];

        any.a_int++;
        /* omit list and remove if there aren't any yet */
        if (!numtotal && (i == 1 || i == 2))
            continue;
        Sprintf(tmpbuf, action_titles[i].desc,
                (i == 1) ? makeplural(optname) : optname);
        add_menu(tmpwin, NO_GLYPH, &any, action_titles[i].letr, 0, ATR_NONE,
                 tmpbuf, (i == 3) ? MENU_SELECTED : MENU_UNSELECTED);
    }
    end_menu(tmpwin, "Do what?");
    if ((pick_cnt = select_menu(tmpwin, PICK_ONE, &pick_list)) > 0) {
        opt_idx = pick_list[0].item.a_int - 1;
        if (pick_cnt > 1 && opt_idx == 3)
            opt_idx = pick_list[1].item.a_int - 1;
        free((genericptr_t) pick_list);
    } else
        opt_idx = 3; /* none selected, exit menu */
    destroy_nhwindow(tmpwin);
    return opt_idx;
}

STATIC_OVL boolean
special_handling(optname, setinitial, setfromfile)
const char *optname;
boolean setinitial, setfromfile;
{
    winid tmpwin;
    anything any;
    int i, n;
    char buf[BUFSZ];

    /* Special handling of menustyle, pickup_burden, pickup_types,
     * disclose, runmode, msg_window, menu_headings, sortloot,
     * and number_pad options.
     * Also takes care of interactive autopickup_exception_handling changes.
     */
    if (!strcmp("menustyle", optname)) {
        const char *style_name;
        menu_item *style_pick = (menu_item *) 0;

        tmpwin = create_nhwindow(NHW_MENU);
        start_menu(tmpwin);
        any = cg.zeroany;
        for (i = 0; i < SIZE(menutype); i++) {
            style_name = menutype[i];
            /* note: separate `style_name' variable used
               to avoid an optimizer bug in VAX C V2.3 */
            any.a_int = i + 1;
            add_menu(tmpwin, NO_GLYPH, &any, *style_name, 0, ATR_NONE,
                     style_name, MENU_UNSELECTED);
        }
        end_menu(tmpwin, "Select menustyle:");
        if (select_menu(tmpwin, PICK_ONE, &style_pick) > 0) {
            flags.menu_style = style_pick->item.a_int - 1;
            free((genericptr_t) style_pick);
        }
        destroy_nhwindow(tmpwin);
    } else if (!strcmp("paranoid_confirmation", optname)) {
        menu_item *paranoia_picks = (menu_item *) 0;

        tmpwin = create_nhwindow(NHW_MENU);
        start_menu(tmpwin);
        any = cg.zeroany;
        for (i = 0; paranoia[i].flagmask != 0; ++i) {
            if (paranoia[i].flagmask == PARANOID_BONES && !wizard)
                continue;
            any.a_int = paranoia[i].flagmask;
            add_menu(tmpwin, NO_GLYPH, &any, *paranoia[i].argname, 0,
                     ATR_NONE, paranoia[i].explain,
                     (flags.paranoia_bits & paranoia[i].flagmask)
                         ? MENU_SELECTED
                         : MENU_UNSELECTED);
        }
        end_menu(tmpwin, "Actions requiring extra confirmation:");
        i = select_menu(tmpwin, PICK_ANY, &paranoia_picks);
        if (i >= 0) {
            /* player didn't cancel; we reset all the paranoia options
               here even if there were no items picked, since user
               could have toggled off preselected ones to end up with 0 */
            flags.paranoia_bits = 0;
            if (i > 0) {
                /* at least 1 item set, either preselected or newly picked */
                while (--i >= 0)
                    flags.paranoia_bits |= paranoia_picks[i].item.a_int;
                free((genericptr_t) paranoia_picks);
            }
        }
        destroy_nhwindow(tmpwin);
    } else if (!strcmp("pickup_burden", optname)) {
        const char *burden_name, *burden_letters = "ubsntl";
        menu_item *burden_pick = (menu_item *) 0;

        tmpwin = create_nhwindow(NHW_MENU);
        start_menu(tmpwin);
        any = cg.zeroany;
        for (i = 0; i < SIZE(burdentype); i++) {
            burden_name = burdentype[i];
            any.a_int = i + 1;
            add_menu(tmpwin, NO_GLYPH, &any, burden_letters[i], 0, ATR_NONE,
                     burden_name, MENU_UNSELECTED);
        }
        end_menu(tmpwin, "Select encumbrance level:");
        if (select_menu(tmpwin, PICK_ONE, &burden_pick) > 0) {
            flags.pickup_burden = burden_pick->item.a_int - 1;
            free((genericptr_t) burden_pick);
        }
        destroy_nhwindow(tmpwin);
    } else if (!strcmp("pickup_types", optname)) {
        /* parseoptions will prompt for the list of types */
        (void) parseoptions(strcpy(buf, "pickup_types"),
                            setinitial, setfromfile);
    } else if (!strcmp("disclose", optname)) {
        /* order of disclose_names[] must correspond to
           disclosure_options in decl.c */
        static const char *disclosure_names[] = {
            "inventory", "attributes", "vanquished",
            "genocides", "conduct",    "overview",
        };
        int disc_cat[NUM_DISCLOSURE_OPTIONS];
        int pick_cnt, pick_idx, opt_idx;
        char c;
        menu_item *disclosure_pick = (menu_item *) 0;

        tmpwin = create_nhwindow(NHW_MENU);
        start_menu(tmpwin);
        any = cg.zeroany;
        for (i = 0; i < NUM_DISCLOSURE_OPTIONS; i++) {
            Sprintf(buf, "%-12s[%c%c]", disclosure_names[i],
                    flags.end_disclose[i], disclosure_options[i]);
            any.a_int = i + 1;
            add_menu(tmpwin, NO_GLYPH, &any, disclosure_options[i], 0,
                     ATR_NONE, buf, MENU_UNSELECTED);
            disc_cat[i] = 0;
        }
        end_menu(tmpwin, "Change which disclosure options categories:");
        pick_cnt = select_menu(tmpwin, PICK_ANY, &disclosure_pick);
        if (pick_cnt > 0) {
            for (pick_idx = 0; pick_idx < pick_cnt; ++pick_idx) {
                opt_idx = disclosure_pick[pick_idx].item.a_int - 1;
                disc_cat[opt_idx] = 1;
            }
            free((genericptr_t) disclosure_pick);
            disclosure_pick = (menu_item *) 0;
        }
        destroy_nhwindow(tmpwin);

        for (i = 0; i < NUM_DISCLOSURE_OPTIONS; i++) {
            if (disc_cat[i]) {
                c = flags.end_disclose[i];
                Sprintf(buf, "Disclosure options for %s:",
                        disclosure_names[i]);
                tmpwin = create_nhwindow(NHW_MENU);
                start_menu(tmpwin);
                any = cg.zeroany;
                /* 'y','n',and '+' work as alternate selectors; '-' doesn't */
                any.a_char = DISCLOSE_NO_WITHOUT_PROMPT;
                add_menu(tmpwin, NO_GLYPH, &any, 0, any.a_char, ATR_NONE,
                         "Never disclose, without prompting",
                         (c == any.a_char) ? MENU_SELECTED : MENU_UNSELECTED);
                any.a_char = DISCLOSE_YES_WITHOUT_PROMPT;
                add_menu(tmpwin, NO_GLYPH, &any, 0, any.a_char, ATR_NONE,
                         "Always disclose, without prompting",
                         (c == any.a_char) ? MENU_SELECTED : MENU_UNSELECTED);
                if (*disclosure_names[i] == 'v') {
                    any.a_char = DISCLOSE_SPECIAL_WITHOUT_PROMPT; /* '#' */
                    add_menu(tmpwin, NO_GLYPH, &any, 0, any.a_char, ATR_NONE,
                             "Always disclose, pick sort order from menu",
                             (c == any.a_char) ? MENU_SELECTED
                                               : MENU_UNSELECTED);
                }
                any.a_char = DISCLOSE_PROMPT_DEFAULT_NO;
                add_menu(tmpwin, NO_GLYPH, &any, 0, any.a_char, ATR_NONE,
                         "Prompt, with default answer of \"No\"",
                         (c == any.a_char) ? MENU_SELECTED : MENU_UNSELECTED);
                any.a_char = DISCLOSE_PROMPT_DEFAULT_YES;
                add_menu(tmpwin, NO_GLYPH, &any, 0, any.a_char, ATR_NONE,
                         "Prompt, with default answer of \"Yes\"",
                         (c == any.a_char) ? MENU_SELECTED : MENU_UNSELECTED);
                if (*disclosure_names[i] == 'v') {
                    any.a_char = DISCLOSE_PROMPT_DEFAULT_SPECIAL; /* '?' */
                    add_menu(tmpwin, NO_GLYPH, &any, 0, any.a_char, ATR_NONE,
                "Prompt, with default answer of \"Ask\" to request sort menu",
                             (c == any.a_char) ? MENU_SELECTED
                                               : MENU_UNSELECTED);
                }
                end_menu(tmpwin, buf);
                n = select_menu(tmpwin, PICK_ONE, &disclosure_pick);
                if (n > 0) {
                    flags.end_disclose[i] = disclosure_pick[0].item.a_char;
                    if (n > 1 && flags.end_disclose[i] == c)
                        flags.end_disclose[i] = disclosure_pick[1].item.a_char;
                    free((genericptr_t) disclosure_pick);
                }
                destroy_nhwindow(tmpwin);
            }
        }
    } else if (!strcmp("runmode", optname)) {
        const char *mode_name;
        menu_item *mode_pick = (menu_item *) 0;

        tmpwin = create_nhwindow(NHW_MENU);
        start_menu(tmpwin);
        any = cg.zeroany;
        for (i = 0; i < SIZE(runmodes); i++) {
            mode_name = runmodes[i];
            any.a_int = i + 1;
            add_menu(tmpwin, NO_GLYPH, &any, *mode_name, 0, ATR_NONE,
                     mode_name, MENU_UNSELECTED);
        }
        end_menu(tmpwin, "Select run/travel display mode:");
        if (select_menu(tmpwin, PICK_ONE, &mode_pick) > 0) {
            flags.runmode = mode_pick->item.a_int - 1;
            free((genericptr_t) mode_pick);
        }
        destroy_nhwindow(tmpwin);
    } else if (!strcmp("whatis_coord", optname)) {
        menu_item *window_pick = (menu_item *) 0;
        int pick_cnt;
        char gp = iflags.getpos_coords;

        tmpwin = create_nhwindow(NHW_MENU);
        start_menu(tmpwin);
        any = cg.zeroany;
        any.a_char = GPCOORDS_COMPASS;
        add_menu(tmpwin, NO_GLYPH, &any, GPCOORDS_COMPASS, 0, ATR_NONE,
                 "compass ('east' or '3s' or '2n,4w')",
                 (gp == GPCOORDS_COMPASS) ? MENU_SELECTED : MENU_UNSELECTED);
        any.a_char = GPCOORDS_COMFULL;
        add_menu(tmpwin, NO_GLYPH, &any, GPCOORDS_COMFULL, 0, ATR_NONE,
                 "full compass ('east' or '3south' or '2north,4west')",
                 (gp == GPCOORDS_COMFULL) ? MENU_SELECTED : MENU_UNSELECTED);
        any.a_char = GPCOORDS_MAP;
        add_menu(tmpwin, NO_GLYPH, &any, GPCOORDS_MAP, 0, ATR_NONE,
                 "map <x,y>",
                 (gp == GPCOORDS_MAP) ? MENU_SELECTED : MENU_UNSELECTED);
        any.a_char = GPCOORDS_SCREEN;
        add_menu(tmpwin, NO_GLYPH, &any, GPCOORDS_SCREEN, 0, ATR_NONE,
                 "screen [row,column]",
                 (gp == GPCOORDS_SCREEN) ? MENU_SELECTED : MENU_UNSELECTED);
        any.a_char = GPCOORDS_NONE;
        add_menu(tmpwin, NO_GLYPH, &any, GPCOORDS_NONE, 0, ATR_NONE,
                 "none (no coordinates displayed)",
                 (gp == GPCOORDS_NONE) ? MENU_SELECTED : MENU_UNSELECTED);
        any.a_long = 0L;
        add_menu(tmpwin, NO_GLYPH, &any, 0, 0, ATR_NONE, "", MENU_UNSELECTED);
        Sprintf(buf, "map: upper-left: <%d,%d>, lower-right: <%d,%d>%s",
                1, 0, COLNO - 1, ROWNO - 1,
                flags.verbose ? "; column 0 unused, off left edge" : "");
        add_menu(tmpwin, NO_GLYPH, &any, 0, 0, ATR_NONE, buf, MENU_UNSELECTED);
        if (strcmp(windowprocs.name, "tty")) /* only show for non-tty */
            add_menu(tmpwin, NO_GLYPH, &any, 0, 0, ATR_NONE,
       "screen: row is offset to accommodate tty interface's use of top line",
                     MENU_UNSELECTED);
#if COLNO == 80
#define COL80ARG flags.verbose ? "; column 80 is not used" : ""
#else
#define COL80ARG ""
#endif
        Sprintf(buf, "screen: upper-left: [%02d,%02d], lower-right: [%d,%d]%s",
                0 + 2, 1, ROWNO - 1 + 2, COLNO - 1, COL80ARG);
#undef COL80ARG
        add_menu(tmpwin, NO_GLYPH, &any, 0, 0, ATR_NONE, buf, MENU_UNSELECTED);
        add_menu(tmpwin, NO_GLYPH, &any, 0, 0, ATR_NONE, "", MENU_UNSELECTED);
        end_menu(tmpwin,
            "Select coordinate display when auto-describing a map position:");
        if ((pick_cnt = select_menu(tmpwin, PICK_ONE, &window_pick)) > 0) {
            iflags.getpos_coords = window_pick[0].item.a_char;
            /* PICK_ONE doesn't unselect preselected entry when
               selecting another one */
            if (pick_cnt > 1 && iflags.getpos_coords == gp)
                iflags.getpos_coords = window_pick[1].item.a_char;
            free((genericptr_t) window_pick);
        }
        destroy_nhwindow(tmpwin);
    } else if (!strcmp("whatis_filter", optname)) {
        menu_item *window_pick = (menu_item *) 0;
        int pick_cnt;
        char gf = iflags.getloc_filter;

        tmpwin = create_nhwindow(NHW_MENU);
        start_menu(tmpwin);
        any = cg.zeroany;
        any.a_char = (GFILTER_NONE + 1);
        add_menu(tmpwin, NO_GLYPH, &any, 'n',
                 0, ATR_NONE, "no filtering",
                 (gf == GFILTER_NONE) ? MENU_SELECTED : MENU_UNSELECTED);
        any.a_char = (GFILTER_VIEW + 1);
        add_menu(tmpwin, NO_GLYPH, &any, 'v',
                 0, ATR_NONE, "in view only",
                 (gf == GFILTER_VIEW) ? MENU_SELECTED : MENU_UNSELECTED);
        any.a_char = (GFILTER_AREA + 1);
        add_menu(tmpwin, NO_GLYPH, &any, 'a',
                 0, ATR_NONE, "in same area",
                 (gf == GFILTER_AREA) ? MENU_SELECTED : MENU_UNSELECTED);
        end_menu(tmpwin,
      "Select location filtering when going for next/previous map position:");
        if ((pick_cnt = select_menu(tmpwin, PICK_ONE, &window_pick)) > 0) {
            iflags.getloc_filter = (window_pick[0].item.a_char - 1);
            /* PICK_ONE doesn't unselect preselected entry when
               selecting another one */
            if (pick_cnt > 1 && iflags.getloc_filter == gf)
                iflags.getloc_filter = (window_pick[1].item.a_char - 1);
            free((genericptr_t) window_pick);
        }
        destroy_nhwindow(tmpwin);
    } else if (!strcmp("msg_window", optname)) {
#if defined(TTY_GRAPHICS) || defined(CURSES_GRAPHICS)
        if (WINDOWPORT("tty") || WINDOWPORT("curses")) {
            /* by Christian W. Cooper */
            menu_item *window_pick = (menu_item *) 0;

<<<<<<< HEAD
        tmpwin = create_nhwindow(NHW_MENU);
        start_menu(tmpwin);
        any = cg.zeroany;
        any.a_char = 's';
        add_menu(tmpwin, NO_GLYPH, &any, 's', 0, ATR_NONE, "single",
                 MENU_UNSELECTED);
        any.a_char = 'c';
        add_menu(tmpwin, NO_GLYPH, &any, 'c', 0, ATR_NONE, "combination",
                 MENU_UNSELECTED);
        any.a_char = 'f';
        add_menu(tmpwin, NO_GLYPH, &any, 'f', 0, ATR_NONE, "full",
                 MENU_UNSELECTED);
        any.a_char = 'r';
        add_menu(tmpwin, NO_GLYPH, &any, 'r', 0, ATR_NONE, "reversed",
                 MENU_UNSELECTED);
        end_menu(tmpwin, "Select message history display type:");
        if (select_menu(tmpwin, PICK_ONE, &window_pick) > 0) {
            iflags.prevmsg_window = window_pick->item.a_char;
            free((genericptr_t) window_pick);
        }
        destroy_nhwindow(tmpwin);
#endif
=======
            tmpwin = create_nhwindow(NHW_MENU);
            start_menu(tmpwin);
            any = zeroany;
            if (!WINDOWPORT("curses")) {
                any.a_char = 's';
                add_menu(tmpwin, NO_GLYPH, &any, 's', 0, ATR_NONE,
                         "single", MENU_UNSELECTED);
                any.a_char = 'c';
                add_menu(tmpwin, NO_GLYPH, &any, 'c', 0, ATR_NONE,
                         "combination", MENU_UNSELECTED);
            }
            any.a_char = 'f';
            add_menu(tmpwin, NO_GLYPH, &any, 'f', 0, ATR_NONE, "full",
                     MENU_UNSELECTED);
            any.a_char = 'r';
            add_menu(tmpwin, NO_GLYPH, &any, 'r', 0, ATR_NONE, "reversed",
                     MENU_UNSELECTED);
            end_menu(tmpwin, "Select message history display type:");
            if (select_menu(tmpwin, PICK_ONE, &window_pick) > 0) {
                iflags.prevmsg_window = window_pick->item.a_char;
                free((genericptr_t) window_pick);
            }
            destroy_nhwindow(tmpwin);
        } else
#endif /* msg_window for tty or curses */
            pline("'%s' option is not supported for '%s'.",
                  optname, windowprocs.name);
>>>>>>> 31612fbd
    } else if (!strcmp("sortloot", optname)) {
        const char *sortl_name;
        menu_item *sortl_pick = (menu_item *) 0;

        tmpwin = create_nhwindow(NHW_MENU);
        start_menu(tmpwin);
        any = cg.zeroany;
        for (i = 0; i < SIZE(sortltype); i++) {
            sortl_name = sortltype[i];
            any.a_char = *sortl_name;
            add_menu(tmpwin, NO_GLYPH, &any, *sortl_name, 0, ATR_NONE,
                     sortl_name, (flags.sortloot == *sortl_name)
                                    ? MENU_SELECTED : MENU_UNSELECTED);
        }
        end_menu(tmpwin, "Select loot sorting type:");
        n = select_menu(tmpwin, PICK_ONE, &sortl_pick);
        if (n > 0) {
            char c = sortl_pick[0].item.a_char;

            if (n > 1 && c == flags.sortloot)
                c = sortl_pick[1].item.a_char;
            flags.sortloot = c;
            free((genericptr_t) sortl_pick);
        }
        destroy_nhwindow(tmpwin);
    } else if (!strcmp("align_message", optname)
               || !strcmp("align_status", optname)) {
        menu_item *window_pick = (menu_item *) 0;
        char abuf[BUFSZ];
        boolean msg = (*(optname + 6) == 'm');

        tmpwin = create_nhwindow(NHW_MENU);
        start_menu(tmpwin);
        any = cg.zeroany;
        any.a_int = ALIGN_TOP;
        add_menu(tmpwin, NO_GLYPH, &any, 't', 0, ATR_NONE, "top",
                 MENU_UNSELECTED);
        any.a_int = ALIGN_BOTTOM;
        add_menu(tmpwin, NO_GLYPH, &any, 'b', 0, ATR_NONE, "bottom",
                 MENU_UNSELECTED);
        any.a_int = ALIGN_LEFT;
        add_menu(tmpwin, NO_GLYPH, &any, 'l', 0, ATR_NONE, "left",
                 MENU_UNSELECTED);
        any.a_int = ALIGN_RIGHT;
        add_menu(tmpwin, NO_GLYPH, &any, 'r', 0, ATR_NONE, "right",
                 MENU_UNSELECTED);
        Sprintf(abuf, "Select %s window placement relative to the map:",
                msg ? "message" : "status");
        end_menu(tmpwin, abuf);
        if (select_menu(tmpwin, PICK_ONE, &window_pick) > 0) {
            if (msg)
                iflags.wc_align_message = window_pick->item.a_int;
            else
                iflags.wc_align_status = window_pick->item.a_int;
            free((genericptr_t) window_pick);
        }
        destroy_nhwindow(tmpwin);
    } else if (!strcmp("number_pad", optname)) {
        static const char *npchoices[] = {
            " 0 (off)", " 1 (on)", " 2 (on, MSDOS compatible)",
            " 3 (on, phone-style digit layout)",
            " 4 (on, phone-style layout, MSDOS compatible)",
            "-1 (off, 'z' to move upper-left, 'y' to zap wands)"
        };
        menu_item *mode_pick = (menu_item *) 0;

        tmpwin = create_nhwindow(NHW_MENU);
        start_menu(tmpwin);
        any = cg.zeroany;
        for (i = 0; i < SIZE(npchoices); i++) {
            any.a_int = i + 1;
            add_menu(tmpwin, NO_GLYPH, &any, 'a' + i, 0, ATR_NONE,
                     npchoices[i], MENU_UNSELECTED);
        }
        end_menu(tmpwin, "Select number_pad mode:");
        if (select_menu(tmpwin, PICK_ONE, &mode_pick) > 0) {
            switch (mode_pick->item.a_int - 1) {
            case 0:
                iflags.num_pad = FALSE;
                iflags.num_pad_mode = 0;
                break;
            case 1:
                iflags.num_pad = TRUE;
                iflags.num_pad_mode = 0;
                break;
            case 2:
                iflags.num_pad = TRUE;
                iflags.num_pad_mode = 1;
                break;
            case 3:
                iflags.num_pad = TRUE;
                iflags.num_pad_mode = 2;
                break;
            case 4:
                iflags.num_pad = TRUE;
                iflags.num_pad_mode = 3;
                break;
            /* last menu choice: number_pad == -1 */
            case 5:
                iflags.num_pad = FALSE;
                iflags.num_pad_mode = 1;
                break;
            }
            reset_commands(FALSE);
            number_pad(iflags.num_pad ? 1 : 0);
            free((genericptr_t) mode_pick);
        }
        destroy_nhwindow(tmpwin);
    } else if (!strcmp("menu_headings", optname)) {
        int mhattr = query_attr("How to highlight menu headings:");

        if (mhattr != -1)
            iflags.menu_headings = mhattr;
    } else if (!strcmp("msgtype", optname)) {
        int opt_idx, nmt, mttyp;
        char mtbuf[BUFSZ] = DUMMY;

 msgtypes_again:
        nmt = msgtype_count();
        opt_idx = handle_add_list_remove("message type", nmt);
        if (opt_idx == 3) { /* done */
            return TRUE;
        } else if (opt_idx == 0) { /* add new */
            getlin("What new message pattern?", mtbuf);
            if (*mtbuf == '\033')
                return TRUE;
            if (*mtbuf
                && test_regex_pattern(mtbuf, (const char *)0)
                && (mttyp = query_msgtype()) != -1
                && !msgtype_add(mttyp, mtbuf)) {
                pline("Error adding the message type.");
                wait_synch();
            }
            goto msgtypes_again;
        } else { /* list (1) or remove (2) */
            int pick_idx, pick_cnt;
            int mt_idx;
            unsigned ln;
            const char *mtype;
            menu_item *pick_list = (menu_item *) 0;
            struct plinemsg_type *tmp = g.plinemsg_types;

            tmpwin = create_nhwindow(NHW_MENU);
            start_menu(tmpwin);
            any = cg.zeroany;
            mt_idx = 0;
            while (tmp) {
                mtype = msgtype2name(tmp->msgtype);
                any.a_int = ++mt_idx;
                Sprintf(mtbuf, "%-5s \"", mtype);
                ln = sizeof mtbuf - strlen(mtbuf) - sizeof "\"";
                if (strlen(tmp->pattern) > ln)
                    Strcat(strncat(mtbuf, tmp->pattern, ln - 3), "...\"");
                else
                    Strcat(strcat(mtbuf, tmp->pattern), "\"");
                add_menu(tmpwin, NO_GLYPH, &any, 0, 0, ATR_NONE, mtbuf,
                         MENU_UNSELECTED);
                tmp = tmp->next;
            }
            Sprintf(mtbuf, "%s message types",
                    (opt_idx == 1) ? "List of" : "Remove which");
            end_menu(tmpwin, mtbuf);
            pick_cnt = select_menu(tmpwin,
                                   (opt_idx == 1) ? PICK_NONE : PICK_ANY,
                                   &pick_list);
            if (pick_cnt > 0) {
                for (pick_idx = 0; pick_idx < pick_cnt; ++pick_idx)
                    free_one_msgtype(pick_list[pick_idx].item.a_int - 1
                                           - pick_idx);
                free((genericptr_t) pick_list), pick_list = (menu_item *) 0;
            }
            destroy_nhwindow(tmpwin);
            if (pick_cnt >= 0)
                goto msgtypes_again;
        }
    } else if (!strcmp("menu_colors", optname)) {
        int opt_idx, nmc, mcclr, mcattr;
        char mcbuf[BUFSZ] = DUMMY;

 menucolors_again:
        nmc = count_menucolors();
        opt_idx = handle_add_list_remove("menucolor", nmc);
        if (opt_idx == 3) { /* done */
 menucolors_done:
            if (nmc > 0 && !iflags.use_menu_color)
                pline(
    "To have menu colors become active, toggle 'menucolors' option to True.");
            return TRUE;
        } else if (opt_idx == 0) { /* add new */
            getlin("What new menucolor pattern?", mcbuf);
            if (*mcbuf == '\033')
                goto menucolors_done;
            if (*mcbuf
                && test_regex_pattern(mcbuf, (const char *)0)
                && (mcclr = query_color((char *) 0)) != -1
                && (mcattr = query_attr((char *) 0)) != -1
                && !add_menu_coloring_parsed(mcbuf, mcclr, mcattr)) {
                pline("Error adding the menu color.");
                wait_synch();
            }
            goto menucolors_again;
        } else { /* list (1) or remove (2) */
            int pick_idx, pick_cnt;
            int mc_idx;
            unsigned ln;
            const char *sattr, *sclr;
            menu_item *pick_list = (menu_item *) 0;
            struct menucoloring *tmp = g.menu_colorings;
            char clrbuf[QBUFSZ];

            tmpwin = create_nhwindow(NHW_MENU);
            start_menu(tmpwin);
            any = cg.zeroany;
            mc_idx = 0;
            while (tmp) {
                sattr = attr2attrname(tmp->attr);
                sclr = strcpy(clrbuf, clr2colorname(tmp->color));
                (void) strNsubst(clrbuf, " ", "-", 0);
                any.a_int = ++mc_idx;
                /* construct suffix */
                Sprintf(buf, "\"\"=%s%s%s", sclr,
                        (tmp->attr != ATR_NONE) ? "&" : "",
                        (tmp->attr != ATR_NONE) ? sattr : "");
                /* now main string */
                ln = sizeof buf - strlen(buf) - 1; /* length available */
                Strcpy(mcbuf, "\"");
                if (strlen(tmp->origstr) > ln)
                    Strcat(strncat(mcbuf, tmp->origstr, ln - 3), "...");
                else
                    Strcat(mcbuf, tmp->origstr);
                /* combine main string and suffix */
                Strcat(mcbuf, &buf[1]); /* skip buf[]'s initial quote */
                add_menu(tmpwin, NO_GLYPH, &any, 0, 0, ATR_NONE, mcbuf,
                         MENU_UNSELECTED);
                tmp = tmp->next;
            }
            Sprintf(mcbuf, "%s menu colors",
                    (opt_idx == 1) ? "List of" : "Remove which");
            end_menu(tmpwin, mcbuf);
            pick_cnt = select_menu(tmpwin,
                                   (opt_idx == 1) ? PICK_NONE : PICK_ANY,
                                   &pick_list);
            if (pick_cnt > 0) {
                for (pick_idx = 0; pick_idx < pick_cnt; ++pick_idx)
                    free_one_menu_coloring(pick_list[pick_idx].item.a_int - 1
                                           - pick_idx);
                free((genericptr_t) pick_list), pick_list = (menu_item *) 0;
            }
            destroy_nhwindow(tmpwin);
            if (pick_cnt >= 0)
                goto menucolors_again;
        }
    } else if (!strcmp("autopickup_exception", optname)) {
        int opt_idx, pass, totalapes = 0, numapes[2] = { 0, 0 };
        char apebuf[1 + BUFSZ]; /* so &apebuf[1] is BUFSZ long for getlin() */
        struct autopickup_exception *ape;

 ape_again:
        totalapes = count_ape_maps(&numapes[AP_LEAVE], &numapes[AP_GRAB]);
        opt_idx = handle_add_list_remove("autopickup exception", totalapes);
        if (opt_idx == 3) { /* done */
            return TRUE;
        } else if (opt_idx == 0) { /* add new */
            /* EDIT_GETLIN:  assume user doesn't user want previous
               exception used as default input string for this one... */
            apebuf[0] = apebuf[1] = '\0';
            getlin("What new autopickup exception pattern?", &apebuf[1]);
            mungspaces(&apebuf[1]); /* regularize whitespace */
            if (apebuf[1] == '\033')
                return TRUE;
            if (apebuf[1]) {
                apebuf[0] = '\"';
                /* guarantee room for \" prefix and \"\0 suffix;
                   -2 is good enough for apebuf[] but -3 makes
                   sure the whole thing fits within normal BUFSZ */
                apebuf[sizeof apebuf - 3] = '\0';
                Strcat(apebuf, "\"");
                add_autopickup_exception(apebuf);
            }
            goto ape_again;
        } else { /* list (1) or remove (2) */
            int pick_idx, pick_cnt;
            menu_item *pick_list = (menu_item *) 0;

            tmpwin = create_nhwindow(NHW_MENU);
            start_menu(tmpwin);
            for (pass = AP_LEAVE; pass <= AP_GRAB; ++pass) {
                if (numapes[pass] == 0)
                    continue;
                ape = iflags.autopickup_exceptions[pass];
                any = cg.zeroany;
                add_menu(tmpwin, NO_GLYPH, &any, 0, 0, iflags.menu_headings,
                         (pass == 0) ? "Never pickup" : "Always pickup",
                         MENU_UNSELECTED);
                for (i = 0; i < numapes[pass] && ape; i++) {
                    any.a_void = (opt_idx == 1) ? 0 : ape;
                    /* length of pattern plus quotes is less than BUFSZ */
                    Sprintf(apebuf, "\"%s\"", ape->pattern);
                    add_menu(tmpwin, NO_GLYPH, &any, 0, 0, ATR_NONE, apebuf,
                             MENU_UNSELECTED);
                    ape = ape->next;
                }
            }
            Sprintf(apebuf, "%s autopickup exceptions",
                    (opt_idx == 1) ? "List of" : "Remove which");
            end_menu(tmpwin, apebuf);
            pick_cnt = select_menu(tmpwin,
                                   (opt_idx == 1) ? PICK_NONE : PICK_ANY,
                                   &pick_list);
            if (pick_cnt > 0) {
                for (pick_idx = 0; pick_idx < pick_cnt; ++pick_idx)
                    remove_autopickup_exception(
                                         (struct autopickup_exception *)
                                             pick_list[pick_idx].item.a_void);
                free((genericptr_t) pick_list), pick_list = (menu_item *) 0;
            }
            destroy_nhwindow(tmpwin);
            if (pick_cnt >= 0)
                goto ape_again;
        }
    } else if (!strcmp("symset", optname)
               || !strcmp("roguesymset", optname)) {
        menu_item *symset_pick = (menu_item *) 0;
        boolean rogueflag = (*optname == 'r'),
                ready_to_switch = FALSE,
                nothing_to_do = FALSE;
        char *symset_name, fmtstr[20];
        struct symsetentry *sl;
        int res, which_set, setcount = 0, chosen = -2;

        which_set = rogueflag ? ROGUESET : PRIMARY;
        g.symset_list = (struct symsetentry *) 0;
        /* clear symset[].name as a flag to read_sym_file() to build list */
        symset_name = g.symset[which_set].name;
        g.symset[which_set].name = (char *) 0;

        res = read_sym_file(which_set);
        /* put symset name back */
        g.symset[which_set].name = symset_name;

        if (res && g.symset_list) {
            int thissize, biggest = 0;

            for (sl = g.symset_list; sl; sl = sl->next) {
                /* check restrictions */
                if (rogueflag ? sl->primary : sl->rogue)
                    continue;

                setcount++;
                /* find biggest name */
                thissize = sl->name ? (int) strlen(sl->name) : 0;
                if (thissize > biggest)
                    biggest = thissize;
            }
            if (!setcount) {
                pline("There are no appropriate %s symbol sets available.",
                      rogueflag ? "rogue level" : "primary");
                return TRUE;
            }

            Sprintf(fmtstr, "%%-%ds %%s", biggest + 5);
            tmpwin = create_nhwindow(NHW_MENU);
            start_menu(tmpwin);
            any = cg.zeroany;
            any.a_int = 1;
            add_menu(tmpwin, NO_GLYPH, &any, 0, 0, ATR_NONE,
                     "Default Symbols", MENU_UNSELECTED);

            for (sl = g.symset_list; sl; sl = sl->next) {
                /* check restrictions */
                if (rogueflag ? sl->primary : sl->rogue)
                    continue;

                if (sl->name) {
                    any.a_int = sl->idx + 2;
                    Sprintf(buf, fmtstr, sl->name, sl->desc ? sl->desc : "");
                    add_menu(tmpwin, NO_GLYPH, &any, 0, 0, ATR_NONE,
                             buf, MENU_UNSELECTED);
                }
            }
            Sprintf(buf, "Select %ssymbol set:",
                    rogueflag ? "rogue level " : "");
            end_menu(tmpwin, buf);
            if (select_menu(tmpwin, PICK_ONE, &symset_pick) > 0) {
                chosen = symset_pick->item.a_int - 2;
                free((genericptr_t) symset_pick);
            }
            destroy_nhwindow(tmpwin);

            if (chosen > -1) {
                /* chose an actual symset name from file */
                for (sl = g.symset_list; sl; sl = sl->next)
                    if (sl->idx == chosen)
                        break;
                if (sl) {
                    /* free the now stale attributes */
                    clear_symsetentry(which_set, TRUE);

                    /* transfer only the name of the symbol set */
                    g.symset[which_set].name = dupstr(sl->name);
                    ready_to_switch = TRUE;
                }
            } else if (chosen == -1) {
                /* explicit selection of defaults */
                /* free the now stale symset attributes */
                clear_symsetentry(which_set, TRUE);
            } else
                nothing_to_do = TRUE;
        } else if (!res) {
            /* The symbols file could not be accessed */
            pline("Unable to access \"%s\" file.", SYMBOLS);
            return TRUE;
        } else if (!g.symset_list) {
            /* The symbols file was empty */
            pline("There were no symbol sets found in \"%s\".", SYMBOLS);
            return TRUE;
        }

        /* clean up */
        while ((sl = g.symset_list) != 0) {
            g.symset_list = sl->next;
            if (sl->name)
                free((genericptr_t) sl->name), sl->name = (char *) 0;
            if (sl->desc)
                free((genericptr_t) sl->desc), sl->desc = (char *) 0;
            free((genericptr_t) sl);
        }

        if (nothing_to_do)
            return TRUE;

        /* Set default symbols and clear the handling value */
        if (rogueflag)
            init_r_symbols();
        else
            init_l_symbols();

        if (g.symset[which_set].name) {
            /* non-default symbols */
            if (read_sym_file(which_set)) {
                ready_to_switch = TRUE;
            } else {
                clear_symsetentry(which_set, TRUE);
                return TRUE;
            }
        }

        if (ready_to_switch)
            switch_symbols(TRUE);

        if (Is_rogue_level(&u.uz)) {
            if (rogueflag)
                assign_graphics(ROGUESET);
        } else if (!rogueflag)
            assign_graphics(PRIMARY);
        preference_update("symset");
        g.opt_need_redraw = TRUE;

    } else {
        /* didn't match any of the special options */
        return FALSE;
    }
    return TRUE;
}

#define rolestring(val, array, field) \
    ((val >= 0) ? array[val].field : (val == ROLE_RANDOM) ? randomrole : none)

/* This is ugly. We have all the option names in the compopt[] array,
   but we need to look at each option individually to get the value. */
STATIC_OVL const char *
get_compopt_value(optname, buf)
const char *optname;
char *buf;
{
    static const char none[] = "(none)", randomrole[] = "random",
                      to_be_done[] = "(to be done)",
                      defopt[] = "default", defbrief[] = "def";
    char ocl[MAXOCLASSES + 1];
    int i;

    buf[0] = '\0';
    if (!strcmp(optname, "align_message")
        || !strcmp(optname, "align_status")) {
        int which = !strcmp(optname, "align_status") ? iflags.wc_align_status
                                                     : iflags.wc_align_message;
        Sprintf(buf, "%s",
                (which == ALIGN_TOP) ? "top"
                : (which == ALIGN_LEFT) ? "left"
                  : (which == ALIGN_BOTTOM) ? "bottom"
                    : (which == ALIGN_RIGHT) ? "right"
                      : defopt);
    } else if (!strcmp(optname, "align"))
        Sprintf(buf, "%s", rolestring(flags.initalign, aligns, adj));
#ifdef WIN32
    else if (!strcmp(optname, "altkeyhandler"))
        Sprintf(buf, "%s",
                iflags.altkeyhandler[0] ? iflags.altkeyhandler : "default");
#endif
#ifdef BACKWARD_COMPAT
    else if (!strcmp(optname, "boulder"))
        Sprintf(buf, "%c",
                iflags.bouldersym
                    ? iflags.bouldersym
                    : g.showsyms[(int) objects[BOULDER].oc_class + SYM_OFF_O]);
#endif
    else if (!strcmp(optname, "catname"))
        Sprintf(buf, "%s", g.catname[0] ? g.catname : none);
    else if (!strcmp(optname, "disclose"))
        for (i = 0; i < NUM_DISCLOSURE_OPTIONS; i++) {
            if (i)
                (void) strkitten(buf, ' ');
            (void) strkitten(buf, flags.end_disclose[i]);
            (void) strkitten(buf, disclosure_options[i]);
        }
    else if (!strcmp(optname, "dogname"))
        Sprintf(buf, "%s", g.dogname[0] ? g.dogname : none);
    else if (!strcmp(optname, "dungeon"))
        Sprintf(buf, "%s", to_be_done);
    else if (!strcmp(optname, "effects"))
        Sprintf(buf, "%s", to_be_done);
    else if (!strcmp(optname, "font_map"))
        Sprintf(buf, "%s", iflags.wc_font_map ? iflags.wc_font_map : defopt);
    else if (!strcmp(optname, "font_message"))
        Sprintf(buf, "%s",
                iflags.wc_font_message ? iflags.wc_font_message : defopt);
    else if (!strcmp(optname, "font_status"))
        Sprintf(buf, "%s",
                iflags.wc_font_status ? iflags.wc_font_status : defopt);
    else if (!strcmp(optname, "font_menu"))
        Sprintf(buf, "%s",
                iflags.wc_font_menu ? iflags.wc_font_menu : defopt);
    else if (!strcmp(optname, "font_text"))
        Sprintf(buf, "%s",
                iflags.wc_font_text ? iflags.wc_font_text : defopt);
    else if (!strcmp(optname, "font_size_map")) {
        if (iflags.wc_fontsiz_map)
            Sprintf(buf, "%d", iflags.wc_fontsiz_map);
        else
            Strcpy(buf, defopt);
    } else if (!strcmp(optname, "font_size_message")) {
        if (iflags.wc_fontsiz_message)
            Sprintf(buf, "%d", iflags.wc_fontsiz_message);
        else
            Strcpy(buf, defopt);
    } else if (!strcmp(optname, "font_size_status")) {
        if (iflags.wc_fontsiz_status)
            Sprintf(buf, "%d", iflags.wc_fontsiz_status);
        else
            Strcpy(buf, defopt);
    } else if (!strcmp(optname, "font_size_menu")) {
        if (iflags.wc_fontsiz_menu)
            Sprintf(buf, "%d", iflags.wc_fontsiz_menu);
        else
            Strcpy(buf, defopt);
    } else if (!strcmp(optname, "font_size_text")) {
        if (iflags.wc_fontsiz_text)
            Sprintf(buf, "%d", iflags.wc_fontsiz_text);
        else
            Strcpy(buf, defopt);
    } else if (!strcmp(optname, "fruit"))
        Sprintf(buf, "%s", g.pl_fruit);
    else if (!strcmp(optname, "gender"))
        Sprintf(buf, "%s", rolestring(flags.initgend, genders, adj));
    else if (!strcmp(optname, "horsename"))
        Sprintf(buf, "%s", g.horsename[0] ? g.horsename : none);
    else if (!strcmp(optname, "map_mode")) {
        i = iflags.wc_map_mode;
        Sprintf(buf, "%s",
                (i == MAP_MODE_TILES) ? "tiles"
                : (i == MAP_MODE_ASCII4x6) ? "ascii4x6"
                  : (i == MAP_MODE_ASCII6x8) ? "ascii6x8"
                    : (i == MAP_MODE_ASCII8x8) ? "ascii8x8"
                      : (i == MAP_MODE_ASCII16x8) ? "ascii16x8"
                        : (i == MAP_MODE_ASCII7x12) ? "ascii7x12"
                          : (i == MAP_MODE_ASCII8x12) ? "ascii8x12"
                            : (i == MAP_MODE_ASCII16x12) ? "ascii16x12"
                              : (i == MAP_MODE_ASCII12x16) ? "ascii12x16"
                                : (i == MAP_MODE_ASCII10x18) ? "ascii10x18"
                                  : (i == MAP_MODE_ASCII_FIT_TO_SCREEN)
                                    ? "fit_to_screen"
                                    : defopt);
    } else if (!strcmp(optname, "menustyle"))
        Sprintf(buf, "%s", menutype[(int) flags.menu_style]);
    else if (!strcmp(optname, "menu_deselect_all"))
        Sprintf(buf, "%s", to_be_done);
    else if (!strcmp(optname, "menu_deselect_page"))
        Sprintf(buf, "%s", to_be_done);
    else if (!strcmp(optname, "menu_first_page"))
        Sprintf(buf, "%s", to_be_done);
    else if (!strcmp(optname, "menu_invert_all"))
        Sprintf(buf, "%s", to_be_done);
    else if (!strcmp(optname, "menu_headings"))
        Sprintf(buf, "%s", attr2attrname(iflags.menu_headings));
    else if (!strcmp(optname, "menu_invert_page"))
        Sprintf(buf, "%s", to_be_done);
    else if (!strcmp(optname, "menu_last_page"))
        Sprintf(buf, "%s", to_be_done);
    else if (!strcmp(optname, "menu_next_page"))
        Sprintf(buf, "%s", to_be_done);
    else if (!strcmp(optname, "menu_previous_page"))
        Sprintf(buf, "%s", to_be_done);
    else if (!strcmp(optname, "menu_search"))
        Sprintf(buf, "%s", to_be_done);
    else if (!strcmp(optname, "menu_select_all"))
        Sprintf(buf, "%s", to_be_done);
    else if (!strcmp(optname, "menu_select_page"))
        Sprintf(buf, "%s", to_be_done);
    else if (!strcmp(optname, "monsters")) {
        Sprintf(buf, "%s", to_be_done);
    } else if (!strcmp(optname, "msghistory")) {
        Sprintf(buf, "%u", iflags.msg_history);
#ifdef TTY_GRAPHICS
    } else if (!strcmp(optname, "msg_window")) {
        Sprintf(buf, "%s", (iflags.prevmsg_window == 's') ? "single"
                           : (iflags.prevmsg_window == 'c') ? "combination"
                             : (iflags.prevmsg_window == 'f') ? "full"
                               : "reversed");
#endif
    } else if (!strcmp(optname, "name")) {
        Sprintf(buf, "%s", g.plname);
    } else if (!strcmp(optname, "mouse_support")) {
#ifdef WIN32
#define MOUSEFIX1 ", QuickEdit off"
#define MOUSEFIX2 ", QuickEdit unchanged"
#else
#define MOUSEFIX1 ", O/S adjusted"
#define MOUSEFIX2 ", O/S unchanged"
#endif
        static const char *mousemodes[][2] = {
            { "0=off", "" },
            { "1=on",  MOUSEFIX1 },
            { "2=on",  MOUSEFIX2 },
        };
#undef MOUSEFIX1
#undef MOUSEFIX2
        int ms = iflags.wc_mouse_support;

        if (ms >= 0 && ms <= 2)
            Sprintf(buf, "%s%s", mousemodes[ms][0], mousemodes[ms][1]);
    } else if (!strcmp(optname, "number_pad")) {
        static const char *numpadmodes[] = {
            "0=off", "1=on", "2=on, MSDOS compatible",
            "3=on, phone-style layout",
            "4=on, phone layout, MSDOS compatible",
            "-1=off, y & z swapped", /*[5]*/
        };
        int indx = g.Cmd.num_pad
                       ? (g.Cmd.phone_layout ? (g.Cmd.pcHack_compat ? 4 : 3)
                                           : (g.Cmd.pcHack_compat ? 2 : 1))
                       : g.Cmd.swap_yz ? 5 : 0;

        Strcpy(buf, numpadmodes[indx]);
    } else if (!strcmp(optname, "objects")) {
        Sprintf(buf, "%s", to_be_done);
    } else if (!strcmp(optname, "packorder")) {
        oc_to_str(flags.inv_order, ocl);
        Sprintf(buf, "%s", ocl);
#ifdef CHANGE_COLOR
    } else if (!strcmp(optname, "palette")) {
        Sprintf(buf, "%s", get_color_string());
#endif
    } else if (!strcmp(optname, "paranoid_confirmation")) {
        char tmpbuf[QBUFSZ];

        tmpbuf[0] = '\0';
        for (i = 0; paranoia[i].flagmask != 0; ++i)
            if (flags.paranoia_bits & paranoia[i].flagmask)
                Sprintf(eos(tmpbuf), " %s", paranoia[i].argname);
        Strcpy(buf, tmpbuf[0] ? &tmpbuf[1] : "none");
    } else if (!strcmp(optname, "petattr")) {
#ifdef CURSES_GRAPHICS
        if (WINDOWPORT("curses")) {
            char tmpbuf[QBUFSZ];

            Strcpy(buf, curses_fmt_attrs(tmpbuf));
        } else
#endif
        if (iflags.wc2_petattr != 0)
            Sprintf(buf, "0x%08x", iflags.wc2_petattr);
        else
            Strcpy(buf, defopt);
    } else if (!strcmp(optname, "pettype")) {
        Sprintf(buf, "%s", (g.preferred_pet == 'c') ? "cat"
                           : (g.preferred_pet == 'd') ? "dog"
                             : (g.preferred_pet == 'h') ? "horse"
                               : (g.preferred_pet == 'n') ? "none"
                                 : "random");
    } else if (!strcmp(optname, "pickup_burden")) {
        Sprintf(buf, "%s", burdentype[flags.pickup_burden]);
    } else if (!strcmp(optname, "pickup_types")) {
        oc_to_str(flags.pickup_types, ocl);
        Sprintf(buf, "%s", ocl[0] ? ocl : "all");
    } else if (!strcmp(optname, "pile_limit")) {
        Sprintf(buf, "%d", flags.pile_limit);
    } else if (!strcmp(optname, "playmode")) {
        Strcpy(buf, wizard ? "debug" : discover ? "explore" : "normal");
    } else if (!strcmp(optname, "race")) {
        Sprintf(buf, "%s", rolestring(flags.initrace, races, noun));
    } else if (!strcmp(optname, "roguesymset")) {
        Sprintf(buf, "%s",
                g.symset[ROGUESET].name ? g.symset[ROGUESET].name : "default");
        if (g.currentgraphics == ROGUESET && g.symset[ROGUESET].name)
            Strcat(buf, ", active");
    } else if (!strcmp(optname, "role")) {
        Sprintf(buf, "%s", rolestring(flags.initrole, roles, name.m));
    } else if (!strcmp(optname, "runmode")) {
        Sprintf(buf, "%s", runmodes[flags.runmode]);
    } else if (!strcmp(optname, "whatis_coord")) {
        Sprintf(buf, "%s",
                (iflags.getpos_coords == GPCOORDS_MAP) ? "map"
                : (iflags.getpos_coords == GPCOORDS_COMPASS) ? "compass"
                : (iflags.getpos_coords == GPCOORDS_COMFULL) ? "full compass"
                : (iflags.getpos_coords == GPCOORDS_SCREEN) ? "screen"
                : "none");
    } else if (!strcmp(optname, "whatis_filter")) {
        Sprintf(buf, "%s",
                (iflags.getloc_filter == GFILTER_VIEW) ? "view"
                : (iflags.getloc_filter == GFILTER_AREA) ? "area"
                : "none");
    } else if (!strcmp(optname, "scores")) {
        Sprintf(buf, "%d top/%d around%s", flags.end_top, flags.end_around,
                flags.end_own ? "/own" : "");
    } else if (!strcmp(optname, "scroll_amount")) {
        if (iflags.wc_scroll_amount)
            Sprintf(buf, "%d", iflags.wc_scroll_amount);
        else
            Strcpy(buf, defopt);
    } else if (!strcmp(optname, "scroll_margin")) {
        if (iflags.wc_scroll_margin)
            Sprintf(buf, "%d", iflags.wc_scroll_margin);
        else
            Strcpy(buf, defopt);
    } else if (!strcmp(optname, "sortloot")) {
        for (i = 0; i < SIZE(sortltype); i++)
            if (flags.sortloot == sortltype[i][0]) {
                Strcpy(buf, sortltype[i]);
                break;
            }
    } else if (!strcmp(optname, "player_selection")) {
        Sprintf(buf, "%s", iflags.wc_player_selection ? "prompts" : "dialog");
#ifdef MSDOS
    } else if (!strcmp(optname, "soundcard")) {
        Sprintf(buf, "%s", to_be_done);
#endif
#ifdef STATUS_HILITES
    } else if (!strcmp("statushilites", optname)) {
        if (!iflags.hilite_delta)
            Strcpy(buf, "0 (off: don't highlight status fields)");
        else
            Sprintf(buf, "%ld (on: highlight status for %ld turns)",
                    iflags.hilite_delta, iflags.hilite_delta);
#endif
    } else if (!strcmp(optname,"statuslines")) {
        Strcpy(buf, (WINDOWPORT("curses")
                     && iflags.wc2_statuslines < 3) ? "2" : "3");
    } else if (!strcmp(optname, "suppress_alert")) {
        if (flags.suppress_alert == 0L)
            Strcpy(buf, none);
        else
            Sprintf(buf, "%lu.%lu.%lu", FEATURE_NOTICE_VER_MAJ,
                    FEATURE_NOTICE_VER_MIN, FEATURE_NOTICE_VER_PATCH);
    } else if (!strcmp(optname, "symset")) {
        Sprintf(buf, "%s",
                g.symset[PRIMARY].name ? g.symset[PRIMARY].name : "default");
        if (g.currentgraphics == PRIMARY && g.symset[PRIMARY].name)
            Strcat(buf, ", active");
    } else if (!strcmp(optname, "term_cols")) {
        if (iflags.wc2_term_cols)
            Sprintf(buf, "%d", iflags.wc2_term_cols);
        else
            Strcpy(buf, defopt);
    } else if (!strcmp(optname, "term_rows")) {
        if (iflags.wc2_term_rows)
            Sprintf(buf, "%d", iflags.wc2_term_rows);
        else
            Strcpy(buf, defopt);
    } else if (!strcmp(optname, "tile_file")) {
        Sprintf(buf, "%s",
                iflags.wc_tile_file ? iflags.wc_tile_file : defopt);
    } else if (!strcmp(optname, "tile_height")) {
        if (iflags.wc_tile_height)
            Sprintf(buf, "%d", iflags.wc_tile_height);
        else
            Strcpy(buf, defopt);
    } else if (!strcmp(optname, "tile_width")) {
        if (iflags.wc_tile_width)
            Sprintf(buf, "%d", iflags.wc_tile_width);
        else
            Strcpy(buf, defopt);
    } else if (!strcmp(optname, "traps")) {
        Sprintf(buf, "%s", to_be_done);
    } else if (!strcmp(optname, "vary_msgcount")) {
        if (iflags.wc_vary_msgcount)
            Sprintf(buf, "%d", iflags.wc_vary_msgcount);
        else
            Strcpy(buf, defopt);
#ifdef MSDOS
    } else if (!strcmp(optname, "video")) {
        Sprintf(buf, "%s", to_be_done);
#endif
#ifdef VIDEOSHADES
    } else if (!strcmp(optname, "videoshades")) {
        Sprintf(buf, "%s-%s-%s", shade[0], shade[1], shade[2]);
    } else if (!strcmp(optname, "videocolors")) {
        Sprintf(buf, "%d-%d-%d-%d-%d-%d-%d-%d-%d-%d-%d-%d",
                ttycolors[CLR_RED], ttycolors[CLR_GREEN],
                ttycolors[CLR_BROWN], ttycolors[CLR_BLUE],
                ttycolors[CLR_MAGENTA], ttycolors[CLR_CYAN],
                ttycolors[CLR_ORANGE], ttycolors[CLR_BRIGHT_GREEN],
                ttycolors[CLR_YELLOW], ttycolors[CLR_BRIGHT_BLUE],
                ttycolors[CLR_BRIGHT_MAGENTA], ttycolors[CLR_BRIGHT_CYAN]);
#endif /* VIDEOSHADES */
    } else if (!strcmp(optname,"windowborders")) {
        Sprintf(buf, "%s",
                (iflags.wc2_windowborders == 0) ? "0=off"
                : (iflags.wc2_windowborders == 1) ? "1=on"
                  : (iflags.wc2_windowborders == 2) ? "2=auto"
                    : defopt);
    } else if (!strcmp(optname, "windowtype")) {
        Sprintf(buf, "%s", windowprocs.name);
    } else if (!strcmp(optname, "windowcolors")) {
        Sprintf(
            buf, "%s/%s %s/%s %s/%s %s/%s",
            iflags.wc_foregrnd_menu ? iflags.wc_foregrnd_menu : defbrief,
            iflags.wc_backgrnd_menu ? iflags.wc_backgrnd_menu : defbrief,
            iflags.wc_foregrnd_message ? iflags.wc_foregrnd_message
                                       : defbrief,
            iflags.wc_backgrnd_message ? iflags.wc_backgrnd_message
                                       : defbrief,
            iflags.wc_foregrnd_status ? iflags.wc_foregrnd_status : defbrief,
            iflags.wc_backgrnd_status ? iflags.wc_backgrnd_status : defbrief,
            iflags.wc_foregrnd_text ? iflags.wc_foregrnd_text : defbrief,
            iflags.wc_backgrnd_text ? iflags.wc_backgrnd_text : defbrief);
#ifdef PREFIXES_IN_USE
    } else {
        for (i = 0; i < PREFIX_COUNT; ++i)
            if (!strcmp(optname, fqn_prefix_names[i]) && g.fqn_prefix[i])
                Sprintf(buf, "%s", g.fqn_prefix[i]);
#endif
    }

    if (!buf[0])
        Strcpy(buf, "unknown");
    return buf;
}

int
dotogglepickup()
{
    char buf[BUFSZ], ocl[MAXOCLASSES + 1];

    flags.pickup = !flags.pickup;
    if (flags.pickup) {
        oc_to_str(flags.pickup_types, ocl);
        Sprintf(buf, "ON, for %s objects%s", ocl[0] ? ocl : "all",
                (iflags.autopickup_exceptions[AP_LEAVE]
                 || iflags.autopickup_exceptions[AP_GRAB])
                    ? ((count_ape_maps((int *) 0, (int *) 0) == 1)
                           ? ", with one exception"
                           : ", with some exceptions")
                    : "");
    } else {
        Strcpy(buf, "OFF");
    }
    pline("Autopickup: %s.", buf);
    return 0;
}

int
add_autopickup_exception(mapping)
const char *mapping;
{
    static const char
        APE_regex_error[] = "regex error in AUTOPICKUP_EXCEPTION",
        APE_syntax_error[] = "syntax error in AUTOPICKUP_EXCEPTION";

    struct autopickup_exception *ape, **apehead;
    char text[256], end;
    int n;
    boolean grab = FALSE;

    /* scan length limit used to be 255, but smaller size allows the
       quoted value to fit within BUFSZ, simplifying formatting elsewhere;
       this used to ignore the possibility of trailing junk but now checks
       for it, accepting whitespace but rejecting anything else unless it
       starts with '#" for a comment */
    end = '\0';
    if ((n = sscanf(mapping, "\"<%253[^\"]\" %c", text, &end)) == 1
        || (n == 2 && end == '#')) {
        grab = TRUE;
    } else if ((n = sscanf(mapping, "\">%253[^\"]\" %c", text, &end)) == 1
               || (n = sscanf(mapping, "\"%253[^\"]\" %c", text, &end)) == 1
               || (n == 2 && end == '#')) {
        grab = FALSE;
    } else {
        config_error_add("%s", APE_syntax_error);
        return 0;
    }

    ape = (struct autopickup_exception *) alloc(sizeof *ape);
    ape->regex = regex_init();
    if (!regex_compile(text, ape->regex)) {
        config_error_add("%s: %s", APE_regex_error,
                         regex_error_desc(ape->regex));
        regex_free(ape->regex);
        free((genericptr_t) ape);
        return 0;
    }
    apehead = (grab) ? &iflags.autopickup_exceptions[AP_GRAB]
                     : &iflags.autopickup_exceptions[AP_LEAVE];

    ape->pattern = dupstr(text);
    ape->grab = grab;
    ape->next = *apehead;
    *apehead = ape;
    return 1;
}

STATIC_OVL void
remove_autopickup_exception(whichape)
struct autopickup_exception *whichape;
{
    struct autopickup_exception *ape, *freeape, *prev = 0;
    int chain = whichape->grab ? AP_GRAB : AP_LEAVE;

    for (ape = iflags.autopickup_exceptions[chain]; ape;) {
        if (ape == whichape) {
            freeape = ape;
            ape = ape->next;
            if (prev)
                prev->next = ape;
            else
                iflags.autopickup_exceptions[chain] = ape;
            regex_free(freeape->regex);
            free((genericptr_t) freeape->pattern);
            free((genericptr_t) freeape);
        } else {
            prev = ape;
            ape = ape->next;
        }
    }
}

STATIC_OVL int
count_ape_maps(leave, grab)
int *leave, *grab;
{
    struct autopickup_exception *ape;
    int pass, totalapes, numapes[2];

    numapes[0] = numapes[1] = 0;
    for (pass = AP_LEAVE; pass <= AP_GRAB; ++pass) {
        ape = iflags.autopickup_exceptions[pass];
        while (ape) {
            ape = ape->next;
            numapes[pass]++;
        }
    }
    totalapes = numapes[AP_LEAVE] + numapes[AP_GRAB];
    if (leave)
        *leave = numapes[AP_LEAVE];
    if (grab)
        *grab = numapes[AP_GRAB];
    return totalapes;
}

void
free_autopickup_exceptions()
{
    struct autopickup_exception *ape;
    int pass;

    for (pass = AP_LEAVE; pass <= AP_GRAB; ++pass) {
        while ((ape = iflags.autopickup_exceptions[pass]) != 0) {
            regex_free(ape->regex);
            free((genericptr_t) ape->pattern);
            iflags.autopickup_exceptions[pass] = ape->next;
            free((genericptr_t) ape);
        }
    }
}

/* bundle some common usage into one easy-to-use routine */
int
load_symset(s, which_set)
const char *s;
int which_set;
{
    clear_symsetentry(which_set, TRUE);

    if (g.symset[which_set].name)
        free((genericptr_t) g.symset[which_set].name);
    g.symset[which_set].name = dupstr(s);

    if (read_sym_file(which_set)) {
        switch_symbols(TRUE);
    } else {
        clear_symsetentry(which_set, TRUE);
        return 0;
    }
    return 1;
}

void
free_symsets()
{
    clear_symsetentry(PRIMARY, TRUE);
    clear_symsetentry(ROGUESET, TRUE);

    /* symset_list is cleaned up as soon as it's used, so we shouldn't
       have to anything about it here */
    /* assert( symset_list == NULL ); */
}

/* Parse the value of a SYMBOLS line from a config file */
boolean
parsesymbols(opts)
register char *opts;
{
    int val;
    char *op, *symname, *strval;
    struct symparse *symp;

    if ((op = index(opts, ',')) != 0) {
        *op++ = 0;
        if (!parsesymbols(op))
            return FALSE;
    }

    /* S_sample:string */
    symname = opts;
    strval = index(opts, ':');
    if (!strval)
        strval = index(opts, '=');
    if (!strval)
        return FALSE;
    *strval++ = '\0';

    /* strip leading and trailing white space from symname and strval */
    mungspaces(symname);
    mungspaces(strval);

    symp = match_sym(symname);
    if (!symp)
        return FALSE;

    if (symp->range && symp->range != SYM_CONTROL) {
        val = sym_val(strval);
        update_l_symset(symp, val);
    }
    return TRUE;
}

struct symparse *
match_sym(buf)
char *buf;
{
    size_t len = strlen(buf);
    const char *p = index(buf, ':'), *q = index(buf, '=');
    struct symparse *sp = loadsyms;

    if (!p || (q && q < p))
        p = q;
    if (p) {
        /* note: there will be at most one space before the '='
           because caller has condensed buf[] with mungspaces() */
        if (p > buf && p[-1] == ' ')
            p--;
        len = (int) (p - buf);
    }
    while (sp->range) {
        if ((len >= strlen(sp->name)) && !strncmpi(buf, sp->name, len))
            return sp;
        sp++;
    }
    return (struct symparse *) 0;
}

int
sym_val(strval)
const char *strval;
{
    char buf[QBUFSZ];

    buf[0] = '\0';
    if (!strval[0] || !strval[1]) { /* empty, or single character */
        /* if single char is space or tab, leave buf[0]=='\0' */
        if (!isspace((uchar) strval[0]))
            buf[0] = strval[0];
    } else if (strval[0] == '\'') { /* single quote */
        /* simple matching single quote; we know strval[1] isn't '\0' */
        if (strval[2] == '\'' && !strval[3]) {
            /* accepts '\' as backslash and ''' as single quote */
            buf[0] = strval[1];

        /* if backslash, handle single or double quote or second backslash */
        } else if (strval[1] == '\\' && strval[2] && strval[3] == '\''
            && index("'\"\\", strval[2]) && !strval[4]) {
            buf[0] = strval[2];

        /* not simple quote or basic backslash;
           strip closing quote and let escapes() deal with it */
        } else {
            char *p, tmp[QBUFSZ];

            (void) strncpy(tmp, strval + 1, sizeof tmp - 1);
            tmp[sizeof tmp - 1] = '\0';
            if ((p = rindex(tmp, '\'')) != 0) {
                *p = '\0';
                escapes(tmp, buf);
            } /* else buf[0] stays '\0' */
        }
    } else /* not lone char nor single quote */
        escapes(strval, buf);

    return (int) *buf;
}

/* data for option_help() */
static const char *opt_intro[] = {
    "",
    "                 NetHack Options Help:", "",
#define CONFIG_SLOT 3 /* fill in next value at run-time */
    (char *) 0,
#if !defined(MICRO) && !defined(MAC)
    "or use `NETHACKOPTIONS=\"<options>\"' in your environment",
#endif
    "(<options> is a list of options separated by commas)",
#ifdef VMS
    "-- for example, $ DEFINE NETHACKOPTIONS \"noautopickup,fruit:kumquat\"",
#endif
    "or press \"O\" while playing and use the menu.",
    "",
 "Boolean options (which can be negated by prefixing them with '!' or \"no\"):",
    (char *) 0
};

static const char *opt_epilog[] = {
    "",
    "Some of the options can be set only before the game is started; those",
    "items will not be selectable in the 'O' command's menu.",
    (char *) 0
};

void
option_help()
{
    char buf[BUFSZ], buf2[BUFSZ];
    register int i;
    winid datawin;

    datawin = create_nhwindow(NHW_TEXT);
    Sprintf(buf, "Set options as OPTIONS=<options> in %s", configfile);
    opt_intro[CONFIG_SLOT] = (const char *) buf;
    for (i = 0; opt_intro[i]; i++)
        putstr(datawin, 0, opt_intro[i]);

    /* Boolean options */
    for (i = 0; boolopt[i].name; i++) {
        if (boolopt[i].addr) {
            if (boolopt[i].addr == &iflags.sanity_check && !wizard)
                continue;
            if (boolopt[i].addr == &iflags.menu_tab_sep && !wizard)
                continue;
            next_opt(datawin, boolopt[i].name);
        }
    }
    next_opt(datawin, "");

    /* Compound options */
    putstr(datawin, 0, "Compound options:");
    for (i = 0; compopt[i].name; i++) {
        Sprintf(buf2, "`%s'", compopt[i].name);
        Sprintf(buf, "%-20s - %s%c", buf2, compopt[i].descr,
                compopt[i + 1].name ? ',' : '.');
        putstr(datawin, 0, buf);
    }

    for (i = 0; opt_epilog[i]; i++)
        putstr(datawin, 0, opt_epilog[i]);

    display_nhwindow(datawin, FALSE);
    destroy_nhwindow(datawin);
    return;
}

/*
 * prints the next boolean option, on the same line if possible, on a new
 * line if not. End with next_opt("").
 */
void
next_opt(datawin, str)
winid datawin;
const char *str;
{
    static char *buf = 0;
    int i;
    char *s;

    if (!buf)
        *(buf = (char *) alloc(BUFSZ)) = '\0';

    if (!*str) {
        s = eos(buf);
        if (s > &buf[1] && s[-2] == ',')
            Strcpy(s - 2, "."); /* replace last ", " */
        i = COLNO;              /* (greater than COLNO - 2) */
    } else {
        i = strlen(buf) + strlen(str) + 2;
    }

    if (i > COLNO - 2) { /* rule of thumb */
        putstr(datawin, 0, buf);
        buf[0] = 0;
    }
    if (*str) {
        Strcat(buf, str);
        Strcat(buf, ", ");
    } else {
        putstr(datawin, 0, str);
        free((genericptr_t) buf), buf = 0;
    }
    return;
}

/* Returns the fid of the fruit type; if that type already exists, it
 * returns the fid of that one; if it does not exist, it adds a new fruit
 * type to the chain and returns the new one.
 * If replace_fruit is sent in, replace the fruit in the chain rather than
 * adding a new entry--for user specified fruits only.
 */
int
fruitadd(str, replace_fruit)
char *str;
struct fruit *replace_fruit;
{
    register int i;
    register struct fruit *f;
    int highest_fruit_id = 0, globpfx;
    char buf[PL_FSIZ], altname[PL_FSIZ];
    boolean user_specified = (str == g.pl_fruit);
    /* if not user-specified, then it's a fruit name for a fruit on
     * a bones level or from orctown raider's loot...
     */

    /* Note: every fruit has an id (kept in obj->spe) of at least 1;
     * 0 is an error.
     */
    if (user_specified) {
        boolean found = FALSE, numeric = FALSE;

        /* force fruit to be singular; this handling is not
           needed--or wanted--for fruits from bones because
           they already received it in their original game;
           str==pl_fruit but makesingular() creates a copy
           so we need to copy that back into pl_fruit */
        nmcpy(g.pl_fruit, makesingular(str), PL_FSIZ);
        /* (assertion doesn't matter; we use 'g.pl_fruit' from here on out) */
        /* assert( str == g.pl_fruit ); */

        /* disallow naming after other foods (since it'd be impossible
         * to tell the difference); globs might have a size prefix which
         * needs to be skipped in order to match the object type name
         */
        globpfx = (!strncmp(g.pl_fruit, "small ", 6)
                   || !strncmp(g.pl_fruit, "large ", 6)) ? 6
                  : (!strncmp(g.pl_fruit, "very large ", 11)) ? 11
                    : 0;
        for (i = g.bases[FOOD_CLASS]; objects[i].oc_class == FOOD_CLASS; i++) {
            if (!strcmp(OBJ_NAME(objects[i]), g.pl_fruit)
                || (globpfx > 0
                    && !strcmp(OBJ_NAME(objects[i]), &g.pl_fruit[globpfx]))) {
                found = TRUE;
                break;
            }
        }
        if (!found) {
            char *c;

            for (c = g.pl_fruit; *c >= '0' && *c <= '9'; c++)
                continue;
            if (!*c || isspace((uchar) *c))
                numeric = TRUE;
        }
        if (found || numeric
            /* these checks for applying food attributes to actual items
               are case sensitive; "glob of foo" is caught by 'found'
               if 'foo' is a valid glob; when not valid, allow it as-is */
            || !strncmp(g.pl_fruit, "cursed ", 7)
            || !strncmp(g.pl_fruit, "uncursed ", 9)
            || !strncmp(g.pl_fruit, "blessed ", 8)
            || !strncmp(g.pl_fruit, "partly eaten ", 13)
            || (!strncmp(g.pl_fruit, "tin of ", 7)
                && (!strcmp(g.pl_fruit + 7, "spinach")
                    || name_to_mon(g.pl_fruit + 7) >= LOW_PM))
            || !strcmp(g.pl_fruit, "empty tin")
            || (!strcmp(g.pl_fruit, "glob")
                || (globpfx > 0 && !strcmp("glob", &g.pl_fruit[globpfx])))
            || ((str_end_is(g.pl_fruit, " corpse")
                 || str_end_is(g.pl_fruit, " egg"))
                && name_to_mon(g.pl_fruit) >= LOW_PM)) {
            Strcpy(buf, g.pl_fruit);
            Strcpy(g.pl_fruit, "candied ");
            nmcpy(g.pl_fruit + 8, buf, PL_FSIZ - 8);
        }
        *altname = '\0';
        /* This flag indicates that a fruit has been made since the
         * last time the user set the fruit.  If it hasn't, we can
         * safely overwrite the current fruit, preventing the user from
         * setting many fruits in a row and overflowing.
         * Possible expansion: check for specific fruit IDs, not for
         * any fruit.
         */
        flags.made_fruit = FALSE;
        if (replace_fruit) {
            /* replace_fruit is already part of the fruit chain;
               update it in place rather than looking it up again */
            f = replace_fruit;
            copynchars(f->fname, g.pl_fruit, PL_FSIZ - 1);
            goto nonew;
        }
    } else {
        /* not user_supplied, so assumed to be from bones (or orc gang) */
        copynchars(altname, str, PL_FSIZ - 1);
        sanitize_name(altname);
        flags.made_fruit = TRUE; /* for safety.  Any fruit name added from a
                                  * bones level should exist anyway. */
    }
    f = fruit_from_name(*altname ? altname : str, FALSE, &highest_fruit_id);
    if (f)
        goto nonew;

    /* Maximum number of named fruits is 127, even if obj->spe can
       handle bigger values.  If adding another fruit would overflow,
       use a random fruit instead... we've got a lot to choose from.
       current_fruit remains as is. */
    if (highest_fruit_id >= 127)
        return rnd(127);

    f = newfruit();
    (void) memset((genericptr_t) f, 0, sizeof (struct fruit));
    copynchars(f->fname, *altname ? altname : str, PL_FSIZ - 1);
    f->fid = ++highest_fruit_id;
    /* we used to go out of our way to add it at the end of the list,
       but the order is arbitrary so use simpler insertion at start */
    f->nextf = g.ffruit;
    g.ffruit = f;
 nonew:
    if (user_specified)
        g.context.current_fruit = f->fid;
    return f->fid;
}

/*
 * This is a somewhat generic menu for taking a list of NetHack style
 * class choices and presenting them via a description
 * rather than the traditional NetHack characters.
 * (Benefits users whose first exposure to NetHack is via tiles).
 *
 * prompt
 *           The title at the top of the menu.
 *
 * category: 0 = monster class
 *           1 = object  class
 *
 * way
 *           FALSE = PICK_ONE, TRUE = PICK_ANY
 *
 * class_list
 *           a null terminated string containing the list of choices.
 *
 * class_selection
 *           a null terminated string containing the selected characters.
 *
 * Returns number selected.
 */
int
choose_classes_menu(prompt, category, way, class_list, class_select)
const char *prompt;
int category;
boolean way;
char *class_list;
char *class_select;
{
    menu_item *pick_list = (menu_item *) 0;
    winid win;
    anything any;
    char buf[BUFSZ];
    int i, n;
    int ret;
    int next_accelerator, accelerator;

    if (class_list == (char *) 0 || class_select == (char *) 0)
        return 0;
    accelerator = 0;
    next_accelerator = 'a';
    any = cg.zeroany;
    win = create_nhwindow(NHW_MENU);
    start_menu(win);
    while (*class_list) {
        const char *text;
        boolean selected;

        text = (char *) 0;
        selected = FALSE;
        switch (category) {
        case 0:
            text = def_monsyms[def_char_to_monclass(*class_list)].explain;
            accelerator = *class_list;
            Sprintf(buf, "%s", text);
            break;
        case 1:
            text = def_oc_syms[def_char_to_objclass(*class_list)].explain;
            accelerator = next_accelerator;
            Sprintf(buf, "%c  %s", *class_list, text);
            break;
        default:
            impossible("choose_classes_menu: invalid category %d", category);
        }
        if (way && *class_select) { /* Selections there already */
            if (index(class_select, *class_list)) {
                selected = TRUE;
            }
        }
        any.a_int = *class_list;
        add_menu(win, NO_GLYPH, &any, accelerator, category ? *class_list : 0,
                 ATR_NONE, buf, selected);
        ++class_list;
        if (category > 0) {
            ++next_accelerator;
            if (next_accelerator == ('z' + 1))
                next_accelerator = 'A';
            if (next_accelerator == ('Z' + 1))
                break;
        }
    }
    if (category == 1 && next_accelerator <= 'z') {
        /* for objects, add "A - ' '  all classes", after a separator */
        any = cg.zeroany;
        add_menu(win, NO_GLYPH, &any, 0, 0, ATR_NONE, "", MENU_UNSELECTED);
        any.a_int = (int) ' ';
        Sprintf(buf, "%c  %s", (char) any.a_int, "all classes of objects");
        /* we won't preselect this even if the incoming list is empty;
           having it selected means that it would have to be explicitly
           de-selected in order to select anything else */
        add_menu(win, NO_GLYPH, &any, 'A', 0, ATR_NONE, buf, MENU_UNSELECTED);
    }
    end_menu(win, prompt);
    n = select_menu(win, way ? PICK_ANY : PICK_ONE, &pick_list);
    destroy_nhwindow(win);
    if (n > 0) {
        if (category == 1) {
            /* for object classes, first check for 'all'; it means 'use
               a blank list' rather than 'collect every possible choice' */
            for (i = 0; i < n; ++i)
                if (pick_list[i].item.a_int == ' ') {
                    pick_list[0].item.a_int = ' ';
                    n = 1; /* return 1; also an implicit 'break;' */
                }
        }
        for (i = 0; i < n; ++i)
            *class_select++ = (char) pick_list[i].item.a_int;
        free((genericptr_t) pick_list);
        ret = n;
    } else if (n == -1) {
        class_select = eos(class_select);
        ret = -1;
    } else
        ret = 0;
    *class_select = '\0';
    return ret;
}

static struct wc_Opt wc_options[] = {
    { "ascii_map", WC_ASCII_MAP },
    { "color", WC_COLOR },
    { "eight_bit_tty", WC_EIGHT_BIT_IN },
    { "hilite_pet", WC_HILITE_PET },
    { "popup_dialog", WC_POPUP_DIALOG },
    { "player_selection", WC_PLAYER_SELECTION },
    { "preload_tiles", WC_PRELOAD_TILES },
    { "tiled_map", WC_TILED_MAP },
    { "tile_file", WC_TILE_FILE },
    { "tile_width", WC_TILE_WIDTH },
    { "tile_height", WC_TILE_HEIGHT },
    { "use_inverse", WC_INVERSE },
    { "align_message", WC_ALIGN_MESSAGE },
    { "align_status", WC_ALIGN_STATUS },
    { "font_map", WC_FONT_MAP },
    { "font_menu", WC_FONT_MENU },
    { "font_message", WC_FONT_MESSAGE },
#if 0
    {"perm_invent", WC_PERM_INVENT},
#endif
    { "font_size_map", WC_FONTSIZ_MAP },
    { "font_size_menu", WC_FONTSIZ_MENU },
    { "font_size_message", WC_FONTSIZ_MESSAGE },
    { "font_size_status", WC_FONTSIZ_STATUS },
    { "font_size_text", WC_FONTSIZ_TEXT },
    { "font_status", WC_FONT_STATUS },
    { "font_text", WC_FONT_TEXT },
    { "map_mode", WC_MAP_MODE },
    { "scroll_amount", WC_SCROLL_AMOUNT },
    { "scroll_margin", WC_SCROLL_MARGIN },
    { "splash_screen", WC_SPLASH_SCREEN },
    { "vary_msgcount", WC_VARY_MSGCOUNT },
    { "windowcolors", WC_WINDOWCOLORS },
    { "mouse_support", WC_MOUSE_SUPPORT },
    { (char *) 0, 0L }
};
static struct wc_Opt wc2_options[] = {
    { "fullscreen", WC2_FULLSCREEN },
    { "softkeyboard", WC2_SOFTKEYBOARD },
    { "wraptext", WC2_WRAPTEXT },
    { "use_darkgray", WC2_DARKGRAY },
    { "hitpointbar", WC2_HITPOINTBAR },
    { "hilite_status", WC2_HILITE_STATUS },
    /* name shown in 'O' menu is different */
    { "status hilite rules", WC2_HILITE_STATUS },
    /* statushilites doesn't have its own bit */
    { "statushilites", WC2_HILITE_STATUS },
    { "term_cols", WC2_TERM_SIZE },
    { "term_rows", WC2_TERM_SIZE },
    { "petattr", WC2_PETATTR },
    { "guicolor", WC2_GUICOLOR },
    { "statuslines", WC2_STATUSLINES },
    { "windowborders", WC2_WINDOWBORDERS },
    { (char *) 0, 0L }
};

/*
 * If a port wants to change or ensure that the SET_IN_SYS,
 * SET_IN_FILE, DISP_IN_GAME, or SET_IN_GAME status of an option is
 * correct (for controlling its display in the option menu) call
 * set_option_mod_status()
 * with the appropriate second argument.
 */
void
set_option_mod_status(optnam, status)
const char *optnam;
int status;
{
    int k;

    if (SET__IS_VALUE_VALID(status)) {
        impossible("set_option_mod_status: status out of range %d.", status);
        return;
    }
    for (k = 0; boolopt[k].name; k++) {
        if (!strncmpi(boolopt[k].name, optnam, strlen(optnam))) {
            boolopt[k].optflags = status;
            return;
        }
    }
    for (k = 0; compopt[k].name; k++) {
        if (!strncmpi(compopt[k].name, optnam, strlen(optnam))) {
            compopt[k].optflags = status;
            return;
        }
    }
}

/*
 * You can set several wc_options in one call to
 * set_wc_option_mod_status() by setting
 * the appropriate bits for each option that you
 * are setting in the optmask argument
 * prior to calling.
 *    example: set_wc_option_mod_status(WC_COLOR|WC_SCROLL_MARGIN,
 * SET_IN_GAME);
 */
void
set_wc_option_mod_status(optmask, status)
unsigned long optmask;
int status;
{
    int k = 0;

    if (SET__IS_VALUE_VALID(status)) {
        impossible("set_wc_option_mod_status: status out of range %d.",
                   status);
        return;
    }
    while (wc_options[k].wc_name) {
        if (optmask & wc_options[k].wc_bit) {
            set_option_mod_status(wc_options[k].wc_name, status);
        }
        k++;
    }
}

STATIC_OVL boolean
is_wc_option(optnam)
const char *optnam;
{
    int k = 0;

    while (wc_options[k].wc_name) {
        if (strcmp(wc_options[k].wc_name, optnam) == 0)
            return TRUE;
        k++;
    }
    return FALSE;
}

STATIC_OVL boolean
wc_supported(optnam)
const char *optnam;
{
    int k;

    for (k = 0; wc_options[k].wc_name; ++k) {
        if (!strcmp(wc_options[k].wc_name, optnam))
            return (windowprocs.wincap & wc_options[k].wc_bit) ? TRUE : FALSE;
    }
    return FALSE;
}

/*
 * You can set several wc2_options in one call to
 * set_wc2_option_mod_status() by setting
 * the appropriate bits for each option that you
 * are setting in the optmask argument
 * prior to calling.
 *    example:
 * set_wc2_option_mod_status(WC2_FULLSCREEN|WC2_SOFTKEYBOARD|WC2_WRAPTEXT,
 * SET_IN_FILE);
 */

void
set_wc2_option_mod_status(optmask, status)
unsigned long optmask;
int status;
{
    int k = 0;

    if (SET__IS_VALUE_VALID(status)) {
        impossible("set_wc2_option_mod_status: status out of range %d.",
                   status);
        return;
    }
    while (wc2_options[k].wc_name) {
        if (optmask & wc2_options[k].wc_bit) {
            set_option_mod_status(wc2_options[k].wc_name, status);
        }
        k++;
    }
}

STATIC_OVL boolean
is_wc2_option(optnam)
const char *optnam;
{
    int k = 0;

    while (wc2_options[k].wc_name) {
        if (strcmp(wc2_options[k].wc_name, optnam) == 0)
            return TRUE;
        k++;
    }
    return FALSE;
}

STATIC_OVL boolean
wc2_supported(optnam)
const char *optnam;
{
    int k;

    for (k = 0; wc2_options[k].wc_name; ++k) {
        if (!strcmp(wc2_options[k].wc_name, optnam))
            return (windowprocs.wincap2 & wc2_options[k].wc_bit) ? TRUE
                                                                 : FALSE;
    }
    return FALSE;
}

STATIC_OVL void
wc_set_font_name(opttype, fontname)
int opttype;
char *fontname;
{
    char **fn = (char **) 0;

    if (!fontname)
        return;
    switch (opttype) {
    case MAP_OPTION:
        fn = &iflags.wc_font_map;
        break;
    case MESSAGE_OPTION:
        fn = &iflags.wc_font_message;
        break;
    case TEXT_OPTION:
        fn = &iflags.wc_font_text;
        break;
    case MENU_OPTION:
        fn = &iflags.wc_font_menu;
        break;
    case STATUS_OPTION:
        fn = &iflags.wc_font_status;
        break;
    default:
        return;
    }
    if (fn) {
        if (*fn)
            free((genericptr_t) *fn);
        *fn = dupstr(fontname);
    }
    return;
}

STATIC_OVL int
wc_set_window_colors(op)
char *op;
{
    /* syntax:
     *  menu white/black message green/yellow status white/blue text
     * white/black
     */
    int j;
    char buf[BUFSZ];
    char *wn, *tfg, *tbg, *newop;
    static const char *wnames[] = { "menu", "message", "status", "text" };
    static const char *shortnames[] = { "mnu", "msg", "sts", "txt" };
    static char **fgp[] = { &iflags.wc_foregrnd_menu,
                            &iflags.wc_foregrnd_message,
                            &iflags.wc_foregrnd_status,
                            &iflags.wc_foregrnd_text };
    static char **bgp[] = { &iflags.wc_backgrnd_menu,
                            &iflags.wc_backgrnd_message,
                            &iflags.wc_backgrnd_status,
                            &iflags.wc_backgrnd_text };

    Strcpy(buf, op);
    newop = mungspaces(buf);
    while (newop && *newop) {
        wn = tfg = tbg = (char *) 0;

        /* until first non-space in case there's leading spaces - before
         * colorname*/
        if (*newop == ' ')
            newop++;
        if (*newop)
            wn = newop;
        else
            return 0;

        /* until first space - colorname*/
        while (*newop && *newop != ' ')
            newop++;
        if (*newop)
            *newop = '\0';
        else
            return 0;
        newop++;

        /* until first non-space - before foreground*/
        if (*newop == ' ')
            newop++;
        if (*newop)
            tfg = newop;
        else
            return 0;

        /* until slash - foreground */
        while (*newop && *newop != '/')
            newop++;
        if (*newop)
            *newop = '\0';
        else
            return 0;
        newop++;

        /* until first non-space (in case there's leading space after slash) -
         * before background */
        if (*newop == ' ')
            newop++;
        if (*newop)
            tbg = newop;
        else
            return 0;

        /* until first space - background */
        while (*newop && *newop != ' ')
            newop++;
        if (*newop)
            *newop++ = '\0';

        for (j = 0; j < 4; ++j) {
            if (!strcmpi(wn, wnames[j]) || !strcmpi(wn, shortnames[j])) {
                if (tfg && !strstri(tfg, " ")) {
                    if (*fgp[j])
                        free((genericptr_t) *fgp[j]);
                    *fgp[j] = dupstr(tfg);
                }
                if (tbg && !strstri(tbg, " ")) {
                    if (*bgp[j])
                        free((genericptr_t) *bgp[j]);
                    *bgp[j] = dupstr(tbg);
                }
                break;
            }
        }
    }
    return 1;
}

/* set up for wizard mode if player or save file has requested to it;
   called from port-specific startup code to handle `nethack -D' or
   OPTIONS=playmode:debug, or from dorecover()'s restgamestate() if
   restoring a game which was saved in wizard mode */
void
set_playmode()
{
    if (wizard) {
        if (authorize_wizard_mode())
            Strcpy(g.plname, "wizard");
        else
            wizard = FALSE; /* not allowed or not available */
        /* force explore mode if we didn't make it into wizard mode */
        discover = !wizard;
        iflags.deferred_X = FALSE;
    }
    /* don't need to do anything special for explore mode or normal play */
}

#endif /* OPTION_LISTS_ONLY */

/*options.c*/<|MERGE_RESOLUTION|>--- conflicted
+++ resolved
@@ -4944,33 +4944,9 @@
             /* by Christian W. Cooper */
             menu_item *window_pick = (menu_item *) 0;
 
-<<<<<<< HEAD
-        tmpwin = create_nhwindow(NHW_MENU);
-        start_menu(tmpwin);
-        any = cg.zeroany;
-        any.a_char = 's';
-        add_menu(tmpwin, NO_GLYPH, &any, 's', 0, ATR_NONE, "single",
-                 MENU_UNSELECTED);
-        any.a_char = 'c';
-        add_menu(tmpwin, NO_GLYPH, &any, 'c', 0, ATR_NONE, "combination",
-                 MENU_UNSELECTED);
-        any.a_char = 'f';
-        add_menu(tmpwin, NO_GLYPH, &any, 'f', 0, ATR_NONE, "full",
-                 MENU_UNSELECTED);
-        any.a_char = 'r';
-        add_menu(tmpwin, NO_GLYPH, &any, 'r', 0, ATR_NONE, "reversed",
-                 MENU_UNSELECTED);
-        end_menu(tmpwin, "Select message history display type:");
-        if (select_menu(tmpwin, PICK_ONE, &window_pick) > 0) {
-            iflags.prevmsg_window = window_pick->item.a_char;
-            free((genericptr_t) window_pick);
-        }
-        destroy_nhwindow(tmpwin);
-#endif
-=======
             tmpwin = create_nhwindow(NHW_MENU);
             start_menu(tmpwin);
-            any = zeroany;
+            any = cg.zeroany;
             if (!WINDOWPORT("curses")) {
                 any.a_char = 's';
                 add_menu(tmpwin, NO_GLYPH, &any, 's', 0, ATR_NONE,
@@ -4995,7 +4971,6 @@
 #endif /* msg_window for tty or curses */
             pline("'%s' option is not supported for '%s'.",
                   optname, windowprocs.name);
->>>>>>> 31612fbd
     } else if (!strcmp("sortloot", optname)) {
         const char *sortl_name;
         menu_item *sortl_pick = (menu_item *) 0;
