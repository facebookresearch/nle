--- conflicted
+++ resolved
@@ -561,10 +561,6 @@
 static const char *FDECL(get_compopt_value, (const char *, char *));
 static void FDECL(remove_autopickup_exception,
                       (struct autopickup_exception *));
-<<<<<<< HEAD
-static int FDECL(count_ape_maps, (int *, int *));
-=======
->>>>>>> e520071f
 
 static boolean FDECL(is_wc_option, (const char *));
 static boolean FDECL(wc_supported, (const char *));
@@ -4356,7 +4352,7 @@
 count_apes(VOID_ARGS)
 {
     int numapes = 0;
-    struct autopickup_exception *ape = apelist;
+    struct autopickup_exception *ape = g.apelist;
 
     while (ape) {
       numapes++;
@@ -5264,17 +5260,9 @@
 
             tmpwin = create_nhwindow(NHW_MENU);
             start_menu(tmpwin);
-<<<<<<< HEAD
-            for (pass = AP_LEAVE; pass <= AP_GRAB; ++pass) {
-                if (numapes[pass] == 0)
-                    continue;
-                ape = iflags.autopickup_exceptions[pass];
+            if (numapes) {
+                ape = g.apelist;
                 any = cg.zeroany;
-=======
-            if (numapes) {
-                ape = apelist;
-                any = zeroany;
->>>>>>> e520071f
                 add_menu(tmpwin, NO_GLYPH, &any, 0, 0, iflags.menu_headings,
                          "Always pickup '<'; never pickup '>'",
                          MENU_UNSELECTED);
@@ -5839,7 +5827,7 @@
     if (flags.pickup) {
         oc_to_str(flags.pickup_types, ocl);
         Sprintf(buf, "ON, for %s objects%s", ocl[0] ? ocl : "all",
-                (apelist)
+                (g.apelist)
                     ? ((count_apes() == 1)
                            ? ", with one exception"
                            : ", with some exceptions")
@@ -5894,8 +5882,8 @@
 
     ape->pattern = dupstr(text);
     ape->grab = grab;
-    ape->next = apelist;
-    apelist = ape;
+    ape->next = g.apelist;
+    g.apelist = ape;
     return 1;
 }
 
@@ -5905,14 +5893,14 @@
 {
     struct autopickup_exception *ape, *freeape, *prev = 0;
 
-    for (ape = apelist; ape;) {
+    for (ape = g.apelist; ape;) {
         if (ape == whichape) {
             freeape = ape;
             ape = ape->next;
             if (prev)
                 prev->next = ape;
             else
-                apelist = ape;
+                g.apelist = ape;
             regex_free(freeape->regex);
             free((genericptr_t) freeape->pattern);
             free((genericptr_t) freeape);
@@ -5923,41 +5911,15 @@
     }
 }
 
-<<<<<<< HEAD
-static int
-count_ape_maps(leave, grab)
-int *leave, *grab;
-{
-    struct autopickup_exception *ape;
-    int pass, totalapes, numapes[2];
-
-    numapes[0] = numapes[1] = 0;
-    for (pass = AP_LEAVE; pass <= AP_GRAB; ++pass) {
-        ape = iflags.autopickup_exceptions[pass];
-        while (ape) {
-            ape = ape->next;
-            numapes[pass]++;
-        }
-    }
-    totalapes = numapes[AP_LEAVE] + numapes[AP_GRAB];
-    if (leave)
-        *leave = numapes[AP_LEAVE];
-    if (grab)
-        *grab = numapes[AP_GRAB];
-    return totalapes;
-}
-
-=======
->>>>>>> e520071f
 void
 free_autopickup_exceptions()
 {
-    struct autopickup_exception *ape = apelist;
-
-    while ((ape = apelist) != 0) {
+    struct autopickup_exception *ape;
+
+    while ((ape = g.apelist) != 0) {
       regex_free(ape->regex);
       free((genericptr_t) ape->pattern);
-      apelist = ape->next;
+      g.apelist = ape->next;
       free((genericptr_t) ape);
     }
 }
