--- conflicted
+++ resolved
@@ -761,15 +761,9 @@
      */
     /* this detects the IBM-compatible console on most 386 boxes */
     if ((opts = nh_getenv("TERM")) && !strncmp(opts, "AT", 2)) {
-<<<<<<< HEAD
-        if (!g.symset[PRIMARY].name)
+        if (!g.symset[PRIMARY].explicitly)
             load_symset("IBMGraphics", PRIMARY);
-        if (!g.symset[ROGUESET].name)
-=======
-        if (!symset[PRIMARY].explicitly)
-            load_symset("IBMGraphics", PRIMARY);
-        if (!symset[ROGUESET].explicitly)
->>>>>>> c099e0a1
+        if (!g.symset[ROGUESET].explicitly)
             load_symset("RogueIBM", ROGUESET);
         switch_symbols(TRUE);
 #ifdef TEXTCOLOR
@@ -784,11 +778,7 @@
         /* [could also check "xterm" which emulates vtXXX by default] */
         && !strncmpi(opts, "vt", 2)
         && AS && AE && index(AS, '\016') && index(AE, '\017')) {
-<<<<<<< HEAD
-        if (!g.symset[PRIMARY].name)
-=======
-        if (!symset[PRIMARY].explicitly)
->>>>>>> c099e0a1
+        if (!g.symset[PRIMARY].explicitly)
             load_symset("DECGraphics", PRIMARY);
         switch_symbols(TRUE);
     }
@@ -797,20 +787,13 @@
 
 #if defined(MSDOS) || defined(WIN32)
     /* Use IBM defaults. Can be overridden via config file */
-<<<<<<< HEAD
-    if (!g.symset[PRIMARY].name) {
+    if (!g.symset[PRIMARY].explicitly)
         load_symset("IBMGraphics_2", PRIMARY);
-    }
-    if (!g.symset[ROGUESET].name) {
-=======
-    if (!symset[PRIMARY].explicitly)
-        load_symset("IBMGraphics_2", PRIMARY);
-    if (!symset[ROGUESET].explicitly)
->>>>>>> c099e0a1
+    if (!g.symset[ROGUESET].explicitly)
         load_symset("RogueEpyx", ROGUESET);
 #endif
 #ifdef MAC_GRAPHICS_ENV
-    if (!symset[PRIMARY].explicitly)
+    if (!g.symset[PRIMARY].explicitly)
         load_symset("MACGraphics", PRIMARY);
     switch_symbols(TRUE);
 #endif /* MAC_GRAPHICS_ENV */
