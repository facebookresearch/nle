--- conflicted
+++ resolved
@@ -1,9 +1,4 @@
-<<<<<<< HEAD
-/* NetHack 3.5	options.c	$NHDT-Date: 1427073746 2015/03/23 01:22:26 $  $NHDT-Branch: master $:$NHDT-Revision: 1.164 $ */
-=======
 /* NetHack 3.5	options.c	$NHDT-Date: 1428088105 2015/04/03 19:08:25 $  $NHDT-Branch: scshunt-regex $:$NHDT-Revision: 1.182 $ */
-/* NetHack 3.5	options.c	$Date: 2012/04/09 02:56:30 $  $Revision: 1.153 $ */
->>>>>>> a66224f9
 /* Copyright (c) Stichting Mathematisch Centrum, Amsterdam, 1985. */
 /* NetHack may be freely redistributed.  See license for details. */
 
