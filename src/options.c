--- conflicted
+++ resolved
@@ -2171,14 +2171,9 @@
         if (negated) {
             bad_negation(fullname, FALSE);
             return FALSE;
-<<<<<<< HEAD
-        } else if ((op = string_for_env_opt(fullname, opts, FALSE)) != 0) {
-            nmcpy(g.catname, op, PL_PSIZ);
-=======
         } else if ((op = string_for_env_opt(fullname, opts, FALSE))
                                             != empty_optstr) {
-            nmcpy(catname, op, PL_PSIZ);
->>>>>>> 25c9fb8d
+            nmcpy(g.catname, op, PL_PSIZ);
         } else
             return FALSE;
         sanitize_name(g.catname);
@@ -2192,14 +2187,9 @@
         if (negated) {
             bad_negation(fullname, FALSE);
             return FALSE;
-<<<<<<< HEAD
-        } else if ((op = string_for_env_opt(fullname, opts, FALSE)) != 0) {
-            nmcpy(g.dogname, op, PL_PSIZ);
-=======
         } else if ((op = string_for_env_opt(fullname, opts, FALSE))
                                             != empty_optstr) {
-            nmcpy(dogname, op, PL_PSIZ);
->>>>>>> 25c9fb8d
+            nmcpy(g.dogname, op, PL_PSIZ);
         } else
             return FALSE;
         sanitize_name(g.dogname);
@@ -2213,14 +2203,9 @@
         if (negated) {
             bad_negation(fullname, FALSE);
             return FALSE;
-<<<<<<< HEAD
-        } else if ((op = string_for_env_opt(fullname, opts, FALSE)) != 0) {
-            nmcpy(g.horsename, op, PL_PSIZ);
-=======
         } else if ((op = string_for_env_opt(fullname, opts, FALSE))
                                             != empty_optstr) {
-            nmcpy(horsename, op, PL_PSIZ);
->>>>>>> 25c9fb8d
+            nmcpy(g.horsename, op, PL_PSIZ);
         } else
             return FALSE;
         sanitize_name(g.horsename);
@@ -2233,15 +2218,9 @@
 
         if (duplicate)
             complain_about_duplicate(opts, 1);
-<<<<<<< HEAD
         op = string_for_opt(opts, (compat || !g.opt_initial));
-        if (!op) {
+        if (op == empty_optstr) {
             if (compat || negated || g.opt_initial) {
-=======
-        op = string_for_opt(opts, (compat || !initial));
-        if (op == empty_optstr) {
-            if (compat || negated || initial) {
->>>>>>> 25c9fb8d
                 /* for backwards compatibility, "mouse_support" without a
                    value is a synonym for mouse_support:1 */
                 iflags.wc_mouse_support = !negated;
@@ -2268,15 +2247,9 @@
 
         if (duplicate)
             complain_about_duplicate(opts, 1);
-<<<<<<< HEAD
         op = string_for_opt(opts, (compat || !g.opt_initial));
-        if (!op) {
+        if (op == empty_optstr) {
             if (compat || negated || g.opt_initial) {
-=======
-        op = string_for_opt(opts, (compat || !initial));
-        if (op == empty_optstr) {
-            if (compat || negated || initial) {
->>>>>>> 25c9fb8d
                 /* for backwards compatibility, "number_pad" without a
                    value is a synonym for number_pad:1 */
                 iflags.num_pad = !negated;
@@ -2318,13 +2291,8 @@
         if (negated) {
             bad_negation(fullname, FALSE);
             return FALSE;
-<<<<<<< HEAD
-        } else if ((op = string_for_opt(opts, FALSE)) != 0) {
+        } else if ((op = string_for_opt(opts, FALSE)) != empty_optstr) {
             g.symset[ROGUESET].name = dupstr(op);
-=======
-        } else if ((op = string_for_opt(opts, FALSE)) != empty_optstr) {
-            symset[ROGUESET].name = dupstr(op);
->>>>>>> 25c9fb8d
             if (!read_sym_file(ROGUESET)) {
                 clear_symsetentry(ROGUESET, TRUE);
                 config_error_add(
@@ -2348,13 +2316,8 @@
         if (negated) {
             bad_negation(fullname, FALSE);
             return FALSE;
-<<<<<<< HEAD
-        } else if ((op = string_for_opt(opts, FALSE)) != 0) {
+        } else if ((op = string_for_opt(opts, FALSE)) != empty_optstr) {
             g.symset[PRIMARY].name = dupstr(op);
-=======
-        } else if ((op = string_for_opt(opts, FALSE)) != empty_optstr) {
-            symset[PRIMARY].name = dupstr(op);
->>>>>>> 25c9fb8d
             if (!read_sym_file(PRIMARY)) {
                 clear_symsetentry(PRIMARY, TRUE);
                 config_error_add(
@@ -2832,14 +2795,9 @@
         if (negated) {
             bad_negation(fullname, FALSE);
             return FALSE;
-<<<<<<< HEAD
-        } else if ((op = string_for_env_opt(fullname, opts, FALSE)) != 0) {
-            nmcpy(g.plname, op, PL_NSIZ);
-=======
         } else if ((op = string_for_env_opt(fullname, opts, FALSE))
                                             != empty_optstr) {
-            nmcpy(plname, op, PL_NSIZ);
->>>>>>> 25c9fb8d
+            nmcpy(g.plname, op, PL_NSIZ);
         } else
             return FALSE;
         return retval;
@@ -3050,15 +3008,9 @@
             complain_about_duplicate(opts, 1);
         oc_to_str(flags.pickup_types, tbuf);
         flags.pickup_types[0] = '\0'; /* all */
-<<<<<<< HEAD
         op = string_for_opt(opts, (compat || !g.opt_initial));
-        if (!op) {
+        if (op == empty_optstr) {
             if (compat || negated || g.opt_initial) {
-=======
-        op = string_for_opt(opts, (compat || !initial));
-        if (op == empty_optstr) {
-            if (compat || negated || initial) {
->>>>>>> 25c9fb8d
                 /* for backwards compatibility, "pickup" without a
                    value is a synonym for autopickup of all types
                    (and during initialization, we can't prompt yet) */
@@ -3435,27 +3387,11 @@
         return retval;
     }
 #endif /* NO_TERMS */
-<<<<<<< HEAD
-=======
-    /* soundcard:string -- careful not to match boolean 'sound' */
-    fullname = "soundcard";
-    if (match_optname(opts, fullname, 6, TRUE)) {
-        if (duplicate)
-            complain_about_duplicate(opts, 1);
-        if (negated) {
-            bad_negation(fullname, FALSE);
-            return FALSE;
         } else if ((opts = string_for_env_opt(fullname, opts, FALSE))
                                               == empty_optstr) {
             return FALSE;
         }
-        if (!assign_soundcard(opts)) {
-            config_error_add("Unknown error handling '%s'", fullname);
-            return FALSE;
-        }
-        return retval;
-    }
->>>>>>> 25c9fb8d
+    }
 #endif /* MSDOS */
 
     /* WINCAP
