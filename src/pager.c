/* NetHack 3.6	pager.c	$NHDT-Date: 1571531890 2019/10/20 00:38:10 $  $NHDT-Branch: NetHack-3.6 $:$NHDT-Revision: 1.157 $ */
/* Copyright (c) Stichting Mathematisch Centrum, Amsterdam, 1985. */
/*-Copyright (c) Robert Patrick Rankin, 2018. */
/* NetHack may be freely redistributed.  See license for details. */

/* This file contains the command routines dowhatis() and dohelp() and */
/* a few other help related facilities */

#include "hack.h"
#include "dlb.h"

static boolean FDECL(is_swallow_sym, (int));
static int FDECL(append_str, (char *, const char *));
static void FDECL(look_at_object, (char *, int, int, int));
static void FDECL(look_at_monster, (char *, char *,
                                        struct monst *, int, int));
static struct permonst *FDECL(lookat, (int, int, char *, char *));
static void FDECL(checkfile, (char *, struct permonst *,
                                  BOOLEAN_P, BOOLEAN_P, char *));
static void FDECL(look_all, (BOOLEAN_P,BOOLEAN_P));
static void FDECL(do_supplemental_info, (char *, struct permonst *,
                                             BOOLEAN_P));
static void NDECL(whatdoes_help);
static void NDECL(docontact);
static void NDECL(dispfile_help);
static void NDECL(dispfile_shelp);
static void NDECL(dispfile_optionfile);
static void NDECL(dispfile_license);
static void NDECL(dispfile_debughelp);
static void NDECL(hmenu_doextversion);
static void NDECL(hmenu_dohistory);
static void NDECL(hmenu_dowhatis);
static void NDECL(hmenu_dowhatdoes);
static void NDECL(hmenu_doextlist);
#ifdef PORT_HELP
extern void NDECL(port_help);
#endif

/* Returns "true" for characters that could represent a monster's stomach. */
static boolean
is_swallow_sym(c)
int c;
{
    int i;

    for (i = S_sw_tl; i <= S_sw_br; i++)
        if ((int) g.showsyms[i] == c)
            return TRUE;
    return FALSE;
}

/*
 * Append new_str to the end of buf if new_str doesn't already exist as
 * a substring of buf.  Return 1 if the string was appended, 0 otherwise.
 * It is expected that buf is of size BUFSZ.
 */
static int
append_str(buf, new_str)
char *buf;
const char *new_str;
{
    int space_left; /* space remaining in buf */

    if (strstri(buf, new_str))
        return 0;

    space_left = BUFSZ - strlen(buf) - 1;
    if (space_left < 1)
        return 0;
    (void) strncat(buf, " or ", space_left);
    (void) strncat(buf, new_str, space_left - 4);
    return 1;
}

/* shared by monster probing (via query_objlist!) as well as lookat() */
char *
self_lookat(outbuf)
char *outbuf;
{
    char race[QBUFSZ];

    /* include race with role unless polymorphed */
    race[0] = '\0';
    if (!Upolyd)
        Sprintf(race, "%s ", g.urace.adj);
    Sprintf(outbuf, "%s%s%s called %s",
            /* being blinded may hide invisibility from self */
            (Invis && (senseself() || !Blind)) ? "invisible " : "", race,
            mons[u.umonnum].mname, g.plname);
    if (u.usteed)
        Sprintf(eos(outbuf), ", mounted on %s", y_monnam(u.usteed));
    if (u.uundetected || (Upolyd && U_AP_TYPE))
        mhidden_description(&g.youmonst, FALSE, eos(outbuf));
    return outbuf;
}

/* describe a hidden monster; used for look_at during extended monster
   detection and for probing; also when looking at self */
void
mhidden_description(mon, altmon, outbuf)
struct monst *mon;
boolean altmon; /* for probing: if mimicking a monster, say so */
char *outbuf;
{
    struct obj *otmp;
    boolean fakeobj, isyou = (mon == &g.youmonst);
    int x = isyou ? u.ux : mon->mx, y = isyou ? u.uy : mon->my,
        glyph = (g.level.flags.hero_memory && !isyou) ? levl[x][y].glyph
                                                    : glyph_at(x, y);

    *outbuf = '\0';
    if (M_AP_TYPE(mon) == M_AP_FURNITURE
        || M_AP_TYPE(mon) == M_AP_OBJECT) {
        Strcpy(outbuf, ", mimicking ");
        if (M_AP_TYPE(mon) == M_AP_FURNITURE) {
            Strcat(outbuf, an(defsyms[mon->mappearance].explanation));
        } else if (M_AP_TYPE(mon) == M_AP_OBJECT
                   /* remembered glyph, not glyph_at() which is 'mon' */
                   && glyph_is_object(glyph)) {
 objfrommap:
            otmp = (struct obj *) 0;
            fakeobj = object_from_map(glyph, x, y, &otmp);
            Strcat(outbuf, (otmp && otmp->otyp != STRANGE_OBJECT)
                              ? ansimpleoname(otmp)
                              : an(obj_descr[STRANGE_OBJECT].oc_name));
            if (fakeobj) {
                otmp->where = OBJ_FREE; /* object_from_map set to OBJ_FLOOR */
                dealloc_obj(otmp);
            }
        } else {
            Strcat(outbuf, something);
        }
    } else if (M_AP_TYPE(mon) == M_AP_MONSTER) {
        if (altmon)
            Sprintf(outbuf, ", masquerading as %s",
                    an(mons[mon->mappearance].mname));
    } else if (isyou ? u.uundetected : mon->mundetected) {
        Strcpy(outbuf, ", hiding");
        if (hides_under(mon->data)) {
            Strcat(outbuf, " under ");
            /* remembered glyph, not glyph_at() which is 'mon' */
            if (glyph_is_object(glyph))
                goto objfrommap;
            Strcat(outbuf, something);
        } else if (is_hider(mon->data)) {
            Sprintf(eos(outbuf), " on the %s",
                    (is_flyer(mon->data) || mon->data->mlet == S_PIERCER)
                       ? "ceiling"
                       : surface(x, y)); /* trapper */
        } else {
            if (mon->data->mlet == S_EEL && is_pool(x, y))
                Strcat(outbuf, " in murky water");
        }
    }
}

/* extracted from lookat(); also used by namefloorobj() */
boolean
object_from_map(glyph, x, y, obj_p)
int glyph, x, y;
struct obj **obj_p;
{
    boolean fakeobj = FALSE, mimic_obj = FALSE;
    struct monst *mtmp;
    struct obj *otmp;
    int glyphotyp = glyph_to_obj(glyph);

    *obj_p = (struct obj *) 0;
    /* TODO: check inside containers in case glyph came from detection */
    if ((otmp = sobj_at(glyphotyp, x, y)) == 0)
        for (otmp = g.level.buriedobjlist; otmp; otmp = otmp->nobj)
            if (otmp->ox == x && otmp->oy == y && otmp->otyp == glyphotyp)
                break;

    /* there might be a mimic here posing as an object */
    mtmp = m_at(x, y);
    if (mtmp && is_obj_mappear(mtmp, (unsigned) glyphotyp)) {
        otmp = 0;
        mimic_obj = TRUE;
    } else
        mtmp = 0;

    if (!otmp || otmp->otyp != glyphotyp) {
        /* this used to exclude STRANGE_OBJECT; now caller deals with it */
        otmp = mksobj(glyphotyp, FALSE, FALSE);
        if (!otmp)
            return FALSE;
        fakeobj = TRUE;
        if (otmp->oclass == COIN_CLASS)
            otmp->quan = 2L; /* to force pluralization */
        else if (otmp->otyp == SLIME_MOLD)
<<<<<<< HEAD
            otmp->spe = g.context.current_fruit; /* give it a type */
        if (mtmp && has_mcorpsenm(mtmp)) /* mimic as corpse/statue */
            otmp->corpsenm = MCORPSENM(mtmp);
        else if (otmp->otyp == CORPSE && glyph_is_body(glyph))
=======
            otmp->spe = context.current_fruit; /* give it a type */
        if (mtmp && has_mcorpsenm(mtmp)) { /* mimic as corpse/statue */
            if (otmp->otyp == SLIME_MOLD)
                /* override context.current_fruit to avoid
                     look, use 'O' to make new named fruit, look again
                   giving different results when current_fruit changes */
                otmp->spe = MCORPSENM(mtmp);
            else
                otmp->corpsenm = MCORPSENM(mtmp);
        } else if (otmp->otyp == CORPSE && glyph_is_body(glyph)) {
>>>>>>> bf7e9556
            otmp->corpsenm = glyph - GLYPH_BODY_OFF;
        } else if (otmp->otyp == STATUE && glyph_is_statue(glyph)) {
            otmp->corpsenm = glyph - GLYPH_STATUE_OFF;
        }
        if (otmp->otyp == LEASH)
            otmp->leashmon = 0;
        /* extra fields needed for shop price with doname() formatting */
        otmp->where = OBJ_FLOOR;
        otmp->ox = x, otmp->oy = y;
        otmp->no_charge = (otmp->otyp == STRANGE_OBJECT && costly_spot(x, y));
    }
    /* if located at adjacent spot, mark it as having been seen up close
       (corpse type will be known even if dknown is 0, so we don't need a
       touch check for cockatrice corpse--we're looking without touching) */
    if (otmp && distu(x, y) <= 2 && !Blind && !Hallucination
        /* redundant: we only look for an object which matches current
           glyph among floor and buried objects; when !Blind, any buried
           object's glyph will have been replaced by whatever is present
           on the surface as soon as we moved next to its spot */
        && (fakeobj || otmp->where == OBJ_FLOOR) /* not buried */
        /* terrain mode views what's already known, doesn't learn new stuff */
        && !iflags.terrainmode) /* so don't set dknown when in terrain mode */
        otmp->dknown = 1; /* if a pile, clearly see the top item only */
    if (fakeobj && mtmp && mimic_obj &&
        (otmp->dknown || (M_AP_FLAG(mtmp) & M_AP_F_DKNOWN))) {
            mtmp->m_ap_type |= M_AP_F_DKNOWN;
            otmp->dknown = 1;
    }
    *obj_p = otmp;
    return fakeobj; /* when True, caller needs to dealloc *obj_p */
}

static void
look_at_object(buf, x, y, glyph)
char *buf; /* output buffer */
int x, y, glyph;
{
    struct obj *otmp = 0;
    boolean fakeobj = object_from_map(glyph, x, y, &otmp);

    if (otmp) {
        Strcpy(buf, (otmp->otyp != STRANGE_OBJECT)
                     ? distant_name(otmp, otmp->dknown ? doname_with_price
                                                       : doname_vague_quan)
                     : obj_descr[STRANGE_OBJECT].oc_name);
        if (fakeobj) {
            otmp->where = OBJ_FREE; /* object_from_map set it to OBJ_FLOOR */
            dealloc_obj(otmp), otmp = 0;
        }
    } else
        Strcpy(buf, something); /* sanity precaution */

    if (otmp && otmp->where == OBJ_BURIED)
        Strcat(buf, " (buried)");
    else if (levl[x][y].typ == STONE || levl[x][y].typ == SCORR)
        Strcat(buf, " embedded in stone");
    else if (IS_WALL(levl[x][y].typ) || levl[x][y].typ == SDOOR)
        Strcat(buf, " embedded in a wall");
    else if (closed_door(x, y))
        Strcat(buf, " embedded in a door");
    else if (is_pool(x, y))
        Strcat(buf, " in water");
    else if (is_lava(x, y))
        Strcat(buf, " in molten lava"); /* [can this ever happen?] */
    return;
}

static void
look_at_monster(buf, monbuf, mtmp, x, y)
char *buf, *monbuf; /* buf: output, monbuf: optional output */
struct monst *mtmp;
int x, y;
{
    char *name, monnambuf[BUFSZ];
    boolean accurate = !Hallucination;

    name = (mtmp->data == &mons[PM_COYOTE] && accurate)
              ? coyotename(mtmp, monnambuf)
              : distant_monnam(mtmp, ARTICLE_NONE, monnambuf);
    Sprintf(buf, "%s%s%s",
            (mtmp->mx != x || mtmp->my != y)
                ? ((mtmp->isshk && accurate) ? "tail of " : "tail of a ")
                : "",
            (mtmp->mtame && accurate)
                ? "tame "
                : (mtmp->mpeaceful && accurate)
                    ? "peaceful "
                    : "",
            name);
    if (u.ustuck == mtmp) {
        if (u.uswallow || iflags.save_uswallow) /* monster detection */
            Strcat(buf, is_animal(mtmp->data)
                          ? ", swallowing you" : ", engulfing you");
        else
            Strcat(buf, (Upolyd && sticks(g.youmonst.data))
                          ? ", being held" : ", holding you");
    }
    if (mtmp->mleashed)
        Strcat(buf, ", leashed to you");

    if (mtmp->mtrapped && cansee(mtmp->mx, mtmp->my)) {
        struct trap *t = t_at(mtmp->mx, mtmp->my);
        int tt = t ? t->ttyp : NO_TRAP;

        /* newsym lets you know of the trap, so mention it here */
        if (tt == BEAR_TRAP || is_pit(tt) || tt == WEB) {
            Sprintf(eos(buf), ", trapped in %s",
                    an(defsyms[trap_to_defsym(tt)].explanation));
            t->tseen = 1;
        }
    }

    /* we know the hero sees a monster at this location, but if it's shown
       due to persistant monster detection he might remember something else */
    if (mtmp->mundetected || M_AP_TYPE(mtmp))
        mhidden_description(mtmp, FALSE, eos(buf));

    if (monbuf) {
        unsigned how_seen = howmonseen(mtmp);

        monbuf[0] = '\0';
        if (how_seen != 0 && how_seen != MONSEEN_NORMAL) {
            if (how_seen & MONSEEN_NORMAL) {
                Strcat(monbuf, "normal vision");
                how_seen &= ~MONSEEN_NORMAL;
                /* how_seen can't be 0 yet... */
                if (how_seen)
                    Strcat(monbuf, ", ");
            }
            if (how_seen & MONSEEN_SEEINVIS) {
                Strcat(monbuf, "see invisible");
                how_seen &= ~MONSEEN_SEEINVIS;
                if (how_seen)
                    Strcat(monbuf, ", ");
            }
            if (how_seen & MONSEEN_INFRAVIS) {
                Strcat(monbuf, "infravision");
                how_seen &= ~MONSEEN_INFRAVIS;
                if (how_seen)
                    Strcat(monbuf, ", ");
            }
            if (how_seen & MONSEEN_TELEPAT) {
                Strcat(monbuf, "telepathy");
                how_seen &= ~MONSEEN_TELEPAT;
                if (how_seen)
                    Strcat(monbuf, ", ");
            }
            if (how_seen & MONSEEN_XRAYVIS) {
                /* Eyes of the Overworld */
                Strcat(monbuf, "astral vision");
                how_seen &= ~MONSEEN_XRAYVIS;
                if (how_seen)
                    Strcat(monbuf, ", ");
            }
            if (how_seen & MONSEEN_DETECT) {
                Strcat(monbuf, "monster detection");
                how_seen &= ~MONSEEN_DETECT;
                if (how_seen)
                    Strcat(monbuf, ", ");
            }
            if (how_seen & MONSEEN_WARNMON) {
                if (Hallucination) {
                    Strcat(monbuf, "paranoid delusion");
                } else {
                    unsigned long mW = (g.context.warntype.obj
                                        | g.context.warntype.polyd),
                                  m2 = mtmp->data->mflags2;
                    const char *whom = ((mW & M2_HUMAN & m2) ? "human"
                                        : (mW & M2_ELF & m2) ? "elf"
                                          : (mW & M2_ORC & m2) ? "orc"
                                            : (mW & M2_DEMON & m2) ? "demon"
                                              : mtmp->data->mname);

                    Sprintf(eos(monbuf), "warned of %s", makeplural(whom));
                }
                how_seen &= ~MONSEEN_WARNMON;
                if (how_seen)
                    Strcat(monbuf, ", ");
            }
            /* should have used up all the how_seen bits by now */
            if (how_seen) {
                impossible("lookat: unknown method of seeing monster");
                Sprintf(eos(monbuf), "(%u)", how_seen);
            }
        } /* seen by something other than normal vision */
    } /* monbuf is non-null */
}

/*
 * Return the name of the glyph found at (x,y).
 * If not hallucinating and the glyph is a monster, also monster data.
 */
static struct permonst *
lookat(x, y, buf, monbuf)
int x, y;
char *buf, *monbuf;
{
    struct monst *mtmp = (struct monst *) 0;
    struct permonst *pm = (struct permonst *) 0;
    int glyph;

    buf[0] = monbuf[0] = '\0';
    glyph = glyph_at(x, y);
    if (u.ux == x && u.uy == y && canspotself()
        && !(iflags.save_uswallow &&
             glyph == mon_to_glyph(u.ustuck, rn2_on_display_rng))
        && (!iflags.terrainmode || (iflags.terrainmode & TER_MON) != 0)) {
        /* fill in buf[] */
        (void) self_lookat(buf);

        /* file lookup can't distinguish between "gnomish wizard" monster
           and correspondingly named player character, always picking the
           former; force it to find the general "wizard" entry instead */
        if (Role_if(PM_WIZARD) && Race_if(PM_GNOME) && !Upolyd)
            pm = &mons[PM_WIZARD];

        /* When you see yourself normally, no explanation is appended
           (even if you could also see yourself via other means).
           Sensing self while blind or swallowed is treated as if it
           were by normal vision (cf canseeself()). */
        if ((Invisible || u.uundetected) && !Blind
            && !(u.uswallow || iflags.save_uswallow)) {
            unsigned how = 0;

            if (Infravision)
                how |= 1;
            if (Unblind_telepat)
                how |= 2;
            if (Detect_monsters)
                how |= 4;

            if (how)
                Sprintf(eos(buf), " [seen: %s%s%s%s%s]",
                        (how & 1) ? "infravision" : "",
                        /* add comma if telep and infrav */
                        ((how & 3) > 2) ? ", " : "",
                        (how & 2) ? "telepathy" : "",
                        /* add comma if detect and (infrav or telep or both) */
                        ((how & 7) > 4) ? ", " : "",
                        (how & 4) ? "monster detection" : "");
        }
    } else if (u.uswallow) {
        /* when swallowed, we're only called for spots adjacent to hero,
           and blindness doesn't prevent hero from feeling what holds him */
        Sprintf(buf, "interior of %s", a_monnam(u.ustuck));
        pm = u.ustuck->data;
    } else if (glyph_is_monster(glyph)) {
        g.bhitpos.x = x;
        g.bhitpos.y = y;
        if ((mtmp = m_at(x, y)) != 0) {
            look_at_monster(buf, monbuf, mtmp, x, y);
            pm = mtmp->data;
        } else if (Hallucination) {
            /* 'monster' must actually be a statue */
            Strcpy(buf, rndmonnam((char *) 0));
        }
    } else if (glyph_is_object(glyph)) {
        look_at_object(buf, x, y, glyph); /* fill in buf[] */
    } else if (glyph_is_trap(glyph)) {
        int tnum = what_trap(glyph_to_trap(glyph), rn2_on_display_rng);

        /* Trap detection displays a bear trap at locations having
         * a trapped door or trapped container or both.
         * TODO: we should create actual trap types for doors and
         * chests so that they can have their own glyphs and tiles.
         */
        if (trapped_chest_at(tnum, x, y))
            Strcpy(buf, "trapped chest"); /* might actually be a large box */
        else if (trapped_door_at(tnum, x, y))
            Strcpy(buf, "trapped door"); /* not "trap door"... */
        else
            Strcpy(buf, defsyms[trap_to_defsym(tnum)].explanation);
    } else if (glyph_is_warning(glyph)) {
        int warnindx = glyph_to_warning(glyph);

        Strcpy(buf, def_warnsyms[warnindx].explanation);
    } else if (!glyph_is_cmap(glyph)) {
        Strcpy(buf, "unexplored area");
    } else
        switch (glyph_to_cmap(glyph)) {
        case S_altar:
            Sprintf(buf, "%s %saltar",
                    /* like endgame high priests, endgame high altars
                       are only recognizable when immediately adjacent */
                    (Is_astralevel(&u.uz) && distu(x, y) > 2)
                        ? "aligned"
                        : align_str(
                              Amask2align(levl[x][y].altarmask & ~AM_SHRINE)),
                    ((levl[x][y].altarmask & AM_SHRINE)
                     && (Is_astralevel(&u.uz) || Is_sanctum(&u.uz)))
                        ? "high "
                        : "");
            break;
        case S_ndoor:
            if (is_drawbridge_wall(x, y) >= 0)
                Strcpy(buf, "open drawbridge portcullis");
            else if ((levl[x][y].doormask & ~D_TRAPPED) == D_BROKEN)
                Strcpy(buf, "broken door");
            else
                Strcpy(buf, "doorway");
            break;
        case S_cloud:
            Strcpy(buf,
                   Is_airlevel(&u.uz) ? "cloudy area" : "fog/vapor cloud");
            break;
        case S_stone:
            if (!levl[x][y].seenv) {
                Strcpy(buf, "unexplored");
                break;
            } else if (Underwater && !Is_waterlevel(&u.uz)) {
                /* "unknown" == previously mapped but not visible when
                   submerged; better terminology appreciated... */
                Strcpy(buf, (distu(x, y) <= 2) ? "land" : "unknown");
                break;
            } else if (levl[x][y].typ == STONE || levl[x][y].typ == SCORR) {
                Strcpy(buf, "stone");
                break;
            }
            /*FALLTHRU*/
        default:
            Strcpy(buf, defsyms[glyph_to_cmap(glyph)].explanation);
            break;
        }

    return (pm && !Hallucination) ? pm : (struct permonst *) 0;
}

/*
 * Look in the "data" file for more info.  Called if the user typed in the
 * whole name (user_typed_name == TRUE), or we've found a possible match
 * with a character/glyph and flags.help is TRUE.
 *
 * NOTE: when (user_typed_name == FALSE), inp is considered read-only and
 *       must not be changed directly, e.g. via lcase(). We want to force
 *       lcase() for data.base lookup so that we can have a clean key.
 *       Therefore, we create a copy of inp _just_ for data.base lookup.
 */
static void
checkfile(inp, pm, user_typed_name, without_asking, supplemental_name)
char *inp;
struct permonst *pm;
boolean user_typed_name, without_asking;
char *supplemental_name;
{
    dlb *fp;
    char buf[BUFSZ], newstr[BUFSZ], givenname[BUFSZ];
    char *ep, *dbase_str;
    unsigned long txt_offset = 0L;
    winid datawin = WIN_ERR;

    fp = dlb_fopen(DATAFILE, "r");
    if (!fp) {
        pline("Cannot open 'data' file!");
        return;
    }
    /* If someone passed us garbage, prevent fault. */
    if (!inp || strlen(inp) > (BUFSZ - 1)) {
        impossible("bad do_look buffer passed (%s)!",
                   !inp ? "null" : "too long");
        goto checkfile_done;
    }

    /* To prevent the need for entries in data.base like *ngel to account
     * for Angel and angel, make the lookup string the same for both
     * user_typed_name and picked name.
     */
    if (pm != (struct permonst *) 0 && !user_typed_name)
        dbase_str = strcpy(newstr, pm->mname);
    else
        dbase_str = strcpy(newstr, inp);
    (void) lcase(dbase_str);

    /*
     * TODO:
     * The switch from xname() to doname_vague_quan() in look_at_obj()
     * had the unintendded side-effect of making names picked from
     * pointing at map objects become harder to simplify for lookup.
     * We should split the prefix and suffix handling used by wish
     * parsing and also wizmode monster generation out into separate
     * routines and use those routines here.  This currently lacks
     * erosion handling and probably lots of other bits and pieces
     * that wishing already understands and most of this duplicates
     * stuff already done for wish handling or monster generation.
     */
    if (!strncmp(dbase_str, "interior of ", 12))
        dbase_str += 12;
    if (!strncmp(dbase_str, "a ", 2))
        dbase_str += 2;
    else if (!strncmp(dbase_str, "an ", 3))
        dbase_str += 3;
    else if (!strncmp(dbase_str, "the ", 4))
        dbase_str += 4;
    else if (!strncmp(dbase_str, "some ", 5))
        dbase_str += 5;
    else if (digit(*dbase_str)) {
        /* remove count prefix ("2 ya") which can come from looking at map */
        while (digit(*dbase_str))
            ++dbase_str;
        if (*dbase_str == ' ')
            ++dbase_str;
    }
    if (!strncmp(dbase_str, "pair of ", 8))
        dbase_str += 8;
    if (!strncmp(dbase_str, "tame ", 5))
        dbase_str += 5;
    else if (!strncmp(dbase_str, "peaceful ", 9))
        dbase_str += 9;
    if (!strncmp(dbase_str, "invisible ", 10))
        dbase_str += 10;
    if (!strncmp(dbase_str, "saddled ", 8))
        dbase_str += 8;
    if (!strncmp(dbase_str, "blessed ", 8))
        dbase_str += 8;
    else if (!strncmp(dbase_str, "uncursed ", 9))
        dbase_str += 9;
    else if (!strncmp(dbase_str, "cursed ", 7))
        dbase_str += 7;
    if (!strncmp(dbase_str, "empty ", 6))
        dbase_str += 6;
    if (!strncmp(dbase_str, "partly used ", 12))
        dbase_str += 12;
    else if (!strncmp(dbase_str, "partly eaten ", 13))
        dbase_str += 13;
    if (!strncmp(dbase_str, "statue of ", 10))
        dbase_str[6] = '\0';
    else if (!strncmp(dbase_str, "figurine of ", 12))
        dbase_str[8] = '\0';
    /* remove enchantment ("+0 aklys"); [for 3.6.0 and earlier, this wasn't
       needed because looking at items on the map used xname() rather than
       doname() hence known enchantment was implicitly suppressed] */
    if (*dbase_str && index("+-", dbase_str[0]) && digit(dbase_str[1])) {
        ++dbase_str; /* skip sign */
        while (digit(*dbase_str))
            ++dbase_str;
        if (*dbase_str == ' ')
            ++dbase_str;
    }
    /* "towel", "wet towel", and "moist towel" share one data.base entry;
       for "wet towel", we keep prefix so that the prompt will ask about
       "wet towel"; for "moist towel", we also want to ask about "wet towel".
       (note: strncpy() only terminates output string if the specified
       count is bigger than the length of the substring being copied) */
    if (!strncmp(dbase_str, "moist towel", 11))
        (void) strncpy(dbase_str += 2, "wet", 3); /* skip "mo" replace "ist" */

    /* Make sure the name is non-empty. */
    if (*dbase_str) {
        long pass1offset = -1L;
        int chk_skip, pass = 1;
        boolean yes_to_moreinfo, found_in_file, pass1found_in_file,
                skipping_entry;
        char *sp, *ap, *alt = 0; /* alternate description */

        /* adjust the input to remove "named " and "called " */
        if ((ep = strstri(dbase_str, " named ")) != 0) {
            alt = ep + 7;
            if ((ap = strstri(dbase_str, " called ")) != 0 && ap < ep)
                ep = ap; /* "named" is alt but truncate at "called" */
        } else if ((ep = strstri(dbase_str, " called ")) != 0) {
            copynchars(givenname, ep + 8, BUFSZ - 1);
            alt = givenname;
            if (supplemental_name && (sp = strstri(inp, " called ")) != 0)
                copynchars(supplemental_name, sp + 8, BUFSZ - 1);
        } else
            ep = strstri(dbase_str, ", ");
        if (ep && ep > dbase_str)
            *ep = '\0';
        /* remove article from 'alt' name ("a pair of lenses named
           The Eyes of the Overworld" simplified above to "lenses named
           The Eyes of the Overworld", now reduced to "The Eyes of the
           Overworld", skip "The" as with base name processing) */
        if (alt && (!strncmpi(alt, "a ", 2)
                    || !strncmpi(alt, "an ", 3)
                    || !strncmpi(alt, "the ", 4)))
            alt = index(alt, ' ') + 1;
        /* remove charges or "(lit)" or wizmode "(N aum)" */
        if ((ep = strstri(dbase_str, " (")) != 0 && ep > dbase_str)
            *ep = '\0';
        if (alt && (ap = strstri(alt, " (")) != 0 && ap > alt)
            *ap = '\0';

        /*
         * If the object is named, then the name is the alternate description;
         * otherwise, the result of makesingular() applied to the name is.
         * This isn't strictly optimal, but named objects of interest to the
         * user will usually be found under their name, rather than under
         * their object type, so looking for a singular form is pointless.
         */
        if (!alt)
            alt = makesingular(dbase_str);

        pass1found_in_file = FALSE;
        for (pass = !strcmp(alt, dbase_str) ? 0 : 1; pass >= 0; --pass) {
            found_in_file = skipping_entry = FALSE;
            txt_offset = 0L;
            if (dlb_fseek(fp, txt_offset, SEEK_SET) < 0 ) {
                impossible("can't get to start of 'data' file");
                goto checkfile_done;
            }
            /* skip first record; read second */
            if (!dlb_fgets(buf, BUFSZ, fp) || !dlb_fgets(buf, BUFSZ, fp)) {
                impossible("can't read 'data' file");
                goto checkfile_done;
            } else if (sscanf(buf, "%8lx\n", &txt_offset) < 1
                       || txt_offset == 0L)
                goto bad_data_file;

            /* look for the appropriate entry */
            while (dlb_fgets(buf, BUFSZ, fp)) {
                if (*buf == '.')
                    break; /* we passed last entry without success */

                if (digit(*buf)) {
                    /* a number indicates the end of current entry */
                    skipping_entry = FALSE;
                } else if (!skipping_entry) {
                    if (!(ep = index(buf, '\n')))
                        goto bad_data_file;
                    (void) strip_newline((ep > buf) ? ep - 1 : ep);
                    /* if we match a key that begins with "~", skip
                       this entry */
                    chk_skip = (*buf == '~') ? 1 : 0;
                    if ((pass == 0 && pmatch(&buf[chk_skip], dbase_str))
                        || (pass == 1 && alt && pmatch(&buf[chk_skip], alt))) {
                        if (chk_skip) {
                            skipping_entry = TRUE;
                            continue;
                        } else {
                            found_in_file = TRUE;
                            if (pass == 1)
                                pass1found_in_file = TRUE;
                            break;
                        }
                    }
                }
            }
            if (found_in_file) {
                long entry_offset, fseekoffset;
                int entry_count;
                int i;

                /* skip over other possible matches for the info */
                do {
                    if (!dlb_fgets(buf, BUFSZ, fp))
                        goto bad_data_file;
                } while (!digit(*buf));
                if (sscanf(buf, "%ld,%d\n", &entry_offset, &entry_count) < 2)
                    goto bad_data_file;
                fseekoffset = (long) txt_offset + entry_offset;
                if (pass == 1)
                    pass1offset = fseekoffset;
                else if (fseekoffset == pass1offset)
                    goto checkfile_done;

                yes_to_moreinfo = FALSE;
                if (!user_typed_name && !without_asking) {
                    char *entrytext = pass ? alt : dbase_str;
                    char question[QBUFSZ];

                    Strcpy(question, "More info about \"");
                    /* +2 => length of "\"?" */
                    copynchars(eos(question), entrytext,
                               (int) (sizeof question - 1
                                      - (strlen(question) + 2)));
                    Strcat(question, "\"?");
                    if (yn(question) == 'y')
                        yes_to_moreinfo = TRUE;
                }

                if (user_typed_name || without_asking || yes_to_moreinfo) {
                    if (dlb_fseek(fp, fseekoffset, SEEK_SET) < 0) {
                        pline("? Seek error on 'data' file!");
                        goto checkfile_done;
                    }
                    datawin = create_nhwindow(NHW_MENU);
                    for (i = 0; i < entry_count; i++) {
                        if (!dlb_fgets(buf, BUFSZ, fp))
                            goto bad_data_file;
                        (void) strip_newline(buf);
                        if (index(buf + 1, '\t') != 0)
                            (void) tabexpand(buf + 1);
                        putstr(datawin, 0, buf + 1);
                    }
                    display_nhwindow(datawin, FALSE);
                    destroy_nhwindow(datawin), datawin = WIN_ERR;
                }
            } else if (user_typed_name && pass == 0 && !pass1found_in_file)
                pline("I don't have any information on those things.");
        }
    }
    goto checkfile_done; /* skip error feedback */

 bad_data_file:
    impossible("'data' file in wrong format or corrupted");
 checkfile_done:
    if (datawin != WIN_ERR)
        destroy_nhwindow(datawin);
    (void) dlb_fclose(fp);
    return;
}

int
do_screen_description(cc, looked, sym, out_str, firstmatch, for_supplement)
coord cc;
boolean looked;
int sym;
char *out_str;
const char **firstmatch;
struct permonst **for_supplement;
{
    static const char mon_interior[] = "the interior of a monster",
                      unreconnoitered[] = "unreconnoitered";
    static char look_buf[BUFSZ];
    char prefix[BUFSZ];
    int i, alt_i, glyph = NO_GLYPH,
        skipped_venom = 0, found = 0; /* count of matching syms found */
    boolean hit_trap, need_to_look = FALSE,
            submerged = (Underwater && !Is_waterlevel(&u.uz));
    const char *x_str;

    if (looked) {
        int oc;
        unsigned os;

        glyph = glyph_at(cc.x, cc.y);
        /* Convert glyph at selected position to a symbol for use below. */
        (void) mapglyph(glyph, &sym, &oc, &os, cc.x, cc.y);

        Sprintf(prefix, "%s        ", encglyph(glyph));
    } else
        Sprintf(prefix, "%c        ", sym);

    /*
     * Check all the possibilities, saving all explanations in a buffer.
     * When all have been checked then the string is printed.
     */

    /*
     * Handle restricted vision range (limited to adjacent spots when
     * swallowed or underwater) cases first.
     *
     * 3.6.0 listed anywhere on map, other than self, as "interior
     * of a monster" when swallowed, and non-adjacent water or
     * non-water anywhere as "dark part of a room" when underwater.
     * "unreconnoitered" is an attempt to convey "even if you knew
     * what was there earlier, you don't know what is there in the
     * current circumstance".
     *
     * (Note: 'self' will always be visible when swallowed so we don't
     * need special swallow handling for <ux,uy>.
     * Another note: for '#terrain' without monsters, u.uswallow and
     * submerged will always both be False and skip this code.)
     */
    x_str = 0;
    if (!looked) {
        ; /* skip special handling */
    } else if (((u.uswallow || submerged) && distu(cc.x, cc.y) > 2)
               /* detection showing some category, so mostly background */
               || ((iflags.terrainmode & (TER_DETECT | TER_MAP)) == TER_DETECT
                   && glyph == cmap_to_glyph(S_stone))) {
        x_str = unreconnoitered;
        need_to_look = FALSE;
    } else if (is_swallow_sym(sym)) {
        x_str = mon_interior;
        need_to_look = TRUE; /* for specific monster type */
    }
    if (x_str) {
        /* we know 'found' is zero here, but guard against some other
           special case being inserted ahead of us someday */
        if (!found) {
            Sprintf(out_str, "%s%s", prefix, x_str);
            *firstmatch = x_str;
            found++;
        } else {
            found += append_str(out_str, x_str); /* not 'an(x_str)' */
        }
        /* for is_swallow_sym(), we want to list the current symbol's
           other possibilities (wand for '/', throne for '\\', &c) so
           don't jump to the end for the x_str==mon_interior case */
        if (x_str == unreconnoitered)
            goto didlook;
    }

    /* Check for monsters */
    if (!iflags.terrainmode || (iflags.terrainmode & TER_MON) != 0) {
        for (i = 1; i < MAXMCLASSES; i++) {
            if (sym == (looked ? g.showsyms[i + SYM_OFF_M] : def_monsyms[i].sym)
                && def_monsyms[i].explain && *def_monsyms[i].explain) {
                need_to_look = TRUE;
                if (!found) {
                    Sprintf(out_str, "%s%s",
                            prefix, an(def_monsyms[i].explain));
                    *firstmatch = def_monsyms[i].explain;
                    found++;
                } else {
                    found += append_str(out_str, an(def_monsyms[i].explain));
                }
            }
        }
        /* handle '@' as a special case if it refers to you and you're
           playing a character which isn't normally displayed by that
           symbol; firstmatch is assumed to already be set for '@' */
        if ((looked ? (sym == g.showsyms[S_HUMAN + SYM_OFF_M]
                       && cc.x == u.ux && cc.y == u.uy)
                    : (sym == def_monsyms[S_HUMAN].sym && !flags.showrace))
            && !(Race_if(PM_HUMAN) || Race_if(PM_ELF)) && !Upolyd)
            found += append_str(out_str, "you"); /* tack on "or you" */
    }

    /* Now check for objects */
    if (!iflags.terrainmode || (iflags.terrainmode & TER_OBJ) != 0) {
        for (i = 1; i < MAXOCLASSES; i++) {
            if (sym == (looked ? g.showsyms[i + SYM_OFF_O]
                               : def_oc_syms[i].sym)
                || (looked && i == ROCK_CLASS && glyph_is_statue(glyph))) {
                need_to_look = TRUE;
                if (looked && i == VENOM_CLASS) {
                    skipped_venom++;
                    continue;
                }
                if (!found) {
                    Sprintf(out_str, "%s%s",
                            prefix, an(def_oc_syms[i].explain));
                    *firstmatch = def_oc_syms[i].explain;
                    found++;
                } else {
                    found += append_str(out_str, an(def_oc_syms[i].explain));
                }
            }
        }
    }

    if (sym == DEF_INVISIBLE) {
        extern const char altinvisexplain[]; /* drawing.c */
        /* for active clairvoyance, use alternate "unseen creature" */
        boolean usealt = (EDetect_monsters & I_SPECIAL) != 0L;
        const char *unseen_explain = !usealt ? invisexplain : altinvisexplain;

        if (!found) {
            Sprintf(out_str, "%s%s", prefix, an(unseen_explain));
            *firstmatch = unseen_explain;
            found++;
        } else {
            found += append_str(out_str, an(unseen_explain));
        }
    }

    /* Now check for graphics symbols */
    alt_i = (sym == (looked ? g.showsyms[0] : defsyms[0].sym)) ? 0 : (2 + 1);
    for (hit_trap = FALSE, i = 0; i < MAXPCHARS; i++) {
        /* when sym is the default background character, we process
           i == 0 three times: unexplored, stone, dark part of a room */
        if (alt_i < 2) {
            x_str = !alt_i++ ? "unexplored" : submerged ? "unknown" : "stone";
            i = 0; /* for second iteration, undo loop increment */
            /* alt_i is now 1 or 2 */
        } else {
            if (alt_i++ == 2)
                i = 0; /* undo loop increment */
            x_str = defsyms[i].explanation;
            if (submerged && !strcmp(x_str, defsyms[0].explanation))
                x_str = "land"; /* replace "dark part of a room" */
            /* alt_i is now 3 or more and no longer of interest */
        }
        if (sym == (looked ? g.showsyms[i] : defsyms[i].sym) && *x_str) {
            /* avoid "an unexplored", "an stone", "an air", "a water",
               "a floor of a room", "a dark part of a room";
               article==2 => "the", 1 => "an", 0 => (none) */
            int article = strstri(x_str, " of a room") ? 2
                          : !(alt_i <= 2
                              || strcmp(x_str, "air") == 0
                              || strcmp(x_str, "land") == 0
                              || strcmp(x_str, "water") == 0);

            if (!found) {
                if (is_cmap_trap(i)) {
                    Sprintf(out_str, "%sa trap", prefix);
                    hit_trap = TRUE;
                } else {
                    Sprintf(out_str, "%s%s", prefix,
                            article == 2 ? the(x_str)
                            : article == 1 ? an(x_str) : x_str);
                }
                *firstmatch = x_str;
                found++;
            } else if (!(hit_trap && is_cmap_trap(i))
                       && !(found >= 3 && is_cmap_drawbridge(i))
                       /* don't mention vibrating square outside of Gehennom
                          unless this happens to be one (hallucination?) */
                       && (i != S_vibrating_square || Inhell
                           || (looked && glyph_is_trap(glyph)
                               && glyph_to_trap(glyph) == VIBRATING_SQUARE))) {
                found += append_str(out_str, (article == 2) ? the(x_str)
                                             : (article == 1) ? an(x_str)
                                               : x_str);
                if (is_cmap_trap(i))
                    hit_trap = TRUE;
            }

            if (i == S_altar || is_cmap_trap(i))
                need_to_look = TRUE;
        }
    }

    /* Now check for warning symbols */
    for (i = 1; i < WARNCOUNT; i++) {
        x_str = def_warnsyms[i].explanation;
        if (sym == (looked ? g.warnsyms[i] : def_warnsyms[i].sym)) {
            if (!found) {
                Sprintf(out_str, "%s%s", prefix, def_warnsyms[i].explanation);
                *firstmatch = def_warnsyms[i].explanation;
                found++;
            } else {
                found += append_str(out_str, def_warnsyms[i].explanation);
            }
            /* Kludge: warning trumps boulders on the display.
               Reveal the boulder too or player can get confused */
            if (looked && sobj_at(BOULDER, cc.x, cc.y))
                Strcat(out_str, " co-located with a boulder");
            break; /* out of for loop*/
        }
    }

    /* if we ignored venom and list turned out to be short, put it back */
    if (skipped_venom && found < 2) {
        x_str = def_oc_syms[VENOM_CLASS].explain;
        if (!found) {
            Sprintf(out_str, "%s%s", prefix, an(x_str));
            *firstmatch = x_str;
            found++;
        } else {
            found += append_str(out_str, an(x_str));
        }
    }

    /* handle optional boulder symbol as a special case */
    if (iflags.bouldersym && sym == iflags.bouldersym) {
        if (!found) {
            *firstmatch = "boulder";
            Sprintf(out_str, "%s%s", prefix, an(*firstmatch));
            found++;
        } else {
            found += append_str(out_str, "boulder");
        }
    }

    /*
     * If we are looking at the screen, follow multiple possibilities or
     * an ambiguous explanation by something more detailed.
     */

    if (found > 4)
        /* 3.6.3: this used to be "That can be many things" (without prefix)
           which turned it into a sentence that lacked its terminating period;
           we could add one below but reinstating the prefix here is better */
        Sprintf(out_str, "%scan be many things", prefix);

 didlook:
    if (looked) {
        struct permonst *pm = (struct permonst *)0;

        if (found > 1 || need_to_look) {
            char monbuf[BUFSZ];
            char temp_buf[BUFSZ];

            pm = lookat(cc.x, cc.y, look_buf, monbuf);
            if (pm && for_supplement)
                *for_supplement = pm;
            *firstmatch = look_buf;
            if (*(*firstmatch)) {
                Sprintf(temp_buf, " (%s)", *firstmatch);
                (void) strncat(out_str, temp_buf,
                               BUFSZ - strlen(out_str) - 1);
                found = 1; /* we have something to look up */
            }
            if (monbuf[0]) {
                Sprintf(temp_buf, " [seen: %s]", monbuf);
                (void) strncat(out_str, temp_buf,
                               BUFSZ - strlen(out_str) - 1);
            }
        }
    }

    return found;
}

/* also used by getpos hack in do_name.c */
const char what_is_an_unknown_object[] = "an unknown object";

int
do_look(mode, click_cc)
int mode;
coord *click_cc;
{
    boolean quick = (mode == 1); /* use cursor; don't search for "more info" */
    boolean clicklook = (mode == 2); /* right mouse-click method */
    char out_str[BUFSZ] = DUMMY;
    const char *firstmatch = 0;
    struct permonst *pm = 0, *supplemental_pm = 0;
    int i = '\0', ans = 0;
    int sym;              /* typed symbol or converted glyph */
    int found;            /* count of matching syms found */
    coord cc;             /* screen pos of unknown glyph */
    boolean save_verbose; /* saved value of flags.verbose */
    boolean from_screen;  /* question from the screen */

    cc.x = 0;
    cc.y = 0;

    if (!clicklook) {
        if (quick) {
            from_screen = TRUE; /* yes, we want to use the cursor */
            i = 'y';
        } else {
            menu_item *pick_list = (menu_item *) 0;
            winid win;
            anything any;

            any = cg.zeroany;
            win = create_nhwindow(NHW_MENU);
            start_menu(win);
            any.a_char = '/';
            /* 'y' and 'n' to keep backwards compatibility with previous
               versions: "Specify unknown object by cursor?" */
            add_menu(win, NO_GLYPH, &any,
                     flags.lootabc ? 0 : any.a_char, 'y', ATR_NONE,
                     "something on the map", MENU_UNSELECTED);
            any.a_char = 'i';
            add_menu(win, NO_GLYPH, &any,
                     flags.lootabc ? 0 : any.a_char, 0, ATR_NONE,
                     "something you're carrying", MENU_UNSELECTED);
            any.a_char = '?';
            add_menu(win, NO_GLYPH, &any,
                     flags.lootabc ? 0 : any.a_char, 'n', ATR_NONE,
                     "something else (by symbol or name)", MENU_UNSELECTED);
            if (!u.uswallow && !Hallucination) {
                any = cg.zeroany;
                add_menu(win, NO_GLYPH, &any, 0, 0, ATR_NONE,
                         "", MENU_UNSELECTED);
                /* these options work sensibly for the swallowed case,
                   but there's no reason for the player to use them then;
                   objects work fine when hallucinating, but screen
                   symbol/monster class letter doesn't match up with
                   bogus monster type, so suppress when hallucinating */
                any.a_char = 'm';
                add_menu(win, NO_GLYPH, &any,
                         flags.lootabc ? 0 : any.a_char, 0, ATR_NONE,
                         "nearby monsters", MENU_UNSELECTED);
                any.a_char = 'M';
                add_menu(win, NO_GLYPH, &any,
                         flags.lootabc ? 0 : any.a_char, 0, ATR_NONE,
                         "all monsters shown on map", MENU_UNSELECTED);
                any.a_char = 'o';
                add_menu(win, NO_GLYPH, &any,
                         flags.lootabc ? 0 : any.a_char, 0, ATR_NONE,
                         "nearby objects", MENU_UNSELECTED);
                any.a_char = 'O';
                add_menu(win, NO_GLYPH, &any,
                         flags.lootabc ? 0 : any.a_char, 0, ATR_NONE,
                         "all objects shown on map", MENU_UNSELECTED);
            }
            end_menu(win, "What do you want to look at:");
            if (select_menu(win, PICK_ONE, &pick_list) > 0) {
                i = pick_list->item.a_char;
                free((genericptr_t) pick_list);
            }
            destroy_nhwindow(win);
        }

        switch (i) {
        default:
        case 'q':
            return 0;
        case 'y':
        case '/':
            from_screen = TRUE;
            sym = 0;
            cc.x = u.ux;
            cc.y = u.uy;
            break;
        case 'i':
          {
            char invlet;
            struct obj *invobj;

            invlet = display_inventory((const char *) 0, TRUE);
            if (!invlet || invlet == '\033')
                return 0;
            *out_str = '\0';
            for (invobj = g.invent; invobj; invobj = invobj->nobj)
                if (invobj->invlet == invlet) {
                    strcpy(out_str, singular(invobj, xname));
                    break;
                }
            if (*out_str)
                checkfile(out_str, pm, TRUE, TRUE, (char *) 0);
            return 0;
          }
        case '?':
            from_screen = FALSE;
            getlin("Specify what? (type the word)", out_str);
            if (strcmp(out_str, " ")) /* keep single space as-is */
                /* remove leading and trailing whitespace and
                   condense consecutive internal whitespace */
                mungspaces(out_str);
            if (out_str[0] == '\0' || out_str[0] == '\033')
                return 0;

            if (out_str[1]) { /* user typed in a complete string */
                checkfile(out_str, pm, TRUE, TRUE, (char *) 0);
                return 0;
            }
            sym = out_str[0];
            break;
        case 'm':
            look_all(TRUE, TRUE); /* list nearby monsters */
            return 0;
        case 'M':
            look_all(FALSE, TRUE); /* list all monsters */
            return 0;
        case 'o':
            look_all(TRUE, FALSE); /* list nearby objects */
            return 0;
        case 'O':
            look_all(FALSE, FALSE); /* list all objects */
            return 0;
        }
    } else { /* clicklook */
        cc.x = click_cc->x;
        cc.y = click_cc->y;
        sym = 0;
        from_screen = FALSE;
    }

    /* Save the verbose flag, we change it later. */
    save_verbose = flags.verbose;
    flags.verbose = flags.verbose && !quick;
    /*
     * The user typed one letter, or we're identifying from the screen.
     */
    do {
        /* Reset some variables. */
        pm = (struct permonst *) 0;
        found = 0;
        out_str[0] = '\0';

        if (from_screen || clicklook) {
            if (from_screen) {
                if (flags.verbose)
                    pline("Please move the cursor to %s.",
                          what_is_an_unknown_object);
                else
                    pline("Pick an object.");

                ans = getpos(&cc, quick, what_is_an_unknown_object);
                if (ans < 0 || cc.x < 0)
                    break; /* done */
                flags.verbose = FALSE; /* only print long question once */
            }
        }

        found = do_screen_description(cc, (from_screen || clicklook), sym,
                                      out_str, &firstmatch, &supplemental_pm);

        /* Finally, print out our explanation. */
        if (found) {
            /* use putmixed() because there may be an encoded glyph present */
            putmixed(WIN_MESSAGE, 0, out_str);
#ifdef DUMPLOG
            {
                char dmpbuf[BUFSZ];

                /* putmixed() bypasses pline() so doesn't write to DUMPLOG;
                   tty puts it into ^P recall, so it ought to be there;
                   DUMPLOG is plain text, so override graphics character;
                   at present, force space, but we ought to use defsyms[]
                   value for the glyph the graphics character came from */
                (void) decode_mixed(dmpbuf, out_str);
                if (dmpbuf[0] < ' ' || dmpbuf[0] >= 127) /* ASCII isprint() */
                    dmpbuf[0] = ' ';
                dumplogmsg(dmpbuf);
            }
#endif

            /* check the data file for information about this thing */
            if (found == 1 && ans != LOOK_QUICK && ans != LOOK_ONCE
                && (ans == LOOK_VERBOSE || (flags.help && !quick))
                && !clicklook) {
                char temp_buf[BUFSZ], supplemental_name[BUFSZ];

                supplemental_name[0] = '\0';
                Strcpy(temp_buf, firstmatch);
                checkfile(temp_buf, pm, FALSE,
                          (boolean) (ans == LOOK_VERBOSE), supplemental_name);
                if (supplemental_pm)
                    do_supplemental_info(supplemental_name, supplemental_pm,
                                         (boolean) (ans == LOOK_VERBOSE));
            }
        } else {
            pline("I've never heard of such things.");
        }
    } while (from_screen && !quick && ans != LOOK_ONCE && !clicklook);

    flags.verbose = save_verbose;
    return 0;
}

static void
look_all(nearby, do_mons)
boolean nearby; /* True => within BOLTLIM, False => entire map */
boolean do_mons; /* True => monsters, False => objects */
{
    winid win;
    int x, y, lo_x, lo_y, hi_x, hi_y, glyph, count = 0;
    char lookbuf[BUFSZ], outbuf[BUFSZ];

    win = create_nhwindow(NHW_TEXT);
    lo_y = nearby ? max(u.uy - BOLT_LIM, 0) : 0;
    lo_x = nearby ? max(u.ux - BOLT_LIM, 1) : 1;
    hi_y = nearby ? min(u.uy + BOLT_LIM, ROWNO - 1) : ROWNO - 1;
    hi_x = nearby ? min(u.ux + BOLT_LIM, COLNO - 1) : COLNO - 1;
    for (y = lo_y; y <= hi_y; y++) {
        for (x = lo_x; x <= hi_x; x++) {
            lookbuf[0] = '\0';
            glyph = glyph_at(x, y);
            if (do_mons) {
                if (glyph_is_monster(glyph)) {
                    struct monst *mtmp;

                    g.bhitpos.x = x; /* [is this actually necessary?] */
                    g.bhitpos.y = y;
                    if (x == u.ux && y == u.uy && canspotself()) {
                        (void) self_lookat(lookbuf);
                        ++count;
                    } else if ((mtmp = m_at(x, y)) != 0) {
                        look_at_monster(lookbuf, (char *) 0, mtmp, x, y);
                        ++count;
                    }
                } else if (glyph_is_invisible(glyph)) {
                    /* remembered, unseen, creature */
                    Strcpy(lookbuf, invisexplain);
                    ++count;
                } else if (glyph_is_warning(glyph)) {
                    int warnindx = glyph_to_warning(glyph);

                    Strcpy(lookbuf, def_warnsyms[warnindx].explanation);
                    ++count;
                }
            } else { /* !do_mons */
                if (glyph_is_object(glyph)) {
                    look_at_object(lookbuf, x, y, glyph);
                    ++count;
                }
            }
            if (*lookbuf) {
                char coordbuf[20], which[12], cmode;

                cmode = (iflags.getpos_coords != GPCOORDS_NONE)
                           ? iflags.getpos_coords : GPCOORDS_MAP;
                if (count == 1) {
                    Strcpy(which, do_mons ? "monsters" : "objects");
                    if (nearby)
                        Sprintf(outbuf, "%s currently shown near %s:",
                                upstart(which),
                                (cmode != GPCOORDS_COMPASS)
                                  ? coord_desc(u.ux, u.uy, coordbuf, cmode)
                                  : !canspotself() ? "your position" : "you");
                    else
                        Sprintf(outbuf, "All %s currently shown on the map:",
                                which);
                    putstr(win, 0, outbuf);
                    putstr(win, 0, "");
                }
                /* prefix: "coords  C  " where 'C' is mon or obj symbol */
                Sprintf(outbuf, (cmode == GPCOORDS_SCREEN) ? "%s  "
                                  : (cmode == GPCOORDS_MAP) ? "%8s  "
                                      : "%12s  ",
                        coord_desc(x, y, coordbuf, cmode));
                Sprintf(eos(outbuf), "%s  ", encglyph(glyph));
                /* guard against potential overflow */
                lookbuf[sizeof lookbuf - 1 - strlen(outbuf)] = '\0';
                Strcat(outbuf, lookbuf);
                putmixed(win, 0, outbuf);
            }
        }
    }
    if (count)
        display_nhwindow(win, TRUE);
    else
        pline("No %s are currently shown %s.",
              do_mons ? "monsters" : "objects",
              nearby ? "nearby" : "on the map");
    destroy_nhwindow(win);
}

static const char *suptext1[] = {
    "%s is a member of a marauding horde of orcs",
    "rumored to have brutally attacked and plundered",
    "the ordinarily sheltered town that is located ",
    "deep within The Gnomish Mines.",
    "",
    "The members of that vicious horde proudly and ",
    "defiantly acclaim their allegiance to their",
    "leader %s in their names.",
    (char *) 0,
};

static const char *suptext2[] = {
    "\"%s\" is the common dungeon name of",
    "a nefarious orc who is known to acquire property",
    "from thieves and sell it off for profit.",
    "",
    "The perpetrator was last seen hanging around the",
    "stairs leading to the Gnomish Mines.",
    (char *) 0,
};

static void
do_supplemental_info(name, pm, without_asking)
char *name;
struct permonst *pm;
boolean without_asking;
{
    const char **textp;
    winid datawin = WIN_ERR;
    char *entrytext = name, *bp = (char *) 0, *bp2 = (char *) 0;
    char question[QBUFSZ];
    boolean yes_to_moreinfo = FALSE;
    boolean is_marauder = (name && pm && is_orc(pm));

    /*
     * Provide some info on some specific things
     * meant to support in-game mythology, and not
     * available from data.base or other sources.
     */
    if (is_marauder && (strlen(name) < (BUFSZ - 1))) {
        char fullname[BUFSZ];

        bp = strstri(name, " of ");
        bp2 = strstri(name, " the Fence");

        if (bp || bp2) {
            Strcpy(fullname, name);
            if (!without_asking) {
                Strcpy(question, "More info about \"");
                /* +2 => length of "\"?" */
                copynchars(eos(question), entrytext,
                    (int) (sizeof question - 1 - (strlen(question) + 2)));
                Strcat(question, "\"?");
                if (yn(question) == 'y')
                yes_to_moreinfo = TRUE;
            }
            if (yes_to_moreinfo) {
                int i, subs = 0;
                const char *gang = (char *) 0;

                if (bp) {
                    textp = suptext1;
                    gang = bp + 4;
                    *bp = '\0';
                } else {
                    textp = suptext2;
                    gang = "";
                }
                datawin = create_nhwindow(NHW_MENU);
                for (i = 0; textp[i]; i++) {
                    char buf[BUFSZ];
                    const char *txt;

                    if (strstri(textp[i], "%s") != 0) {
                        Sprintf(buf, textp[i], subs++ ? gang : fullname);
                        txt = buf;
                    } else
                        txt = textp[i];
                    putstr(datawin, 0, txt);
                }
                display_nhwindow(datawin, FALSE);
                destroy_nhwindow(datawin), datawin = WIN_ERR;
            }
        }
    }
}

/* the '/' command */
int
dowhatis()
{
    return do_look(0, (coord *) 0);
}

/* the ';' command */
int
doquickwhatis()
{
    return do_look(1, (coord *) 0);
}

/* the '^' command */
int
doidtrap()
{
    register struct trap *trap;
    int x, y, tt, glyph;

    if (!getdir("^"))
        return 0;
    x = u.ux + u.dx;
    y = u.uy + u.dy;

    /* check fake bear trap from confused gold detection */
    glyph = glyph_at(x, y);
    if (glyph_is_trap(glyph) && (tt = glyph_to_trap(glyph)) == BEAR_TRAP) {
        boolean chesttrap = trapped_chest_at(tt, x, y);

        if (chesttrap || trapped_door_at(tt, x, y)) {
            pline("That is a trapped %s.", chesttrap ? "chest" : "door");
            return 0; /* trap ID'd, but no time elapses */
        }
    }

    for (trap = g.ftrap; trap; trap = trap->ntrap)
        if (trap->tx == x && trap->ty == y) {
            if (!trap->tseen)
                break;
            tt = trap->ttyp;
            if (u.dz) {
                if (u.dz < 0 ? is_hole(tt) : tt == ROCKTRAP)
                    break;
            }
            tt = what_trap(tt, rn2_on_display_rng);
            pline("That is %s%s%s.",
                  an(defsyms[trap_to_defsym(tt)].explanation),
                  !trap->madeby_u
                     ? ""
                     : (tt == WEB)
                        ? " woven"
                        /* trap doors & spiked pits can't be made by
                           player, and should be considered at least
                           as much "set" as "dug" anyway */
                        : (tt == HOLE || tt == PIT)
                           ? " dug"
                           : " set",
                  !trap->madeby_u ? "" : " by you");
            return 0;
        }
    pline("I can't see a trap there.");
    return 0;
}

/*
    Implements a rudimentary if/elif/else/endif interpretor and use
    conditionals in dat/cmdhelp to describe what command each keystroke
    currently invokes, so that there isn't a lot of "(debug mode only)"
    and "(if number_pad is off)" cluttering the feedback that the user
    sees.  (The conditionals add quite a bit of clutter to the raw data
    but users don't see that.  number_pad produces a lot of conditional
    commands:  basic letters vs digits, 'g' vs 'G' for '5', phone
    keypad vs normal layout of digits, and QWERTZ keyboard swap between
    y/Y/^Y/M-y/M-Y/M-^Y and z/Z/^Z/M-z/M-Z/M-^Z.)

    The interpretor understands
     '&#' for comment,
     '&? option' for 'if' (also '&? !option'
                           or '&? option=value[,value2,...]'
                           or '&? !option=value[,value2,...]'),
     '&: option' for 'elif' (with argument variations same as 'if';
                             any number of instances for each 'if'),
     '&:' for 'else' (also '&: #comment';
                      0 or 1 instance for a given 'if'), and
     '&.' for 'endif' (also '&. #comment'; required for each 'if').

    The option handling is a bit of a mess, with no generality for
    which options to deal with and only a comma separated list of
    integer values for the '=value' part.  number_pad is the only
    supported option that has a value; the few others (wizard/debug,
    rest_on_space, #if SHELL, #if SUSPEND) are booleans.
*/

static void
whatdoes_help()
{
    dlb *fp;
    char *p, buf[BUFSZ];
    winid tmpwin;

    fp = dlb_fopen(KEYHELP, "r");
    if (!fp) {
        pline("Cannot open \"%s\" data file!", KEYHELP);
        display_nhwindow(WIN_MESSAGE, TRUE);
        return;
    }
    tmpwin = create_nhwindow(NHW_TEXT);
    while (dlb_fgets(buf, (int) sizeof buf, fp)) {
        if (*buf == '#')
            continue;
        for (p = buf; *p; p++)
            if (*p != ' ' && *p != '\t')
                break;
        putstr(tmpwin, 0, p);
    }
    (void) dlb_fclose(fp);
    display_nhwindow(tmpwin, TRUE);
    destroy_nhwindow(tmpwin);
}

#if 0
#define WD_STACKLIMIT 5
struct wd_stack_frame {
    Bitfield(active, 1);
    Bitfield(been_true, 1);
    Bitfield(else_seen, 1);
};

static boolean FDECL(whatdoes_cond, (char *, struct wd_stack_frame *,
                                         int *, int));

static boolean
whatdoes_cond(buf, stack, depth, lnum)
char *buf;
struct wd_stack_frame *stack;
int *depth, lnum;
{
    const char badstackfmt[] = "cmdhlp: too many &%c directives at line %d.";
    boolean newcond, neg, gotopt;
    char *p, *q, act = buf[1];
    int np = 0;

    newcond = (act == '?' || !stack[*depth].been_true);
    buf += 2;
    mungspaces(buf);
    if (act == '#' || *buf == '#' || !*buf || !newcond) {
        gotopt = (*buf && *buf != '#');
        *buf = '\0';
        neg = FALSE; /* lint suppression */
        p = q = (char *) 0;
    } else {
        gotopt = TRUE;
        if ((neg = (*buf == '!')) != 0)
            if (*++buf == ' ')
                ++buf;
        p = index(buf, '='), q = index(buf, ':');
        if (!p || (q && q < p))
            p = q;
        if (p) { /* we have a value specified */
            /* handle a space before or after (or both) '=' (or ':') */
            if (p > buf && p[-1] == ' ')
                p[-1] = '\0'; /* end of keyword in buf[] */
            *p++ = '\0'; /* terminate keyword, advance to start of value */
            if (*p == ' ')
                p++;
        }
    }
    if (*buf && (act == '?' || act == ':')) {
        if (!strcmpi(buf, "number_pad")) {
            if (!p) {
                newcond = iflags.num_pad;
            } else {
                /* convert internal encoding (separate yes/no and 0..3)
                   back to user-visible one (-1..4) */
                np = iflags.num_pad ? (1 + iflags.num_pad_mode) /* 1..4 */
                                    : (-1 * iflags.num_pad_mode); /* -1..0 */
                newcond = FALSE;
                for (; p; p = q) {
                    q = index(p, ',');
                    if (q)
                        *q++ = '\0';
                    if (atoi(p) == np) {
                        newcond = TRUE;
                        break;
                    }
                }
            }
        } else if (!strcmpi(buf, "rest_on_space")) {
            newcond = flags.rest_on_space;
        } else if (!strcmpi(buf, "debug") || !strcmpi(buf, "wizard")) {
            newcond = flags.debug; /* == wizard */
        } else if (!strcmpi(buf, "shell")) {
#ifdef SHELL
            /* should we also check sysopt.shellers? */
            newcond = TRUE;
#else
            newcond = FALSE;
#endif
        } else if (!strcmpi(buf, "suspend")) {
#ifdef SUSPEND
            /* sysopt.shellers is also used for dosuspend()... */
            newcond = TRUE;
#else
            newcond = FALSE;
#endif
        } else {
            impossible(
                "cmdhelp: unrecognized &%c conditional at line %d: \"%.20s\"",
                       act, lnum, buf);
            neg = FALSE;
        }
        /* this works for number_pad too: &? !number_pad:-1,0
           would be true for 1..4 after negation */
        if (neg)
            newcond = !newcond;
    }
    switch (act) {
    default:
    case '#': /* comment */
        break;
    case '.': /* endif */
        if (--*depth < 0) {
            impossible(badstackfmt, '.', lnum);
            *depth = 0;
        }
        break;
    case ':': /* else or elif */
        if (*depth == 0 || stack[*depth].else_seen) {
            impossible(badstackfmt, ':', lnum);
            *depth = 1; /* so that stack[*depth - 1] is a valid access */
        }
        if (stack[*depth].active || stack[*depth].been_true
            || !stack[*depth - 1].active)
            stack[*depth].active = 0;
        else if (newcond)
            stack[*depth].active = stack[*depth].been_true = 1;
        if (!gotopt)
            stack[*depth].else_seen = 1;
        break;
    case '?': /* if */
        if (++*depth >= WD_STACKLIMIT) {
            impossible(badstackfmt, '?', lnum);
            *depth = WD_STACKLIMIT - 1;
        }
        stack[*depth].active = (newcond && stack[*depth - 1].active) ? 1 : 0;
        stack[*depth].been_true = stack[*depth].active;
        stack[*depth].else_seen = 0;
        break;
    }
    return stack[*depth].active ? TRUE : FALSE;
}
#endif /* 0 */

char *
dowhatdoes_core(q, cbuf)
char q;
char *cbuf;
{
    char buf[BUFSZ];
#if 0
    dlb *fp;
    struct wd_stack_frame stack[WD_STACKLIMIT];
    boolean cond;
    int ctrl, meta, depth = 0, lnum = 0;
#endif /* 0 */
    const char *ec_desc;

    if ((ec_desc = key2extcmddesc(q)) != NULL) {
        char keybuf[QBUFSZ];

        Sprintf(buf, "%-8s%s.", key2txt(q, keybuf), ec_desc);
        Strcpy(cbuf, buf);
        return cbuf;
    }
    return 0;
#if 0
    fp = dlb_fopen(CMDHELPFILE, "r");
    if (!fp) {
        pline("Cannot open \"%s\" data file!", CMDHELPFILE);
        return 0;
    }

    meta = (0x80 & (uchar) q) != 0;
    if (meta)
        q &= 0x7f;
    ctrl = (0x1f & (uchar) q) == (uchar) q;
    if (ctrl)
        q |= 0x40; /* NUL -> '@', ^A -> 'A', ... ^Z -> 'Z', ^[ -> '[', ... */
    else if (q == 0x7f)
        ctrl = 1, q = '?';

    (void) memset((genericptr_t) stack, 0, sizeof stack);
    cond = stack[0].active = 1;
    while (dlb_fgets(buf, sizeof buf, fp)) {
        ++lnum;
        if (buf[0] == '&' && buf[1] && index("?:.#", buf[1])) {
            cond = whatdoes_cond(buf, stack, &depth, lnum);
            continue;
        }
        if (!cond)
            continue;
        if (meta ? (buf[0] == 'M' && buf[1] == '-'
                    && (ctrl ? buf[2] == '^' && highc(buf[3]) == q
                             : buf[2] == q))
                 : (ctrl ? buf[0] == '^' && highc(buf[1]) == q
                         : buf[0] == q)) {
            (void) strip_newline(buf);
            if (index(buf, '\t'))
                (void) tabexpand(buf);
            if (meta && ctrl && buf[4] == ' ') {
                (void) strncpy(buf, "M-^?    ", 8);
                buf[3] = q;
            } else if (meta && buf[3] == ' ') {
                (void) strncpy(buf, "M-?     ", 8);
                buf[2] = q;
            } else if (ctrl && buf[2] == ' ') {
                (void) strncpy(buf, "^?      ", 8);
                buf[1] = q;
            } else if (buf[1] == ' ') {
                (void) strncpy(buf, "?       ", 8);
                buf[0] = q;
            }
            (void) dlb_fclose(fp);
            Strcpy(cbuf, buf);
            return cbuf;
        }
    }
    (void) dlb_fclose(fp);
    if (depth != 0)
        impossible("cmdhelp: mismatched &? &: &. conditionals.");
    return (char *) 0;
#endif /* 0 */
}

int
dowhatdoes()
{
    static boolean once = FALSE;
    char bufr[BUFSZ];
    char q, *reslt;

    if (!once) {
        pline("Ask about '&' or '?' to get more info.%s",
#ifdef ALTMETA
              iflags.altmeta ? "  (For ESC, type it twice.)" :
#endif
              "");
        once = TRUE;
    }
#if defined(UNIX) || defined(VMS)
    introff(); /* disables ^C but not ^\ */
#endif
    q = yn_function("What command?", (char *) 0, '\0');
#ifdef ALTMETA
    if (q == '\033' && iflags.altmeta) {
        /* in an ideal world, we would know whether another keystroke
           was already pending, but this is not an ideal world...
           if user typed ESC, we'll essentially hang until another
           character is typed */
        q = yn_function("]", (char *) 0, '\0');
        if (q != '\033')
            q = (char) ((uchar) q | 0200);
    }
#endif /*ALTMETA*/
#if defined(UNIX) || defined(VMS)
    intron(); /* reenables ^C */
#endif
    reslt = dowhatdoes_core(q, bufr);
    if (reslt) {
        if (q == '&' || q == '?')
            whatdoes_help();
        pline("%s", reslt);
    } else {
        pline("No such command '%s', char code %d (0%03o or 0x%02x).",
              visctrl(q), (uchar) q, (uchar) q, (uchar) q);
    }
    return 0;
}

static void
docontact(VOID_ARGS)
{
    winid cwin = create_nhwindow(NHW_TEXT);
    char buf[BUFSZ];

    if (sysopt.support) {
        /*XXX overflow possibilities*/
        Sprintf(buf, "To contact local support, %s", sysopt.support);
        putstr(cwin, 0, buf);
        putstr(cwin, 0, "");
    } else if (sysopt.fmtd_wizard_list) { /* formatted SYSCF WIZARDS */
        Sprintf(buf, "To contact local support, contact %s.",
                sysopt.fmtd_wizard_list);
        putstr(cwin, 0, buf);
        putstr(cwin, 0, "");
    }
    putstr(cwin, 0, "To contact the NetHack development team directly,");
    /*XXX overflow possibilities*/
    Sprintf(buf, "see the 'Contact' form on our website or email <%s>.",
            DEVTEAM_EMAIL);
    putstr(cwin, 0, buf);
    putstr(cwin, 0, "");
    putstr(cwin, 0, "For more information on NetHack, or to report a bug,");
    Sprintf(buf, "visit our website \"%s\".", DEVTEAM_URL);
    putstr(cwin, 0, buf);
    display_nhwindow(cwin, FALSE);
    destroy_nhwindow(cwin);
}

static void
dispfile_help(VOID_ARGS)
{
    display_file(HELP, TRUE);
}

static void
dispfile_shelp(VOID_ARGS)
{
    display_file(SHELP, TRUE);
}

static void
dispfile_optionfile(VOID_ARGS)
{
    display_file(OPTIONFILE, TRUE);
}

static void
dispfile_license(VOID_ARGS)
{
    display_file(LICENSE, TRUE);
}

static void
dispfile_debughelp(VOID_ARGS)
{
    display_file(DEBUGHELP, TRUE);
}

static void
hmenu_doextversion(VOID_ARGS)
{
    (void) doextversion();
}

static void
hmenu_dohistory(VOID_ARGS)
{
    (void) dohistory();
}

static void
hmenu_dowhatis(VOID_ARGS)
{
    (void) dowhatis();
}

static void
hmenu_dowhatdoes(VOID_ARGS)
{
    (void) dowhatdoes();
}

static void
hmenu_doextlist(VOID_ARGS)
{
    (void) doextlist();
}

void
domenucontrols(VOID_ARGS)
{
    winid cwin = create_nhwindow(NHW_TEXT);
    show_menu_controls(cwin, FALSE);
    display_nhwindow(cwin, FALSE);
    destroy_nhwindow(cwin);
}

/* data for dohelp() */
static const struct {
    void NDECL((*f));
    const char *text;
} help_menu_items[] = {
    { hmenu_doextversion, "About NetHack (version information)." },
    { dispfile_help, "Long description of the game and commands." },
    { dispfile_shelp, "List of game commands." },
    { hmenu_dohistory, "Concise history of NetHack." },
    { hmenu_dowhatis, "Info on a character in the game display." },
    { hmenu_dowhatdoes, "Info on what a given key does." },
    { option_help, "List of game options." },
    { dispfile_optionfile, "Longer explanation of game options." },
    { dokeylist, "Full list of keyboard commands" },
    { hmenu_doextlist, "List of extended commands." },
    { domenucontrols, "List menu control keys" },
    { dispfile_license, "The NetHack license." },
    { docontact, "Support information." },
#ifdef PORT_HELP
    { port_help, "%s-specific help and commands." },
#endif
    { dispfile_debughelp, "List of wizard-mode commands." },
    { (void NDECL((*))) 0, (char *) 0 }
};

/* the '?' command */
int
dohelp()
{
    winid tmpwin = create_nhwindow(NHW_MENU);
    char helpbuf[QBUFSZ];
    int i, n;
    menu_item *selected;
    anything any;
    int sel;

    any = cg.zeroany; /* zero all bits */
    start_menu(tmpwin);

    for (i = 0; help_menu_items[i].text; i++) {
        if (!wizard && help_menu_items[i].f == dispfile_debughelp)
            continue;
        if (help_menu_items[i].text[0] == '%') {
            Sprintf(helpbuf, help_menu_items[i].text, PORT_ID);
        } else {
            Strcpy(helpbuf, help_menu_items[i].text);
        }
        any.a_int = i + 1;
        add_menu(tmpwin, NO_GLYPH, &any, 0, 0, ATR_NONE,
                 helpbuf, MENU_UNSELECTED);
    }
    end_menu(tmpwin, "Select one item:");
    n = select_menu(tmpwin, PICK_ONE, &selected);
    destroy_nhwindow(tmpwin);
    if (n > 0) {
        sel = selected[0].item.a_int - 1;
        free((genericptr_t) selected);
        (void) (*help_menu_items[sel].f)();
    }
    return 0;
}

/* the 'V' command; also a choice for '?' */
int
dohistory()
{
    display_file(HISTORY, TRUE);
    return 0;
}

/*pager.c*/<|MERGE_RESOLUTION|>--- conflicted
+++ resolved
@@ -189,23 +189,16 @@
         if (otmp->oclass == COIN_CLASS)
             otmp->quan = 2L; /* to force pluralization */
         else if (otmp->otyp == SLIME_MOLD)
-<<<<<<< HEAD
             otmp->spe = g.context.current_fruit; /* give it a type */
-        if (mtmp && has_mcorpsenm(mtmp)) /* mimic as corpse/statue */
-            otmp->corpsenm = MCORPSENM(mtmp);
-        else if (otmp->otyp == CORPSE && glyph_is_body(glyph))
-=======
-            otmp->spe = context.current_fruit; /* give it a type */
         if (mtmp && has_mcorpsenm(mtmp)) { /* mimic as corpse/statue */
             if (otmp->otyp == SLIME_MOLD)
-                /* override context.current_fruit to avoid
+                /* override g.context.current_fruit to avoid
                      look, use 'O' to make new named fruit, look again
                    giving different results when current_fruit changes */
                 otmp->spe = MCORPSENM(mtmp);
             else
                 otmp->corpsenm = MCORPSENM(mtmp);
         } else if (otmp->otyp == CORPSE && glyph_is_body(glyph)) {
->>>>>>> bf7e9556
             otmp->corpsenm = glyph - GLYPH_BODY_OFF;
         } else if (otmp->otyp == STATUE && glyph_is_statue(glyph)) {
             otmp->corpsenm = glyph - GLYPH_STATUE_OFF;
