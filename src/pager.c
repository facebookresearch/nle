/* NetHack 3.6	pager.c	$NHDT-Date: 1562632673 2019/07/09 00:37:53 $  $NHDT-Branch: NetHack-3.6 $:$NHDT-Revision: 1.154 $ */
/* Copyright (c) Stichting Mathematisch Centrum, Amsterdam, 1985. */
/*-Copyright (c) Robert Patrick Rankin, 2018. */
/* NetHack may be freely redistributed.  See license for details. */

/* This file contains the command routines dowhatis() and dohelp() and */
/* a few other help related facilities */

#include "hack.h"
#include "dlb.h"

static boolean FDECL(is_swallow_sym, (int));
static int FDECL(append_str, (char *, const char *));
static void FDECL(look_at_object, (char *, int, int, int));
static void FDECL(look_at_monster, (char *, char *,
                                        struct monst *, int, int));
static struct permonst *FDECL(lookat, (int, int, char *, char *));
static void FDECL(checkfile, (char *, struct permonst *,
                                  BOOLEAN_P, BOOLEAN_P, char *));
static void FDECL(look_all, (BOOLEAN_P,BOOLEAN_P));
static void FDECL(do_supplemental_info, (char *, struct permonst *,
                                             BOOLEAN_P));
static void NDECL(whatdoes_help);
static void NDECL(docontact);
static void NDECL(dispfile_help);
static void NDECL(dispfile_shelp);
static void NDECL(dispfile_optionfile);
static void NDECL(dispfile_license);
static void NDECL(dispfile_debughelp);
static void NDECL(hmenu_doextversion);
static void NDECL(hmenu_dohistory);
static void NDECL(hmenu_dowhatis);
static void NDECL(hmenu_dowhatdoes);
static void NDECL(hmenu_doextlist);
#ifdef PORT_HELP
extern void NDECL(port_help);
#endif

/* Returns "true" for characters that could represent a monster's stomach. */
static boolean
is_swallow_sym(c)
int c;
{
    int i;

    for (i = S_sw_tl; i <= S_sw_br; i++)
        if ((int) g.showsyms[i] == c)
            return TRUE;
    return FALSE;
}

/*
 * Append new_str to the end of buf if new_str doesn't already exist as
 * a substring of buf.  Return 1 if the string was appended, 0 otherwise.
 * It is expected that buf is of size BUFSZ.
 */
static int
append_str(buf, new_str)
char *buf;
const char *new_str;
{
    int space_left; /* space remaining in buf */

    if (strstri(buf, new_str))
        return 0;

    space_left = BUFSZ - strlen(buf) - 1;
    if (space_left < 1)
        return 0;
    (void) strncat(buf, " or ", space_left);
    (void) strncat(buf, new_str, space_left - 4);
    return 1;
}

/* shared by monster probing (via query_objlist!) as well as lookat() */
char *
self_lookat(outbuf)
char *outbuf;
{
    char race[QBUFSZ];

    /* include race with role unless polymorphed */
    race[0] = '\0';
    if (!Upolyd)
        Sprintf(race, "%s ", g.urace.adj);
    Sprintf(outbuf, "%s%s%s called %s",
            /* being blinded may hide invisibility from self */
            (Invis && (senseself() || !Blind)) ? "invisible " : "", race,
            mons[u.umonnum].mname, g.plname);
    if (u.usteed)
        Sprintf(eos(outbuf), ", mounted on %s", y_monnam(u.usteed));
    if (u.uundetected || (Upolyd && U_AP_TYPE))
        mhidden_description(&g.youmonst, FALSE, eos(outbuf));
    return outbuf;
}

/* describe a hidden monster; used for look_at during extended monster
   detection and for probing; also when looking at self */
void
mhidden_description(mon, altmon, outbuf)
struct monst *mon;
boolean altmon; /* for probing: if mimicking a monster, say so */
char *outbuf;
{
    struct obj *otmp;
    boolean fakeobj, isyou = (mon == &g.youmonst);
    int x = isyou ? u.ux : mon->mx, y = isyou ? u.uy : mon->my,
        glyph = (g.level.flags.hero_memory && !isyou) ? levl[x][y].glyph
                                                    : glyph_at(x, y);

    *outbuf = '\0';
    if (M_AP_TYPE(mon) == M_AP_FURNITURE
        || M_AP_TYPE(mon) == M_AP_OBJECT) {
        Strcpy(outbuf, ", mimicking ");
        if (M_AP_TYPE(mon) == M_AP_FURNITURE) {
            Strcat(outbuf, an(defsyms[mon->mappearance].explanation));
        } else if (M_AP_TYPE(mon) == M_AP_OBJECT
                   /* remembered glyph, not glyph_at() which is 'mon' */
                   && glyph_is_object(glyph)) {
 objfrommap:
            otmp = (struct obj *) 0;
            fakeobj = object_from_map(glyph, x, y, &otmp);
            Strcat(outbuf, (otmp && otmp->otyp != STRANGE_OBJECT)
                              ? ansimpleoname(otmp)
                              : an(obj_descr[STRANGE_OBJECT].oc_name));
            if (fakeobj) {
                otmp->where = OBJ_FREE; /* object_from_map set to OBJ_FLOOR */
                dealloc_obj(otmp);
            }
        } else {
            Strcat(outbuf, something);
        }
    } else if (M_AP_TYPE(mon) == M_AP_MONSTER) {
        if (altmon)
            Sprintf(outbuf, ", masquerading as %s",
                    an(mons[mon->mappearance].mname));
    } else if (isyou ? u.uundetected : mon->mundetected) {
        Strcpy(outbuf, ", hiding");
        if (hides_under(mon->data)) {
            Strcat(outbuf, " under ");
            /* remembered glyph, not glyph_at() which is 'mon' */
            if (glyph_is_object(glyph))
                goto objfrommap;
            Strcat(outbuf, something);
        } else if (is_hider(mon->data)) {
            Sprintf(eos(outbuf), " on the %s",
                    (is_flyer(mon->data) || mon->data->mlet == S_PIERCER)
                       ? "ceiling"
                       : surface(x, y)); /* trapper */
        } else {
            if (mon->data->mlet == S_EEL && is_pool(x, y))
                Strcat(outbuf, " in murky water");
        }
    }
}

/* extracted from lookat(); also used by namefloorobj() */
boolean
object_from_map(glyph, x, y, obj_p)
int glyph, x, y;
struct obj **obj_p;
{
    boolean fakeobj = FALSE, mimic_obj = FALSE;
    struct monst *mtmp;
    struct obj *otmp;
    int glyphotyp = glyph_to_obj(glyph);

    *obj_p = (struct obj *) 0;
    /* TODO: check inside containers in case glyph came from detection */
    if ((otmp = sobj_at(glyphotyp, x, y)) == 0)
        for (otmp = g.level.buriedobjlist; otmp; otmp = otmp->nobj)
            if (otmp->ox == x && otmp->oy == y && otmp->otyp == glyphotyp)
                break;

    /* there might be a mimic here posing as an object */
    mtmp = m_at(x, y);
    if (mtmp && is_obj_mappear(mtmp, (unsigned) glyphotyp)) {
        otmp = 0;
        mimic_obj = TRUE;
    } else
        mtmp = 0;

    if (!otmp || otmp->otyp != glyphotyp) {
        /* this used to exclude STRANGE_OBJECT; now caller deals with it */
        otmp = mksobj(glyphotyp, FALSE, FALSE);
        if (!otmp)
            return FALSE;
        fakeobj = TRUE;
        if (otmp->oclass == COIN_CLASS)
            otmp->quan = 2L; /* to force pluralization */
        else if (otmp->otyp == SLIME_MOLD)
            otmp->spe = g.context.current_fruit; /* give it a type */
        if (mtmp && has_mcorpsenm(mtmp)) /* mimic as corpse/statue */
            otmp->corpsenm = MCORPSENM(mtmp);
        else if (otmp->otyp == CORPSE && glyph_is_body(glyph))
            otmp->corpsenm = glyph - GLYPH_BODY_OFF;
        else if (otmp->otyp == STATUE && glyph_is_statue(glyph))
            otmp->corpsenm = glyph - GLYPH_STATUE_OFF;
        if (otmp->otyp == LEASH)
            otmp->leashmon = 0;
        /* extra fields needed for shop price with doname() formatting */
        otmp->where = OBJ_FLOOR;
        otmp->ox = x, otmp->oy = y;
        otmp->no_charge = (otmp->otyp == STRANGE_OBJECT && costly_spot(x, y));
    }
    /* if located at adjacent spot, mark it as having been seen up close
       (corpse type will be known even if dknown is 0, so we don't need a
       touch check for cockatrice corpse--we're looking without touching) */
    if (otmp && distu(x, y) <= 2 && !Blind && !Hallucination
        /* redundant: we only look for an object which matches current
           glyph among floor and buried objects; when !Blind, any buried
           object's glyph will have been replaced by whatever is present
           on the surface as soon as we moved next to its spot */
        && (fakeobj || otmp->where == OBJ_FLOOR) /* not buried */
        /* terrain mode views what's already known, doesn't learn new stuff */
        && !iflags.terrainmode) /* so don't set dknown when in terrain mode */
        otmp->dknown = 1; /* if a pile, clearly see the top item only */
    if (fakeobj && mtmp && mimic_obj &&
        (otmp->dknown || (M_AP_FLAG(mtmp) & M_AP_F_DKNOWN))) {
            mtmp->m_ap_type |= M_AP_F_DKNOWN;
            otmp->dknown = 1;
    }
    *obj_p = otmp;
    return fakeobj; /* when True, caller needs to dealloc *obj_p */
}

static void
look_at_object(buf, x, y, glyph)
char *buf; /* output buffer */
int x, y, glyph;
{
    struct obj *otmp = 0;
    boolean fakeobj = object_from_map(glyph, x, y, &otmp);

    if (otmp) {
        Strcpy(buf, (otmp->otyp != STRANGE_OBJECT)
                     ? distant_name(otmp, otmp->dknown ? doname_with_price
                                                       : doname_vague_quan)
                     : obj_descr[STRANGE_OBJECT].oc_name);
        if (fakeobj) {
            otmp->where = OBJ_FREE; /* object_from_map set it to OBJ_FLOOR */
            dealloc_obj(otmp), otmp = 0;
        }
    } else
        Strcpy(buf, something); /* sanity precaution */

    if (otmp && otmp->where == OBJ_BURIED)
        Strcat(buf, " (buried)");
    else if (levl[x][y].typ == STONE || levl[x][y].typ == SCORR)
        Strcat(buf, " embedded in stone");
    else if (IS_WALL(levl[x][y].typ) || levl[x][y].typ == SDOOR)
        Strcat(buf, " embedded in a wall");
    else if (closed_door(x, y))
        Strcat(buf, " embedded in a door");
    else if (is_pool(x, y))
        Strcat(buf, " in water");
    else if (is_lava(x, y))
        Strcat(buf, " in molten lava"); /* [can this ever happen?] */
    return;
}

static void
look_at_monster(buf, monbuf, mtmp, x, y)
char *buf, *monbuf; /* buf: output, monbuf: optional output */
struct monst *mtmp;
int x, y;
{
    char *name, monnambuf[BUFSZ];
    boolean accurate = !Hallucination;

    name = (mtmp->data == &mons[PM_COYOTE] && accurate)
              ? coyotename(mtmp, monnambuf)
              : distant_monnam(mtmp, ARTICLE_NONE, monnambuf);
    Sprintf(buf, "%s%s%s",
            (mtmp->mx != x || mtmp->my != y)
                ? ((mtmp->isshk && accurate) ? "tail of " : "tail of a ")
                : "",
            (mtmp->mtame && accurate)
                ? "tame "
                : (mtmp->mpeaceful && accurate)
                    ? "peaceful "
                    : "",
            name);
    if (u.ustuck == mtmp) {
        if (u.uswallow || iflags.save_uswallow) /* monster detection */
            Strcat(buf, is_animal(mtmp->data)
                          ? ", swallowing you" : ", engulfing you");
        else
            Strcat(buf, (Upolyd && sticks(g.youmonst.data))
                          ? ", being held" : ", holding you");
    }
    if (mtmp->mleashed)
        Strcat(buf, ", leashed to you");

    if (mtmp->mtrapped && cansee(mtmp->mx, mtmp->my)) {
        struct trap *t = t_at(mtmp->mx, mtmp->my);
        int tt = t ? t->ttyp : NO_TRAP;

        /* newsym lets you know of the trap, so mention it here */
<<<<<<< HEAD
        if (tt == BEAR_TRAP || is_pit(tt) || tt == WEB) {
            Sprintf(eos(buf), ", trapped in %s",
                    an(defsyms[trap_to_defsym(tt)].explanation));
            t->tseen = 1;
        }
=======
        if (tt == BEAR_TRAP || is_pit(tt) || tt == WEB)
            Sprintf(eos(buf), ", trapped in %s", an(trapname(tt, FALSE)));
>>>>>>> 31ea7c1f
    }

    /* we know the hero sees a monster at this location, but if it's shown
       due to persistant monster detection he might remember something else */
    if (mtmp->mundetected || M_AP_TYPE(mtmp))
        mhidden_description(mtmp, FALSE, eos(buf));

    if (monbuf) {
        unsigned how_seen = howmonseen(mtmp);

        monbuf[0] = '\0';
        if (how_seen != 0 && how_seen != MONSEEN_NORMAL) {
            if (how_seen & MONSEEN_NORMAL) {
                Strcat(monbuf, "normal vision");
                how_seen &= ~MONSEEN_NORMAL;
                /* how_seen can't be 0 yet... */
                if (how_seen)
                    Strcat(monbuf, ", ");
            }
            if (how_seen & MONSEEN_SEEINVIS) {
                Strcat(monbuf, "see invisible");
                how_seen &= ~MONSEEN_SEEINVIS;
                if (how_seen)
                    Strcat(monbuf, ", ");
            }
            if (how_seen & MONSEEN_INFRAVIS) {
                Strcat(monbuf, "infravision");
                how_seen &= ~MONSEEN_INFRAVIS;
                if (how_seen)
                    Strcat(monbuf, ", ");
            }
            if (how_seen & MONSEEN_TELEPAT) {
                Strcat(monbuf, "telepathy");
                how_seen &= ~MONSEEN_TELEPAT;
                if (how_seen)
                    Strcat(monbuf, ", ");
            }
            if (how_seen & MONSEEN_XRAYVIS) {
                /* Eyes of the Overworld */
                Strcat(monbuf, "astral vision");
                how_seen &= ~MONSEEN_XRAYVIS;
                if (how_seen)
                    Strcat(monbuf, ", ");
            }
            if (how_seen & MONSEEN_DETECT) {
                Strcat(monbuf, "monster detection");
                how_seen &= ~MONSEEN_DETECT;
                if (how_seen)
                    Strcat(monbuf, ", ");
            }
            if (how_seen & MONSEEN_WARNMON) {
                if (Hallucination) {
                    Strcat(monbuf, "paranoid delusion");
                } else {
                    unsigned long mW = (g.context.warntype.obj
                                        | g.context.warntype.polyd),
                                  m2 = mtmp->data->mflags2;
                    const char *whom = ((mW & M2_HUMAN & m2) ? "human"
                                        : (mW & M2_ELF & m2) ? "elf"
                                          : (mW & M2_ORC & m2) ? "orc"
                                            : (mW & M2_DEMON & m2) ? "demon"
                                              : mtmp->data->mname);

                    Sprintf(eos(monbuf), "warned of %s", makeplural(whom));
                }
                how_seen &= ~MONSEEN_WARNMON;
                if (how_seen)
                    Strcat(monbuf, ", ");
            }
            /* should have used up all the how_seen bits by now */
            if (how_seen) {
                impossible("lookat: unknown method of seeing monster");
                Sprintf(eos(monbuf), "(%u)", how_seen);
            }
        } /* seen by something other than normal vision */
    } /* monbuf is non-null */
}

/*
 * Return the name of the glyph found at (x,y).
 * If not hallucinating and the glyph is a monster, also monster data.
 */
static struct permonst *
lookat(x, y, buf, monbuf)
int x, y;
char *buf, *monbuf;
{
    struct monst *mtmp = (struct monst *) 0;
    struct permonst *pm = (struct permonst *) 0;
    int glyph;

    buf[0] = monbuf[0] = '\0';
    glyph = glyph_at(x, y);
    if (u.ux == x && u.uy == y && canspotself()
        && !(iflags.save_uswallow &&
             glyph == mon_to_glyph(u.ustuck, rn2_on_display_rng))
        && (!iflags.terrainmode || (iflags.terrainmode & TER_MON) != 0)) {
        /* fill in buf[] */
        (void) self_lookat(buf);

        /* file lookup can't distinguish between "gnomish wizard" monster
           and correspondingly named player character, always picking the
           former; force it to find the general "wizard" entry instead */
        if (Role_if(PM_WIZARD) && Race_if(PM_GNOME) && !Upolyd)
            pm = &mons[PM_WIZARD];

        /* When you see yourself normally, no explanation is appended
           (even if you could also see yourself via other means).
           Sensing self while blind or swallowed is treated as if it
           were by normal vision (cf canseeself()). */
        if ((Invisible || u.uundetected) && !Blind
            && !(u.uswallow || iflags.save_uswallow)) {
            unsigned how = 0;

            if (Infravision)
                how |= 1;
            if (Unblind_telepat)
                how |= 2;
            if (Detect_monsters)
                how |= 4;

            if (how)
                Sprintf(eos(buf), " [seen: %s%s%s%s%s]",
                        (how & 1) ? "infravision" : "",
                        /* add comma if telep and infrav */
                        ((how & 3) > 2) ? ", " : "",
                        (how & 2) ? "telepathy" : "",
                        /* add comma if detect and (infrav or telep or both) */
                        ((how & 7) > 4) ? ", " : "",
                        (how & 4) ? "monster detection" : "");
        }
    } else if (u.uswallow) {
        /* when swallowed, we're only called for spots adjacent to hero,
           and blindness doesn't prevent hero from feeling what holds him */
        Sprintf(buf, "interior of %s", a_monnam(u.ustuck));
        pm = u.ustuck->data;
    } else if (glyph_is_monster(glyph)) {
        g.bhitpos.x = x;
        g.bhitpos.y = y;
        if ((mtmp = m_at(x, y)) != 0) {
            look_at_monster(buf, monbuf, mtmp, x, y);
            pm = mtmp->data;
        } else if (Hallucination) {
            /* 'monster' must actually be a statue */
            Strcpy(buf, rndmonnam((char *) 0));
        }
    } else if (glyph_is_object(glyph)) {
        look_at_object(buf, x, y, glyph); /* fill in buf[] */
    } else if (glyph_is_trap(glyph)) {
<<<<<<< HEAD
        int tnum = what_trap(glyph_to_trap(glyph), rn2_on_display_rng);
=======
        int tnum = glyph_to_trap(glyph);
>>>>>>> 31ea7c1f

        /* Trap detection displays a bear trap at locations having
         * a trapped door or trapped container or both.
         * TODO: we should create actual trap types for doors and
         * chests so that they can have their own glyphs and tiles.
         */
        if (trapped_chest_at(tnum, x, y))
            Strcpy(buf, "trapped chest"); /* might actually be a large box */
        else if (trapped_door_at(tnum, x, y))
            Strcpy(buf, "trapped door"); /* not "trap door"... */
        else
            Strcpy(buf, trapname(tnum, FALSE));
    } else if (glyph_is_warning(glyph)) {
        int warnindx = glyph_to_warning(glyph);

        Strcpy(buf, def_warnsyms[warnindx].explanation);
    } else if (!glyph_is_cmap(glyph)) {
        Strcpy(buf, "unexplored area");
    } else
        switch (glyph_to_cmap(glyph)) {
        case S_altar:
            Sprintf(buf, "%s %saltar",
                    /* like endgame high priests, endgame high altars
                       are only recognizable when immediately adjacent */
                    (Is_astralevel(&u.uz) && distu(x, y) > 2)
                        ? "aligned"
                        : align_str(
                              Amask2align(levl[x][y].altarmask & ~AM_SHRINE)),
                    ((levl[x][y].altarmask & AM_SHRINE)
                     && (Is_astralevel(&u.uz) || Is_sanctum(&u.uz)))
                        ? "high "
                        : "");
            break;
        case S_ndoor:
            if (is_drawbridge_wall(x, y) >= 0)
                Strcpy(buf, "open drawbridge portcullis");
            else if ((levl[x][y].doormask & ~D_TRAPPED) == D_BROKEN)
                Strcpy(buf, "broken door");
            else
                Strcpy(buf, "doorway");
            break;
        case S_cloud:
            Strcpy(buf,
                   Is_airlevel(&u.uz) ? "cloudy area" : "fog/vapor cloud");
            break;
        case S_stone:
            if (!levl[x][y].seenv) {
                Strcpy(buf, "unexplored");
                break;
            } else if (Underwater && !Is_waterlevel(&u.uz)) {
                /* "unknown" == previously mapped but not visible when
                   submerged; better terminology appreciated... */
                Strcpy(buf, (distu(x, y) <= 2) ? "land" : "unknown");
                break;
            } else if (levl[x][y].typ == STONE || levl[x][y].typ == SCORR) {
                Strcpy(buf, "stone");
                break;
            }
            /*FALLTHRU*/
        default:
            Strcpy(buf, defsyms[glyph_to_cmap(glyph)].explanation);
            break;
        }

    return (pm && !Hallucination) ? pm : (struct permonst *) 0;
}

/*
 * Look in the "data" file for more info.  Called if the user typed in the
 * whole name (user_typed_name == TRUE), or we've found a possible match
 * with a character/glyph and flags.help is TRUE.
 *
 * NOTE: when (user_typed_name == FALSE), inp is considered read-only and
 *       must not be changed directly, e.g. via lcase(). We want to force
 *       lcase() for data.base lookup so that we can have a clean key.
 *       Therefore, we create a copy of inp _just_ for data.base lookup.
 */
static void
checkfile(inp, pm, user_typed_name, without_asking, supplemental_name)
char *inp;
struct permonst *pm;
boolean user_typed_name, without_asking;
char *supplemental_name;
{
    dlb *fp;
    char buf[BUFSZ], newstr[BUFSZ], givenname[BUFSZ];
    char *ep, *dbase_str;
    unsigned long txt_offset = 0L;
    winid datawin = WIN_ERR;

    fp = dlb_fopen(DATAFILE, "r");
    if (!fp) {
        pline("Cannot open 'data' file!");
        return;
    }
    /* If someone passed us garbage, prevent fault. */
    if (!inp || strlen(inp) > (BUFSZ - 1)) {
        impossible("bad do_look buffer passed (%s)!",
                   !inp ? "null" : "too long");
        goto checkfile_done;
    }

    /* To prevent the need for entries in data.base like *ngel to account
     * for Angel and angel, make the lookup string the same for both
     * user_typed_name and picked name.
     */
    if (pm != (struct permonst *) 0 && !user_typed_name)
        dbase_str = strcpy(newstr, pm->mname);
    else
        dbase_str = strcpy(newstr, inp);
    (void) lcase(dbase_str);

    /*
     * TODO:
     * The switch from xname() to doname_vague_quan() in look_at_obj()
     * had the unintendded side-effect of making names picked from
     * pointing at map objects become harder to simplify for lookup.
     * We should split the prefix and suffix handling used by wish
     * parsing and also wizmode monster generation out into separate
     * routines and use those routines here.  This currently lacks
     * erosion handling and probably lots of other bits and pieces
     * that wishing already understands and most of this duplicates
     * stuff already done for wish handling or monster generation.
     */
    if (!strncmp(dbase_str, "interior of ", 12))
        dbase_str += 12;
    if (!strncmp(dbase_str, "a ", 2))
        dbase_str += 2;
    else if (!strncmp(dbase_str, "an ", 3))
        dbase_str += 3;
    else if (!strncmp(dbase_str, "the ", 4))
        dbase_str += 4;
    else if (!strncmp(dbase_str, "some ", 5))
        dbase_str += 5;
    else if (digit(*dbase_str)) {
        /* remove count prefix ("2 ya") which can come from looking at map */
        while (digit(*dbase_str))
            ++dbase_str;
        if (*dbase_str == ' ')
            ++dbase_str;
    }
    if (!strncmp(dbase_str, "pair of ", 8))
        dbase_str += 8;
    if (!strncmp(dbase_str, "tame ", 5))
        dbase_str += 5;
    else if (!strncmp(dbase_str, "peaceful ", 9))
        dbase_str += 9;
    if (!strncmp(dbase_str, "invisible ", 10))
        dbase_str += 10;
    if (!strncmp(dbase_str, "saddled ", 8))
        dbase_str += 8;
    if (!strncmp(dbase_str, "blessed ", 8))
        dbase_str += 8;
    else if (!strncmp(dbase_str, "uncursed ", 9))
        dbase_str += 9;
    else if (!strncmp(dbase_str, "cursed ", 7))
        dbase_str += 7;
    if (!strncmp(dbase_str, "empty ", 6))
        dbase_str += 6;
    if (!strncmp(dbase_str, "partly used ", 12))
        dbase_str += 12;
    else if (!strncmp(dbase_str, "partly eaten ", 13))
        dbase_str += 13;
    if (!strncmp(dbase_str, "statue of ", 10))
        dbase_str[6] = '\0';
    else if (!strncmp(dbase_str, "figurine of ", 12))
        dbase_str[8] = '\0';
    /* remove enchantment ("+0 aklys"); [for 3.6.0 and earlier, this wasn't
       needed because looking at items on the map used xname() rather than
       doname() hence known enchantment was implicitly suppressed] */
    if (*dbase_str && index("+-", dbase_str[0]) && digit(dbase_str[1])) {
        ++dbase_str; /* skip sign */
        while (digit(*dbase_str))
            ++dbase_str;
        if (*dbase_str == ' ')
            ++dbase_str;
    }
    /* "towel", "wet towel", and "moist towel" share one data.base entry;
       for "wet towel", we keep prefix so that the prompt will ask about
       "wet towel"; for "moist towel", we also want to ask about "wet towel".
       (note: strncpy() only terminates output string if the specified
       count is bigger than the length of the substring being copied) */
    if (!strncmp(dbase_str, "moist towel", 11))
        (void) strncpy(dbase_str += 2, "wet", 3); /* skip "mo" replace "ist" */

    /* Make sure the name is non-empty. */
    if (*dbase_str) {
        long pass1offset = -1L;
        int chk_skip, pass = 1;
        boolean yes_to_moreinfo, found_in_file, pass1found_in_file,
                skipping_entry;
        char *sp, *ap, *alt = 0; /* alternate description */

        /* adjust the input to remove "named " and "called " */
        if ((ep = strstri(dbase_str, " named ")) != 0) {
            alt = ep + 7;
            if ((ap = strstri(dbase_str, " called ")) != 0 && ap < ep)
                ep = ap; /* "named" is alt but truncate at "called" */
        } else if ((ep = strstri(dbase_str, " called ")) != 0) {
            copynchars(givenname, ep + 8, BUFSZ - 1);
            alt = givenname;
            if (supplemental_name && (sp = strstri(inp, " called ")) != 0)
                copynchars(supplemental_name, sp + 8, BUFSZ - 1);
        } else
            ep = strstri(dbase_str, ", ");
        if (ep && ep > dbase_str)
            *ep = '\0';
        /* remove article from 'alt' name ("a pair of lenses named
           The Eyes of the Overworld" simplified above to "lenses named
           The Eyes of the Overworld", now reduced to "The Eyes of the
           Overworld", skip "The" as with base name processing) */
        if (alt && (!strncmpi(alt, "a ", 2)
                    || !strncmpi(alt, "an ", 3)
                    || !strncmpi(alt, "the ", 4)))
            alt = index(alt, ' ') + 1;
        /* remove charges or "(lit)" or wizmode "(N aum)" */
        if ((ep = strstri(dbase_str, " (")) != 0 && ep > dbase_str)
            *ep = '\0';
        if (alt && (ap = strstri(alt, " (")) != 0 && ap > alt)
            *ap = '\0';

        /*
         * If the object is named, then the name is the alternate description;
         * otherwise, the result of makesingular() applied to the name is.
         * This isn't strictly optimal, but named objects of interest to the
         * user will usually be found under their name, rather than under
         * their object type, so looking for a singular form is pointless.
         */
        if (!alt)
            alt = makesingular(dbase_str);

        pass1found_in_file = FALSE;
        for (pass = !strcmp(alt, dbase_str) ? 0 : 1; pass >= 0; --pass) {
            found_in_file = skipping_entry = FALSE;
            txt_offset = 0L;
            if (dlb_fseek(fp, txt_offset, SEEK_SET) < 0 ) {
                impossible("can't get to start of 'data' file");
                goto checkfile_done;
            }
            /* skip first record; read second */
            if (!dlb_fgets(buf, BUFSZ, fp) || !dlb_fgets(buf, BUFSZ, fp)) {
                impossible("can't read 'data' file");
                goto checkfile_done;
            } else if (sscanf(buf, "%8lx\n", &txt_offset) < 1
                       || txt_offset == 0L)
                goto bad_data_file;

            /* look for the appropriate entry */
            while (dlb_fgets(buf, BUFSZ, fp)) {
                if (*buf == '.')
                    break; /* we passed last entry without success */

                if (digit(*buf)) {
                    /* a number indicates the end of current entry */
                    skipping_entry = FALSE;
                } else if (!skipping_entry) {
                    if (!(ep = index(buf, '\n')))
                        goto bad_data_file;
                    (void) strip_newline((ep > buf) ? ep - 1 : ep);
                    /* if we match a key that begins with "~", skip
                       this entry */
                    chk_skip = (*buf == '~') ? 1 : 0;
                    if ((pass == 0 && pmatch(&buf[chk_skip], dbase_str))
                        || (pass == 1 && alt && pmatch(&buf[chk_skip], alt))) {
                        if (chk_skip) {
                            skipping_entry = TRUE;
                            continue;
                        } else {
                            found_in_file = TRUE;
                            if (pass == 1)
                                pass1found_in_file = TRUE;
                            break;
                        }
                    }
                }
            }
            if (found_in_file) {
                long entry_offset, fseekoffset;
                int entry_count;
                int i;

                /* skip over other possible matches for the info */
                do {
                    if (!dlb_fgets(buf, BUFSZ, fp))
                        goto bad_data_file;
                } while (!digit(*buf));
                if (sscanf(buf, "%ld,%d\n", &entry_offset, &entry_count) < 2)
                    goto bad_data_file;
                fseekoffset = (long) txt_offset + entry_offset;
                if (pass == 1)
                    pass1offset = fseekoffset;
                else if (fseekoffset == pass1offset)
                    goto checkfile_done;

                yes_to_moreinfo = FALSE;
                if (!user_typed_name && !without_asking) {
                    char *entrytext = pass ? alt : dbase_str;
                    char question[QBUFSZ];

                    Strcpy(question, "More info about \"");
                    /* +2 => length of "\"?" */
                    copynchars(eos(question), entrytext,
                               (int) (sizeof question - 1
                                      - (strlen(question) + 2)));
                    Strcat(question, "\"?");
                    if (yn(question) == 'y')
                        yes_to_moreinfo = TRUE;
                }

                if (user_typed_name || without_asking || yes_to_moreinfo) {
                    if (dlb_fseek(fp, fseekoffset, SEEK_SET) < 0) {
                        pline("? Seek error on 'data' file!");
                        goto checkfile_done;
                    }
                    datawin = create_nhwindow(NHW_MENU);
                    for (i = 0; i < entry_count; i++) {
                        if (!dlb_fgets(buf, BUFSZ, fp))
                            goto bad_data_file;
                        (void) strip_newline(buf);
                        if (index(buf + 1, '\t') != 0)
                            (void) tabexpand(buf + 1);
                        putstr(datawin, 0, buf + 1);
                    }
                    display_nhwindow(datawin, FALSE);
                    destroy_nhwindow(datawin), datawin = WIN_ERR;
                }
            } else if (user_typed_name && pass == 0 && !pass1found_in_file)
                pline("I don't have any information on those things.");
        }
    }
    goto checkfile_done; /* skip error feedback */

 bad_data_file:
    impossible("'data' file in wrong format or corrupted");
 checkfile_done:
    if (datawin != WIN_ERR)
        destroy_nhwindow(datawin);
    (void) dlb_fclose(fp);
    return;
}

int
do_screen_description(cc, looked, sym, out_str, firstmatch, for_supplement)
coord cc;
boolean looked;
int sym;
char *out_str;
const char **firstmatch;
struct permonst **for_supplement;
{
    static const char mon_interior[] = "the interior of a monster",
                      unreconnoitered[] = "unreconnoitered";
    static char look_buf[BUFSZ];
    char prefix[BUFSZ];
    int i, alt_i, glyph = NO_GLYPH,
        skipped_venom = 0, found = 0; /* count of matching syms found */
    boolean hit_trap, need_to_look = FALSE,
            submerged = (Underwater && !Is_waterlevel(&u.uz));
    const char *x_str;

    if (looked) {
        int oc;
        unsigned os;

        glyph = glyph_at(cc.x, cc.y);
        /* Convert glyph at selected position to a symbol for use below. */
        (void) mapglyph(glyph, &sym, &oc, &os, cc.x, cc.y);

        Sprintf(prefix, "%s        ", encglyph(glyph));
    } else
        Sprintf(prefix, "%c        ", sym);

    /*
     * Check all the possibilities, saving all explanations in a buffer.
     * When all have been checked then the string is printed.
     */

    /*
     * Handle restricted vision range (limited to adjacent spots when
     * swallowed or underwater) cases first.
     *
     * 3.6.0 listed anywhere on map, other than self, as "interior
     * of a monster" when swallowed, and non-adjacent water or
     * non-water anywhere as "dark part of a room" when underwater.
     * "unreconnoitered" is an attempt to convey "even if you knew
     * what was there earlier, you don't know what is there in the
     * current circumstance".
     *
     * (Note: 'self' will always be visible when swallowed so we don't
     * need special swallow handling for <ux,uy>.
     * Another note: for '#terrain' without monsters, u.uswallow and
     * submerged will always both be False and skip this code.)
     */
    x_str = 0;
    if (!looked) {
        ; /* skip special handling */
    } else if (((u.uswallow || submerged) && distu(cc.x, cc.y) > 2)
               /* detection showing some category, so mostly background */
               || ((iflags.terrainmode & (TER_DETECT | TER_MAP)) == TER_DETECT
                   && glyph == cmap_to_glyph(S_stone))) {
        x_str = unreconnoitered;
        need_to_look = FALSE;
    } else if (is_swallow_sym(sym)) {
        x_str = mon_interior;
        need_to_look = TRUE; /* for specific monster type */
    }
    if (x_str) {
        /* we know 'found' is zero here, but guard against some other
           special case being inserted ahead of us someday */
        if (!found) {
            Sprintf(out_str, "%s%s", prefix, x_str);
            *firstmatch = x_str;
            found++;
        } else {
            found += append_str(out_str, x_str); /* not 'an(x_str)' */
        }
        /* for is_swallow_sym(), we want to list the current symbol's
           other possibilities (wand for '/', throne for '\\', &c) so
           don't jump to the end for the x_str==mon_interior case */
        if (x_str == unreconnoitered)
            goto didlook;
    }

    /* Check for monsters */
    if (!iflags.terrainmode || (iflags.terrainmode & TER_MON) != 0) {
        for (i = 1; i < MAXMCLASSES; i++) {
            if (sym == (looked ? g.showsyms[i + SYM_OFF_M] : def_monsyms[i].sym)
                && def_monsyms[i].explain && *def_monsyms[i].explain) {
                need_to_look = TRUE;
                if (!found) {
                    Sprintf(out_str, "%s%s",
                            prefix, an(def_monsyms[i].explain));
                    *firstmatch = def_monsyms[i].explain;
                    found++;
                } else {
                    found += append_str(out_str, an(def_monsyms[i].explain));
                }
            }
        }
        /* handle '@' as a special case if it refers to you and you're
           playing a character which isn't normally displayed by that
           symbol; firstmatch is assumed to already be set for '@' */
        if ((looked ? (sym == g.showsyms[S_HUMAN + SYM_OFF_M]
                       && cc.x == u.ux && cc.y == u.uy)
                    : (sym == def_monsyms[S_HUMAN].sym && !flags.showrace))
            && !(Race_if(PM_HUMAN) || Race_if(PM_ELF)) && !Upolyd)
            found += append_str(out_str, "you"); /* tack on "or you" */
    }

    /* Now check for objects */
    if (!iflags.terrainmode || (iflags.terrainmode & TER_OBJ) != 0) {
        for (i = 1; i < MAXOCLASSES; i++) {
            if (sym == (looked ? g.showsyms[i + SYM_OFF_O]
                               : def_oc_syms[i].sym)
                || (looked && i == ROCK_CLASS && glyph_is_statue(glyph))) {
                need_to_look = TRUE;
                if (looked && i == VENOM_CLASS) {
                    skipped_venom++;
                    continue;
                }
                if (!found) {
                    Sprintf(out_str, "%s%s",
                            prefix, an(def_oc_syms[i].explain));
                    *firstmatch = def_oc_syms[i].explain;
                    found++;
                } else {
                    found += append_str(out_str, an(def_oc_syms[i].explain));
                }
            }
        }
    }

    if (sym == DEF_INVISIBLE) {
        extern const char altinvisexplain[]; /* drawing.c */
        /* for active clairvoyance, use alternate "unseen creature" */
        boolean usealt = (EDetect_monsters & I_SPECIAL) != 0L;
        const char *unseen_explain = !usealt ? invisexplain : altinvisexplain;

        if (!found) {
            Sprintf(out_str, "%s%s", prefix, an(unseen_explain));
            *firstmatch = unseen_explain;
            found++;
        } else {
            found += append_str(out_str, an(unseen_explain));
        }
    }

    /* Now check for graphics symbols */
    alt_i = (sym == (looked ? g.showsyms[0] : defsyms[0].sym)) ? 0 : (2 + 1);
    for (hit_trap = FALSE, i = 0; i < MAXPCHARS; i++) {
        /* when sym is the default background character, we process
           i == 0 three times: unexplored, stone, dark part of a room */
        if (alt_i < 2) {
            x_str = !alt_i++ ? "unexplored" : submerged ? "unknown" : "stone";
            i = 0; /* for second iteration, undo loop increment */
            /* alt_i is now 1 or 2 */
        } else {
            if (alt_i++ == 2)
                i = 0; /* undo loop increment */
            x_str = defsyms[i].explanation;
            if (submerged && !strcmp(x_str, defsyms[0].explanation))
                x_str = "land"; /* replace "dark part of a room" */
            /* alt_i is now 3 or more and no longer of interest */
        }
        if (sym == (looked ? g.showsyms[i] : defsyms[i].sym) && *x_str) {
            /* avoid "an unexplored", "an stone", "an air", "a water",
               "a floor of a room", "a dark part of a room";
               article==2 => "the", 1 => "an", 0 => (none) */
            int article = strstri(x_str, " of a room") ? 2
                          : !(alt_i <= 2
                              || strcmp(x_str, "air") == 0
                              || strcmp(x_str, "land") == 0
                              || strcmp(x_str, "water") == 0);

            if (!found) {
                if (is_cmap_trap(i)) {
                    Sprintf(out_str, "%sa trap", prefix);
                    hit_trap = TRUE;
                } else {
                    Sprintf(out_str, "%s%s", prefix,
                            article == 2 ? the(x_str)
                            : article == 1 ? an(x_str) : x_str);
                }
                *firstmatch = x_str;
                found++;
            } else if (!(hit_trap && is_cmap_trap(i))
                       && !(found >= 3 && is_cmap_drawbridge(i))
                       /* don't mention vibrating square outside of Gehennom
                          unless this happens to be one (hallucination?) */
                       && (i != S_vibrating_square || Inhell
                           || (looked && glyph_is_trap(glyph)
                               && glyph_to_trap(glyph) == VIBRATING_SQUARE))) {
                found += append_str(out_str, (article == 2) ? the(x_str)
                                             : (article == 1) ? an(x_str)
                                               : x_str);
                if (is_cmap_trap(i))
                    hit_trap = TRUE;
            }

            if (i == S_altar || is_cmap_trap(i))
                need_to_look = TRUE;
        }
    }

    /* Now check for warning symbols */
    for (i = 1; i < WARNCOUNT; i++) {
        x_str = def_warnsyms[i].explanation;
        if (sym == (looked ? g.warnsyms[i] : def_warnsyms[i].sym)) {
            if (!found) {
                Sprintf(out_str, "%s%s", prefix, def_warnsyms[i].explanation);
                *firstmatch = def_warnsyms[i].explanation;
                found++;
            } else {
                found += append_str(out_str, def_warnsyms[i].explanation);
            }
            /* Kludge: warning trumps boulders on the display.
               Reveal the boulder too or player can get confused */
            if (looked && sobj_at(BOULDER, cc.x, cc.y))
                Strcat(out_str, " co-located with a boulder");
            break; /* out of for loop*/
        }
    }

    /* if we ignored venom and list turned out to be short, put it back */
    if (skipped_venom && found < 2) {
        x_str = def_oc_syms[VENOM_CLASS].explain;
        if (!found) {
            Sprintf(out_str, "%s%s", prefix, an(x_str));
            *firstmatch = x_str;
            found++;
        } else {
            found += append_str(out_str, an(x_str));
        }
    }

    /* handle optional boulder symbol as a special case */
    if (iflags.bouldersym && sym == iflags.bouldersym) {
        if (!found) {
            *firstmatch = "boulder";
            Sprintf(out_str, "%s%s", prefix, an(*firstmatch));
            found++;
        } else {
            found += append_str(out_str, "boulder");
        }
    }

    /*
     * If we are looking at the screen, follow multiple possibilities or
     * an ambiguous explanation by something more detailed.
     */

    if (found > 4)
        /* 3.6.3: this used to be "That can be many things" (without prefix)
           which turned it into a sentence that lacked its terminating period;
           we could add one below but reinstating the prefix here is better */
        Sprintf(out_str, "%scan be many things", prefix);

 didlook:
    if (looked) {
        struct permonst *pm = (struct permonst *)0;

        if (found > 1 || need_to_look) {
            char monbuf[BUFSZ];
            char temp_buf[BUFSZ];

            pm = lookat(cc.x, cc.y, look_buf, monbuf);
            if (pm && for_supplement)
                *for_supplement = pm;
            *firstmatch = look_buf;
            if (*(*firstmatch)) {
                Sprintf(temp_buf, " (%s)", *firstmatch);
                (void) strncat(out_str, temp_buf,
                               BUFSZ - strlen(out_str) - 1);
                found = 1; /* we have something to look up */
            }
            if (monbuf[0]) {
                Sprintf(temp_buf, " [seen: %s]", monbuf);
                (void) strncat(out_str, temp_buf,
                               BUFSZ - strlen(out_str) - 1);
            }
        }
    }

    return found;
}

/* also used by getpos hack in do_name.c */
const char what_is_an_unknown_object[] = "an unknown object";

int
do_look(mode, click_cc)
int mode;
coord *click_cc;
{
    boolean quick = (mode == 1); /* use cursor; don't search for "more info" */
    boolean clicklook = (mode == 2); /* right mouse-click method */
    char out_str[BUFSZ] = DUMMY;
    const char *firstmatch = 0;
    struct permonst *pm = 0, *supplemental_pm = 0;
    int i = '\0', ans = 0;
    int sym;              /* typed symbol or converted glyph */
    int found;            /* count of matching syms found */
    coord cc;             /* screen pos of unknown glyph */
    boolean save_verbose; /* saved value of flags.verbose */
    boolean from_screen;  /* question from the screen */

    cc.x = 0;
    cc.y = 0;

    if (!clicklook) {
        if (quick) {
            from_screen = TRUE; /* yes, we want to use the cursor */
            i = 'y';
        } else {
            menu_item *pick_list = (menu_item *) 0;
            winid win;
            anything any;

            any = cg.zeroany;
            win = create_nhwindow(NHW_MENU);
            start_menu(win);
            any.a_char = '/';
            /* 'y' and 'n' to keep backwards compatibility with previous
               versions: "Specify unknown object by cursor?" */
            add_menu(win, NO_GLYPH, &any,
                     flags.lootabc ? 0 : any.a_char, 'y', ATR_NONE,
                     "something on the map", MENU_UNSELECTED);
            any.a_char = 'i';
            add_menu(win, NO_GLYPH, &any,
                     flags.lootabc ? 0 : any.a_char, 0, ATR_NONE,
                     "something you're carrying", MENU_UNSELECTED);
            any.a_char = '?';
            add_menu(win, NO_GLYPH, &any,
                     flags.lootabc ? 0 : any.a_char, 'n', ATR_NONE,
                     "something else (by symbol or name)", MENU_UNSELECTED);
            if (!u.uswallow && !Hallucination) {
                any = cg.zeroany;
                add_menu(win, NO_GLYPH, &any, 0, 0, ATR_NONE,
                         "", MENU_UNSELECTED);
                /* these options work sensibly for the swallowed case,
                   but there's no reason for the player to use them then;
                   objects work fine when hallucinating, but screen
                   symbol/monster class letter doesn't match up with
                   bogus monster type, so suppress when hallucinating */
                any.a_char = 'm';
                add_menu(win, NO_GLYPH, &any,
                         flags.lootabc ? 0 : any.a_char, 0, ATR_NONE,
                         "nearby monsters", MENU_UNSELECTED);
                any.a_char = 'M';
                add_menu(win, NO_GLYPH, &any,
                         flags.lootabc ? 0 : any.a_char, 0, ATR_NONE,
                         "all monsters shown on map", MENU_UNSELECTED);
                any.a_char = 'o';
                add_menu(win, NO_GLYPH, &any,
                         flags.lootabc ? 0 : any.a_char, 0, ATR_NONE,
                         "nearby objects", MENU_UNSELECTED);
                any.a_char = 'O';
                add_menu(win, NO_GLYPH, &any,
                         flags.lootabc ? 0 : any.a_char, 0, ATR_NONE,
                         "all objects shown on map", MENU_UNSELECTED);
            }
            end_menu(win, "What do you want to look at:");
            if (select_menu(win, PICK_ONE, &pick_list) > 0) {
                i = pick_list->item.a_char;
                free((genericptr_t) pick_list);
            }
            destroy_nhwindow(win);
        }

        switch (i) {
        default:
        case 'q':
            return 0;
        case 'y':
        case '/':
            from_screen = TRUE;
            sym = 0;
            cc.x = u.ux;
            cc.y = u.uy;
            break;
        case 'i':
          {
            char invlet;
            struct obj *invobj;

            invlet = display_inventory((const char *) 0, TRUE);
            if (!invlet || invlet == '\033')
                return 0;
            *out_str = '\0';
            for (invobj = g.invent; invobj; invobj = invobj->nobj)
                if (invobj->invlet == invlet) {
                    strcpy(out_str, singular(invobj, xname));
                    break;
                }
            if (*out_str)
                checkfile(out_str, pm, TRUE, TRUE, (char *) 0);
            return 0;
          }
        case '?':
            from_screen = FALSE;
            getlin("Specify what? (type the word)", out_str);
            if (strcmp(out_str, " ")) /* keep single space as-is */
                /* remove leading and trailing whitespace and
                   condense consecutive internal whitespace */
                mungspaces(out_str);
            if (out_str[0] == '\0' || out_str[0] == '\033')
                return 0;

            if (out_str[1]) { /* user typed in a complete string */
                checkfile(out_str, pm, TRUE, TRUE, (char *) 0);
                return 0;
            }
            sym = out_str[0];
            break;
        case 'm':
            look_all(TRUE, TRUE); /* list nearby monsters */
            return 0;
        case 'M':
            look_all(FALSE, TRUE); /* list all monsters */
            return 0;
        case 'o':
            look_all(TRUE, FALSE); /* list nearby objects */
            return 0;
        case 'O':
            look_all(FALSE, FALSE); /* list all objects */
            return 0;
        }
    } else { /* clicklook */
        cc.x = click_cc->x;
        cc.y = click_cc->y;
        sym = 0;
        from_screen = FALSE;
    }

    /* Save the verbose flag, we change it later. */
    save_verbose = flags.verbose;
    flags.verbose = flags.verbose && !quick;
    /*
     * The user typed one letter, or we're identifying from the screen.
     */
    do {
        /* Reset some variables. */
        pm = (struct permonst *) 0;
        found = 0;
        out_str[0] = '\0';

        if (from_screen || clicklook) {
            if (from_screen) {
                if (flags.verbose)
                    pline("Please move the cursor to %s.",
                          what_is_an_unknown_object);
                else
                    pline("Pick an object.");

                ans = getpos(&cc, quick, what_is_an_unknown_object);
                if (ans < 0 || cc.x < 0)
                    break; /* done */
                flags.verbose = FALSE; /* only print long question once */
            }
        }

        found = do_screen_description(cc, (from_screen || clicklook), sym,
                                      out_str, &firstmatch, &supplemental_pm);

        /* Finally, print out our explanation. */
        if (found) {
            /* use putmixed() because there may be an encoded glyph present */
            putmixed(WIN_MESSAGE, 0, out_str);
#ifdef DUMPLOG
            {
                char dmpbuf[BUFSZ];

                /* putmixed() bypasses pline() so doesn't write to DUMPLOG;
                   tty puts it into ^P recall, so it ought to be there;
                   DUMPLOG is plain text, so override graphics character;
                   at present, force space, but we ought to use defsyms[]
                   value for the glyph the graphics character came from */
                (void) decode_mixed(dmpbuf, out_str);
                if (dmpbuf[0] < ' ' || dmpbuf[0] >= 127) /* ASCII isprint() */
                    dmpbuf[0] = ' ';
                dumplogmsg(dmpbuf);
            }
#endif

            /* check the data file for information about this thing */
            if (found == 1 && ans != LOOK_QUICK && ans != LOOK_ONCE
                && (ans == LOOK_VERBOSE || (flags.help && !quick))
                && !clicklook) {
                char temp_buf[BUFSZ], supplemental_name[BUFSZ];

                supplemental_name[0] = '\0';
                Strcpy(temp_buf, firstmatch);
                checkfile(temp_buf, pm, FALSE,
                          (boolean) (ans == LOOK_VERBOSE), supplemental_name);
                if (supplemental_pm)
                    do_supplemental_info(supplemental_name, supplemental_pm,
                                         (boolean) (ans == LOOK_VERBOSE));
            }
        } else {
            pline("I've never heard of such things.");
        }
    } while (from_screen && !quick && ans != LOOK_ONCE && !clicklook);

    flags.verbose = save_verbose;
    return 0;
}

static void
look_all(nearby, do_mons)
boolean nearby; /* True => within BOLTLIM, False => entire map */
boolean do_mons; /* True => monsters, False => objects */
{
    winid win;
    int x, y, lo_x, lo_y, hi_x, hi_y, glyph, count = 0;
    char lookbuf[BUFSZ], outbuf[BUFSZ];

    win = create_nhwindow(NHW_TEXT);
    lo_y = nearby ? max(u.uy - BOLT_LIM, 0) : 0;
    lo_x = nearby ? max(u.ux - BOLT_LIM, 1) : 1;
    hi_y = nearby ? min(u.uy + BOLT_LIM, ROWNO - 1) : ROWNO - 1;
    hi_x = nearby ? min(u.ux + BOLT_LIM, COLNO - 1) : COLNO - 1;
    for (y = lo_y; y <= hi_y; y++) {
        for (x = lo_x; x <= hi_x; x++) {
            lookbuf[0] = '\0';
            glyph = glyph_at(x, y);
            if (do_mons) {
                if (glyph_is_monster(glyph)) {
                    struct monst *mtmp;

                    g.bhitpos.x = x; /* [is this actually necessary?] */
                    g.bhitpos.y = y;
                    if (x == u.ux && y == u.uy && canspotself()) {
                        (void) self_lookat(lookbuf);
                        ++count;
                    } else if ((mtmp = m_at(x, y)) != 0) {
                        look_at_monster(lookbuf, (char *) 0, mtmp, x, y);
                        ++count;
                    }
                } else if (glyph_is_invisible(glyph)) {
                    /* remembered, unseen, creature */
                    Strcpy(lookbuf, invisexplain);
                    ++count;
                } else if (glyph_is_warning(glyph)) {
                    int warnindx = glyph_to_warning(glyph);

                    Strcpy(lookbuf, def_warnsyms[warnindx].explanation);
                    ++count;
                }
            } else { /* !do_mons */
                if (glyph_is_object(glyph)) {
                    look_at_object(lookbuf, x, y, glyph);
                    ++count;
                }
            }
            if (*lookbuf) {
                char coordbuf[20], which[12], cmode;

                cmode = (iflags.getpos_coords != GPCOORDS_NONE)
                           ? iflags.getpos_coords : GPCOORDS_MAP;
                if (count == 1) {
                    Strcpy(which, do_mons ? "monsters" : "objects");
                    if (nearby)
                        Sprintf(outbuf, "%s currently shown near %s:",
                                upstart(which),
                                (cmode != GPCOORDS_COMPASS)
                                  ? coord_desc(u.ux, u.uy, coordbuf, cmode)
                                  : !canspotself() ? "your position" : "you");
                    else
                        Sprintf(outbuf, "All %s currently shown on the map:",
                                which);
                    putstr(win, 0, outbuf);
                    putstr(win, 0, "");
                }
                /* prefix: "coords  C  " where 'C' is mon or obj symbol */
                Sprintf(outbuf, (cmode == GPCOORDS_SCREEN) ? "%s  "
                                  : (cmode == GPCOORDS_MAP) ? "%8s  "
                                      : "%12s  ",
                        coord_desc(x, y, coordbuf, cmode));
                Sprintf(eos(outbuf), "%s  ", encglyph(glyph));
                /* guard against potential overflow */
                lookbuf[sizeof lookbuf - 1 - strlen(outbuf)] = '\0';
                Strcat(outbuf, lookbuf);
                putmixed(win, 0, outbuf);
            }
        }
    }
    if (count)
        display_nhwindow(win, TRUE);
    else
        pline("No %s are currently shown %s.",
              do_mons ? "monsters" : "objects",
              nearby ? "nearby" : "on the map");
    destroy_nhwindow(win);
}

static const char *suptext1[] = {
    "%s is a member of a marauding horde of orcs",
    "rumored to have brutally attacked and plundered",
    "the ordinarily sheltered town that is located ",
    "deep within The Gnomish Mines.",
    "",
    "The members of that vicious horde proudly and ",
    "defiantly acclaim their allegiance to their",
    "leader %s in their names.",
    (char *) 0,
};

static const char *suptext2[] = {
    "\"%s\" is the common dungeon name of",
    "a nefarious orc who is known to acquire property",
    "from thieves and sell it off for profit.",
    "",
    "The perpetrator was last seen hanging around the",
    "stairs leading to the Gnomish Mines.",
    (char *) 0,
};

static void
do_supplemental_info(name, pm, without_asking)
char *name;
struct permonst *pm;
boolean without_asking;
{
    const char **textp;
    winid datawin = WIN_ERR;
    char *entrytext = name, *bp = (char *) 0, *bp2 = (char *) 0;
    char question[QBUFSZ];
    boolean yes_to_moreinfo = FALSE;
    boolean is_marauder = (name && pm && is_orc(pm));

    /*
     * Provide some info on some specific things
     * meant to support in-game mythology, and not
     * available from data.base or other sources.
     */
    if (is_marauder && (strlen(name) < (BUFSZ - 1))) {
        char fullname[BUFSZ];

        bp = strstri(name, " of ");
        bp2 = strstri(name, " the Fence");

        if (bp || bp2) {
            Strcpy(fullname, name);
            if (!without_asking) {
                Strcpy(question, "More info about \"");
                /* +2 => length of "\"?" */
                copynchars(eos(question), entrytext,
                    (int) (sizeof question - 1 - (strlen(question) + 2)));
                Strcat(question, "\"?");
                if (yn(question) == 'y')
                yes_to_moreinfo = TRUE;
            }
            if (yes_to_moreinfo) {
                int i, subs = 0;
                const char *gang = (char *) 0;

                if (bp) {
                    textp = suptext1;
                    gang = bp + 4;
                    *bp = '\0';
                } else {
                    textp = suptext2;
                    gang = "";
                }
                datawin = create_nhwindow(NHW_MENU);
                for (i = 0; textp[i]; i++) {
                    char buf[BUFSZ];
                    const char *txt;

                    if (strstri(textp[i], "%s") != 0) {
                        Sprintf(buf, textp[i], subs++ ? gang : fullname);
                        txt = buf;
                    } else
                        txt = textp[i];
                    putstr(datawin, 0, txt);
                }
                display_nhwindow(datawin, FALSE);
                destroy_nhwindow(datawin), datawin = WIN_ERR;
            }
        }
    }
}

/* the '/' command */
int
dowhatis()
{
    return do_look(0, (coord *) 0);
}

/* the ';' command */
int
doquickwhatis()
{
    return do_look(1, (coord *) 0);
}

/* the '^' command */
int
doidtrap()
{
    register struct trap *trap;
    int x, y, tt, glyph;

    if (!getdir("^"))
        return 0;
    x = u.ux + u.dx;
    y = u.uy + u.dy;

    /* check fake bear trap from confused gold detection */
    glyph = glyph_at(x, y);
    if (glyph_is_trap(glyph) && (tt = glyph_to_trap(glyph)) == BEAR_TRAP) {
        boolean chesttrap = trapped_chest_at(tt, x, y);

        if (chesttrap || trapped_door_at(tt, x, y)) {
            pline("That is a trapped %s.", chesttrap ? "chest" : "door");
            return 0; /* trap ID'd, but no time elapses */
        }
    }

    for (trap = g.ftrap; trap; trap = trap->ntrap)
        if (trap->tx == x && trap->ty == y) {
            if (!trap->tseen)
                break;
            tt = trap->ttyp;
            if (u.dz) {
                if (u.dz < 0 ? is_hole(tt) : tt == ROCKTRAP)
                    break;
            }
<<<<<<< HEAD
            tt = what_trap(tt, rn2_on_display_rng);
=======
>>>>>>> 31ea7c1f
            pline("That is %s%s%s.",
                  an(trapname(tt, FALSE)),
                  !trap->madeby_u
                     ? ""
                     : (tt == WEB)
                        ? " woven"
                        /* trap doors & spiked pits can't be made by
                           player, and should be considered at least
                           as much "set" as "dug" anyway */
                        : (tt == HOLE || tt == PIT)
                           ? " dug"
                           : " set",
                  !trap->madeby_u ? "" : " by you");
            return 0;
        }
    pline("I can't see a trap there.");
    return 0;
}

/*
    Implements a rudimentary if/elif/else/endif interpretor and use
    conditionals in dat/cmdhelp to describe what command each keystroke
    currently invokes, so that there isn't a lot of "(debug mode only)"
    and "(if number_pad is off)" cluttering the feedback that the user
    sees.  (The conditionals add quite a bit of clutter to the raw data
    but users don't see that.  number_pad produces a lot of conditional
    commands:  basic letters vs digits, 'g' vs 'G' for '5', phone
    keypad vs normal layout of digits, and QWERTZ keyboard swap between
    y/Y/^Y/M-y/M-Y/M-^Y and z/Z/^Z/M-z/M-Z/M-^Z.)

    The interpretor understands
     '&#' for comment,
     '&? option' for 'if' (also '&? !option'
                           or '&? option=value[,value2,...]'
                           or '&? !option=value[,value2,...]'),
     '&: option' for 'elif' (with argument variations same as 'if';
                             any number of instances for each 'if'),
     '&:' for 'else' (also '&: #comment';
                      0 or 1 instance for a given 'if'), and
     '&.' for 'endif' (also '&. #comment'; required for each 'if').

    The option handling is a bit of a mess, with no generality for
    which options to deal with and only a comma separated list of
    integer values for the '=value' part.  number_pad is the only
    supported option that has a value; the few others (wizard/debug,
    rest_on_space, #if SHELL, #if SUSPEND) are booleans.
*/

static void
whatdoes_help()
{
    dlb *fp;
    char *p, buf[BUFSZ];
    winid tmpwin = create_nhwindow(NHW_TEXT);

    fp = dlb_fopen(KEYHELP, "r");
    if (!fp) {
        pline("Cannot open \"%s\" data file!", KEYHELP);
        display_nhwindow(WIN_MESSAGE, TRUE);
        return;
    }
    while (dlb_fgets(buf, (int) sizeof buf, fp)) {
        if (*buf == '#')
            continue;
        for (p = buf; *p; p++)
            if (*p != ' ' && *p != '\t')
                break;
        putstr(tmpwin, 0, p);
    }
    (void) dlb_fclose(fp);
    display_nhwindow(tmpwin, TRUE);
    destroy_nhwindow(tmpwin);
}

#if 0
#define WD_STACKLIMIT 5
struct wd_stack_frame {
    Bitfield(active, 1);
    Bitfield(been_true, 1);
    Bitfield(else_seen, 1);
};

static boolean FDECL(whatdoes_cond, (char *, struct wd_stack_frame *,
                                         int *, int));

static boolean
whatdoes_cond(buf, stack, depth, lnum)
char *buf;
struct wd_stack_frame *stack;
int *depth, lnum;
{
    const char badstackfmt[] = "cmdhlp: too many &%c directives at line %d.";
    boolean newcond, neg, gotopt;
    char *p, *q, act = buf[1];
    int np = 0;

    newcond = (act == '?' || !stack[*depth].been_true);
    buf += 2;
    mungspaces(buf);
    if (act == '#' || *buf == '#' || !*buf || !newcond) {
        gotopt = (*buf && *buf != '#');
        *buf = '\0';
        neg = FALSE; /* lint suppression */
        p = q = (char *) 0;
    } else {
        gotopt = TRUE;
        if ((neg = (*buf == '!')) != 0)
            if (*++buf == ' ')
                ++buf;
        p = index(buf, '='), q = index(buf, ':');
        if (!p || (q && q < p))
            p = q;
        if (p) { /* we have a value specified */
            /* handle a space before or after (or both) '=' (or ':') */
            if (p > buf && p[-1] == ' ')
                p[-1] = '\0'; /* end of keyword in buf[] */
            *p++ = '\0'; /* terminate keyword, advance to start of value */
            if (*p == ' ')
                p++;
        }
    }
    if (*buf && (act == '?' || act == ':')) {
        if (!strcmpi(buf, "number_pad")) {
            if (!p) {
                newcond = iflags.num_pad;
            } else {
                /* convert internal encoding (separate yes/no and 0..3)
                   back to user-visible one (-1..4) */
                np = iflags.num_pad ? (1 + iflags.num_pad_mode) /* 1..4 */
                                    : (-1 * iflags.num_pad_mode); /* -1..0 */
                newcond = FALSE;
                for (; p; p = q) {
                    q = index(p, ',');
                    if (q)
                        *q++ = '\0';
                    if (atoi(p) == np) {
                        newcond = TRUE;
                        break;
                    }
                }
            }
        } else if (!strcmpi(buf, "rest_on_space")) {
            newcond = flags.rest_on_space;
        } else if (!strcmpi(buf, "debug") || !strcmpi(buf, "wizard")) {
            newcond = flags.debug; /* == wizard */
        } else if (!strcmpi(buf, "shell")) {
#ifdef SHELL
            /* should we also check sysopt.shellers? */
            newcond = TRUE;
#else
            newcond = FALSE;
#endif
        } else if (!strcmpi(buf, "suspend")) {
#ifdef SUSPEND
            /* sysopt.shellers is also used for dosuspend()... */
            newcond = TRUE;
#else
            newcond = FALSE;
#endif
        } else {
            impossible(
                "cmdhelp: unrecognized &%c conditional at line %d: \"%.20s\"",
                       act, lnum, buf);
            neg = FALSE;
        }
        /* this works for number_pad too: &? !number_pad:-1,0
           would be true for 1..4 after negation */
        if (neg)
            newcond = !newcond;
    }
    switch (act) {
    default:
    case '#': /* comment */
        break;
    case '.': /* endif */
        if (--*depth < 0) {
            impossible(badstackfmt, '.', lnum);
            *depth = 0;
        }
        break;
    case ':': /* else or elif */
        if (*depth == 0 || stack[*depth].else_seen) {
            impossible(badstackfmt, ':', lnum);
            *depth = 1; /* so that stack[*depth - 1] is a valid access */
        }
        if (stack[*depth].active || stack[*depth].been_true
            || !stack[*depth - 1].active)
            stack[*depth].active = 0;
        else if (newcond)
            stack[*depth].active = stack[*depth].been_true = 1;
        if (!gotopt)
            stack[*depth].else_seen = 1;
        break;
    case '?': /* if */
        if (++*depth >= WD_STACKLIMIT) {
            impossible(badstackfmt, '?', lnum);
            *depth = WD_STACKLIMIT - 1;
        }
        stack[*depth].active = (newcond && stack[*depth - 1].active) ? 1 : 0;
        stack[*depth].been_true = stack[*depth].active;
        stack[*depth].else_seen = 0;
        break;
    }
    return stack[*depth].active ? TRUE : FALSE;
}
#endif /* 0 */

char *
dowhatdoes_core(q, cbuf)
char q;
char *cbuf;
{
    char buf[BUFSZ];
#if 0
    dlb *fp;
    struct wd_stack_frame stack[WD_STACKLIMIT];
    boolean cond;
    int ctrl, meta, depth = 0, lnum = 0;
#endif /* 0 */
    const char *ec_desc;

    if ((ec_desc = key2extcmddesc(q)) != NULL) {
        char keybuf[QBUFSZ];

        Sprintf(buf, "%-8s%s.", key2txt(q, keybuf), ec_desc);
        Strcpy(cbuf, buf);
        return cbuf;
    }
    return 0;
#if 0
    fp = dlb_fopen(CMDHELPFILE, "r");
    if (!fp) {
        pline("Cannot open \"%s\" data file!", CMDHELPFILE);
        return 0;
    }

    meta = (0x80 & (uchar) q) != 0;
    if (meta)
        q &= 0x7f;
    ctrl = (0x1f & (uchar) q) == (uchar) q;
    if (ctrl)
        q |= 0x40; /* NUL -> '@', ^A -> 'A', ... ^Z -> 'Z', ^[ -> '[', ... */
    else if (q == 0x7f)
        ctrl = 1, q = '?';

    (void) memset((genericptr_t) stack, 0, sizeof stack);
    cond = stack[0].active = 1;
    while (dlb_fgets(buf, sizeof buf, fp)) {
        ++lnum;
        if (buf[0] == '&' && buf[1] && index("?:.#", buf[1])) {
            cond = whatdoes_cond(buf, stack, &depth, lnum);
            continue;
        }
        if (!cond)
            continue;
        if (meta ? (buf[0] == 'M' && buf[1] == '-'
                    && (ctrl ? buf[2] == '^' && highc(buf[3]) == q
                             : buf[2] == q))
                 : (ctrl ? buf[0] == '^' && highc(buf[1]) == q
                         : buf[0] == q)) {
            (void) strip_newline(buf);
            if (index(buf, '\t'))
                (void) tabexpand(buf);
            if (meta && ctrl && buf[4] == ' ') {
                (void) strncpy(buf, "M-^?    ", 8);
                buf[3] = q;
            } else if (meta && buf[3] == ' ') {
                (void) strncpy(buf, "M-?     ", 8);
                buf[2] = q;
            } else if (ctrl && buf[2] == ' ') {
                (void) strncpy(buf, "^?      ", 8);
                buf[1] = q;
            } else if (buf[1] == ' ') {
                (void) strncpy(buf, "?       ", 8);
                buf[0] = q;
            }
            (void) dlb_fclose(fp);
            Strcpy(cbuf, buf);
            return cbuf;
        }
    }
    (void) dlb_fclose(fp);
    if (depth != 0)
        impossible("cmdhelp: mismatched &? &: &. conditionals.");
    return (char *) 0;
#endif /* 0 */
}

int
dowhatdoes()
{
    static boolean once = FALSE;
    char bufr[BUFSZ];
    char q, *reslt;

    if (!once) {
        pline("Ask about '&' or '?' to get more info.%s",
#ifdef ALTMETA
              iflags.altmeta ? "  (For ESC, type it twice.)" :
#endif
              "");
        once = TRUE;
    }
#if defined(UNIX) || defined(VMS)
    introff(); /* disables ^C but not ^\ */
#endif
    q = yn_function("What command?", (char *) 0, '\0');
#ifdef ALTMETA
    if (q == '\033' && iflags.altmeta) {
        /* in an ideal world, we would know whether another keystroke
           was already pending, but this is not an ideal world...
           if user typed ESC, we'll essentially hang until another
           character is typed */
        q = yn_function("]", (char *) 0, '\0');
        if (q != '\033')
            q = (char) ((uchar) q | 0200);
    }
#endif /*ALTMETA*/
#if defined(UNIX) || defined(VMS)
    intron(); /* reenables ^C */
#endif
    reslt = dowhatdoes_core(q, bufr);
    if (reslt) {
        if (q == '&' || q == '?')
            whatdoes_help();
        pline("%s", reslt);
    } else {
        pline("No such command '%s', char code %d (0%03o or 0x%02x).",
              visctrl(q), (uchar) q, (uchar) q, (uchar) q);
    }
    return 0;
}

static void
docontact(VOID_ARGS)
{
    winid cwin = create_nhwindow(NHW_TEXT);
    char buf[BUFSZ];

    if (sysopt.support) {
        /*XXX overflow possibilities*/
        Sprintf(buf, "To contact local support, %s", sysopt.support);
        putstr(cwin, 0, buf);
        putstr(cwin, 0, "");
    } else if (sysopt.fmtd_wizard_list) { /* formatted SYSCF WIZARDS */
        Sprintf(buf, "To contact local support, contact %s.",
                sysopt.fmtd_wizard_list);
        putstr(cwin, 0, buf);
        putstr(cwin, 0, "");
    }
    putstr(cwin, 0, "To contact the NetHack development team directly,");
    /*XXX overflow possibilities*/
    Sprintf(buf, "see the 'Contact' form on our website or email <%s>.",
            DEVTEAM_EMAIL);
    putstr(cwin, 0, buf);
    putstr(cwin, 0, "");
    putstr(cwin, 0, "For more information on NetHack, or to report a bug,");
    Sprintf(buf, "visit our website \"%s\".", DEVTEAM_URL);
    putstr(cwin, 0, buf);
    display_nhwindow(cwin, FALSE);
    destroy_nhwindow(cwin);
}

static void
dispfile_help(VOID_ARGS)
{
    display_file(HELP, TRUE);
}

static void
dispfile_shelp(VOID_ARGS)
{
    display_file(SHELP, TRUE);
}

static void
dispfile_optionfile(VOID_ARGS)
{
    display_file(OPTIONFILE, TRUE);
}

static void
dispfile_license(VOID_ARGS)
{
    display_file(LICENSE, TRUE);
}

static void
dispfile_debughelp(VOID_ARGS)
{
    display_file(DEBUGHELP, TRUE);
}

static void
hmenu_doextversion(VOID_ARGS)
{
    (void) doextversion();
}

static void
hmenu_dohistory(VOID_ARGS)
{
    (void) dohistory();
}

static void
hmenu_dowhatis(VOID_ARGS)
{
    (void) dowhatis();
}

static void
hmenu_dowhatdoes(VOID_ARGS)
{
    (void) dowhatdoes();
}

static void
hmenu_doextlist(VOID_ARGS)
{
    (void) doextlist();
}

void
domenucontrols(VOID_ARGS)
{
    winid cwin = create_nhwindow(NHW_TEXT);
    show_menu_controls(cwin, FALSE);
    display_nhwindow(cwin, FALSE);
    destroy_nhwindow(cwin);
}

/* data for dohelp() */
static const struct {
    void NDECL((*f));
    const char *text;
} help_menu_items[] = {
    { hmenu_doextversion, "About NetHack (version information)." },
    { dispfile_help, "Long description of the game and commands." },
    { dispfile_shelp, "List of game commands." },
    { hmenu_dohistory, "Concise history of NetHack." },
    { hmenu_dowhatis, "Info on a character in the game display." },
    { hmenu_dowhatdoes, "Info on what a given key does." },
    { option_help, "List of game options." },
    { dispfile_optionfile, "Longer explanation of game options." },
    { dokeylist, "Full list of keyboard commands" },
    { hmenu_doextlist, "List of extended commands." },
    { domenucontrols, "List menu control keys" },
    { dispfile_license, "The NetHack license." },
    { docontact, "Support information." },
#ifdef PORT_HELP
    { port_help, "%s-specific help and commands." },
#endif
    { dispfile_debughelp, "List of wizard-mode commands." },
    { (void NDECL((*))) 0, (char *) 0 }
};

/* the '?' command */
int
dohelp()
{
    winid tmpwin = create_nhwindow(NHW_MENU);
    char helpbuf[QBUFSZ];
    int i, n;
    menu_item *selected;
    anything any;
    int sel;

    any = cg.zeroany; /* zero all bits */
    start_menu(tmpwin);

    for (i = 0; help_menu_items[i].text; i++) {
        if (!wizard && help_menu_items[i].f == dispfile_debughelp)
            continue;
        if (help_menu_items[i].text[0] == '%') {
            Sprintf(helpbuf, help_menu_items[i].text, PORT_ID);
        } else {
            Strcpy(helpbuf, help_menu_items[i].text);
        }
        any.a_int = i + 1;
        add_menu(tmpwin, NO_GLYPH, &any, 0, 0, ATR_NONE,
                 helpbuf, MENU_UNSELECTED);
    }
    end_menu(tmpwin, "Select one item:");
    n = select_menu(tmpwin, PICK_ONE, &selected);
    destroy_nhwindow(tmpwin);
    if (n > 0) {
        sel = selected[0].item.a_int - 1;
        free((genericptr_t) selected);
        (void) (*help_menu_items[sel].f)();
    }
    return 0;
}

/* the 'V' command; also a choice for '?' */
int
dohistory()
{
    display_file(HISTORY, TRUE);
    return 0;
}

/*pager.c*/<|MERGE_RESOLUTION|>--- conflicted
+++ resolved
@@ -297,16 +297,10 @@
         int tt = t ? t->ttyp : NO_TRAP;
 
         /* newsym lets you know of the trap, so mention it here */
-<<<<<<< HEAD
         if (tt == BEAR_TRAP || is_pit(tt) || tt == WEB) {
-            Sprintf(eos(buf), ", trapped in %s",
-                    an(defsyms[trap_to_defsym(tt)].explanation));
+            Sprintf(eos(buf), ", trapped in %s", an(trapname(tt, FALSE)));
             t->tseen = 1;
         }
-=======
-        if (tt == BEAR_TRAP || is_pit(tt) || tt == WEB)
-            Sprintf(eos(buf), ", trapped in %s", an(trapname(tt, FALSE)));
->>>>>>> 31ea7c1f
     }
 
     /* we know the hero sees a monster at this location, but if it's shown
@@ -456,11 +450,7 @@
     } else if (glyph_is_object(glyph)) {
         look_at_object(buf, x, y, glyph); /* fill in buf[] */
     } else if (glyph_is_trap(glyph)) {
-<<<<<<< HEAD
-        int tnum = what_trap(glyph_to_trap(glyph), rn2_on_display_rng);
-=======
         int tnum = glyph_to_trap(glyph);
->>>>>>> 31ea7c1f
 
         /* Trap detection displays a bear trap at locations having
          * a trapped door or trapped container or both.
@@ -1530,10 +1520,6 @@
                 if (u.dz < 0 ? is_hole(tt) : tt == ROCKTRAP)
                     break;
             }
-<<<<<<< HEAD
-            tt = what_trap(tt, rn2_on_display_rng);
-=======
->>>>>>> 31ea7c1f
             pline("That is %s%s%s.",
                   an(trapname(tt, FALSE)),
                   !trap->madeby_u
