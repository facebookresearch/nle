<<<<<<< HEAD
/* NetHack 3.6	pickup.c	$NHDT-Date: 1575542023 2019/12/05 10:33:43 $  $NHDT-Branch: NetHack-3.7 $:$NHDT-Revision: 1.251 $ */
=======
/* NetHack 3.6	pickup.c	$NHDT-Date: 1576282488 2019/12/14 00:14:48 $  $NHDT-Branch: NetHack-3.6 $:$NHDT-Revision: 1.237 $ */
>>>>>>> 84bdff69
/* Copyright (c) Stichting Mathematisch Centrum, Amsterdam, 1985. */
/*-Copyright (c) Robert Patrick Rankin, 2012. */
/* NetHack may be freely redistributed.  See license for details. */

/*
 *      Contains code for picking objects up, and container use.
 */

#include "hack.h"

#define CONTAINED_SYM '>' /* from invent.c */

static void FDECL(simple_look, (struct obj *, BOOLEAN_P));
static boolean FDECL(query_classes, (char *, boolean *, boolean *,
                                         const char *, struct obj *,
                                         BOOLEAN_P, int *));
static boolean FDECL(fatal_corpse_mistake, (struct obj *, BOOLEAN_P));
static void FDECL(check_here, (BOOLEAN_P));
static boolean FDECL(n_or_more, (struct obj *));
static boolean FDECL(all_but_uchain, (struct obj *));
#if 0 /* not used */
static boolean FDECL(allow_cat_no_uchain, (struct obj *));
#endif
static int FDECL(autopick, (struct obj *, int, menu_item **));
static int FDECL(count_categories, (struct obj *, int));
static int FDECL(delta_cwt, (struct obj *, struct obj *));
static long FDECL(carry_count, (struct obj *, struct obj *, long,
                                    BOOLEAN_P, int *, int *));
static int FDECL(lift_object, (struct obj *, struct obj *, long *,
                                   BOOLEAN_P));
static boolean FDECL(mbag_explodes, (struct obj *, int));
static long FDECL(boh_loss, (struct obj *container, int));
static int FDECL(in_container, (struct obj *));
static int FDECL(out_container, (struct obj *));
static void FDECL(removed_from_icebox, (struct obj *));
static long FDECL(mbag_item_gone, (int, struct obj *));
static void FDECL(explain_container_prompt, (BOOLEAN_P));
static int FDECL(traditional_loot, (BOOLEAN_P));
static int FDECL(menu_loot, (int, BOOLEAN_P));
static char FDECL(in_or_out_menu, (const char *, struct obj *, BOOLEAN_P,
                                       BOOLEAN_P, BOOLEAN_P, BOOLEAN_P));
static boolean FDECL(able_to_loot, (int, int, BOOLEAN_P));
static boolean NDECL(reverse_loot);
static boolean FDECL(mon_beside, (int, int));
static int FDECL(do_loot_cont, (struct obj **, int, int));
static void FDECL(tipcontainer, (struct obj *));

/* define for query_objlist() and autopickup() */
#define FOLLOW(curr, flags) \
    (((flags) & BY_NEXTHERE) ? (curr)->nexthere : (curr)->nobj)

#define GOLD_WT(n) (((n) + 50L) / 100L)
/* if you can figure this out, give yourself a hearty pat on the back... */
#define GOLD_CAPACITY(w, n) (((w) * -100L) - ((n) + 50L) - 1L)

#define Icebox (g.current_container->otyp == ICE_BOX)

static const char
        moderateloadmsg[] = "You have a little trouble lifting",
        nearloadmsg[] = "You have much trouble lifting",
        overloadmsg[] = "You have extreme difficulty lifting";

/* BUG: this lets you look at cockatrice corpses while blind without
   touching them */
/* much simpler version of the look-here code; used by query_classes() */
static void
simple_look(otmp, here)
struct obj *otmp; /* list of objects */
boolean here;     /* flag for type of obj list linkage */
{
    /* Neither of the first two cases is expected to happen, since
     * we're only called after multiple classes of objects have been
     * detected, hence multiple objects must be present.
     */
    if (!otmp) {
        impossible("simple_look(null)");
    } else if (!(here ? otmp->nexthere : otmp->nobj)) {
        pline1(doname(otmp));
    } else {
        winid tmpwin = create_nhwindow(NHW_MENU);

        putstr(tmpwin, 0, "");
        do {
            putstr(tmpwin, 0, doname(otmp));
            otmp = here ? otmp->nexthere : otmp->nobj;
        } while (otmp);
        display_nhwindow(tmpwin, TRUE);
        destroy_nhwindow(tmpwin);
    }
}

int
collect_obj_classes(ilets, otmp, here, filter, itemcount)
char ilets[];
register struct obj *otmp;
boolean here;
boolean FDECL((*filter), (OBJ_P));
int *itemcount;
{
    register int iletct = 0;
    register char c;

    *itemcount = 0;
    ilets[iletct] = '\0'; /* terminate ilets so that index() will work */
    while (otmp) {
        c = def_oc_syms[(int) otmp->oclass].sym;
        if (!index(ilets, c) && (!filter || (*filter)(otmp)))
            ilets[iletct++] = c, ilets[iletct] = '\0';
        *itemcount += 1;
        otmp = here ? otmp->nexthere : otmp->nobj;
    }

    return iletct;
}

/*
 * Suppose some '?' and '!' objects are present, but '/' objects aren't:
 *      "a" picks all items without further prompting;
 *      "A" steps through all items, asking one by one;
 *      "?" steps through '?' items, asking, and ignores '!' ones;
 *      "/" becomes 'A', since no '/' present;
 *      "?a" or "a?" picks all '?' without further prompting;
 *      "/a" or "a/" becomes 'A' since there aren't any '/'
 *          (bug fix:  3.1.0 thru 3.1.3 treated it as "a");
 *      "?/a" or "a?/" or "/a?",&c picks all '?' even though no '/'
 *          (ie, treated as if it had just been "?a").
 */
static boolean
query_classes(oclasses, one_at_a_time, everything, action, objs, here,
              menu_on_demand)
char oclasses[];
boolean *one_at_a_time, *everything;
const char *action;
struct obj *objs;
boolean here;
int *menu_on_demand;
{
    char ilets[36], inbuf[BUFSZ] = DUMMY; /* FIXME: hardcoded ilets[] length */
    int iletct, oclassct;
    boolean not_everything, filtered;
    char qbuf[QBUFSZ];
    boolean m_seen;
    int itemcount, bcnt, ucnt, ccnt, xcnt, ocnt;

    oclasses[oclassct = 0] = '\0';
    *one_at_a_time = *everything = m_seen = FALSE;
    if (menu_on_demand)
        *menu_on_demand = 0;
    iletct = collect_obj_classes(ilets, objs, here,
                                 (boolean FDECL((*), (OBJ_P))) 0, &itemcount);
    if (iletct == 0)
        return FALSE;

    if (iletct == 1) {
        oclasses[0] = def_char_to_objclass(ilets[0]);
        oclasses[1] = '\0';
    } else { /* more than one choice available */
        /* additional choices */
        ilets[iletct++] = ' ';
        ilets[iletct++] = 'a';
        ilets[iletct++] = 'A';
        ilets[iletct++] = (objs == g.invent ? 'i' : ':');
    }
    if (itemcount && menu_on_demand)
        ilets[iletct++] = 'm';
    if (count_unpaid(objs))
        ilets[iletct++] = 'u';

    tally_BUCX(objs, here, &bcnt, &ucnt, &ccnt, &xcnt, &ocnt);
    if (bcnt)
        ilets[iletct++] = 'B';
    if (ucnt)
        ilets[iletct++] = 'U';
    if (ccnt)
        ilets[iletct++] = 'C';
    if (xcnt)
        ilets[iletct++] = 'X';
    ilets[iletct] = '\0';

    if (iletct > 1) {
        const char *where = 0;
        char sym, oc_of_sym, *p;

 ask_again:
        oclasses[oclassct = 0] = '\0';
        *one_at_a_time = *everything = FALSE;
        not_everything = filtered = FALSE;
        Sprintf(qbuf, "What kinds of thing do you want to %s? [%s]", action,
                ilets);
        getlin(qbuf, inbuf);
        if (*inbuf == '\033')
            return FALSE;

        for (p = inbuf; (sym = *p++) != 0; ) {
            if (sym == ' ')
                continue;
            else if (sym == 'A')
                *one_at_a_time = TRUE;
            else if (sym == 'a')
                *everything = TRUE;
            else if (sym == ':') {
                simple_look(objs, here); /* dumb if objs==invent */
                /* if we just scanned the contents of a container
                   then mark it as having known contents */
                if (objs->where == OBJ_CONTAINED)
                    objs->ocontainer->cknown = 1;
                goto ask_again;
            } else if (sym == 'i') {
                (void) display_inventory((char *) 0, TRUE);
                goto ask_again;
            } else if (sym == 'm') {
                m_seen = TRUE;
            } else if (index("uBUCX", sym)) {
                add_valid_menu_class(sym); /* 'u' or 'B','U','C',or 'X' */
                filtered = TRUE;
            } else {
                oc_of_sym = def_char_to_objclass(sym);
                if (index(ilets, sym)) {
                    add_valid_menu_class(oc_of_sym);
                    oclasses[oclassct++] = oc_of_sym;
                    oclasses[oclassct] = '\0';
                } else {
                    if (!where)
                        where = !strcmp(action, "pick up") ? "here"
                                : !strcmp(action, "take out") ? "inside" : "";
                    if (*where)
                        There("are no %c's %s.", sym, where);
                    else
                        You("have no %c's.", sym);
                    not_everything = TRUE;
                }
            }
        } /* for p:sym in inbuf */

        if (m_seen && menu_on_demand) {
            *menu_on_demand = (((*everything || !oclassct) && !filtered)
                               ? -2 : -3);
            return FALSE;
        }
        if (!oclassct && (!*everything || not_everything)) {
            /* didn't pick anything,
               or tried to pick something that's not present */
            *one_at_a_time = TRUE; /* force 'A' */
            *everything = FALSE;   /* inhibit 'a' */
        }
    }
    return TRUE;
}

/* check whether hero is bare-handedly touching a cockatrice corpse */
static boolean
fatal_corpse_mistake(obj, remotely)
struct obj *obj;
boolean remotely;
{
    if (uarmg || remotely || obj->otyp != CORPSE
        || !touch_petrifies(&mons[obj->corpsenm]) || Stone_resistance)
        return FALSE;

    if (poly_when_stoned(g.youmonst.data) && polymon(PM_STONE_GOLEM)) {
        display_nhwindow(WIN_MESSAGE, FALSE); /* --More-- */
        return FALSE;
    }

    pline("Touching %s is a fatal mistake.",
          corpse_xname(obj, (const char *) 0, CXN_SINGULAR | CXN_ARTICLE));
    instapetrify(killer_xname(obj));
    return TRUE;
}

/* attempting to manipulate a Rider's corpse triggers its revival */
boolean
rider_corpse_revival(obj, remotely)
struct obj *obj;
boolean remotely;
{
    if (!obj || obj->otyp != CORPSE || !is_rider(&mons[obj->corpsenm]))
        return FALSE;

    pline("At your %s, the corpse suddenly moves...",
          remotely ? "attempted acquisition" : "touch");
    (void) revive_corpse(obj);
    exercise(A_WIS, FALSE);
    return TRUE;
}

/* look at the objects at our location, unless there are too many of them */
static void
check_here(picked_some)
boolean picked_some;
{
    register struct obj *obj;
    register int ct = 0;

    /* count the objects here */
    for (obj = g.level.objects[u.ux][u.uy]; obj; obj = obj->nexthere) {
        if (obj != uchain)
            ct++;
    }

    /* If there are objects here, take a look. */
    if (ct) {
        if (g.context.run)
            nomul(0);
        flush_screen(1);
        (void) look_here(ct, picked_some);
    } else {
        read_engr_at(u.ux, u.uy);
    }
}

/* query_objlist callback: return TRUE if obj's count is >= reference value */
static boolean
n_or_more(obj)
struct obj *obj;
{
    if (obj == uchain)
        return FALSE;
    return (boolean) (obj->quan >= g.val_for_n_or_more);
}


/* check valid_menu_classes[] for an entry; also used by askchain() */
boolean
menu_class_present(c)
int c;
{
    return (c && index(g.valid_menu_classes, c)) ? TRUE : FALSE;
}

void
add_valid_menu_class(c)
int c;
{
    static int vmc_count = 0;

    if (c == 0) { /* reset */
        vmc_count = 0;
        g.class_filter = g.bucx_filter = g.shop_filter = FALSE;
    } else if (!menu_class_present(c)) {
        g.valid_menu_classes[vmc_count++] = (char) c;
        /* categorize the new class */
        switch (c) {
        case 'B':
        case 'U':
        case 'C': /*FALLTHRU*/
        case 'X':
            g.bucx_filter = TRUE;
            break;
        case 'u':
            g.shop_filter = TRUE;
            break;
        default:
            g.class_filter = TRUE;
            break;
        }
    }
    g.valid_menu_classes[vmc_count] = '\0';
}

/* query_objlist callback: return TRUE if not uchain */
static boolean
all_but_uchain(obj)
struct obj *obj;
{
    return (boolean) (obj != uchain);
}

/* query_objlist callback: return TRUE */
/*ARGUSED*/
boolean
allow_all(obj)
struct obj *obj UNUSED;
{
    return TRUE;
}

boolean
allow_category(obj)
struct obj *obj;
{
    /* For coins, if any class filter is specified, accept if coins
     * are included regardless of whether either unpaid or BUC-status
     * is also specified since player has explicitly requested coins.
     * If no class filtering is specified but bless/curse state is,
     * coins are either unknown or uncursed based on an option setting.
     */
    if (obj->oclass == COIN_CLASS)
        return g.class_filter
                 ? (index(g.valid_menu_classes, COIN_CLASS) ? TRUE : FALSE)
                 : g.shop_filter /* coins are never unpaid, but check anyway */
                    ? (obj->unpaid ? TRUE : FALSE)
                    : g.bucx_filter
                       ? (index(g.valid_menu_classes, flags.goldX ? 'X' : 'U')
                          ? TRUE : FALSE)
                       : TRUE; /* catchall: no filters specified, so accept */

    if (Role_if(PM_PRIEST) && !obj->bknown)
        set_bknown(obj, 1);

    /*
     * There are three types of filters possible and the first and
     * third can have more than one entry:
     *  1) object class (armor, potion, &c);
     *  2) unpaid shop item;
     *  3) bless/curse state (blessed, uncursed, cursed, BUC-unknown).
     * When only one type is present, the situation is simple:
     * to be accepted, obj's status must match one of the entries.
     * When more than one type is present, the obj will now only
     * be accepted when it matches one entry of each type.
     * So ?!B will accept blessed scrolls or potions, and [u will
     * accept unpaid armor.  (In 3.4.3, an object was accepted by
     * this filter if it met any entry of any type, so ?!B resulted
     * in accepting all scrolls and potions regardless of bless/curse
     * state plus all blessed non-scroll, non-potion objects.)
     */

    /* if class is expected but obj's class is not in the list, reject */
    if (g.class_filter && !index(g.valid_menu_classes, obj->oclass))
        return FALSE;
    /* if unpaid is expected and obj isn't unpaid, reject (treat a container
       holding any unpaid object as unpaid even if isn't unpaid itself) */
    if (g.shop_filter && !obj->unpaid
        && !(Has_contents(obj) && count_unpaid(obj->cobj) > 0))
        return FALSE;
    /* check for particular bless/curse state */
    if (g.bucx_filter) {
        /* first categorize this object's bless/curse state */
        char bucx = !obj->bknown ? 'X'
                      : obj->blessed ? 'B' : obj->cursed ? 'C' : 'U';

        /* if its category is not in the list, reject */
        if (!index(g.valid_menu_classes, bucx))
            return FALSE;
    }
    /* obj didn't fail any of the filter checks, so accept */
    return TRUE;
}

#if 0 /* not used */
/* query_objlist callback: return TRUE if valid category (class), no uchain */
static boolean
allow_cat_no_uchain(obj)
struct obj *obj;
{
    if (obj != uchain
        && ((index(g.valid_menu_classes, 'u') && obj->unpaid)
            || index(g.valid_menu_classes, obj->oclass)))
        return TRUE;
    return FALSE;
}
#endif

/* query_objlist callback: return TRUE if valid class and worn */
boolean
is_worn_by_type(otmp)
register struct obj *otmp;
{
    return (is_worn(otmp) && allow_category(otmp)) ? TRUE : FALSE;
}

/*
 * Have the hero pick things from the ground
 * or a monster's inventory if swallowed.
 *
 * Arg what:
 *      >0  autopickup
 *      =0  interactive
 *      <0  pickup count of something
 *
 * Returns 1 if tried to pick something up, whether
 * or not it succeeded.
 */
int
pickup(what)
int what; /* should be a long */
{
    int i, n, res, count, n_tried = 0, n_picked = 0;
    menu_item *pick_list = (menu_item *) 0;
    boolean autopickup = what > 0;
    struct obj **objchain_p;
    int traverse_how;

    /* we might have arrived here while fainted or sleeping, via
       random teleport or levitation timeout; if so, skip check_here
       and read_engr_at in addition to bypassing autopickup itself
       [probably ought to check whether hero is using a cockatrice
       corpse for a pillow here... (also at initial faint/sleep)] */
    if (autopickup && g.multi < 0 && unconscious())
        return 0;

    if (what < 0) /* pick N of something */
        count = -what;
    else /* pick anything */
        count = 0;

    if (!u.uswallow) {
        struct trap *ttmp;

        /* no auto-pick if no-pick move, nothing there, or in a pool */
        if (autopickup && (g.context.nopick || !OBJ_AT(u.ux, u.uy)
                           || (is_pool(u.ux, u.uy) && !Underwater)
                           || is_lava(u.ux, u.uy))) {
            read_engr_at(u.ux, u.uy);
            return 0;
        }
        /* no pickup if levitating & not on air or water level */
        if (!can_reach_floor(TRUE)) {
            if ((g.multi && !g.context.run) || (autopickup && !flags.pickup)
                || ((ttmp = t_at(u.ux, u.uy)) != 0
                    && (uteetering_at_seen_pit(ttmp) || uescaped_shaft(ttmp))))
                read_engr_at(u.ux, u.uy);
            return 0;
        }
        /* multi && !g.context.run means they are in the middle of some other
         * action, or possibly paralyzed, sleeping, etc.... and they just
         * teleported onto the object.  They shouldn't pick it up.
         */
        if ((g.multi && !g.context.run) || (autopickup && !flags.pickup)) {
            check_here(FALSE);
            return 0;
        }
        if (notake(g.youmonst.data)) {
            if (!autopickup)
                You("are physically incapable of picking anything up.");
            else
                check_here(FALSE);
            return 0;
        }

        /* if there's anything here, stop running */
        if (OBJ_AT(u.ux, u.uy) && g.context.run && g.context.run != 8
            && !g.context.nopick)
            nomul(0);
    }

    add_valid_menu_class(0); /* reset */
    if (!u.uswallow) {
        objchain_p = &g.level.objects[u.ux][u.uy];
        traverse_how = BY_NEXTHERE;
    } else {
        objchain_p = &u.ustuck->minvent;
        traverse_how = 0; /* nobj */
    }
    /*
     * Start the actual pickup process.  This is split into two main
     * sections, the newer menu and the older "traditional" methods.
     * Automatic pickup has been split into its own menu-style routine
     * to make things less confusing.
     */
    if (autopickup) {
        n = autopick(*objchain_p, traverse_how, &pick_list);
        goto menu_pickup;
    }

    if (flags.menu_style != MENU_TRADITIONAL || iflags.menu_requested) {
        /* use menus exclusively */
        traverse_how |= AUTOSELECT_SINGLE
                        | (flags.sortpack ? INVORDER_SORT : 0);
        if (count) { /* looking for N of something */
            char qbuf[QBUFSZ];

            Sprintf(qbuf, "Pick %d of what?", count);
            g.val_for_n_or_more = count; /* set up callback selector */
            n = query_objlist(qbuf, objchain_p, traverse_how,
                              &pick_list, PICK_ONE, n_or_more);
            /* correct counts, if any given */
            for (i = 0; i < n; i++)
                pick_list[i].count = count;
        } else {
            n = query_objlist("Pick up what?", objchain_p,
                              (traverse_how | FEEL_COCKATRICE),
                              &pick_list, PICK_ANY, all_but_uchain);
        }

 menu_pickup:
        n_tried = n;
        for (n_picked = i = 0; i < n; i++) {
            res = pickup_object(pick_list[i].item.a_obj, pick_list[i].count,
                                FALSE);
            if (res < 0)
                break; /* can't continue */
            n_picked += res;
        }
        if (pick_list)
            free((genericptr_t) pick_list);

    } else {
        /* old style interface */
        int ct = 0;
        long lcount;
        boolean all_of_a_type, selective, bycat;
        char oclasses[MAXOCLASSES + 10]; /* +10: room for B,U,C,X plus slop */
        struct obj *obj, *obj2;

        oclasses[0] = '\0';   /* types to consider (empty for all) */
        all_of_a_type = TRUE; /* take all of considered types */
        selective = FALSE;    /* ask for each item */

        /* check for more than one object */
        for (obj = *objchain_p; obj; obj = FOLLOW(obj, traverse_how))
            ct++;

        if (ct == 1 && count) {
            /* if only one thing, then pick it */
            obj = *objchain_p;
            lcount = min(obj->quan, (long) count);
            n_tried++;
            if (pickup_object(obj, lcount, FALSE) > 0)
                n_picked++; /* picked something */
            goto end_query;

        } else if (ct >= 2) {
            int via_menu = 0;

            There("are %s objects here.", (ct <= 10) ? "several" : "many");
            if (!query_classes(oclasses, &selective, &all_of_a_type,
                               "pick up", *objchain_p,
                               (traverse_how & BY_NEXTHERE) ? TRUE : FALSE,
                               &via_menu)) {
                if (!via_menu)
                    goto pickupdone;
                if (selective)
                    traverse_how |= INVORDER_SORT;
                n = query_objlist("Pick up what?", objchain_p, traverse_how,
                                  &pick_list, PICK_ANY,
                                  (via_menu == -2) ? allow_all
                                                   : allow_category);
                goto menu_pickup;
            }
        }
        bycat = (menu_class_present('B') || menu_class_present('U')
                 || menu_class_present('C') || menu_class_present('X'));

        for (obj = *objchain_p; obj; obj = obj2) {
            obj2 = FOLLOW(obj, traverse_how);
            if (bycat ? !allow_category(obj)
                      : (!selective && oclasses[0]
                         && !index(oclasses, obj->oclass)))
                continue;

            lcount = -1L;
            if (!all_of_a_type) {
                char qbuf[BUFSZ];

                (void) safe_qbuf(qbuf, "Pick up ", "?", obj, doname,
                                 ansimpleoname, something);
                switch ((obj->quan < 2L) ? ynaq(qbuf) : ynNaq(qbuf)) {
                case 'q':
                    goto end_query; /* out 2 levels */
                case 'n':
                    continue;
                case 'a':
                    all_of_a_type = TRUE;
                    if (selective) {
                        selective = FALSE;
                        oclasses[0] = obj->oclass;
                        oclasses[1] = '\0';
                    }
                    break;
                case '#': /* count was entered */
                    if (!yn_number)
                        continue; /* 0 count => No */
                    lcount = (long) yn_number;
                    if (lcount > obj->quan)
                        lcount = obj->quan;
                    /*FALLTHRU*/
                default: /* 'y' */
                    break;
                }
            }
            if (lcount == -1L)
                lcount = obj->quan;

            n_tried++;
            if ((res = pickup_object(obj, lcount, FALSE)) < 0)
                break;
            n_picked += res;
        }
 end_query:
        ; /* statement required after label */
    }

    if (!u.uswallow) {
        if (hides_under(g.youmonst.data))
            (void) hideunder(&g.youmonst);

        /* position may need updating (invisible hero) */
        if (n_picked)
            newsym_force(u.ux, u.uy);

        /* check if there's anything else here after auto-pickup is done */
        if (autopickup)
            check_here(n_picked > 0);
    }
 pickupdone:
    add_valid_menu_class(0); /* reset */
    return (n_tried > 0);
}

struct autopickup_exception *
check_autopickup_exceptions(obj)
struct obj *obj;
{
    /*
     *  Does the text description of this match an exception?
     */
    struct autopickup_exception *ape = g.apelist;

    if (ape) {
        char *objdesc = makesingular(doname(obj));

        while (ape && !regex_match(objdesc, ape->regex))
            ape = ape->next;
    }
    return ape;
}

boolean
autopick_testobj(otmp, calc_costly)
struct obj *otmp;
boolean calc_costly;
{
    struct autopickup_exception *ape;
    static boolean costly = FALSE;
    const char *otypes = flags.pickup_types;
    boolean pickit;

    /* calculate 'costly' just once for a given autopickup operation */
    if (calc_costly)
        costly = (otmp->where == OBJ_FLOOR
                  && costly_spot(otmp->ox, otmp->oy));

    /* first check: reject if an unpaid item in a shop */
    if (costly && !otmp->no_charge)
        return FALSE;

    /* check for pickup_types */
    pickit = (!*otypes || index(otypes, otmp->oclass));

    /* check for autopickup exceptions */
    ape = check_autopickup_exceptions(otmp);
    if (ape)
        pickit = ape->grab;

    /* pickup_thrown overrides pickup_types and exceptions */
    if (!pickit)
        pickit = (flags.pickup_thrown && otmp->was_thrown);
    return pickit;
}

/*
 * Pick from the given list using flags.pickup_types.  Return the number
 * of items picked (not counts).  Create an array that returns pointers
 * and counts of the items to be picked up.  If the number of items
 * picked is zero, the pickup list is left alone.  The caller of this
 * function must free the pickup list.
 */
static int
autopick(olist, follow, pick_list)
struct obj *olist;     /* the object list */
int follow;            /* how to follow the object list */
menu_item **pick_list; /* list of objects and counts to pick up */
{
    menu_item *pi; /* pick item */
    struct obj *curr;
    int n;
    boolean check_costly = TRUE;

    /* first count the number of eligible items */
    for (n = 0, curr = olist; curr; curr = FOLLOW(curr, follow)) {
        if (autopick_testobj(curr, check_costly))
            ++n;
        check_costly = FALSE; /* only need to check once per autopickup */
    }

    if (n) {
        *pick_list = pi = (menu_item *) alloc(sizeof (menu_item) * n);
        for (n = 0, curr = olist; curr; curr = FOLLOW(curr, follow)) {
            if (autopick_testobj(curr, FALSE)) {
                pi[n].item.a_obj = curr;
                pi[n].count = curr->quan;
                n++;
            }
        }
    }
    return n;
}

/*
 * Put up a menu using the given object list.  Only those objects on the
 * list that meet the approval of the allow function are displayed.  Return
 * a count of the number of items selected, as well as an allocated array of
 * menu_items, containing pointers to the objects selected and counts.  The
 * returned counts are guaranteed to be in bounds and non-zero.
 *
 * Query flags:
 *      BY_NEXTHERE       - Follow object list via nexthere instead of nobj.
 *      AUTOSELECT_SINGLE - Don't ask if only 1 object qualifies - just
 *                          use it.
 *      USE_INVLET        - Use object's invlet.
 *      INVORDER_SORT     - Use hero's pack order.
 *      INCLUDE_HERO      - Showing engulfer's invent; show hero too.
 *      SIGNAL_NOMENU     - Return -1 rather than 0 if nothing passes "allow".
 *      SIGNAL_ESCAPE     - Return -1 rather than 0 if player uses ESC to
 *                          pick nothing.
 *      FEEL_COCKATRICE   - touch corpse.
 */
int
query_objlist(qstr, olist_p, qflags, pick_list, how, allow)
const char *qstr;                 /* query string */
struct obj **olist_p;             /* the list to pick from */
int qflags;                       /* options to control the query */
menu_item **pick_list;            /* return list of items picked */
int how;                          /* type of query */
boolean FDECL((*allow), (OBJ_P)); /* allow function */
{
    int i, n;
    winid win;
    struct obj *curr, *last, fake_hero_object, *olist = *olist_p;
    char *pack;
    anything any;
    boolean printed_type_name, first,
            sorted = (qflags & INVORDER_SORT) != 0,
            engulfer = (qflags & INCLUDE_HERO) != 0,
            engulfer_minvent;
    unsigned sortflags;
    Loot *sortedolist, *srtoli;

    *pick_list = (menu_item *) 0;
    if (!olist && !engulfer)
        return 0;

    /* count the number of items allowed */
    for (n = 0, last = 0, curr = olist; curr; curr = FOLLOW(curr, qflags))
        if ((*allow)(curr)) {
            last = curr;
            n++;
        }
    /* can't depend upon 'engulfer' because that's used to indicate whether
       hero should be shown as an extra, fake item */
    engulfer_minvent = (olist && olist->where == OBJ_MINVENT
                        && u.uswallow && olist->ocarry == u.ustuck);
    if (engulfer_minvent && n == 1 && olist->owornmask != 0L) {
        qflags &= ~AUTOSELECT_SINGLE;
    }
    if (engulfer) {
        ++n;
        /* don't autoselect swallowed hero if it's the only choice */
        qflags &= ~AUTOSELECT_SINGLE;
    }

    if (n == 0) /* nothing to pick here */
        return (qflags & SIGNAL_NOMENU) ? -1 : 0;

    if (n == 1 && (qflags & AUTOSELECT_SINGLE)) {
        *pick_list = (menu_item *) alloc(sizeof (menu_item));
        (*pick_list)->item.a_obj = last;
        (*pick_list)->count = last->quan;
        return 1;
    }

    sortflags = (((flags.sortloot == 'f'
                   || (flags.sortloot == 'l' && !(qflags & USE_INVLET)))
                  ? SORTLOOT_LOOT
                  : ((qflags & USE_INVLET) ? SORTLOOT_INVLET : 0))
                 | (flags.sortpack ? SORTLOOT_PACK : 0)
                 | ((qflags & FEEL_COCKATRICE) ? SORTLOOT_PETRIFY : 0));
    sortedolist = sortloot(&olist, sortflags,
                           (qflags & BY_NEXTHERE) ? TRUE : FALSE, allow);

    win = create_nhwindow(NHW_MENU);
    start_menu(win);
    any = cg.zeroany;
    /*
     * Run through the list and add the objects to the menu.  If
     * INVORDER_SORT is set, we'll run through the list once for
     * each type so we can group them.  The allow function was
     * called by sortloot() and will be called once per item here.
     */
    pack = flags.inv_order;
    first = TRUE;
    do {
        printed_type_name = FALSE;
        for (srtoli = sortedolist; ((curr = srtoli->obj) != 0); ++srtoli) {
            if (sorted && curr->oclass != *pack)
                continue;
            if ((qflags & FEEL_COCKATRICE) && curr->otyp == CORPSE
                && will_feel_cockatrice(curr, FALSE)) {
                destroy_nhwindow(win); /* stop the menu and revert */
                (void) look_here(0, FALSE);
                unsortloot(&sortedolist);
                return 0;
            }
            if ((*allow)(curr)) {
                /* if sorting, print type name (once only) */
                if (sorted && !printed_type_name) {
                    any = cg.zeroany;
                    add_menu(win, NO_GLYPH, &any, 0, 0, iflags.menu_headings,
                             let_to_name(*pack, FALSE,
                                         ((how != PICK_NONE)
                                          && iflags.menu_head_objsym)),
                             MENU_UNSELECTED);
                    printed_type_name = TRUE;
                }

                any.a_obj = curr;
                add_menu(win, obj_to_glyph(curr, rn2_on_display_rng), &any,
                         (qflags & USE_INVLET) ? curr->invlet
                           : (first && curr->oclass == COIN_CLASS) ? '$' : 0,
                         def_oc_syms[(int) objects[curr->otyp].oc_class].sym,
                         ATR_NONE, doname_with_price(curr), MENU_UNSELECTED);
                first = FALSE;
            }
        }
        pack++;
    } while (sorted && *pack);
    unsortloot(&sortedolist);

    if (engulfer) {
        char buf[BUFSZ];

        any = cg.zeroany;
        if (sorted && n > 1) {
            Sprintf(buf, "%s Creatures",
                    is_animal(u.ustuck->data) ? "Swallowed" : "Engulfed");
            add_menu(win, NO_GLYPH, &any, 0, 0, iflags.menu_headings, buf,
                     MENU_UNSELECTED);
        }
        fake_hero_object = cg.zeroobj;
        fake_hero_object.quan = 1L; /* not strictly necessary... */
        any.a_obj = &fake_hero_object;
        add_menu(win, mon_to_glyph(&g.youmonst, rn2_on_display_rng), &any,
                 /* fake inventory letter, no group accelerator */
                 CONTAINED_SYM, 0, ATR_NONE, an(self_lookat(buf)),
                 MENU_UNSELECTED);
    }

    end_menu(win, qstr);
    n = select_menu(win, how, pick_list);
    destroy_nhwindow(win);

    if (n > 0) {
        menu_item *mi;
        int k;

        /* fix up counts:  -1 means no count used => pick all;
           if fake_hero_object was picked, discard that choice */
        for (i = k = 0, mi = *pick_list; i < n; i++, mi++) {
            curr = mi->item.a_obj;
            if (curr == &fake_hero_object) {
                /* this isn't actually possible; fake item representing
                   hero is only included for look here (':'), not pickup,
                   and that's PICK_NONE so we can't get here from there */
                You_cant("pick yourself up!");
                continue;
            }
            if (engulfer_minvent && curr->owornmask != 0L) {
                You_cant("pick %s up.", ysimple_name(curr));
                continue;
            }
            if (mi->count == -1L || mi->count > curr->quan)
                mi->count = curr->quan;
            if (k < i)
                (*pick_list)[k] = *mi;
            ++k;
        }
        if (!k) {
            /* fake_hero was only choice so discard whole list */
            free((genericptr_t) *pick_list);
            *pick_list = 0;
            n = 0;
        } else if (k < n) {
            /* other stuff plus fake_hero; last slot is now unused
               (could be more than one if player tried to pick items
               worn by engulfer) */
            while (n > k) {
                --n;
                (*pick_list)[n].item = cg.zeroany;
                (*pick_list)[n].count = 0L;
            }
        }
    } else if (n < 0) {
        /* -1 is used for SIGNAL_NOMENU, so callers don't expect it
           to indicate that the player declined to make a choice */
        n = (qflags & SIGNAL_ESCAPE) ? -2 : 0;
    }
    return n;
}

/*
 * allow menu-based category (class) selection (for Drop,take off etc.)
 *
 */
int
query_category(qstr, olist, qflags, pick_list, how)
const char *qstr;      /* query string */
struct obj *olist;     /* the list to pick from */
int qflags;            /* behaviour modification flags */
menu_item **pick_list; /* return list of items picked */
int how;               /* type of query */
{
    int n;
    winid win;
    struct obj *curr;
    char *pack;
    anything any;
    boolean collected_type_name;
    char invlet;
    int ccount;
    boolean FDECL((*ofilter), (OBJ_P)) = (boolean FDECL((*), (OBJ_P))) 0;
    boolean do_unpaid = FALSE;
    boolean do_blessed = FALSE, do_cursed = FALSE, do_uncursed = FALSE,
            do_buc_unknown = FALSE;
    int num_buc_types = 0;

    *pick_list = (menu_item *) 0;
    if (!olist)
        return 0;
    if ((qflags & UNPAID_TYPES) && count_unpaid(olist))
        do_unpaid = TRUE;
    if (qflags & WORN_TYPES)
        ofilter = is_worn;
    if ((qflags & BUC_BLESSED) && count_buc(olist, BUC_BLESSED, ofilter)) {
        do_blessed = TRUE;
        num_buc_types++;
    }
    if ((qflags & BUC_CURSED) && count_buc(olist, BUC_CURSED, ofilter)) {
        do_cursed = TRUE;
        num_buc_types++;
    }
    if ((qflags & BUC_UNCURSED) && count_buc(olist, BUC_UNCURSED, ofilter)) {
        do_uncursed = TRUE;
        num_buc_types++;
    }
    if ((qflags & BUC_UNKNOWN) && count_buc(olist, BUC_UNKNOWN, ofilter)) {
        do_buc_unknown = TRUE;
        num_buc_types++;
    }

    ccount = count_categories(olist, qflags);
    /* no point in actually showing a menu for a single category */
    if (ccount == 1 && !do_unpaid && num_buc_types <= 1
        && !(qflags & BILLED_TYPES)) {
        for (curr = olist; curr; curr = FOLLOW(curr, qflags)) {
            if (ofilter && !(*ofilter)(curr))
                continue;
            break;
        }
        if (curr) {
            *pick_list = (menu_item *) alloc(sizeof(menu_item));
            (*pick_list)->item.a_int = curr->oclass;
            n = 1;
        } else {
            debugpline0("query_category: no single object match");
            n = 0;
        }
        /* early return is ok; there's no temp window yet */
        return n;
    }

    win = create_nhwindow(NHW_MENU);
    start_menu(win);
    pack = flags.inv_order;

    if (qflags & CHOOSE_ALL) {
        invlet = 'A';
        any = cg.zeroany;
        any.a_int = 'A';
        add_menu(win, NO_GLYPH, &any, invlet, 0, ATR_NONE,
                 (qflags & WORN_TYPES) ? "Auto-select every item being worn"
                                       : "Auto-select every item",
                 MENU_UNSELECTED);

        any = cg.zeroany;
        add_menu(win, NO_GLYPH, &any, 0, 0, ATR_NONE, "", MENU_UNSELECTED);
    }

    if ((qflags & ALL_TYPES) && (ccount > 1)) {
        invlet = 'a';
        any = cg.zeroany;
        any.a_int = ALL_TYPES_SELECTED;
        add_menu(win, NO_GLYPH, &any, invlet, 0, ATR_NONE,
                 (qflags & WORN_TYPES) ? "All worn types" : "All types",
                 MENU_UNSELECTED);
        invlet = 'b';
    } else
        invlet = 'a';
    do {
        collected_type_name = FALSE;
        for (curr = olist; curr; curr = FOLLOW(curr, qflags)) {
            if (curr->oclass == *pack) {
                if (ofilter && !(*ofilter)(curr))
                    continue;
                if (!collected_type_name) {
                    any = cg.zeroany;
                    any.a_int = curr->oclass;
                    add_menu(
                        win, NO_GLYPH, &any, invlet++,
                        def_oc_syms[(int) objects[curr->otyp].oc_class].sym,
                        ATR_NONE, let_to_name(*pack, FALSE,
                                              (how != PICK_NONE)
                                                  && iflags.menu_head_objsym),
                        MENU_UNSELECTED);
                    collected_type_name = TRUE;
                }
            }
        }
        pack++;
        if (invlet >= 'u') {
            impossible("query_category: too many categories");
            n = 0;
            goto query_done;
        }
    } while (*pack);

    if (do_unpaid || (qflags & BILLED_TYPES) || do_blessed || do_cursed
        || do_uncursed || do_buc_unknown) {
        any = cg.zeroany;
        add_menu(win, NO_GLYPH, &any, 0, 0, ATR_NONE, "", MENU_UNSELECTED);
    }

    /* unpaid items if there are any */
    if (do_unpaid) {
        invlet = 'u';
        any = cg.zeroany;
        any.a_int = 'u';
        add_menu(win, NO_GLYPH, &any, invlet, 0, ATR_NONE, "Unpaid items",
                 MENU_UNSELECTED);
    }
    /* billed items: checked by caller, so always include if BILLED_TYPES */
    if (qflags & BILLED_TYPES) {
        invlet = 'x';
        any = cg.zeroany;
        any.a_int = 'x';
        add_menu(win, NO_GLYPH, &any, invlet, 0, ATR_NONE,
                 "Unpaid items already used up", MENU_UNSELECTED);
    }

    /* items with b/u/c/unknown if there are any;
       this cluster of menu entries is in alphabetical order,
       reversing the usual sequence of 'U' and 'C' in BUCX */
    if (do_blessed) {
        invlet = 'B';
        any = cg.zeroany;
        any.a_int = 'B';
        add_menu(win, NO_GLYPH, &any, invlet, 0, ATR_NONE,
                 "Items known to be Blessed", MENU_UNSELECTED);
    }
    if (do_cursed) {
        invlet = 'C';
        any = cg.zeroany;
        any.a_int = 'C';
        add_menu(win, NO_GLYPH, &any, invlet, 0, ATR_NONE,
                 "Items known to be Cursed", MENU_UNSELECTED);
    }
    if (do_uncursed) {
        invlet = 'U';
        any = cg.zeroany;
        any.a_int = 'U';
        add_menu(win, NO_GLYPH, &any, invlet, 0, ATR_NONE,
                 "Items known to be Uncursed", MENU_UNSELECTED);
    }
    if (do_buc_unknown) {
        invlet = 'X';
        any = cg.zeroany;
        any.a_int = 'X';
        add_menu(win, NO_GLYPH, &any, invlet, 0, ATR_NONE,
                 "Items of unknown Bless/Curse status", MENU_UNSELECTED);
    }
    end_menu(win, qstr);
    n = select_menu(win, how, pick_list);
 query_done:
    destroy_nhwindow(win);
    if (n < 0)
        n = 0; /* caller's don't expect -1 */
    return n;
}

static int
count_categories(olist, qflags)
struct obj *olist;
int qflags;
{
    char *pack;
    boolean counted_category;
    int ccount = 0;
    struct obj *curr;

    pack = flags.inv_order;
    do {
        counted_category = FALSE;
        for (curr = olist; curr; curr = FOLLOW(curr, qflags)) {
            if (curr->oclass == *pack) {
                if ((qflags & WORN_TYPES)
                    && !(curr->owornmask & (W_ARMOR | W_ACCESSORY
                                            | W_WEAPONS)))
                    continue;
                if (!counted_category) {
                    ccount++;
                    counted_category = TRUE;
                }
            }
        }
        pack++;
    } while (*pack);
    return ccount;
}

/*
 *  How much the weight of the given container will change when the given
 *  object is removed from it.  Use before and after weight amounts rather
 *  than trying to match the calculation used by weight() in mkobj.c.
 */
static int
delta_cwt(container, obj)
struct obj *container, *obj;
{
    struct obj **prev;
    int owt, nwt;

    if (container->otyp != BAG_OF_HOLDING)
        return obj->owt;

    owt = nwt = container->owt;
    /* find the object so that we can remove it */
    for (prev = &container->cobj; *prev; prev = &(*prev)->nobj)
        if (*prev == obj)
            break;
    if (!*prev) {
        panic("delta_cwt: obj not inside container?");
    } else {
        /* temporarily remove the object and calculate resulting weight */
        *prev = obj->nobj;
        nwt = weight(container);
        *prev = obj; /* put the object back; obj->nobj is still valid */
    }
    return owt - nwt;
}

/* could we carry `obj'? if not, could we carry some of it/them? */
static long
carry_count(obj, container, count, telekinesis, wt_before, wt_after)
struct obj *obj, *container; /* object to pick up, bag it's coming out of */
long count;
boolean telekinesis;
int *wt_before, *wt_after;
{
    boolean adjust_wt = container && carried(container),
            is_gold = obj->oclass == COIN_CLASS;
    int wt, iw, ow, oow;
    long qq, savequan, umoney;
    unsigned saveowt;
    const char *verb, *prefx1, *prefx2, *suffx;
    char obj_nambuf[BUFSZ], where[BUFSZ];

    savequan = obj->quan;
    saveowt = obj->owt;
    umoney = money_cnt(g.invent);
    iw = max_capacity();

    if (count != savequan) {
        obj->quan = count;
        obj->owt = (unsigned) weight(obj);
    }
    wt = iw + (int) obj->owt;
    if (adjust_wt)
        wt -= delta_cwt(container, obj);
    /* This will go with silver+copper & new gold weight */
    if (is_gold) /* merged gold might affect cumulative weight */
        wt -= (GOLD_WT(umoney) + GOLD_WT(count) - GOLD_WT(umoney + count));
    if (count != savequan) {
        obj->quan = savequan;
        obj->owt = saveowt;
    }
    *wt_before = iw;
    *wt_after = wt;

    if (wt < 0)
        return count;

    /* see how many we can lift */
    if (is_gold) {
        iw -= (int) GOLD_WT(umoney);
        if (!adjust_wt) {
            qq = GOLD_CAPACITY((long) iw, umoney);
        } else {
            oow = 0;
            qq = 50L - (umoney % 100L) - 1L;
            if (qq < 0L)
                qq += 100L;
            for (; qq <= count; qq += 100L) {
                obj->quan = qq;
                obj->owt = (unsigned) GOLD_WT(qq);
                ow = (int) GOLD_WT(umoney + qq);
                ow -= delta_cwt(container, obj);
                if (iw + ow >= 0)
                    break;
                oow = ow;
            }
            iw -= oow;
            qq -= 100L;
        }
        if (qq < 0L)
            qq = 0L;
        else if (qq > count)
            qq = count;
        wt = iw + (int) GOLD_WT(umoney + qq);
    } else if (count > 1 || count < obj->quan) {
        /*
         * Ugh. Calc num to lift by changing the quan of of the
         * object and calling weight.
         *
         * This works for containers only because containers
         * don't merge.  -dean
         */
        for (qq = 1L; qq <= count; qq++) {
            obj->quan = qq;
            obj->owt = (unsigned) (ow = weight(obj));
            if (adjust_wt)
                ow -= delta_cwt(container, obj);
            if (iw + ow >= 0)
                break;
            wt = iw + ow;
        }
        --qq;
    } else {
        /* there's only one, and we can't lift it */
        qq = 0L;
    }
    obj->quan = savequan;
    obj->owt = saveowt;

    if (qq < count) {
        /* some message will be given */
        Strcpy(obj_nambuf, doname(obj));
        if (container) {
            Sprintf(where, "in %s", the(xname(container)));
            verb = "carry";
        } else {
            Strcpy(where, "lying here");
            verb = telekinesis ? "acquire" : "lift";
        }
    } else {
        /* lint suppression */
        *obj_nambuf = *where = '\0';
        verb = "";
    }
    /* we can carry qq of them */
    if (qq > 0) {
        if (qq < count)
            You("can only %s %s of the %s %s.", verb,
                (qq == 1L) ? "one" : "some", obj_nambuf, where);
        *wt_after = wt;
        return qq;
    }

    if (!container)
        Strcpy(where, "here"); /* slightly shorter form */
    if (g.invent || umoney) {
        prefx1 = "you cannot ";
        prefx2 = "";
        suffx = " any more";
    } else {
        prefx1 = (obj->quan == 1L) ? "it " : "even one ";
        prefx2 = "is too heavy for you to ";
        suffx = "";
    }
    There("%s %s %s, but %s%s%s%s.", otense(obj, "are"), obj_nambuf, where,
          prefx1, prefx2, verb, suffx);

    /* *wt_after = iw; */
    return 0L;
}

/* determine whether character is able and player is willing to carry `obj' */
static
int
lift_object(obj, container, cnt_p, telekinesis)
struct obj *obj, *container; /* object to pick up, bag it's coming out of */
long *cnt_p;
boolean telekinesis;
{
    int result, old_wt, new_wt, prev_encumbr, next_encumbr;

    if (obj->otyp == BOULDER && Sokoban) {
        You("cannot get your %s around this %s.", body_part(HAND),
            xname(obj));
        return -1;
    }
    /* override weight consideration for loadstone picked up by anybody
       and for boulder picked up by hero poly'd into a giant; override
       availability of open inventory slot iff not already carrying one */
    if (obj->otyp == LOADSTONE
        || (obj->otyp == BOULDER && throws_rocks(g.youmonst.data))) {
        if (inv_cnt(FALSE) < 52 || !carrying(obj->otyp)
            || merge_choice(g.invent, obj))
            return 1; /* lift regardless of current situation */
        /* if we reach here, we're out of slots and already have at least
           one of these, so treat this one more like a normal item */
        You("are carrying too much stuff to pick up %s %s.",
            (obj->quan == 1L) ? "another" : "more", simpleonames(obj));
        return -1;
    }

    *cnt_p = carry_count(obj, container, *cnt_p, telekinesis,
                         &old_wt, &new_wt);
    if (*cnt_p < 1L) {
        result = -1; /* nothing lifted */
    } else if (obj->oclass != COIN_CLASS
               /* [exception for gold coins will have to change
                   if silver/copper ones ever get implemented] */
<<<<<<< HEAD
               && inv_cnt(FALSE) >= 52 && !merge_choice(g.invent, obj)) {
=======
               && inv_cnt(FALSE) >= 52 && !merge_choice(invent, obj)) {
>>>>>>> 84bdff69
        /* if there is some gold here (and we haven't already skipped it),
           we aren't limited by the 52 item limit for it, but caller and
           "grandcaller" aren't prepared to skip stuff and then pickup
           just gold, so the best we can do here is vary the message */
        Your("knapsack cannot accommodate any more items%s.",
             /* floor follows by nexthere, otherwise container so by nobj */
             nxtobj(obj, GOLD_PIECE, (boolean) (obj->where == OBJ_FLOOR))
                 ? " (except gold)" : "");
        result = -1; /* nothing lifted */
    } else {
        result = 1;
        prev_encumbr = near_capacity();
        if (prev_encumbr < flags.pickup_burden)
            prev_encumbr = flags.pickup_burden;
        next_encumbr = calc_capacity(new_wt - old_wt);
        if (next_encumbr > prev_encumbr) {
            if (telekinesis) {
                result = 0; /* don't lift */
            } else {
                char qbuf[BUFSZ];
                long savequan = obj->quan;

                obj->quan = *cnt_p;
                Strcpy(qbuf, (next_encumbr > HVY_ENCUMBER)
                                 ? overloadmsg
                                 : (next_encumbr > MOD_ENCUMBER)
                                       ? nearloadmsg
                                       : moderateloadmsg);
                if (container)
                    (void) strsubst(qbuf, "lifting", "removing");
                Strcat(qbuf, " ");
                (void) safe_qbuf(qbuf, qbuf, ".  Continue?", obj, doname,
                                 ansimpleoname, something);
                obj->quan = savequan;
                switch (ynq(qbuf)) {
                case 'q':
                    result = -1;
                    break;
                case 'n':
                    result = 0;
                    break;
                default:
                    break; /* 'y' => result == 1 */
                }
                clear_nhwindow(WIN_MESSAGE);
            }
        }
    }

    if (obj->otyp == SCR_SCARE_MONSTER && result <= 0 && !container)
        obj->spe = 0;
    return result;
}

/*
 * Pick up <count> of obj from the ground and add it to the hero's inventory.
 * Returns -1 if caller should break out of its loop, 0 if nothing picked
 * up, 1 if otherwise.
 */
int
pickup_object(obj, count, telekinesis)
struct obj *obj;
long count;
boolean telekinesis; /* not picking it up directly by hand */
{
    int res, nearload;

    if (obj->quan < count) {
        impossible("pickup_object: count %ld > quan %ld?", count, obj->quan);
        return 0;
    }

    /* In case of auto-pickup, where we haven't had a chance
       to look at it yet; affects docall(SCR_SCARE_MONSTER). */
    if (!Blind)
        obj->dknown = 1;

    if (obj == uchain) { /* do not pick up attached chain */
        return 0;
    } else if (obj->where == OBJ_MINVENT && obj->owornmask != 0L
               && u.uswallow && obj->ocarry == u.ustuck) {
        You_cant("pick %s up.", ysimple_name(obj));
        return 0;
    } else if (obj->oartifact && !touch_artifact(obj, &g.youmonst)) {
        return 0;
    } else if (obj->otyp == CORPSE) {
        if (fatal_corpse_mistake(obj, telekinesis)
            || rider_corpse_revival(obj, telekinesis))
            return -1;
    } else if (obj->otyp == SCR_SCARE_MONSTER) {
        if (obj->blessed)
            obj->blessed = 0;
        else if (!obj->spe && !obj->cursed)
            obj->spe = 1;
        else {
            pline_The("scroll%s %s to dust as you %s %s up.", plur(obj->quan),
                      otense(obj, "turn"), telekinesis ? "raise" : "pick",
                      (obj->quan == 1L) ? "it" : "them");
            if (!(objects[SCR_SCARE_MONSTER].oc_name_known)
                && !(objects[SCR_SCARE_MONSTER].oc_uname))
                docall(obj);
            useupf(obj, obj->quan);
            return 1; /* tried to pick something up and failed, but
                         don't want to terminate pickup loop yet   */
        }
    }

    if ((res = lift_object(obj, (struct obj *) 0, &count, telekinesis)) <= 0)
        return res;

    /* Whats left of the special case for gold :-) */
    if (obj->oclass == COIN_CLASS)
        g.context.botl = 1;
    if (obj->quan != count && obj->otyp != LOADSTONE)
        obj = splitobj(obj, count);

    obj = pick_obj(obj);

    if (uwep && uwep == obj)
        g.mrg_to_wielded = TRUE;
    nearload = near_capacity();
    prinv(nearload == SLT_ENCUMBER ? moderateloadmsg : (char *) 0, obj,
          count);
    g.mrg_to_wielded = FALSE;
    return 1;
}

/*
 * Do the actual work of picking otmp from the floor or monster's interior
 * and putting it in the hero's inventory.  Take care of billing.  Return a
 * pointer to the object where otmp ends up.  This may be different
 * from otmp because of merging.
 */
struct obj *
pick_obj(otmp)
struct obj *otmp;
{
    struct obj *result;
    int ox = otmp->ox, oy = otmp->oy;
    boolean robshop = (!u.uswallow && otmp != uball && costly_spot(ox, oy));

    obj_extract_self(otmp);
    newsym(ox, oy);

    /* for shop items, addinv() needs to be after addtobill() (so that
       object merger can take otmp->unpaid into account) but before
       remote_robbery() (which calls rob_shop() which calls setpaid()
       after moving costs of unpaid items to shop debt; setpaid()
       calls clear_unpaid() for lots of object chains, but 'otmp' isn't
       on any of those between obj_extract_self() and addinv(); for
       3.6.0, 'otmp' remained flagged as an unpaid item in inventory
       and triggered impossible() every time inventory was examined) */
    if (robshop) {
        char saveushops[5], fakeshop[2];

        /* addtobill cares about your location rather than the object's;
           usually they'll be the same, but not when using telekinesis
           (if ever implemented) or a grappling hook */
        Strcpy(saveushops, u.ushops);
        fakeshop[0] = *in_rooms(ox, oy, SHOPBASE);
        fakeshop[1] = '\0';
        Strcpy(u.ushops, fakeshop);
        /* sets obj->unpaid if necessary */
        addtobill(otmp, TRUE, FALSE, FALSE);
        Strcpy(u.ushops, saveushops);
        robshop = otmp->unpaid && !index(u.ushops, *fakeshop);
    }

    result = addinv(otmp);
    /* if you're taking a shop item from outside the shop, make shk notice */
    if (robshop)
        remote_burglary(ox, oy);

    return result;
}

/*
 * prints a message if encumbrance changed since the last check and
 * returns the new encumbrance value (from near_capacity()).
 */
int
encumber_msg()
{
    int newcap = near_capacity();

    if (g.oldcap < newcap) {
        switch (newcap) {
        case 1:
            Your("movements are slowed slightly because of your load.");
            break;
        case 2:
            You("rebalance your load.  Movement is difficult.");
            break;
        case 3:
            You("%s under your heavy load.  Movement is very hard.",
                stagger(g.youmonst.data, "stagger"));
            break;
        default:
            You("%s move a handspan with this load!",
                newcap == 4 ? "can barely" : "can't even");
            break;
        }
        g.context.botl = 1;
    } else if (g.oldcap > newcap) {
        switch (newcap) {
        case 0:
            Your("movements are now unencumbered.");
            break;
        case 1:
            Your("movements are only slowed slightly by your load.");
            break;
        case 2:
            You("rebalance your load.  Movement is still difficult.");
            break;
        case 3:
            You("%s under your load.  Movement is still very hard.",
                stagger(g.youmonst.data, "stagger"));
            break;
        }
        g.context.botl = 1;
    }

    g.oldcap = newcap;
    return newcap;
}

/* Is there a container at x,y. Optional: return count of containers at x,y */
int
container_at(x, y, countem)
int x, y;
boolean countem;
{
    struct obj *cobj, *nobj;
    int container_count = 0;

    for (cobj = g.level.objects[x][y]; cobj; cobj = nobj) {
        nobj = cobj->nexthere;
        if (Is_container(cobj)) {
            container_count++;
            if (!countem)
                break;
        }
    }
    return container_count;
}

static boolean
able_to_loot(x, y, looting)
int x, y;
boolean looting; /* loot vs tip */
{
    const char *verb = looting ? "loot" : "tip";

    if (!can_reach_floor(TRUE)) {
        if (u.usteed && P_SKILL(P_RIDING) < P_BASIC)
            rider_cant_reach(); /* not skilled enough to reach */
        else
            cant_reach_floor(x, y, FALSE, TRUE);
        return FALSE;
    } else if ((is_pool(x, y) && (looting || !Underwater)) || is_lava(x, y)) {
        /* at present, can't loot in water even when Underwater;
           can tip underwater, but not when over--or stuck in--lava */
        You("cannot %s things that are deep in the %s.", verb,
            hliquid(is_lava(x, y) ? "lava" : "water"));
        return FALSE;
    } else if (nolimbs(g.youmonst.data)) {
        pline("Without limbs, you cannot %s anything.", verb);
        return FALSE;
    } else if (looting && !freehand()) {
        pline("Without a free %s, you cannot loot anything.",
              body_part(HAND));
        return FALSE;
    }
    return TRUE;
}

static boolean
mon_beside(x, y)
int x, y;
{
    int i, j, nx, ny;

    for (i = -1; i <= 1; i++)
        for (j = -1; j <= 1; j++) {
            nx = x + i;
            ny = y + j;
            if (isok(nx, ny) && MON_AT(nx, ny))
                return TRUE;
        }
    return FALSE;
}

static int
do_loot_cont(cobjp, cindex, ccount)
struct obj **cobjp;
int cindex, ccount; /* index of this container (1..N), number of them (N) */
{
    struct obj *cobj = *cobjp;

    if (!cobj)
        return 0;
    if (cobj->olocked) {
        if (ccount < 2)
            pline("%s locked.",
                  cobj->lknown ? "It is" : "Hmmm, it turns out to be");
        else if (cobj->lknown)
            pline("%s is locked.", The(xname(cobj)));
        else
            pline("Hmmm, %s turns out to be locked.", the(xname(cobj)));
        cobj->lknown = 1;
        return 0;
    }
    cobj->lknown = 1; /* floor container, so no need for update_inventory() */

    if (cobj->otyp == BAG_OF_TRICKS) {
        int tmp;

        You("carefully open %s...", the(xname(cobj)));
        pline("It develops a huge set of teeth and bites you!");
        tmp = rnd(10);
        losehp(Maybe_Half_Phys(tmp), "carnivorous bag", KILLED_BY_AN);
        makeknown(BAG_OF_TRICKS);
        g.abort_looting = TRUE;
        return 1;
    }

    You("%sopen %s...", (!cobj->cknown || !cobj->lknown) ? "carefully " : "",
        the(xname(cobj)));
    return use_container(cobjp, 0, (boolean) (cindex < ccount));
}

/* loot a container on the floor or loot saddle from mon. */
int
doloot()
{
    struct obj *cobj, *nobj;
    register int c = -1;
    int timepassed = 0;
    coord cc;
    boolean underfoot = TRUE;
    const char *dont_find_anything = "don't find anything";
    struct monst *mtmp;
    char qbuf[BUFSZ];
    int prev_inquiry = 0;
    boolean prev_loot = FALSE;
    int num_conts = 0;

    g.abort_looting = FALSE;

    if (check_capacity((char *) 0)) {
        /* "Can't do that while carrying so much stuff." */
        return 0;
    }
    if (nohands(g.youmonst.data)) {
        You("have no hands!"); /* not `body_part(HAND)' */
        return 0;
    }
    if (Confusion) {
        if (rn2(6) && reverse_loot())
            return 1;
        if (rn2(2)) {
            pline("Being confused, you find nothing to loot.");
            return 1; /* costs a turn */
        }             /* else fallthrough to normal looting */
    }
    cc.x = u.ux;
    cc.y = u.uy;

    if (iflags.menu_requested)
        goto lootmon;

 lootcont:
    if ((num_conts = container_at(cc.x, cc.y, TRUE)) > 0) {
        boolean anyfound = FALSE;

        if (!able_to_loot(cc.x, cc.y, TRUE))
            return 0;

        if (Blind && !uarmg) {
            /* if blind and without gloves, attempting to #loot at the
               location of a cockatrice corpse is fatal before asking
               whether to manipulate any containers */
            for (nobj = sobj_at(CORPSE, cc.x, cc.y); nobj;
                 nobj = nxtobj(nobj, CORPSE, TRUE))
                if (will_feel_cockatrice(nobj, FALSE)) {
                    feel_cockatrice(nobj, FALSE);
                    /* if life-saved (or poly'd into stone golem),
                       terminate attempt to loot */
                    return 1;
                }
        }

        if (num_conts > 1) {
            /* use a menu to loot many containers */
            int n, i;
            winid win;
            anything any;
            menu_item *pick_list = (menu_item *) 0;

            any.a_void = 0;
            win = create_nhwindow(NHW_MENU);
            start_menu(win);

            for (cobj = g.level.objects[cc.x][cc.y]; cobj;
                 cobj = cobj->nexthere)
                if (Is_container(cobj)) {
                    any.a_obj = cobj;
                    add_menu(win, NO_GLYPH, &any, 0, 0, ATR_NONE,
                             doname(cobj), MENU_UNSELECTED);
                }
            end_menu(win, "Loot which containers?");
            n = select_menu(win, PICK_ANY, &pick_list);
            destroy_nhwindow(win);

            if (n > 0) {
                for (i = 1; i <= n; i++) {
                    cobj = pick_list[i - 1].item.a_obj;
                    timepassed |= do_loot_cont(&cobj, i, n);
                    if (g.abort_looting) {
                        /* chest trap or magic bag explosion or <esc> */
                        free((genericptr_t) pick_list);
                        return timepassed;
                    }
                }
                free((genericptr_t) pick_list);
            }
            if (n != 0)
                c = 'y';
        } else {
            for (cobj = g.level.objects[cc.x][cc.y]; cobj; cobj = nobj) {
                nobj = cobj->nexthere;

                if (Is_container(cobj)) {
                    c = ynq(safe_qbuf(qbuf, "There is ", " here, loot it?",
                                      cobj, doname, ansimpleoname,
                                      "a container"));
                    if (c == 'q')
                        return timepassed;
                    if (c == 'n')
                        continue;
                    anyfound = TRUE;

                    timepassed |= do_loot_cont(&cobj, 1, 1);
                    if (g.abort_looting)
                        /* chest trap or magic bag explosion or <esc> */
                        return timepassed;
                }
            }
            if (anyfound)
                c = 'y';
        }
    } else if (IS_GRAVE(levl[cc.x][cc.y].typ)) {
        You("need to dig up the grave to effectively loot it...");
    }

    /*
     * 3.3.1 introduced directional looting for some things.
     */
 lootmon:
    if (c != 'y' && mon_beside(u.ux, u.uy)) {
        if (!get_adjacent_loc("Loot in what direction?",
                              "Invalid loot location", u.ux, u.uy, &cc))
            return 0;
        if (cc.x == u.ux && cc.y == u.uy) {
            underfoot = TRUE;
            if (container_at(cc.x, cc.y, FALSE))
                goto lootcont;
        } else
            underfoot = FALSE;
        if (u.dz < 0) {
            You("%s to loot on the %s.", dont_find_anything,
                ceiling(cc.x, cc.y));
            timepassed = 1;
            return timepassed;
        }
        mtmp = m_at(cc.x, cc.y);
        if (mtmp)
            timepassed = loot_mon(mtmp, &prev_inquiry, &prev_loot);
        /* always use a turn when choosing a direction is impaired,
           even if you've successfully targetted a saddled creature
           and then answered "no" to the "remove its saddle?" prompt */
        if (Confusion || Stunned)
            timepassed = 1;

        /* Preserve pre-3.3.1 behaviour for containers.
         * Adjust this if-block to allow container looting
         * from one square away to change that in the future.
         */
        if (!underfoot) {
            if (container_at(cc.x, cc.y, FALSE)) {
                if (mtmp) {
                    You_cant("loot anything %sthere with %s in the way.",
                             prev_inquiry ? "else " : "", mon_nam(mtmp));
                    return timepassed;
                } else {
                    You("have to be at a container to loot it.");
                }
            } else {
                You("%s %sthere to loot.", dont_find_anything,
                    (prev_inquiry || prev_loot) ? "else " : "");
                return timepassed;
            }
        }
    } else if (c != 'y' && c != 'n') {
        You("%s %s to loot.", dont_find_anything,
            underfoot ? "here" : "there");
    }
    return timepassed;
}

/* called when attempting to #loot while confused */
static boolean
reverse_loot()
{
    struct obj *goldob = 0, *coffers, *otmp, boxdummy;
    struct monst *mon;
    long contribution;
    int n, x = u.ux, y = u.uy;

    if (!rn2(3)) {
        /* n objects: 1/(n+1) chance per object plus 1/(n+1) to fall off end
         */
        for (n = inv_cnt(TRUE), otmp = g.invent; otmp; --n, otmp = otmp->nobj)
            if (!rn2(n + 1)) {
                prinv("You find old loot:", otmp, 0L);
                return TRUE;
            }
        return FALSE;
    }

    /* find a money object to mess with */
    for (goldob = g.invent; goldob; goldob = goldob->nobj)
        if (goldob->oclass == COIN_CLASS) {
            contribution = ((long) rnd(5) * goldob->quan + 4L) / 5L;
            if (contribution < goldob->quan)
                goldob = splitobj(goldob, contribution);
            break;
        }
    if (!goldob)
        return FALSE;

    if (!IS_THRONE(levl[x][y].typ)) {
        dropx(goldob);
        /* the dropped gold might have fallen to lower level */
        if (g_at(x, y))
            pline("Ok, now there is loot here.");
    } else {
        /* find original coffers chest if present, otherwise use nearest one */
        otmp = 0;
        for (coffers = fobj; coffers; coffers = coffers->nobj)
            if (coffers->otyp == CHEST) {
                if (coffers->spe == 2)
                    break; /* a throne room chest */
                if (!otmp
                    || distu(coffers->ox, coffers->oy)
                           < distu(otmp->ox, otmp->oy))
                    otmp = coffers; /* remember closest ordinary chest */
            }
        if (!coffers)
            coffers = otmp;

        if (coffers) {
            verbalize("Thank you for your contribution to reduce the debt.");
            freeinv(goldob);
            (void) add_to_container(coffers, goldob);
            coffers->owt = weight(coffers);
            coffers->cknown = 0;
            if (!coffers->olocked) {
                boxdummy = cg.zeroobj, boxdummy.otyp = SPE_WIZARD_LOCK;
                (void) boxlock(coffers, &boxdummy);
            }
        } else if (levl[x][y].looted != T_LOOTED
                   && (mon = makemon(courtmon(), x, y, NO_MM_FLAGS)) != 0) {
            freeinv(goldob);
            add_to_minv(mon, goldob);
            pline("The exchequer accepts your contribution.");
            if (!rn2(10))
                levl[x][y].looted = T_LOOTED;
        } else {
            You("drop %s.", doname(goldob));
            dropx(goldob);
        }
    }
    return TRUE;
}

/* loot_mon() returns amount of time passed.
 */
int
loot_mon(mtmp, passed_info, prev_loot)
struct monst *mtmp;
int *passed_info;
boolean *prev_loot;
{
    int c = -1;
    int timepassed = 0;
    struct obj *otmp;
    char qbuf[QBUFSZ];

    /* 3.3.1 introduced the ability to remove saddle from a steed.
     *  *passed_info is set to TRUE if a loot query was given.
     *  *prev_loot is set to TRUE if something was actually acquired in here.
     */
    if (mtmp && mtmp != u.usteed && (otmp = which_armor(mtmp, W_SADDLE))) {
        long unwornmask;

        if (passed_info)
            *passed_info = 1;
        Sprintf(qbuf, "Do you want to remove the saddle from %s?",
                x_monnam(mtmp, ARTICLE_THE, (char *) 0,
                         SUPPRESS_SADDLE, FALSE));
        if ((c = yn_function(qbuf, ynqchars, 'n')) == 'y') {
            if (nolimbs(g.youmonst.data)) {
                You_cant("do that without limbs."); /* not body_part(HAND) */
                return 0;
            }
            if (otmp->cursed) {
                You("can't.  The saddle seems to be stuck to %s.",
                    x_monnam(mtmp, ARTICLE_THE, (char *) 0,
                             SUPPRESS_SADDLE, FALSE));
                /* the attempt costs you time */
                return 1;
            }
            obj_extract_self(otmp);
            if ((unwornmask = otmp->owornmask) != 0L) {
                mtmp->misc_worn_check &= ~unwornmask;
                otmp->owornmask = 0L;
                update_mon_intrinsics(mtmp, otmp, FALSE, FALSE);
            }
            otmp = hold_another_object(otmp, "You drop %s!", doname(otmp),
                                       (const char *) 0);
            nhUse(otmp);
            timepassed = rnd(3);
            if (prev_loot)
                *prev_loot = TRUE;
        } else if (c == 'q') {
            return 0;
        }
    }
    /* 3.4.0 introduced ability to pick things up from swallower's stomach */
    if (u.uswallow) {
        int count = passed_info ? *passed_info : 0;

        timepassed = pickup(count);
    }
    return timepassed;
}

/*
 * Decide whether an object being placed into a magic bag will cause
 * it to explode.  If the object is a bag itself, check recursively.
 */
static boolean
mbag_explodes(obj, depthin)
struct obj *obj;
int depthin;
{
    /* these won't cause an explosion when they're empty */
    if ((obj->otyp == WAN_CANCELLATION || obj->otyp == BAG_OF_TRICKS)
        && obj->spe <= 0)
        return FALSE;

    /* odds: 1/1, 2/2, 3/4, 4/8, 5/16, 6/32, 7/64, 8/128, 9/128, 10/128,... */
    if ((Is_mbag(obj) || obj->otyp == WAN_CANCELLATION)
        && (rn2(1 << (depthin > 7 ? 7 : depthin)) <= depthin))
        return TRUE;
    else if (Has_contents(obj)) {
        struct obj *otmp;

        for (otmp = obj->cobj; otmp; otmp = otmp->nobj)
            if (mbag_explodes(otmp, depthin + 1))
                return TRUE;
    }
    return FALSE;
}

static long
boh_loss(container, held)
struct obj *container;
int held;
{
    /* sometimes toss objects if a cursed magic bag */
    if (Is_mbag(container) && container->cursed && Has_contents(container)) {
        long loss = 0L;
        struct obj *curr, *otmp;

        for (curr = container->cobj; curr; curr = otmp) {
            otmp = curr->nobj;
            if (!rn2(13)) {
                obj_extract_self(curr);
                loss += mbag_item_gone(held, curr);
            }
        }
        return loss;
    }
    return 0;
}

/* Returns: -1 to stop, 1 item was inserted, 0 item was not inserted. */
static int
in_container(obj)
register struct obj *obj;
{
    boolean floor_container = !carried(g.current_container);
    boolean was_unpaid = FALSE;
    char buf[BUFSZ];

    if (!g.current_container) {
        impossible("<in> no g.current_container?");
        return 0;
    } else if (obj == uball || obj == uchain) {
        You("must be kidding.");
        return 0;
    } else if (obj == g.current_container) {
        pline("That would be an interesting topological exercise.");
        return 0;
    } else if (obj->owornmask & (W_ARMOR | W_ACCESSORY)) {
        Norep("You cannot %s %s you are wearing.",
              Icebox ? "refrigerate" : "stash", something);
        return 0;
    } else if ((obj->otyp == LOADSTONE) && obj->cursed) {
        set_bknown(obj, 1);
        pline_The("stone%s won't leave your person.", plur(obj->quan));
        return 0;
    } else if (obj->otyp == AMULET_OF_YENDOR
               || obj->otyp == CANDELABRUM_OF_INVOCATION
               || obj->otyp == BELL_OF_OPENING
               || obj->otyp == SPE_BOOK_OF_THE_DEAD) {
        /* Prohibit Amulets in containers; if you allow it, monsters can't
         * steal them.  It also becomes a pain to check to see if someone
         * has the Amulet.  Ditto for the Candelabrum, the Bell and the Book.
         */
        pline("%s cannot be confined in such trappings.", The(xname(obj)));
        return 0;
    } else if (obj->otyp == LEASH && obj->leashmon != 0) {
        pline("%s attached to your pet.", Tobjnam(obj, "are"));
        return 0;
    } else if (obj == uwep) {
        if (welded(obj)) {
            weldmsg(obj);
            return 0;
        }
        setuwep((struct obj *) 0);
        /* This uwep check is obsolete.  It dates to 3.0 and earlier when
         * unwielding Firebrand would be fatal in hell if hero had no other
         * fire resistance.  Life-saving would force it to be re-wielded.
         */
        if (uwep)
            return 0; /* unwielded, died, rewielded */
    } else if (obj == uswapwep) {
        setuswapwep((struct obj *) 0);
    } else if (obj == uquiver) {
        setuqwep((struct obj *) 0);
    }

    if (fatal_corpse_mistake(obj, FALSE))
        return -1;

    /* boxes, boulders, and big statues can't fit into any container */
    if (obj->otyp == ICE_BOX || Is_box(obj) || obj->otyp == BOULDER
        || (obj->otyp == STATUE && bigmonst(&mons[obj->corpsenm]))) {
        /*
         *  xname() uses a static result array.  Save obj's name
         *  before g.current_container's name is computed.  Don't
         *  use the result of strcpy() within You() --- the order
         *  of evaluation of the parameters is undefined.
         */
        Strcpy(buf, the(xname(obj)));
        You("cannot fit %s into %s.", buf, the(xname(g.current_container)));
        return 0;
    }

    freeinv(obj);

    if (obj_is_burning(obj)) /* this used to be part of freeinv() */
        (void) snuff_lit(obj);

    if (floor_container && costly_spot(u.ux, u.uy)) {
        /* defer gold until after put-in message */
        if (obj->oclass != COIN_CLASS) {
            /* sellobj() will take an unpaid item off the shop bill */
            was_unpaid = obj->unpaid ? TRUE : FALSE;
            /* don't sell when putting the item into your own container,
             * but handle billing correctly */
            sellobj_state(g.current_container->no_charge
                          ? SELL_DONTSELL : SELL_DELIBERATE);
            sellobj(obj, u.ux, u.uy);
            sellobj_state(SELL_NORMAL);
        }
    }
    if (Icebox && !age_is_relative(obj)) {
        obj->age = g.monstermoves - obj->age; /* actual age */
        /* stop any corpse timeouts when frozen */
        if (obj->otyp == CORPSE && obj->timed) {
            long rot_alarm = stop_timer(ROT_CORPSE, obj_to_any(obj));

            (void) stop_timer(REVIVE_MON, obj_to_any(obj));
            /* mark a non-reviving corpse as such */
            if (rot_alarm)
                obj->norevive = 1;
        }
    } else if (Is_mbag(g.current_container) && mbag_explodes(obj, 0)) {
        /* explicitly mention what item is triggering the explosion */
        pline("As you put %s inside, you are blasted by a magical explosion!",
              doname(obj));
        /* did not actually insert obj yet */
        if (was_unpaid)
            addtobill(obj, FALSE, FALSE, TRUE);
        obfree(obj, (struct obj *) 0);
        /* if carried, shop goods will be flagged 'unpaid' and obfree() will
           handle bill issues, but if on floor, we need to put them on bill
           before deleting them (non-shop items will be flagged 'no_charge') */
        if (floor_container
            && costly_spot(g.current_container->ox, g.current_container->oy)) {
            struct obj save_no_charge;

            save_no_charge.no_charge = g.current_container->no_charge;
            addtobill(g.current_container, FALSE, FALSE, FALSE);
            /* addtobill() clears no charge; we need to set it back
               so that useupf() doesn't double bill */
            g.current_container->no_charge = save_no_charge.no_charge;
        }
        delete_contents(g.current_container);
        if (!floor_container)
            useup(g.current_container);
        else if (obj_here(g.current_container, u.ux, u.uy))
            useupf(g.current_container, g.current_container->quan);
        else
            panic("in_container:  bag not found.");

        losehp(d(6, 6), "magical explosion", KILLED_BY_AN);
        g.current_container = 0; /* baggone = TRUE; */
    }

    if (g.current_container) {
        Strcpy(buf, the(xname(g.current_container)));
        You("put %s into %s.", doname(obj), buf);

        /* gold in container always needs to be added to credit */
        if (floor_container && obj->oclass == COIN_CLASS)
            sellobj(obj, g.current_container->ox, g.current_container->oy);
        (void) add_to_container(g.current_container, obj);
        g.current_container->owt = weight(g.current_container);
    }
    /* gold needs this, and freeinv() many lines above may cause
     * the encumbrance to disappear from the status, so just always
     * update status immediately.
     */
    bot();
    return (g.current_container ? 1 : -1);
}

/* askchain() filter used by in_container();
 * returns True if the container is intact and 'obj' isn't it, False if
 * container is gone (magic bag explosion) or 'obj' is the container itself;
 * also used by getobj() when picking a single item to stash
 */
int
ck_bag(obj)
struct obj *obj;
{
    return (g.current_container && obj != g.current_container);
}

/* Returns: -1 to stop, 1 item was removed, 0 item was not removed. */
static int
out_container(obj)
register struct obj *obj;
{
    register struct obj *otmp;
    boolean is_gold = (obj->oclass == COIN_CLASS);
    int res, loadlev;
    long count;

    if (!g.current_container) {
        impossible("<out> no g.current_container?");
        return -1;
    } else if (is_gold) {
        obj->owt = weight(obj);
    }

    if (obj->oartifact && !touch_artifact(obj, &g.youmonst))
        return 0;

    if (fatal_corpse_mistake(obj, FALSE))
        return -1;

    count = obj->quan;
    if ((res = lift_object(obj, g.current_container, &count, FALSE)) <= 0)
        return res;

    if (obj->quan != count && obj->otyp != LOADSTONE)
        obj = splitobj(obj, count);

    /* Remove the object from the list. */
    obj_extract_self(obj);
    g.current_container->owt = weight(g.current_container);

    if (Icebox)
        removed_from_icebox(obj);

    if (!obj->unpaid && !carried(g.current_container)
        && costly_spot(g.current_container->ox, g.current_container->oy)) {
        obj->ox = g.current_container->ox;
        obj->oy = g.current_container->oy;
        addtobill(obj, FALSE, FALSE, FALSE);
    }
    if (is_pick(obj))
        pick_pick(obj); /* shopkeeper feedback */

    otmp = addinv(obj);
    loadlev = near_capacity();
    prinv(loadlev ? ((loadlev < MOD_ENCUMBER)
                        ? "You have a little trouble removing"
                        : "You have much trouble removing")
                  : (char *) 0,
          otmp, count);

    if (is_gold) {
        bot(); /* update character's gold piece count immediately */
    }
    return 1;
}

/* taking a corpse out of an ice box needs a couple of adjustments */
static void
removed_from_icebox(obj)
struct obj *obj;
{
    if (!age_is_relative(obj)) {
        obj->age = g.monstermoves - obj->age; /* actual age */
        if (obj->otyp == CORPSE)
            start_corpse_timeout(obj);
    }
}

/* an object inside a cursed bag of holding is being destroyed */
static long
mbag_item_gone(held, item)
int held;
struct obj *item;
{
    struct monst *shkp;
    long loss = 0L;

    if (item->dknown)
        pline("%s %s vanished!", Doname2(item), otense(item, "have"));
    else
        You("%s %s disappear!", Blind ? "notice" : "see", doname(item));

    if (*u.ushops && (shkp = shop_keeper(*u.ushops)) != 0) {
        if (held ? (boolean) item->unpaid : costly_spot(u.ux, u.uy))
            loss = stolen_value(item, u.ux, u.uy, (boolean) shkp->mpeaceful,
                                TRUE);
    }
    obfree(item, (struct obj *) 0);
    return loss;
}

/* used for #loot/apply, #tip, and final disclosure */
void
observe_quantum_cat(box, makecat, givemsg)
struct obj *box;
boolean makecat, givemsg;
{
    static NEARDATA const char sc[] = "Schroedinger's Cat";
    struct obj *deadcat;
    struct monst *livecat = 0;
    xchar ox, oy;
    boolean itsalive = !rn2(2);

    if (get_obj_location(box, &ox, &oy, 0))
        box->ox = ox, box->oy = oy; /* in case it's being carried */

    /* this isn't really right, since any form of observation
       (telepathic or monster/object/food detection) ought to
       force the determination of alive vs dead state; but basing it
       just on opening or disclosing the box is much simpler to cope with */

    /* SchroedingersBox already has a cat corpse in it */
    deadcat = box->cobj;
    if (itsalive) {
        if (makecat)
            livecat = makemon(&mons[PM_HOUSECAT], box->ox, box->oy,
                              NO_MINVENT | MM_ADJACENTOK);
        if (livecat) {
            livecat->mpeaceful = 1;
            set_malign(livecat);
            if (givemsg) {
                if (!canspotmon(livecat))
                    You("think %s brushed your %s.", something,
                        body_part(FOOT));
                else
                    pline("%s inside the box is still alive!",
                          Monnam(livecat));
            }
            (void) christen_monst(livecat, sc);
            if (deadcat) {
                obj_extract_self(deadcat);
                obfree(deadcat, (struct obj *) 0), deadcat = 0;
            }
            box->owt = weight(box);
            box->spe = 0;
        }
    } else {
        box->spe = 0; /* now an ordinary box (with a cat corpse inside) */
        if (deadcat) {
            /* set_corpsenm() will start the rot timer that was removed
               when makemon() created SchroedingersBox; start it from
               now rather than from when this special corpse got created */
            deadcat->age = g.monstermoves;
            set_corpsenm(deadcat, PM_HOUSECAT);
            deadcat = oname(deadcat, sc);
        }
        if (givemsg)
            pline_The("%s inside the box is dead!",
                      Hallucination ? rndmonnam((char *) 0) : "housecat");
    }
    nhUse(deadcat);
    return;
}

#undef Icebox

/* used by askchain() to check for magic bag explosion */
boolean
container_gone(fn)
int FDECL((*fn), (OBJ_P));
{
    /* result is only meaningful while use_container() is executing */
    return ((fn == in_container || fn == out_container)
            && !g.current_container);
}

static void
explain_container_prompt(more_containers)
boolean more_containers;
{
    static const char *const explaintext[] = {
        "Container actions:",
        "",
        " : -- Look: examine contents",
        " o -- Out: take things out",
        " i -- In: put things in",
        " b -- Both: first take things out, then put things in",
        " r -- Reversed: put things in, then take things out",
        " s -- Stash: put one item in", "",
        " n -- Next: loot next selected container",
        " q -- Quit: finished",
        " ? -- Help: display this text.",
        "", 0
    };
    const char *const *txtpp;
    winid win;

    /* "Do what with <container>? [:oibrsq or ?] (q)" */
    if ((win = create_nhwindow(NHW_TEXT)) != WIN_ERR) {
        for (txtpp = explaintext; *txtpp; ++txtpp) {
            if (!more_containers && !strncmp(*txtpp, " n ", 3))
                continue;
            putstr(win, 0, *txtpp);
        }
        display_nhwindow(win, FALSE);
        destroy_nhwindow(win);
    }
}

boolean
u_handsy()
{
    if (nohands(g.youmonst.data)) {
        You("have no hands!"); /* not `body_part(HAND)' */
        return FALSE;
    } else if (!freehand()) {
        You("have no free %s.", body_part(HAND));
        return FALSE;
    }
    return TRUE;
}

static const char stashable[] = { ALLOW_COUNT, COIN_CLASS, ALL_CLASSES, 0 };

int
use_container(objp, held, more_containers)
struct obj **objp;
int held;
boolean more_containers; /* True iff #loot multiple and this isn't last one */
{
    struct obj *otmp, *obj = *objp;
    boolean quantum_cat, cursed_mbag, loot_out, loot_in, loot_in_first,
        stash_one, inokay, outokay, outmaybe;
    char c, emptymsg[BUFSZ], qbuf[QBUFSZ], pbuf[QBUFSZ], xbuf[QBUFSZ];
    int used = 0;
    long loss;

    g.abort_looting = FALSE;
    emptymsg[0] = '\0';

    if (!u_handsy())
        return 0;

    if (!obj->lknown) { /* do this in advance */
        obj->lknown = 1;
        if (held)
            update_inventory();
    }
    if (obj->olocked) {
        pline("%s locked.", Tobjnam(obj, "are"));
        if (held)
            You("must put it down to unlock.");
        return 0;
    } else if (obj->otrapped) {
        if (held)
            You("open %s...", the(xname(obj)));
        (void) chest_trap(obj, HAND, FALSE);
        /* even if the trap fails, you've used up this turn */
        if (g.multi >= 0) { /* in case we didn't become paralyzed */
            nomul(-1);
            g.multi_reason = "opening a container";
            g.nomovemsg = "";
        }
        g.abort_looting = TRUE;
        return 1;
    }

    g.current_container = obj; /* for use by in/out_container */
    /*
     * From here on out, all early returns go through 'containerdone:'.
     */

    /* check for Schroedinger's Cat */
    quantum_cat = SchroedingersBox(g.current_container);
    if (quantum_cat) {
        observe_quantum_cat(g.current_container, TRUE, TRUE);
        used = 1;
    }

    cursed_mbag = Is_mbag(g.current_container)
        && g.current_container->cursed
        && Has_contents(g.current_container);
    if (cursed_mbag
        && (loss = boh_loss(g.current_container, held)) != 0) {
        used = 1;
        You("owe %ld %s for lost merchandise.", loss, currency(loss));
        g.current_container->owt = weight(g.current_container);
    }
    inokay = (g.invent != 0
              && !(g.invent == g.current_container && !g.current_container->nobj));
    outokay = Has_contents(g.current_container);
    if (!outokay) /* preformat the empty-container message */
        Sprintf(emptymsg, "%s is %sempty.", Ysimple_name2(g.current_container),
                (quantum_cat || cursed_mbag) ? "now " : "");

    /*
     * What-to-do prompt's list of possible actions:
     * always include the look-inside choice (':');
     * include the take-out choice ('o') if container
     * has anything in it or if player doesn't yet know
     * that it's empty (latter can change on subsequent
     * iterations if player picks ':' response);
     * include the put-in choices ('i','s') if hero
     * carries any inventory (including gold);
     * include do-both when 'o' is available, even if
     * inventory is empty--taking out could alter that;
     * include do-both-reversed when 'i' is available,
     * even if container is empty--for similar reason;
     * include the next container choice ('n') when
     * relevant, and make it the default;
     * always include the quit choice ('q'), and make
     * it the default if there's no next containter;
     * include the help choice (" or ?") if `cmdassist'
     * run-time option is set;
     * (Player can pick any of (o,i,b,r,n,s,?) even when
     * they're not listed among the available actions.)
     *
     * Do what with <the/your/Shk's container>? [:oibrs nq or ?] (q)
     * or
     * <The/Your/Shk's container> is empty.  Do what with it? [:irs nq or ?]
     */
    for (;;) { /* repeats iff '?' or ':' gets chosen */
        outmaybe = (outokay || !g.current_container->cknown);
        if (!outmaybe)
            (void) safe_qbuf(qbuf, (char *) 0, " is empty.  Do what with it?",
                             g.current_container, Yname2, Ysimple_name2,
                             "This");
        else
            (void) safe_qbuf(qbuf, "Do what with ", "?", g.current_container,
                             yname, ysimple_name, "it");
        /* ask player about what to do with this container */
        if (flags.menu_style == MENU_PARTIAL
            || flags.menu_style == MENU_FULL) {
            if (!inokay && !outmaybe) {
                /* nothing to take out, nothing to put in;
                   trying to do both will yield proper feedback */
                c = 'b';
            } else {
                c = in_or_out_menu(qbuf, g.current_container, outmaybe, inokay,
                                   (boolean) (used != 0), more_containers);
            }
        } else { /* TRADITIONAL or COMBINATION */
            xbuf[0] = '\0'; /* list of extra acceptable responses */
            Strcpy(pbuf, ":");                   /* look inside */
            Strcat(outmaybe ? pbuf : xbuf, "o"); /* take out */
            Strcat(inokay ? pbuf : xbuf, "i");   /* put in */
            Strcat(outmaybe ? pbuf : xbuf, "b"); /* both */
            Strcat(inokay ? pbuf : xbuf, "rs");  /* reversed, stash */
            Strcat(pbuf, " ");                   /* separator */
            Strcat(more_containers ? pbuf : xbuf, "n"); /* next container */
            Strcat(pbuf, "q");                   /* quit */
            if (iflags.cmdassist)
                /* this unintentionally allows user to answer with 'o' or
                   'r'; fortunately, those are already valid choices here */
                Strcat(pbuf, " or ?"); /* help */
            else
                Strcat(xbuf, "?");
            if (*xbuf)
                Strcat(strcat(pbuf, "\033"), xbuf);
            c = yn_function(qbuf, pbuf, more_containers ? 'n' : 'q');
        } /* PARTIAL|FULL vs other modes */

        if (c == '?') {
            explain_container_prompt(more_containers);
        } else if (c == ':') { /* note: will set obj->cknown */
            if (!g.current_container->cknown)
                used = 1; /* gaining info */
            container_contents(g.current_container, FALSE, FALSE, TRUE);
        } else
            break;
    } /* loop until something other than '?' or ':' is picked */

    if (c == 'q')
        g.abort_looting = TRUE;
    if (c == 'n' || c == 'q') /* [not strictly needed; falling thru works] */
        goto containerdone;
    loot_out = (c == 'o' || c == 'b' || c == 'r');
    loot_in = (c == 'i' || c == 'b' || c == 'r');
    loot_in_first = (c == 'r'); /* both, reversed */
    stash_one = (c == 's');

    /* out-only or out before in */
    if (loot_out && !loot_in_first) {
        if (!Has_contents(g.current_container)) {
            pline1(emptymsg); /* <whatever> is empty. */
            if (!g.current_container->cknown)
                used = 1;
            g.current_container->cknown = 1;
        } else {
            add_valid_menu_class(0); /* reset */
            if (flags.menu_style == MENU_TRADITIONAL)
                used |= traditional_loot(FALSE);
            else
                used |= (menu_loot(0, FALSE) > 0);
            add_valid_menu_class(0);
        }
    }

    if ((loot_in || stash_one)
        && (!g.invent || (g.invent == g.current_container && !g.invent->nobj))) {
        You("don't have anything%s to %s.", g.invent ? " else" : "",
            stash_one ? "stash" : "put in");
        loot_in = stash_one = FALSE;
    }

    /*
     * Gone: being nice about only selecting food if we know we are
     * putting things in an ice chest.
     */
    if (loot_in) {
        add_valid_menu_class(0); /* reset */
        if (flags.menu_style == MENU_TRADITIONAL)
            used |= traditional_loot(TRUE);
        else
            used |= (menu_loot(0, TRUE) > 0);
        add_valid_menu_class(0);
    } else if (stash_one) {
        /* put one item into container */
        if ((otmp = getobj(stashable, "stash")) != 0) {
            if (in_container(otmp)) {
                used = 1;
            } else {
                /* couldn't put selected item into container for some
                   reason; might need to undo splitobj() */
                (void) unsplitobj(otmp);
            }
        }
    }
    /* putting something in might have triggered magic bag explosion */
    if (!g.current_container)
        loot_out = FALSE;

    /* out after in */
    if (loot_out && loot_in_first) {
        if (!Has_contents(g.current_container)) {
            pline1(emptymsg); /* <whatever> is empty. */
            if (!g.current_container->cknown)
                used = 1;
            g.current_container->cknown = 1;
        } else {
            add_valid_menu_class(0); /* reset */
            if (flags.menu_style == MENU_TRADITIONAL)
                used |= traditional_loot(FALSE);
            else
                used |= (menu_loot(0, FALSE) > 0);
            add_valid_menu_class(0);
        }
    }

 containerdone:
    if (used) {
        /* Not completely correct; if we put something in without knowing
           whatever was already inside, now we suddenly do.  That can't
           be helped unless we want to track things item by item and then
           deal with containers whose contents are "partly known". */
        if (g.current_container)
            g.current_container->cknown = 1;
        update_inventory();
    }

    *objp = g.current_container; /* might have become null */
    if (g.current_container)
        g.current_container = 0; /* avoid hanging on to stale pointer */
    else
        g.abort_looting = TRUE;
    return used;
}

/* loot current_container (take things out or put things in), by prompting */
static int
traditional_loot(put_in)
boolean put_in;
{
    int FDECL((*actionfunc), (OBJ_P)), FDECL((*checkfunc), (OBJ_P));
    struct obj **objlist;
    char selection[MAXOCLASSES + 10]; /* +10: room for B,U,C,X plus slop */
    const char *action;
    boolean one_by_one, allflag;
    int used = 0, menu_on_request = 0;

    if (put_in) {
        action = "put in";
        objlist = &g.invent;
        actionfunc = in_container;
        checkfunc = ck_bag;
    } else {
        action = "take out";
        objlist = &(g.current_container->cobj);
        actionfunc = out_container;
        checkfunc = (int FDECL((*), (OBJ_P))) 0;
    }

    if (query_classes(selection, &one_by_one, &allflag, action, *objlist,
                      FALSE, &menu_on_request)) {
        if (askchain(objlist, (one_by_one ? (char *) 0 : selection), allflag,
                     actionfunc, checkfunc, 0, action))
            used = 1;
    } else if (menu_on_request < 0) {
        used = (menu_loot(menu_on_request, put_in) > 0);
    }
    return used;
}

/* loot current_container (take things out or put things in), using a menu */
static int
menu_loot(retry, put_in)
int retry;
boolean put_in;
{
    int n, i, n_looted = 0;
    boolean all_categories = TRUE, loot_everything = FALSE;
    char buf[BUFSZ];
    const char *action = put_in ? "Put in" : "Take out";
    struct obj *otmp, *otmp2;
    menu_item *pick_list;
    int mflags, res;
    long count;

    if (retry) {
        all_categories = (retry == -2);
    } else if (flags.menu_style == MENU_FULL) {
        all_categories = FALSE;
        Sprintf(buf, "%s what type of objects?", action);
        mflags = (ALL_TYPES | UNPAID_TYPES | BUCX_TYPES | CHOOSE_ALL);
        n = query_category(buf, put_in ? g.invent : g.current_container->cobj,
                           mflags, &pick_list, PICK_ANY);
        if (!n)
            return 0;
        for (i = 0; i < n; i++) {
            if (pick_list[i].item.a_int == 'A')
                loot_everything = TRUE;
            else if (pick_list[i].item.a_int == ALL_TYPES_SELECTED)
                all_categories = TRUE;
            else
                add_valid_menu_class(pick_list[i].item.a_int);
        }
        free((genericptr_t) pick_list);
    }

    if (loot_everything) {
        if (!put_in) {
            g.current_container->cknown = 1;
            for (otmp = g.current_container->cobj; otmp; otmp = otmp2) {
                otmp2 = otmp->nobj;
                res = out_container(otmp);
                if (res < 0)
                    break;
                n_looted += res;
            }
        } else {
            for (otmp = g.invent; otmp && g.current_container; otmp = otmp2) {
                otmp2 = otmp->nobj;
                res = in_container(otmp);
                if (res < 0)
                    break;
                n_looted += res;
            }
        }
    } else {
        mflags = INVORDER_SORT;
        if (put_in && flags.invlet_constant)
            mflags |= USE_INVLET;
        if (!put_in)
            g.current_container->cknown = 1;
        Sprintf(buf, "%s what?", action);
        n = query_objlist(buf, put_in ? &g.invent : &(g.current_container->cobj),
                          mflags, &pick_list, PICK_ANY,
                          all_categories ? allow_all : allow_category);
        if (n) {
            n_looted = n;
            for (i = 0; i < n; i++) {
                otmp = pick_list[i].item.a_obj;
                count = pick_list[i].count;
                if (count > 0 && count < otmp->quan) {
                    otmp = splitobj(otmp, count);
                    /* special split case also handled by askchain() */
                }
                res = put_in ? in_container(otmp) : out_container(otmp);
                if (res < 0) {
                    if (!g.current_container) {
                        /* otmp caused current_container to explode;
                           both are now gone */
                        otmp = 0; /* and break loop */
                    } else if (otmp && otmp != pick_list[i].item.a_obj) {
                        /* split occurred, merge again */
                        (void) merged(&pick_list[i].item.a_obj, &otmp);
                    }
                    break;
                }
            }
            free((genericptr_t) pick_list);
        }
    }
    return n_looted;
}

static char
in_or_out_menu(prompt, obj, outokay, inokay, alreadyused, more_containers)
const char *prompt;
struct obj *obj;
boolean outokay, inokay, alreadyused, more_containers;
{
    /* underscore is not a choice; it's used to skip element [0] */
    static const char lootchars[] = "_:oibrsnq", abc_chars[] = "_:abcdenq";
    winid win;
    anything any;
    menu_item *pick_list;
    char buf[BUFSZ];
    int n;
    const char *menuselector = flags.lootabc ? abc_chars : lootchars;

    any = cg.zeroany;
    win = create_nhwindow(NHW_MENU);
    start_menu(win);

    any.a_int = 1; /* ':' */
    Sprintf(buf, "Look inside %s", thesimpleoname(obj));
    add_menu(win, NO_GLYPH, &any, menuselector[any.a_int], 0, ATR_NONE, buf,
             MENU_UNSELECTED);
    if (outokay) {
        any.a_int = 2; /* 'o' */
        Sprintf(buf, "take %s out", something);
        add_menu(win, NO_GLYPH, &any, menuselector[any.a_int], 0, ATR_NONE,
                 buf, MENU_UNSELECTED);
    }
    if (inokay) {
        any.a_int = 3; /* 'i' */
        Sprintf(buf, "put %s in", something);
        add_menu(win, NO_GLYPH, &any, menuselector[any.a_int], 0, ATR_NONE,
                 buf, MENU_UNSELECTED);
    }
    if (outokay) {
        any.a_int = 4; /* 'b' */
        Sprintf(buf, "%stake out, then put in", inokay ? "both; " : "");
        add_menu(win, NO_GLYPH, &any, menuselector[any.a_int], 0, ATR_NONE,
                 buf, MENU_UNSELECTED);
    }
    if (inokay) {
        any.a_int = 5; /* 'r' */
        Sprintf(buf, "%sput in, then take out",
                outokay ? "both reversed; " : "");
        add_menu(win, NO_GLYPH, &any, menuselector[any.a_int], 0, ATR_NONE,
                 buf, MENU_UNSELECTED);
        any.a_int = 6; /* 's' */
        Sprintf(buf, "stash one item into %s", thesimpleoname(obj));
        add_menu(win, NO_GLYPH, &any, menuselector[any.a_int], 0, ATR_NONE,
                 buf, MENU_UNSELECTED);
    }
    any.a_int = 0;
    add_menu(win, NO_GLYPH, &any, 0, 0, ATR_NONE, "", MENU_UNSELECTED);
    if (more_containers) {
        any.a_int = 7; /* 'n' */
        add_menu(win, NO_GLYPH, &any, menuselector[any.a_int], 0, ATR_NONE,
                 "loot next container", MENU_SELECTED);
    }
    any.a_int = 8; /* 'q' */
    Strcpy(buf, alreadyused ? "done" : "do nothing");
    add_menu(win, NO_GLYPH, &any, menuselector[any.a_int], 0, ATR_NONE, buf,
             more_containers ? MENU_UNSELECTED : MENU_SELECTED);

    end_menu(win, prompt);
    n = select_menu(win, PICK_ONE, &pick_list);
    destroy_nhwindow(win);
    if (n > 0) {
        int k = pick_list[0].item.a_int;

        if (n > 1 && k == (more_containers ? 7 : 8))
            k = pick_list[1].item.a_int;
        free((genericptr_t) pick_list);
        return lootchars[k]; /* :,o,i,b,r,s,n,q */
    }
    return (n == 0 && more_containers) ? 'n' : 'q'; /* next or quit */
}

static const char tippables[] = { ALL_CLASSES, TOOL_CLASS, 0 };

/* #tip command -- empty container contents onto floor */
int
dotip()
{
    struct obj *cobj, *nobj;
    coord cc;
    int boxes;
    char c, buf[BUFSZ], qbuf[BUFSZ];
    const char *spillage = 0;

    /*
     * doesn't require free hands;
     * limbs are needed to tip floor containers
     */

    /* at present, can only tip things at current spot, not adjacent ones */
    cc.x = u.ux, cc.y = u.uy;

    /* check floor container(s) first; at most one will be accessed */
    if ((boxes = container_at(cc.x, cc.y, TRUE)) > 0) {
        Sprintf(buf, "You can't tip %s while carrying so much.",
                !flags.verbose ? "a container" : (boxes > 1) ? "one" : "it");
        if (!check_capacity(buf) && able_to_loot(cc.x, cc.y, FALSE)) {
            if (boxes > 1 && (flags.menu_style != MENU_TRADITIONAL
                              || iflags.menu_requested)) {
                /* use menu to pick a container to tip */
                int n, i;
                winid win;
                anything any;
                menu_item *pick_list = (menu_item *) 0;
                struct obj dummyobj, *otmp;

                any = cg.zeroany;
                win = create_nhwindow(NHW_MENU);
                start_menu(win);

                for (cobj = g.level.objects[cc.x][cc.y], i = 0; cobj;
                     cobj = cobj->nexthere)
                    if (Is_container(cobj)) {
                        ++i;
                        any.a_obj = cobj;
                        add_menu(win, NO_GLYPH, &any, 0, 0, ATR_NONE,
                                 doname(cobj), MENU_UNSELECTED);
                    }
                if (g.invent) {
                    any = cg.zeroany;
                    add_menu(win, NO_GLYPH, &any, 0, 0, ATR_NONE,
                             "", MENU_UNSELECTED);
                    any.a_obj = &dummyobj;
                    /* use 'i' for inventory unless there are so many
                       containers that it's already being used */
                    i = (i <= 'i' - 'a' && !flags.lootabc) ? 'i' : 0;
                    add_menu(win, NO_GLYPH, &any, i, 0, ATR_NONE,
                             "tip something being carried", MENU_SELECTED);
                }
                end_menu(win, "Tip which container?");
                n = select_menu(win, PICK_ONE, &pick_list);
                destroy_nhwindow(win);
                /*
                 * Deal with quirk of preselected item in pick-one menu:
                 * n ==  0 => picked preselected entry, toggling it off;
                 * n ==  1 => accepted preselected choice via SPACE or RETURN;
                 * n ==  2 => picked something other than preselected entry;
                 * n == -1 => cancelled via ESC;
                 */
                otmp = (n <= 0) ? (struct obj *) 0 : pick_list[0].item.a_obj;
                if (n > 1 && otmp == &dummyobj)
                    otmp = pick_list[1].item.a_obj;
                if (pick_list)
                    free((genericptr_t) pick_list);
                if (otmp && otmp != &dummyobj) {
                    tipcontainer(otmp);
                    return 1;
                }
                if (n == -1)
                    return 0;
                /* else pick-from-g.invent below */
            } else {
                for (cobj = g.level.objects[cc.x][cc.y]; cobj; cobj = nobj) {
                    nobj = cobj->nexthere;
                    if (!Is_container(cobj))
                        continue;
                    c = ynq(safe_qbuf(qbuf, "There is ", " here, tip it?",
                                      cobj,
                                      doname, ansimpleoname, "container"));
                    if (c == 'q')
                        return 0;
                    if (c == 'n')
                        continue;
                    tipcontainer(cobj);
                    /* can only tip one container at a time */
                    return 1;
                }
            }
        }
    }

    /* either no floor container(s) or couldn't tip one or didn't tip any */
    cobj = getobj(tippables, "tip");
    if (!cobj)
        return 0;

    /* normal case */
    if (Is_container(cobj) || cobj->otyp == HORN_OF_PLENTY) {
        tipcontainer(cobj);
        return 1;
    }
    /* assorted other cases */
    if (Is_candle(cobj) && cobj->lamplit) {
        /* note "wax" even for tallow candles to avoid giving away info */
        spillage = "wax";
    } else if ((cobj->otyp == POT_OIL && cobj->lamplit)
               || (cobj->otyp == OIL_LAMP && cobj->age != 0L)
               || (cobj->otyp == MAGIC_LAMP && cobj->spe != 0)) {
        spillage = "oil";
        /* todo: reduce potion's remaining burn timer or oil lamp's fuel */
    } else if (cobj->otyp == CAN_OF_GREASE && cobj->spe > 0) {
        /* charged consumed below */
        spillage = "grease";
    } else if (cobj->otyp == FOOD_RATION || cobj->otyp == CRAM_RATION
               || cobj->otyp == LEMBAS_WAFER) {
        spillage = "crumbs";
    } else if (cobj->oclass == VENOM_CLASS) {
        spillage = "venom";
    }
    if (spillage) {
        buf[0] = '\0';
        if (is_pool(u.ux, u.uy))
            Sprintf(buf, " and gradually %s", vtense(spillage, "dissipate"));
        else if (is_lava(u.ux, u.uy))
            Sprintf(buf, " and immediately %s away",
                    vtense(spillage, "burn"));
        pline("Some %s %s onto the %s%s.", spillage,
              vtense(spillage, "spill"), surface(u.ux, u.uy), buf);
        /* shop usage message comes after the spill message */
        if (cobj->otyp == CAN_OF_GREASE && cobj->spe > 0) {
            consume_obj_charge(cobj, TRUE);
        }
        /* something [useless] happened */
        return 1;
    }
    /* anything not covered yet */
    if (cobj->oclass == POTION_CLASS) /* can't pour potions... */
        pline_The("%s %s securely sealed.", xname(cobj), otense(cobj, "are"));
    else if (cobj->otyp == STATUE)
        pline("Nothing interesting happens.");
    else
        pline1(nothing_happens);
    return 0;
}

static void
tipcontainer(box)
struct obj *box; /* or bag */
{
    xchar ox = u.ux, oy = u.uy; /* #tip only works at hero's location */
    boolean empty_it = FALSE, maybeshopgoods;

    /* box is either held or on floor at hero's spot; no need to check for
       nesting; when held, we need to update its location to match hero's;
       for floor, the coordinate updating is redundant */
    if (get_obj_location(box, &ox, &oy, 0))
        box->ox = ox, box->oy = oy;

    /* Shop handling:  can't rely on the container's own unpaid
       or no_charge status because contents might differ with it.
       A carried container's contents will be flagged as unpaid
       or not, as appropriate, and need no special handling here.
       Items owned by the hero get sold to the shop without
       confirmation as with other uncontrolled drops.  A floor
       container's contents will be marked no_charge if owned by
       hero, otherwise they're owned by the shop.  By passing
       the contents through shop billing, they end up getting
       treated the same as in the carried case.   We do so one
       item at a time instead of doing whole container at once
       to reduce the chance of exhausting shk's billing capacity. */
    maybeshopgoods = !carried(box) && costly_spot(box->ox, box->oy);

    /* caveat: this assumes that cknown, lknown, olocked, and otrapped
       fields haven't been overloaded to mean something special for the
       non-standard "container" horn of plenty */
    if (!box->lknown) {
        box->lknown = 1;
        if (carried(box))
            update_inventory(); /* jumping the gun slightly; hope that's ok */
    }
    if (box->olocked) {
        pline("It's locked.");
    } else if (box->otrapped) {
        /* we're not reaching inside but we're still handling it... */
        (void) chest_trap(box, HAND, FALSE);
        /* even if the trap fails, you've used up this turn */
        if (g.multi >= 0) { /* in case we didn't become paralyzed */
            nomul(-1);
            g.multi_reason = "tipping a container";
            g.nomovemsg = "";
        }
    } else if (box->otyp == BAG_OF_TRICKS || box->otyp == HORN_OF_PLENTY) {
        boolean bag = box->otyp == BAG_OF_TRICKS;
        int old_spe = box->spe, seen = 0;

        if (maybeshopgoods && !box->no_charge)
            addtobill(box, FALSE, FALSE, TRUE);
        /* apply this bag/horn until empty or monster/object creation fails
           (if the latter occurs, force the former...) */
        do {
            if (!(bag ? bagotricks(box, TRUE, &seen)
                      : hornoplenty(box, TRUE)))
                break;
        } while (box->spe > 0);

        if (box->spe < old_spe) {
            if (bag)
                pline((seen == 0) ? "Nothing seems to happen."
                                  : (seen == 1) ? "A monster appears."
                                                : "Monsters appear!");
            /* check_unpaid wants to see a non-zero charge count */
            box->spe = old_spe;
            check_unpaid_usage(box, TRUE);
            box->spe = 0; /* empty */
            box->cknown = 1;
        }
        if (maybeshopgoods && !box->no_charge)
            subfrombill(box, shop_keeper(*in_rooms(ox, oy, SHOPBASE)));
    } else if (SchroedingersBox(box)) {
        char yourbuf[BUFSZ];

        observe_quantum_cat(box, TRUE, TRUE);
        if (!Has_contents(box)) /* evidently a live cat came out */
            /* container type of "large box" is inferred */
            pline("%sbox is now empty.", Shk_Your(yourbuf, box));
        else /* holds cat corpse */
            empty_it = TRUE;
        box->cknown = 1;
    } else if (!Has_contents(box)) {
        box->cknown = 1;
        pline("It's empty.");
    } else {
        empty_it = TRUE;
    }

    if (empty_it) {
        struct obj *otmp, *nobj;
        boolean terse, highdrop = !can_reach_floor(TRUE),
                altarizing = IS_ALTAR(levl[ox][oy].typ),
                cursed_mbag = (Is_mbag(box) && box->cursed);
        int held = carried(box);
        long loss = 0L;

        if (u.uswallow)
            highdrop = altarizing = FALSE;
        terse = !(highdrop || altarizing || costly_spot(box->ox, box->oy));
        box->cknown = 1;
        /* Terse formatting is
         * "Objects spill out: obj1, obj2, obj3, ..., objN."
         * If any other messages intervene between objects, we revert to
         * "ObjK drops to the floor.", "ObjL drops to the floor.", &c.
         */
        pline("%s out%c",
              box->cobj->nobj ? "Objects spill" : "An object spills",
              terse ? ':' : '.');
        for (otmp = box->cobj; otmp; otmp = nobj) {
            nobj = otmp->nobj;
            obj_extract_self(otmp);
            otmp->ox = box->ox, otmp->oy = box->oy;

            if (box->otyp == ICE_BOX) {
                removed_from_icebox(otmp); /* resume rotting for corpse */
            } else if (cursed_mbag && !rn2(13)) {
                loss += mbag_item_gone(held, otmp);
                /* abbreviated drop format is no longer appropriate */
                terse = FALSE;
                continue;
            }

            if (maybeshopgoods) {
                addtobill(otmp, FALSE, FALSE, TRUE);
                iflags.suppress_price++; /* doname formatting */
            }

            if (highdrop) {
                /* might break or fall down stairs; handles altars itself */
                hitfloor(otmp, TRUE);
            } else {
                if (altarizing) {
                    doaltarobj(otmp);
                } else if (!terse) {
                    pline("%s %s to the %s.", Doname2(otmp),
                          otense(otmp, "drop"), surface(ox, oy));
                } else {
                    pline("%s%c", doname(otmp), nobj ? ',' : '.');
                    iflags.last_msg = PLNMSG_OBJNAM_ONLY;
                }
                dropy(otmp);
                if (iflags.last_msg != PLNMSG_OBJNAM_ONLY)
                    terse = FALSE; /* terse formatting has been interrupted */
            }
            if (maybeshopgoods)
                iflags.suppress_price--; /* reset */
        }
        if (loss) /* magic bag lost some shop goods */
            You("owe %ld %s for lost merchandise.", loss, currency(loss));
        box->owt = weight(box); /* mbag_item_gone() doesn't update this */
        if (held)
            (void) encumber_msg();
    }
    if (carried(box)) /* box is now empty with cknown set */
        update_inventory();
}

/*pickup.c*/<|MERGE_RESOLUTION|>--- conflicted
+++ resolved
@@ -1,8 +1,4 @@
-<<<<<<< HEAD
-/* NetHack 3.6	pickup.c	$NHDT-Date: 1575542023 2019/12/05 10:33:43 $  $NHDT-Branch: NetHack-3.7 $:$NHDT-Revision: 1.251 $ */
-=======
 /* NetHack 3.6	pickup.c	$NHDT-Date: 1576282488 2019/12/14 00:14:48 $  $NHDT-Branch: NetHack-3.6 $:$NHDT-Revision: 1.237 $ */
->>>>>>> 84bdff69
 /* Copyright (c) Stichting Mathematisch Centrum, Amsterdam, 1985. */
 /*-Copyright (c) Robert Patrick Rankin, 2012. */
 /* NetHack may be freely redistributed.  See license for details. */
@@ -1415,11 +1411,7 @@
     } else if (obj->oclass != COIN_CLASS
                /* [exception for gold coins will have to change
                    if silver/copper ones ever get implemented] */
-<<<<<<< HEAD
                && inv_cnt(FALSE) >= 52 && !merge_choice(g.invent, obj)) {
-=======
-               && inv_cnt(FALSE) >= 52 && !merge_choice(invent, obj)) {
->>>>>>> 84bdff69
         /* if there is some gold here (and we haven't already skipped it),
            we aren't limited by the 52 item limit for it, but caller and
            "grandcaller" aren't prepared to skip stuff and then pickup
