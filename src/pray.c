--- conflicted
+++ resolved
@@ -518,16 +518,9 @@
         const char *eyes = body_part(EYE);
         boolean cure_deaf = (HDeaf & TIMEOUT) ? TRUE : FALSE;
 
-<<<<<<< HEAD
-        if (eyecount(g.youmonst.data) != 1)
-            eyes = makeplural(eyes);
-        Your("%s %s better.", eyes, vtense(eyes, "feel"));
-        u.ucreamed = 0;
-        make_blinded(0L, FALSE);
-=======
         msgbuf[0] = '\0';
         if (Blinded) {
-            if (eyecount(youmonst.data) != 1)
+            if (eyecount(g.youmonst.data) != 1)
                 eyes = makeplural(eyes);
             Sprintf(msgbuf, "Your %s %s better", eyes, vtense(eyes, "feel"));
             u.ucreamed = 0;
@@ -541,7 +534,6 @@
         }
         if (*msgbuf)
             pline("%s.", msgbuf);
->>>>>>> a60d1bec
         break;
     }
     case TROUBLE_WOUNDED_LEGS:
