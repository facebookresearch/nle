--- conflicted
+++ resolved
@@ -805,19 +805,7 @@
         break;
     }
 
-<<<<<<< HEAD
-    class_gift = STRANGE_OBJECT;
-    /* 3.3.[01] had this in the A_NEUTRAL case below,
-       preventing chaotic wizards from receiving a spellbook */
-    if (Role_if(PM_WIZARD)
-        && (!uwep || (uwep->oartifact != ART_VORPAL_BLADE
-                      && uwep->oartifact != ART_STORMBRINGER))
-        && !carrying(SPE_FINGER_OF_DEATH)) {
-        class_gift = SPE_FINGER_OF_DEATH;
-    make_splbk:
-=======
     if (objects[class_gift].oc_class == SPBOOK_CLASS) {
->>>>>>> 508af05e
         obj = mksobj(class_gift, TRUE, FALSE);
         bless(obj);
         obj->bknown = 1; /* ok to skip set_bknown() */
