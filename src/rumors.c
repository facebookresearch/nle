/* NetHack 3.5	rumors.c	$NHDT-Date$  $NHDT-Branch$:$NHDT-Revision$ */
/* NetHack 3.5	rumors.c	$Date: 2012/05/11 22:36:33 $  $Revision: 1.17 $ */
/* Copyright (c) Stichting Mathematisch Centrum, Amsterdam, 1985. */
/* NetHack may be freely redistributed.  See license for details. */

#include "hack.h"
#include "lev.h"
#include "dlb.h"

/*	[note: this comment is fairly old, but still accurate for 3.1]
 * Rumors have been entirely rewritten to speed up the access.  This is
 * essential when working from floppies.  Using fseek() the way that's done
 * here means rumors following longer rumors are output more often than those
 * following shorter rumors.  Also, you may see the same rumor more than once
 * in a particular game (although the odds are highly against it), but
 * this also happens with real fortune cookies.  -dgk
 */

/*	3.5
 * The rumors file consists of a "do not edit" line, then a line containing
 * three sets of three counts (first two in decimal, third in hexadecimal).
 * The first set has the number of true rumors, the count in bytes for all
 * true rumors, and the file offset to the first one.  The second set has
 * the same group of numbers for the false rumors.  The third set has 0 for
 * count, 0 for size, and the file offset for end-of-file.  The offset of
 * the first true rumor plus the size of the true rumors matches the offset
 * of the first false rumor.  Likewise, the offset of the first false rumor
 * plus the size of the false rumors matches the offset for end-of-file.
 */

/*	3.1	[now obsolete for rumors but still accurate for oracles]
 * The rumors file consists of a "do not edit" line, a hexadecimal number
 * giving the number of bytes of useful/true rumors, followed by those
 * true rumors (one per line), followed by the useless/false/misleading/cute
 * rumors (also one per line).  Number of bytes of untrue rumors is derived
 * via fseek(EOF)+ftell().
 *
 * The oracles file consists of a "do not edit" comment, a decimal count N
 * and set of N+1 hexadecimal fseek offsets, followed by N multiple-line
 * records, separated by "---" lines.  The first oracle is a special case,
 * and placed there by 'makedefs'.
 */

STATIC_DCL void FDECL(init_rumors, (dlb *));
STATIC_DCL void FDECL(init_oracles, (dlb *));

/* rumor size variables are signed so that value -1 can be used as a flag */
static long true_rumor_size = 0L, false_rumor_size;
/* rumor start offsets are unsigned because they're handled via %lx format */
static unsigned long true_rumor_start, false_rumor_start;
/* rumor end offsets are signed because they're compared with [dlb_]ftell() */
static long true_rumor_end, false_rumor_end;
/* oracles are handled differently from rumors... */
static int oracle_flg = 0;  /* -1=>don't use, 0=>need init, 1=>init done */
static unsigned oracle_cnt = 0;
static unsigned long *oracle_loc = 0;

STATIC_OVL void
init_rumors(fp)
dlb *fp;
{
	static const char rumors_header[] = "%d,%ld,%lx;%d,%ld,%lx;0,0,%lx\n";
	int true_count, false_count;	/* in file but not used here */
	unsigned long eof_offset;
	char line[BUFSZ];

	(void) dlb_fgets(line, sizeof line, fp); /* skip "don't edit" comment */
	(void) dlb_fgets(line, sizeof line, fp);
	if (sscanf(line, rumors_header,
	           &true_count, &true_rumor_size, &true_rumor_start,
	           &false_count, &false_rumor_size, &false_rumor_start,
	           &eof_offset) == 7 &&
	    true_rumor_size > 0L && false_rumor_size > 0L) {
	    true_rumor_end = (long)true_rumor_start + true_rumor_size;
	 /* assert( true_rumor_end == false_rumor_start ); */
	    false_rumor_end = (long)false_rumor_start + false_rumor_size;
	 /* assert( false_rumor_end == eof_offset ); */
	} else {
	    true_rumor_size = -1L;	/* init failed */
	    (void) dlb_fclose(fp);
	}
}

/* exclude_cookie is a hack used because we sometimes want to get rumors in a
 * context where messages such as "You swallowed the fortune!" that refer to
 * cookies should not appear.  This has no effect for true rumors since none
 * of them contain such references anyway.
 */
char *
getrumor(truth, rumor_buf, exclude_cookie)
int truth; /* 1=true, -1=false, 0=either */
char *rumor_buf;
boolean exclude_cookie; 
{
	dlb	*rumors;
	long	tidbit, beginning;
	char	*endp, line[BUFSZ], xbuf[BUFSZ];

	rumor_buf[0] = '\0';
	if (true_rumor_size < 0L)	/* we couldn't open RUMORFILE */
		return rumor_buf;

	rumors = dlb_fopen(RUMORFILE, "r");

	if (rumors) {
	    int count = 0;
	    int adjtruth;

	    do {
		rumor_buf[0] = '\0';
		if (true_rumor_size == 0L) {	/* if this is 1st outrumor() */
		    init_rumors(rumors);
		    if (true_rumor_size < 0L) {	/* init failed */
			Sprintf(rumor_buf, "Error reading \"%.80s\".",
				RUMORFILE);
			return rumor_buf;
		    }
		}
		/*
		 *	input:      1    0   -1
		 *	 rn2 \ +1  2=T  1=T  0=F
		 *	 adj./ +0  1=T  0=F -1=F
		 */
		switch (adjtruth = truth + rn2(2)) {
		  case  2:	/*(might let a bogus input arg sneak thru)*/
		  case  1:  beginning = (long)true_rumor_start;
			    tidbit = Rand() % true_rumor_size;
			break;
		  case  0:	/* once here, 0 => false rather than "either"*/
		  case -1:  beginning = (long)false_rumor_start;
			    tidbit = Rand() % false_rumor_size;
			break;
		  default:
			    impossible("strange truth value for rumor");
			return strcpy(rumor_buf, "Oops...");
		}
		(void) dlb_fseek(rumors, beginning + tidbit, SEEK_SET);
		(void) dlb_fgets(line, sizeof line, rumors);
		if (!dlb_fgets(line, sizeof line, rumors) ||
		    (adjtruth > 0 && dlb_ftell(rumors) > true_rumor_end)) {
			/* reached end of rumors -- go back to beginning */
			(void) dlb_fseek(rumors, beginning, SEEK_SET);
			(void) dlb_fgets(line, sizeof line, rumors);
		}
		if ((endp = index(line, '\n')) != 0) *endp = 0;
		Strcat(rumor_buf, xcrypt(line, xbuf));
	    } while (count++ < 50 && exclude_cookie &&
		(strstri(rumor_buf, "fortune") || strstri(rumor_buf, "pity")));
	    (void) dlb_fclose(rumors);
	    if (count >= 50)
		impossible("Can't find non-cookie rumor?");
	    else if (!in_mklev)	/* avoid exercizing wisdom for graffiti */
		exercise(A_WIS, (adjtruth > 0));
	} else {
		pline("Can't open rumors file!");
		true_rumor_size = -1;	/* don't try to open it again */
	}
/* this is safe either way, so do it always since we can't get the definition
 * out of makedefs.c
 */
#define PAD_RUMORS_TO
#ifdef PAD_RUMORS_TO
	/* remove padding */
	{
	    char *x = eos(rumor_buf) - 1;

	    while(x > rumor_buf && *x=='_') x--;
	    *++x = '\n';
	    *x = '\0';
	}
#endif
	return rumor_buf;
}

/*
 * test that the true/false rumor boundaries are valid.
 */
void
rumor_check()
{
	dlb *rumors;
	winid tmpwin;
	char *endp, line[BUFSZ], xbuf[BUFSZ], rumor_buf[BUFSZ];

	if (true_rumor_size < 0L) {	/* we couldn't open RUMORFILE */
 no_rumors:
		pline("rumors not accessible.");
		return;
	}

	rumors = dlb_fopen(RUMORFILE, "r");

	if (rumors) {
		long ftell_rumor_start = 0L;

		rumor_buf[0] = '\0';
		if (true_rumor_size == 0L) {	/* if this is 1st outrumor() */
		    init_rumors(rumors);
		    if (true_rumor_size < 0L) goto no_rumors; /* init failed */
		}
		tmpwin = create_nhwindow(NHW_TEXT);

		/*
		 * reveal the values.
		 */

		Sprintf(rumor_buf,
		"T start=%06ld (%06lx), end=%06ld (%06lx), size=%06ld (%06lx)",
			(long)true_rumor_start, true_rumor_start,
			true_rumor_end, (unsigned long)true_rumor_end,
			true_rumor_size, (unsigned long)true_rumor_size);
		putstr(tmpwin, 0, rumor_buf);
		
		Sprintf(rumor_buf,
		"F start=%06ld (%06lx), end=%06ld (%06lx), size=%06ld (%06lx)",
			(long)false_rumor_start, false_rumor_start,
			false_rumor_end, (unsigned long)false_rumor_end,
			false_rumor_size, (unsigned long)false_rumor_size);
		putstr(tmpwin, 0, rumor_buf);
		
		/*
		 * check the first rumor (start of true rumors) by
		 * skipping the first two lines.
		 *
		 * Then seek to the start of the false rumors (based on
		 * the value read in rumors, and display it.
		 */
		rumor_buf[0] = '\0';
		(void) dlb_fseek(rumors, (long)true_rumor_start, SEEK_SET);
		ftell_rumor_start = dlb_ftell(rumors);
		(void) dlb_fgets(line, sizeof line, rumors);
		if ((endp = index(line, '\n')) != 0) *endp = 0;
		Sprintf(rumor_buf, "T %06ld %s", ftell_rumor_start,
			xcrypt(line, xbuf));
		putstr(tmpwin, 0, rumor_buf);
		/* find last true rumor */
		while (dlb_fgets(line, sizeof line, rumors) &&
			dlb_ftell(rumors) < true_rumor_end)
		    continue;
		if ((endp = index(line, '\n')) != 0) *endp = 0;
		Sprintf(rumor_buf, "  %6s %s", "", xcrypt(line, xbuf));
		putstr(tmpwin, 0, rumor_buf);

		rumor_buf[0] = '\0';
		(void) dlb_fseek(rumors, (long)false_rumor_start, SEEK_SET);
		ftell_rumor_start = dlb_ftell(rumors);
		(void) dlb_fgets(line, sizeof line, rumors);
		if ((endp = index(line, '\n')) != 0) *endp = 0;
		Sprintf(rumor_buf, "F %06ld %s", ftell_rumor_start,
			xcrypt(line, xbuf));
		putstr(tmpwin, 0, rumor_buf);
		/* find last false rumor */
		while (dlb_fgets(line, sizeof line, rumors) &&
			dlb_ftell(rumors) < false_rumor_end)
		    continue;
		if ((endp = index(line, '\n')) != 0) *endp = 0;
		Sprintf(rumor_buf, "  %6s %s", "", xcrypt(line, xbuf));
		putstr(tmpwin, 0, rumor_buf);

		(void) dlb_fclose(rumors);
		display_nhwindow(tmpwin, TRUE);
		destroy_nhwindow(tmpwin);
	} else {
		impossible("Can't open rumors file!");
		true_rumor_size = -1;	/* don't try to open it again */
	}
}
<<<<<<< HEAD
=======


/* Gets a random line of text from file 'fname', and returns it. */
char *
get_rnd_text(fname, buf)
const char *fname;
char *buf;
{
    dlb *fh;

    buf[0] = '\0';

    fh = dlb_fopen(fname, "r");

    if (fh) {
	/* TODO: cache sizetxt, starttxt, endtxt. maybe cache file contents? */
       long sizetxt = 0, starttxt = 0, endtxt = 0, tidbit = 0;
       char *endp, line[BUFSZ], xbuf[BUFSZ];
       (void) dlb_fgets(line, sizeof line, fh); /* skip "don't edit" comment */

       (void) dlb_fseek(fh, 0L, SEEK_CUR);
       starttxt = dlb_ftell(fh);
       (void) dlb_fseek(fh, 0L, SEEK_END);
       endtxt = dlb_ftell(fh);
       sizetxt = endtxt - starttxt;
       tidbit = Rand() % sizetxt;

       (void) dlb_fseek(fh, starttxt + tidbit, SEEK_SET);
       (void) dlb_fgets(line, sizeof line, fh);
       if (!dlb_fgets(line, sizeof line, fh)) {
	   (void) dlb_fseek(fh, starttxt, SEEK_SET);
	   (void) dlb_fgets(line, sizeof line, fh);
       }
       if ((endp = index(line, '\n')) != 0) *endp = 0;
       Strcat(buf, xcrypt(line, xbuf));
       (void) dlb_fclose(fh);
    } else impossible("Can't open file %s!", fname);
    return buf;
}

>>>>>>> e41b3f71

void
outrumor(truth, mechanism)
int truth; /* 1=true, -1=false, 0=either */
int mechanism;
{
	static const char fortune_msg[] =
		"This cookie has a scrap of paper inside.";
	const char *line;
	char buf[BUFSZ];
	boolean reading = (mechanism == BY_COOKIE ||
			   mechanism == BY_PAPER);

	if (reading) {
	    /* deal with various things that prevent reading */
	    if (is_fainted() && mechanism == BY_COOKIE)
	    	return;
	    else if (Blind) {
		if (mechanism == BY_COOKIE)
			pline(fortune_msg);
		pline("What a pity that you cannot read it!");
	    	return;
	    }
	}
	line = getrumor(truth, buf, reading ? FALSE : TRUE);
	if (!*line)
		line = "NetHack rumors file closed for renovation.";
	switch (mechanism) {
	    case BY_ORACLE:
	 	/* Oracle delivers the rumor */
		pline("True to her word, the Oracle %ssays: ",
		  (!rn2(4) ? "offhandedly " : (!rn2(3) ? "casually " :
		  (rn2(2) ? "nonchalantly " : ""))));
		verbalize1(line);
		/* [WIS exercized by getrumor()] */
		return;
	    case BY_COOKIE:
		pline(fortune_msg);
		/* FALLTHRU */
	    case BY_PAPER:
		pline("It reads:");
		break;
	}
	pline1(line);
}

STATIC_OVL void
init_oracles(fp)
dlb *fp;
{
	register int i;
	char line[BUFSZ];
	int cnt = 0;

	/* this assumes we're only called once */
	(void) dlb_fgets(line, sizeof line, fp); /* skip "don't edit" comment*/
	(void) dlb_fgets(line, sizeof line, fp);
	if (sscanf(line, "%5d\n", &cnt) == 1 && cnt > 0) {
	    oracle_cnt = (unsigned) cnt;
	    oracle_loc = (unsigned long *)alloc((unsigned)cnt * sizeof (long));
	    for (i = 0; i < cnt; i++) {
		(void) dlb_fgets(line, sizeof line, fp);
		(void) sscanf(line, "%5lx\n", &oracle_loc[i]);
	    }
	}
	return;
}

void
save_oracles(fd, mode)
int fd, mode;
{
	if (perform_bwrite(mode)) {
	    bwrite(fd, (genericptr_t) &oracle_cnt, sizeof oracle_cnt);
	    if (oracle_cnt)
		bwrite(fd, (genericptr_t)oracle_loc, oracle_cnt*sizeof (long));
	}
	if (release_data(mode)) {
	    if (oracle_cnt) {
		free((genericptr_t)oracle_loc);
		oracle_loc = 0,  oracle_cnt = 0,  oracle_flg = 0;
	    }
	}
}

void
restore_oracles(fd)
int fd;
{
	mread(fd, (genericptr_t) &oracle_cnt, sizeof oracle_cnt);
	if (oracle_cnt) {
	    oracle_loc = (unsigned long *)alloc(oracle_cnt * sizeof (long));
	    mread(fd, (genericptr_t) oracle_loc, oracle_cnt * sizeof (long));
	    oracle_flg = 1;	/* no need to call init_oracles() */
	}
}

void
outoracle(special, delphi)
boolean special;
boolean delphi;
{
	char	line[COLNO];
	char	*endp;
	dlb	*oracles;
	int oracle_idx;
	char xbuf[BUFSZ];

	if(oracle_flg < 0 ||			/* couldn't open ORACLEFILE */
	   (oracle_flg > 0 && oracle_cnt == 0))	/* oracles already exhausted */
		return;

	oracles = dlb_fopen(ORACLEFILE, "r");

	if (oracles) {
		winid tmpwin;
		if (oracle_flg == 0) {	/* if this is the first outoracle() */
			init_oracles(oracles);
			oracle_flg = 1;
			if (oracle_cnt == 0) return;
		}
		/* oracle_loc[0] is the special oracle;		*/
		/* oracle_loc[1..oracle_cnt-1] are normal ones	*/
		if (oracle_cnt <= 1 && !special) return;  /*(shouldn't happen)*/
		oracle_idx = special ? 0 : rnd((int) oracle_cnt - 1);
		(void) dlb_fseek(oracles, (long)oracle_loc[oracle_idx],
				 SEEK_SET);
		if (!special) /* move offset of very last one into this slot */
		    oracle_loc[oracle_idx] = oracle_loc[--oracle_cnt];

		tmpwin = create_nhwindow(NHW_TEXT);
		if (delphi)
		    putstr(tmpwin, 0, special ?
		          "The Oracle scornfully takes all your money and says:" :
		          "The Oracle meditates for a moment and then intones:");
		else
		    putstr(tmpwin, 0, "The message reads:");
		putstr(tmpwin, 0, "");

		while(dlb_fgets(line, COLNO, oracles) && strcmp(line,"---\n")) {
			if ((endp = index(line, '\n')) != 0) *endp = 0;
			putstr(tmpwin, 0, xcrypt(line, xbuf));
		}
		display_nhwindow(tmpwin, TRUE);
		destroy_nhwindow(tmpwin);
		(void) dlb_fclose(oracles);
	} else {
		pline("Can't open oracles file!");
		oracle_flg = -1;	/* don't try to open it again */
	}
}

int
doconsult(oracl)
register struct monst *oracl;
{
	long umoney;
	int u_pay, minor_cost = 50, major_cost = 500 + 50 * u.ulevel;
	int add_xpts;
	char qbuf[QBUFSZ];

	multi = 0;
	umoney = money_cnt(invent);

	if (!oracl) {
		There("is no one here to consult.");
		return 0;
	} else if (!oracl->mpeaceful) {
		pline("%s is in no mood for consultations.", Monnam(oracl));
		return 0;
	} else if (!umoney) {
		You("have no money.");
		return 0;
	}

	Sprintf(qbuf,
		"\"Wilt thou settle for a minor consultation?\" (%d %s)",
		minor_cost, currency((long)minor_cost));
	switch (ynq(qbuf)) {
	    default:
	    case 'q':
		return 0;
	    case 'y':
		if (umoney < (long)minor_cost) {
		    You("don't even have enough money for that!");
		    return 0;
		}
		u_pay = minor_cost;
		break;
	    case 'n':
		if (umoney <= (long)minor_cost ||	/* don't even ask */
		    (oracle_cnt == 1 || oracle_flg < 0)) return 0;
		Sprintf(qbuf,
			"\"Then dost thou desire a major one?\" (%d %s)",
			major_cost, currency((long)major_cost));
		if (yn(qbuf) != 'y') return 0;
		u_pay = (umoney < (long)major_cost) ? (int)umoney : major_cost;
		break;
	}
	money2mon(oracl, (long)u_pay);
	context.botl = 1;
	add_xpts = 0;	/* first oracle of each type gives experience points */
	if (u_pay == minor_cost) {
		outrumor(1, BY_ORACLE);
		if (!u.uevent.minor_oracle)
		    add_xpts = u_pay / (u.uevent.major_oracle ? 25 : 10);
		    /* 5 pts if very 1st, or 2 pts if major already done */
		u.uevent.minor_oracle = TRUE;
	} else {
		boolean cheapskate = u_pay < major_cost;
		outoracle(cheapskate, TRUE);
		if (!cheapskate && !u.uevent.major_oracle)
		    add_xpts = u_pay / (u.uevent.minor_oracle ? 25 : 10);
		    /* ~100 pts if very 1st, ~40 pts if minor already done */
		u.uevent.major_oracle = TRUE;
		exercise(A_WIS, !cheapskate);
	}
	if (add_xpts) {
		more_experienced(add_xpts, u_pay/50);
		newexplevel();
	}
	return 1;
}

/*rumors.c*/<|MERGE_RESOLUTION|>--- conflicted
+++ resolved
@@ -265,8 +265,6 @@
 		true_rumor_size = -1;	/* don't try to open it again */
 	}
 }
-<<<<<<< HEAD
-=======
 
 
 /* Gets a random line of text from file 'fname', and returns it. */
@@ -307,7 +305,6 @@
     return buf;
 }
 
->>>>>>> e41b3f71
 
 void
 outrumor(truth, mechanism)
