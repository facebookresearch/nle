<<<<<<< HEAD
/* NetHack 3.5	save.c	$NHDT-Date: 1426496455 2015/03/16 09:00:55 $  $NHDT-Branch: master $:$NHDT-Revision: 1.62 $ */
=======
/* NetHack 3.5	save.c	$NHDT-Date: 1429757271 2015/04/23 02:47:51 $  $NHDT-Branch: master $:$NHDT-Revision: 1.82 $ */
/* NetHack 3.5	save.c	$Date: 2012/02/16 02:40:24 $  $Revision: 1.53 $ */
>>>>>>> ae6eeec2
/* Copyright (c) Stichting Mathematisch Centrum, Amsterdam, 1985. */
/* NetHack may be freely redistributed.  See license for details. */

#include "hack.h"
#include "lev.h"

#ifndef NO_SIGNAL
#include <signal.h>
#endif
#if !defined(LSC) && !defined(O_WRONLY) && !defined(AZTEC_C)
#include <fcntl.h>
#endif

#ifdef MFLOPPY
long bytes_counted;
static int count_only;
#endif

#ifdef MICRO
int dotcnt, dotrow;	/* also used in restore */
#endif

STATIC_DCL void FDECL(savelevchn, (int,int));
STATIC_DCL void FDECL(savedamage, (int,int));
STATIC_DCL void FDECL(saveobj, (int,struct obj *));
STATIC_DCL void FDECL(saveobjchn, (int,struct obj *,int));
STATIC_DCL void FDECL(savemon, (int,struct monst *));
STATIC_DCL void FDECL(savemonchn, (int,struct monst *,int));
STATIC_DCL void FDECL(savetrapchn, (int,struct trap *,int));
STATIC_DCL void FDECL(savegamestate, (int,int));
STATIC_OVL void FDECL(save_msghistory, (int,int));
#ifdef MFLOPPY
STATIC_DCL void FDECL(savelev0, (int,XCHAR_P,int));
STATIC_DCL boolean NDECL(swapout_oldest);
STATIC_DCL void FDECL(copyfile, (char *,char *));
#endif /* MFLOPPY */
STATIC_DCL void FDECL(savelevl, (int fd, BOOLEAN_P));
STATIC_DCL void FDECL(def_bufon, (int));
STATIC_DCL void FDECL(def_bufoff, (int));
STATIC_DCL void FDECL(def_bflush, (int));
STATIC_DCL void FDECL(def_bwrite, (int,genericptr_t,unsigned int));
#ifdef ZEROCOMP
STATIC_DCL void FDECL(zerocomp_bufon, (int));
STATIC_DCL void FDECL(zerocomp_bufoff, (int));
STATIC_DCL void FDECL(zerocomp_bflush, (int));
STATIC_DCL void FDECL(zerocomp_bwrite, (int,genericptr_t,unsigned int));
STATIC_DCL void FDECL(zerocomp_bputc, (int));
#endif

static struct save_procs {
	const char *name;
	void FDECL((*save_bufon), (int));
	void FDECL((*save_bufoff), (int));
	void FDECL((*save_bflush), (int));
	void FDECL((*save_bwrite), (int,genericptr_t,unsigned int));
	void FDECL((*save_bclose), (int));
} saveprocs = {
#if !defined(ZEROCOMP) || (defined(COMPRESS) || defined(ZLIB_COMP))
	"externalcomp",
	def_bufon,
	def_bufoff,
	def_bflush,
	def_bwrite,
	def_bclose,
#else
	"zerocomp",
	zerocomp_bufon,
	zerocomp_bufoff,
	zerocomp_bflush,
	zerocomp_bwrite,
	zerocomp_bclose,
#endif
};

static long nulls[sizeof(struct trap) + sizeof(struct fruit)];

#if defined(UNIX) || defined(VMS) || defined(__EMX__) || defined(WIN32)
#define HUP	if (!program_state.done_hup)
#else
#define HUP
#endif

/* need to preserve these during save to avoid accessing freed memory */
static unsigned ustuck_id = 0, usteed_id = 0;

int
dosave()
{
	clear_nhwindow(WIN_MESSAGE);
	if(yn("Really save?") == 'n') {
		clear_nhwindow(WIN_MESSAGE);
		if(multi > 0) nomul(0);
	} else {
		clear_nhwindow(WIN_MESSAGE);
		pline("Saving...");
#if defined(UNIX) || defined(VMS) || defined(__EMX__)
		program_state.done_hup = 0;
#endif
		if(dosave0()) {
			u.uhp = -1;		/* universal game's over indicator */
			/* make sure they see the Saving message */
			display_nhwindow(WIN_MESSAGE, TRUE);
			exit_nhwindows("Be seeing you...");
			terminate(EXIT_SUCCESS);
		} else (void)doredraw();
	}
	return 0;
}

/* returns 1 if save successful */
int
dosave0()
{
	const char *fq_save;
	register int fd, ofd;
	xchar ltmp;
	d_level uz_save;
	char whynot[BUFSZ];

	/* we may get here via hangup signal, in which case we want to fix up
	   a few of things before saving so that they won't be restored in
	   an improper state; these will be no-ops for normal save sequence */
	u.uinvulnerable = 0;
	if (iflags.save_uinwater) u.uinwater = 1, iflags.save_uinwater = 0;
	if (iflags.save_uburied) u.uburied = 1, iflags.save_uburied = 0;

	if (!program_state.something_worth_saving || !SAVEF[0])
		return 0;
	fq_save = fqname(SAVEF, SAVEPREFIX, 1);	/* level files take 0 */

#if defined(UNIX) || defined(VMS)
	sethanguphandler((void FDECL((*),(int)))SIG_IGN);
#endif
#ifndef NO_SIGNAL
	(void) signal(SIGINT, SIG_IGN);
#endif

#if defined(MICRO) && defined(MFLOPPY)
	if (!saveDiskPrompt(0)) return 0;
#endif

	HUP if (iflags.window_inited) {
	    nh_uncompress(fq_save);
	    fd = open_savefile();
	    if (fd > 0) {
		(void) nhclose(fd);
		clear_nhwindow(WIN_MESSAGE);
		There("seems to be an old save file.");
		if (yn("Overwrite the old file?") == 'n') {
		    nh_compress(fq_save);
		    return 0;
		}
	    }
	}

	HUP mark_synch();	/* flush any buffered screen output */

	fd = create_savefile();
	if(fd < 0) {
		HUP pline("Cannot open save file.");
		(void) delete_savefile();	/* ab@unido */
		return(0);
	}

	vision_recalc(2);	/* shut down vision to prevent problems
				   in the event of an impossible() call */
	
	/* undo date-dependent luck adjustments made at startup time */
	if(flags.moonphase == FULL_MOON)	/* ut-sally!fletcher */
		change_luck(-1);		/* and unido!ab */
	if(flags.friday13)
		change_luck(1);
	if(iflags.window_inited)
	    HUP clear_nhwindow(WIN_MESSAGE);

#ifdef MICRO
	dotcnt = 0;
	dotrow = 2;
	curs(WIN_MAP, 1, 1);
	if (strncmpi("X11", windowprocs.name, 3))
	  putstr(WIN_MAP, 0, "Saving:");
#endif
#ifdef MFLOPPY
	/* make sure there is enough disk space */
	if (iflags.checkspace) {
	    long fds, needed;

	    savelev(fd, ledger_no(&u.uz), COUNT_SAVE);
	    savegamestate(fd, COUNT_SAVE);
	    needed = bytes_counted;

	    for (ltmp = 1; ltmp <= maxledgerno(); ltmp++)
		if (ltmp != ledger_no(&u.uz) && level_info[ltmp].where)
		    needed += level_info[ltmp].size + (sizeof ltmp);
	    fds = freediskspace(fq_save);
	    if (needed > fds) {
		HUP {
		    There("is insufficient space on SAVE disk.");
		    pline("Require %ld bytes but only have %ld.", needed, fds);
		}
		flushout();
		(void) nhclose(fd);
		(void) delete_savefile();
		return 0;
	    }

	    co_false();
	}
#endif /* MFLOPPY */

	store_version(fd);
	store_savefileinfo(fd);
	store_plname_in_file(fd);
	ustuck_id = (u.ustuck ? u.ustuck->m_id : 0);
	usteed_id = (u.usteed ? u.usteed->m_id : 0);
	savelev(fd, ledger_no(&u.uz), WRITE_SAVE | FREE_SAVE);
	savegamestate(fd, WRITE_SAVE | FREE_SAVE);

	/* While copying level files around, zero out u.uz to keep
	 * parts of the restore code from completely initializing all
	 * in-core data structures, since all we're doing is copying.
	 * This also avoids at least one nasty core dump.
	 */
	uz_save = u.uz;
	u.uz.dnum = u.uz.dlevel = 0;
	/* these pointers are no longer valid, and at least u.usteed
	 * may mislead place_monster() on other levels
	 */
	u.ustuck = (struct monst *)0;
	u.usteed = (struct monst *)0;

	for(ltmp = (xchar)1; ltmp <= maxledgerno(); ltmp++) {
		if (ltmp == ledger_no(&uz_save)) continue;
		if (!(level_info[ltmp].flags & LFILE_EXISTS)) continue;
#ifdef MICRO
		curs(WIN_MAP, 1 + dotcnt++, dotrow);
		if (dotcnt >= (COLNO - 1)) {
			dotrow++;
			dotcnt = 0;
		}
		if (strncmpi("X11", windowprocs.name, 3)){
		  putstr(WIN_MAP, 0, ".");
		}
		mark_synch();
#endif
		ofd = open_levelfile(ltmp, whynot);
		if (ofd < 0) {
		    HUP pline1(whynot);
		    (void) nhclose(fd);
		    (void) delete_savefile();
		    HUP Strcpy(killer.name, whynot);
		    HUP done(TRICKED);
		    return(0);
		}
		minit();	/* ZEROCOMP */
		getlev(ofd, hackpid, ltmp, FALSE);
		(void) nhclose(ofd);
		bwrite(fd, (genericptr_t) &ltmp, sizeof ltmp); /* level number*/
		savelev(fd, ltmp, WRITE_SAVE | FREE_SAVE);     /* actual level*/
		delete_levelfile(ltmp);
	}
	bclose(fd);

	u.uz = uz_save;

	/* get rid of current level --jgm */
	delete_levelfile(ledger_no(&u.uz));
	delete_levelfile(0);
	nh_compress(fq_save);
	/* this should probably come sooner... */
	program_state.something_worth_saving = 0;
	return(1);
}

STATIC_OVL void
savegamestate(fd, mode)
register int fd, mode;
{
	unsigned long uid;

#ifdef MFLOPPY
	count_only = (mode & COUNT_SAVE);
#endif
	uid = (unsigned long)getuid();
	bwrite(fd, (genericptr_t) &uid, sizeof uid);
	bwrite(fd, (genericptr_t) &context, sizeof(struct context_info));
	bwrite(fd, (genericptr_t) &flags, sizeof(struct flag));
#ifdef SYSFLAGS
	bwrite(fd, (genericptr_t) &sysflags, sizeof(struct sysflag));
#endif
	urealtime.realtime += (long)(getnow() - urealtime.restored);
	bwrite(fd, (genericptr_t) &u, sizeof(struct you));
	bwrite(fd, yyyymmddhhmmss(ubirthday), 14);
	bwrite(fd, (genericptr_t) &urealtime.realtime, sizeof(urealtime.realtime));
	bwrite(fd, yyyymmddhhmmss(urealtime.restored), 14);
	save_killers(fd, mode);

	/* must come before migrating_objs and migrating_mons are freed */
	save_timers(fd, mode, RANGE_GLOBAL);
	save_light_sources(fd, mode, RANGE_GLOBAL);

	saveobjchn(fd, invent, mode);
	if (BALL_IN_MON) {
		/* prevent loss of ball & chain when swallowed */
		uball->nobj = uchain;
		uchain->nobj = (struct obj *)0;
		saveobjchn(fd, uball, mode);
	} else {
		saveobjchn(fd, (struct obj *)0, mode);
	}

	saveobjchn(fd, migrating_objs, mode);
	savemonchn(fd, migrating_mons, mode);
	if (release_data(mode)) {
	    invent = 0;
	    migrating_objs = 0;
	    migrating_mons = 0;
	}
	bwrite(fd, (genericptr_t) mvitals, sizeof(mvitals));

	save_dungeon(fd, (boolean)!!perform_bwrite(mode),
			 (boolean)!!release_data(mode));
	savelevchn(fd, mode);
	bwrite(fd, (genericptr_t) &moves, sizeof moves);
	bwrite(fd, (genericptr_t) &monstermoves, sizeof monstermoves);
	bwrite(fd, (genericptr_t) &quest_status, sizeof(struct q_score));
	bwrite(fd, (genericptr_t) spl_book,
				sizeof(struct spell) * (MAXSPELL + 1));
	save_artifacts(fd);
	save_oracles(fd, mode);
	if(ustuck_id)
	    bwrite(fd, (genericptr_t) &ustuck_id, sizeof ustuck_id);
	if(usteed_id)
	    bwrite(fd, (genericptr_t) &usteed_id, sizeof usteed_id);
	bwrite(fd, (genericptr_t) pl_character, sizeof pl_character);
	bwrite(fd, (genericptr_t) pl_fruit, sizeof pl_fruit);
	savefruitchn(fd, mode);
	savenames(fd, mode);
	save_waterlevel(fd, mode);
	save_msghistory(fd, mode);
	bflush(fd);
}

boolean
tricked_fileremoved(fd, whynot)
int fd;
char *whynot;
{
    if (fd < 0) {
	pline1(whynot);
	pline("Probably someone removed it.");
	Strcpy(killer.name, whynot);
	done(TRICKED);
	return TRUE;
    }
    return FALSE;
}

#ifdef INSURANCE
void
savestateinlock()
{
	int fd, hpid;
	static boolean havestate = TRUE;
	char whynot[BUFSZ];

	/* When checkpointing is on, the full state needs to be written
	 * on each checkpoint.  When checkpointing is off, only the pid
	 * needs to be in the level.0 file, so it does not need to be
	 * constantly rewritten.  When checkpointing is turned off during
	 * a game, however, the file has to be rewritten once to truncate
	 * it and avoid restoring from outdated information.
	 *
	 * Restricting havestate to this routine means that an additional
	 * noop pid rewriting will take place on the first "checkpoint" after
	 * the game is started or restored, if checkpointing is off.
	 */
	if (flags.ins_chkpt || havestate) {
		/* save the rest of the current game state in the lock file,
		 * following the original int pid, the current level number,
		 * and the current savefile name, which should not be subject
		 * to any internal compression schemes since they must be
		 * readable by an external utility
		 */
		fd = open_levelfile(0, whynot);
		if (tricked_fileremoved(fd, whynot)) return;

		(void) read(fd, (genericptr_t) &hpid, sizeof(hpid));
		if (hackpid != hpid) {
		    Sprintf(whynot,
			    "Level #0 pid (%d) doesn't match ours (%d)!",
			    hpid, hackpid);
		    pline1(whynot);
		    Strcpy(killer.name, whynot);
		    done(TRICKED);
		}
		(void) nhclose(fd);

		fd = create_levelfile(0, whynot);
		if (fd < 0) {
		    pline1(whynot);
		    Strcpy(killer.name, whynot);
		    done(TRICKED);
		    return;
		}
		(void) write(fd, (genericptr_t) &hackpid, sizeof(hackpid));
		if (flags.ins_chkpt) {
		    int currlev = ledger_no(&u.uz);

		    (void) write(fd, (genericptr_t) &currlev, sizeof(currlev));
		    save_savefile_name(fd);
		    store_version(fd);
		    store_savefileinfo(fd);
		    store_plname_in_file(fd);

		    ustuck_id = (u.ustuck ? u.ustuck->m_id : 0);
		    usteed_id = (u.usteed ? u.usteed->m_id : 0);
		    savegamestate(fd, WRITE_SAVE);
		}
		bclose(fd);
	}
	havestate = flags.ins_chkpt;
}
#endif

#ifdef MFLOPPY
boolean
savelev(fd, lev, mode)
int fd;
xchar lev;
int mode;
{
	if (mode & COUNT_SAVE) {
		bytes_counted = 0;
		savelev0(fd, lev, COUNT_SAVE);
		/* probably bytes_counted will be filled in again by an
		 * immediately following WRITE_SAVE anyway, but we'll
		 * leave it out of checkspace just in case */
		if (iflags.checkspace) {
			while (bytes_counted > freediskspace(levels))
				if (!swapout_oldest())
					return FALSE;
		}
	}
	if (mode & (WRITE_SAVE | FREE_SAVE)) {
		bytes_counted = 0;
		savelev0(fd, lev, mode);
	}
	if (mode != FREE_SAVE) {
		level_info[lev].where = ACTIVE;
		level_info[lev].time = moves;
		level_info[lev].size = bytes_counted;
	}
	return TRUE;
}

STATIC_OVL void
savelev0(fd,lev,mode)
#else
void
savelev(fd,lev,mode)
#endif
int fd;
xchar lev;
int mode;
{
#ifdef TOS
	short tlev;
#endif

	/* if we're tearing down the current level without saving anything
	   (which happens upon entrance to the endgame or after an aborted
	   restore attempt) then we don't want to do any actual I/O */
	if (mode == FREE_SAVE) goto skip_lots;

	/* purge any dead monsters (necessary if we're starting
	   a panic save rather than a normal one, or sometimes
	   when changing levels without taking time -- e.g.
	   create statue trap then immediately level teleport) */
	if (iflags.purge_monsters) dmonsfree();

	if(fd < 0) panic("Save on bad file!");	/* impossible */
#ifdef MFLOPPY
	count_only = (mode & COUNT_SAVE);
#endif
	if (lev >= 0 && lev <= maxledgerno())
	    level_info[lev].flags |= VISITED;
	bwrite(fd,(genericptr_t) &hackpid,sizeof(hackpid));
#ifdef TOS
	tlev=lev; tlev &= 0x00ff;
	bwrite(fd,(genericptr_t) &tlev,sizeof(tlev));
#else
	bwrite(fd,(genericptr_t) &lev,sizeof(lev));
#endif
	savecemetery(fd, mode, &level.bonesinfo);
	savelevl(fd, (boolean)((sfsaveinfo.sfi1 & SFI1_RLECOMP) == SFI1_RLECOMP));
	bwrite(fd,(genericptr_t) lastseentyp,sizeof(lastseentyp));
	bwrite(fd,(genericptr_t) &monstermoves,sizeof(monstermoves));
	bwrite(fd,(genericptr_t) &upstair,sizeof(stairway));
	bwrite(fd,(genericptr_t) &dnstair,sizeof(stairway));
	bwrite(fd,(genericptr_t) &upladder,sizeof(stairway));
	bwrite(fd,(genericptr_t) &dnladder,sizeof(stairway));
	bwrite(fd,(genericptr_t) &sstairs,sizeof(stairway));
	bwrite(fd,(genericptr_t) &updest,sizeof(dest_area));
	bwrite(fd,(genericptr_t) &dndest,sizeof(dest_area));
	bwrite(fd,(genericptr_t) &level.flags,sizeof(level.flags));
	bwrite(fd, (genericptr_t) doors, sizeof(doors));
	save_rooms(fd);	/* no dynamic memory to reclaim */

	/* from here on out, saving also involves allocated memory cleanup */
 skip_lots:
	/* this comes before the map, so need cleanup here if we skipped */
	if (mode == FREE_SAVE) savecemetery(fd, mode, &level.bonesinfo);
	/* must be saved before mons, objs, and buried objs */
	save_timers(fd, mode, RANGE_LEVEL);
	save_light_sources(fd, mode, RANGE_LEVEL);

	savemonchn(fd, fmon, mode);
	save_worm(fd, mode);	/* save worm information */
	savetrapchn(fd, ftrap, mode);
	saveobjchn(fd, fobj, mode);
	saveobjchn(fd, level.buriedobjlist, mode);
	saveobjchn(fd, billobjs, mode);
	if (release_data(mode)) {
	    fmon = 0;
	    ftrap = 0;
	    fobj = 0;
	    level.buriedobjlist = 0;
	    billobjs = 0;
	    /* level.bonesinfo = 0; -- handled by savecemetery() */
	}
	save_engravings(fd, mode);
	savedamage(fd, mode);
	save_regions(fd, mode);
	if (mode != FREE_SAVE) bflush(fd);
}

STATIC_OVL void
savelevl(fd, rlecomp)
int fd;
boolean rlecomp;
{
#ifdef RLECOMP
	struct rm *prm, *rgrm;
	int x, y;
	uchar match;

	if (rlecomp) {
	    /* perform run-length encoding of rm structs */

	    rgrm = &levl[0][0];		/* start matching at first rm */
	    match = 0;

	    for (y = 0; y < ROWNO; y++) {
		for (x = 0; x < COLNO; x++) {
		    prm = &levl[x][y];
		    if (prm->glyph == rgrm->glyph
			&& prm->typ == rgrm->typ
			&& prm->seenv == rgrm->seenv
			&& prm->horizontal == rgrm->horizontal
			&& prm->flags == rgrm->flags
			&& prm->lit == rgrm->lit
			&& prm->waslit == rgrm->waslit
			&& prm->roomno == rgrm->roomno
			&& prm->edge == rgrm->edge
			&& prm->candig == rgrm->candig) {
			match++;
			if (match > 254) {
			    match = 254;	/* undo this match */
			    goto writeout;
			}
		    } else {
			/* the run has been broken,
			 * write out run-length encoding */
		    writeout:
			bwrite(fd, (genericptr_t)&match, sizeof(uchar));
			bwrite(fd, (genericptr_t)rgrm, sizeof(struct rm));
			/* start encoding again. we have at least 1 rm
			 * in the next run, viz. this one. */
			match = 1;
			rgrm = prm;
		    }
		}
	    }
	    if (match > 0) {
		bwrite(fd, (genericptr_t)&match, sizeof(uchar));
		bwrite(fd, (genericptr_t)rgrm, sizeof(struct rm));
	    }
	} else
#endif /* RLECOMP */
	bwrite(fd,(genericptr_t) levl,sizeof(levl));
}

/*ARGSUSED*/
void
bufon(fd)
int fd;
{
    (*saveprocs.save_bufon)(fd);
    return;
}

/*ARGSUSED*/
void
bufoff(fd)
int fd;
{
    (*saveprocs.save_bufoff)(fd);
    return;
}

void
bflush(fd)  /* flush run and buffer */
register int fd;
{
    (*saveprocs.save_bflush)(fd);
    return;
}

void
bwrite(fd, loc, num)
int fd;
genericptr_t loc;
register unsigned num;
{
    (*saveprocs.save_bwrite)(fd, loc, num);
    return;
}

void
bclose(fd)
int fd;
{
    (*saveprocs.save_bclose)(fd);
    return;
}

static int bw_fd = -1;
static FILE *bw_FILE = 0;
static boolean buffering = FALSE;

STATIC_OVL void
def_bufon(fd)
    int fd;
{
#ifdef UNIX
    if(bw_fd != fd) {
	if(bw_fd >= 0)
	    panic("double buffering unexpected");
	bw_fd = fd;
	if((bw_FILE = fdopen(fd, "w")) == 0)
	    panic("buffering of file %d failed", fd);
    }
#endif
    buffering = TRUE;
}

STATIC_OVL void
def_bufoff(fd)
int fd;
{
    def_bflush(fd);
    buffering = FALSE;
}

STATIC_OVL void
def_bflush(fd)
    int fd;
{
#ifdef UNIX
    if(fd == bw_fd) {
	if(fflush(bw_FILE) == EOF)
	    panic("flush of savefile failed!");
    }
#endif
    return;
}

STATIC_OVL void
def_bwrite(fd,loc,num)
register int fd;
register genericptr_t loc;
register unsigned num;
{
	boolean failed;

#ifdef MFLOPPY
	bytes_counted += num;
	if (count_only) return;
#endif

#ifdef UNIX
	if (buffering) {
	    if(fd != bw_fd)
		panic("unbuffered write to fd %d (!= %d)", fd, bw_fd);

	    failed = (fwrite(loc, (int)num, 1, bw_FILE) != 1);
	} else
#endif /* UNIX */
	{
/* lint wants the 3rd arg of write to be an int; lint -p an unsigned */
#if defined(BSD) || defined(ULTRIX) || defined(WIN32) || defined(_MSC_VER)
	    failed = ((long)write(fd, loc, (int)num) != (long)num);
#else /* e.g. SYSV, __TURBOC__ */
	    failed = ((long)write(fd, loc, num) != (long)num);
#endif
	}

	if (failed) {
#if defined(UNIX) || defined(VMS) || defined(__EMX__)
	    if (program_state.done_hup)
		terminate(EXIT_FAILURE);
	    else
#endif
		panic("cannot write %u bytes to file #%d", num, fd);
	}
}

void
def_bclose(fd)
    int fd;
{
    bufoff(fd);
#ifdef UNIX
    if (fd == bw_fd) {
	(void) fclose(bw_FILE);
	bw_fd = -1;
	bw_FILE = 0;
    } else
#endif
	(void) nhclose(fd);
    return;
}

#ifdef ZEROCOMP
/* The runs of zero-run compression are flushed after the game state or a
 * level is written out.  This adds a couple bytes to a save file, where
 * the runs could be mashed together, but it allows gluing together game
 * state and level files to form a save file, and it means the flushing
 * does not need to be specifically called for every other time a level
 * file is written out.
 */

#define RLESC '\0'    /* Leading character for run of LRESC's */
#define flushoutrun(ln) (zerocomp_bputc(RLESC), zerocomp_bputc(ln), ln = -1)

#ifndef ZEROCOMP_BUFSIZ
# define ZEROCOMP_BUFSIZ BUFSZ
#endif
static NEARDATA unsigned char outbuf[ZEROCOMP_BUFSIZ];
static NEARDATA unsigned short outbufp = 0;
static NEARDATA short outrunlength = -1;
static NEARDATA int bwritefd;
static NEARDATA boolean compressing = FALSE;

/*dbg()
{
    HUP printf("outbufp %d outrunlength %d\n", outbufp,outrunlength);
}*/

STATIC_OVL void
zerocomp_bputc(c)
int c;
{
#ifdef MFLOPPY
    bytes_counted++;
    if (count_only)
      return;
#endif
    if (outbufp >= sizeof outbuf) {
	(void) write(bwritefd, outbuf, sizeof outbuf);
	outbufp = 0;
    }
    outbuf[outbufp++] = (unsigned char)c;
}

/*ARGSUSED*/
void
STATIC_OVL zerocomp_bufon(fd)
int fd;
{
    compressing = TRUE;
    return;
}

/*ARGSUSED*/
STATIC_OVL void
zerocomp_bufoff(fd)
int fd;
{
    if (outbufp) {
	outbufp = 0;
	panic("closing file with buffered data still unwritten");
    }
    outrunlength = -1;
    compressing = FALSE;
    return;
}

STATIC_OVL void
zerocomp_bflush(fd)  /* flush run and buffer */
register int fd;
{
    bwritefd = fd;
    if (outrunlength >= 0) {	/* flush run */
	flushoutrun(outrunlength);
    }
#ifdef MFLOPPY
    if (count_only) outbufp = 0;
#endif

    if (outbufp) {
	if (write(fd, outbuf, outbufp) != outbufp) {
#if defined(UNIX) || defined(VMS) || defined(__EMX__)
	    if (program_state.done_hup)
		terminate(EXIT_FAILURE);
	    else
#endif
		zerocomp_bclose(fd);	/* panic (outbufp != 0) */
	}
	outbufp = 0;
    }
}

STATIC_OVL void
zerocomp_bwrite(fd, loc, num)
int fd;
genericptr_t loc;
register unsigned num;
{
    register unsigned char *bp = (unsigned char *)loc;

    if (!compressing) {
#ifdef MFLOPPY
	bytes_counted += num;
	if (count_only) return;
#endif
	if ((unsigned) write(fd, loc, num) != num) {
#if defined(UNIX) || defined(VMS) || defined(__EMX__)
	    if (program_state.done_hup)
		terminate(EXIT_FAILURE);
	    else
#endif
		panic("cannot write %u bytes to file #%d", num, fd);
	}
    } else {
	bwritefd = fd;
	for (; num; num--, bp++) {
	    if (*bp == RLESC) {	/* One more char in run */
		if (++outrunlength == 0xFF) {
		    flushoutrun(outrunlength);
		}
	    } else {		/* end of run */
		if (outrunlength >= 0) {	/* flush run */
		    flushoutrun(outrunlength);
		}
		zerocomp_bputc(*bp);
	    }
	}
    }
}

void
zerocomp_bclose(fd)
int fd;
{
    zerocomp_bufoff(fd);
    (void) nhclose(fd);
    return;
}
#endif /* ZEROCOMP */

STATIC_OVL void
savelevchn(fd, mode)
register int fd, mode;
{
	s_level	*tmplev, *tmplev2;
	int cnt = 0;

	for (tmplev = sp_levchn; tmplev; tmplev = tmplev->next) cnt++;
	if (perform_bwrite(mode))
	    bwrite(fd, (genericptr_t) &cnt, sizeof(int));

	for (tmplev = sp_levchn; tmplev; tmplev = tmplev2) {
	    tmplev2 = tmplev->next;
	    if (perform_bwrite(mode))
		bwrite(fd, (genericptr_t) tmplev, sizeof(s_level));
	    if (release_data(mode))
		free((genericptr_t) tmplev);
	}
	if (release_data(mode))
	    sp_levchn = 0;
}

/* used when saving a level and also when saving dungeon overview data */
void
savecemetery(fd, mode, cemeteryaddr)
int fd;
int mode;
struct cemetery **cemeteryaddr;
{
    struct cemetery *thisbones, *nextbones;
    int flag;

    flag = *cemeteryaddr ? 0 : -1;
    if (perform_bwrite(mode))
	bwrite(fd, (genericptr_t)&flag, sizeof flag);
    nextbones = *cemeteryaddr;
    while ((thisbones = nextbones) != 0) {
	nextbones = thisbones->next;
	if (perform_bwrite(mode))
	    bwrite(fd, (genericptr_t)thisbones, sizeof *thisbones);
	if (release_data(mode))
	    free((genericptr_t)thisbones);
    }
    if (release_data(mode))
	*cemeteryaddr = 0;
}

STATIC_OVL void
savedamage(fd, mode)
register int fd, mode;
{
	register struct damage *damageptr, *tmp_dam;
	unsigned int xl = 0;

	damageptr = level.damagelist;
	for (tmp_dam = damageptr; tmp_dam; tmp_dam = tmp_dam->next)
	    xl++;
	if (perform_bwrite(mode))
	    bwrite(fd, (genericptr_t) &xl, sizeof(xl));

	while (xl--) {
	    if (perform_bwrite(mode))
		bwrite(fd, (genericptr_t) damageptr, sizeof(*damageptr));
	    tmp_dam = damageptr;
	    damageptr = damageptr->next;
	    if (release_data(mode))
		free((genericptr_t)tmp_dam);
	}
	if (release_data(mode))
	    level.damagelist = 0;
}

STATIC_OVL void
saveobj(fd, otmp)
int fd;
struct obj *otmp;
{
	int buflen, zerobuf = 0;

	buflen = sizeof(struct obj);
	bwrite(fd, (genericptr_t) &buflen, sizeof(int));
	bwrite(fd, (genericptr_t) otmp, buflen);
	if (otmp->oextra) {
		if (ONAME(otmp)) buflen = strlen(ONAME(otmp)) + 1;
		else buflen = 0;
		bwrite(fd, (genericptr_t) &buflen, sizeof buflen);
		if (buflen > 0)
			bwrite(fd, (genericptr_t) ONAME(otmp), buflen);

		/* defer to savemon() for this one */
		if (OMONST(otmp)) savemon(fd, OMONST(otmp));
		else bwrite(fd, (genericptr_t) &zerobuf, sizeof zerobuf);

		if (OMID(otmp)) buflen = sizeof(unsigned);
		else buflen = 0;
		bwrite(fd, (genericptr_t) &buflen, sizeof buflen);
		if (buflen > 0)
			bwrite(fd, (genericptr_t) OMID(otmp), buflen);

		if (OLONG(otmp)) buflen = sizeof(long);
		else buflen = 0;
		bwrite(fd, (genericptr_t) &buflen, sizeof buflen);
		if (buflen > 0)
			bwrite(fd, (genericptr_t) OLONG(otmp), buflen);

		if (OMAILCMD(otmp)) buflen = strlen(OMAILCMD(otmp)) + 1;
		else buflen = 0;
		bwrite(fd, (genericptr_t) &buflen, sizeof buflen);
		if (buflen > 0)
			bwrite(fd, (genericptr_t) OMAILCMD(otmp), buflen);
	}
}

STATIC_OVL void
saveobjchn(fd, otmp, mode)
register int fd, mode;
register struct obj *otmp;
{
	register struct obj *otmp2;
	int minusone = -1;

	while(otmp) {
	    otmp2 = otmp->nobj;
	    if (perform_bwrite(mode)) {
		saveobj(fd, otmp);
	    }
	    if (Has_contents(otmp))
		saveobjchn(fd,otmp->cobj,mode);
	    if (release_data(mode)) {
/*		if (otmp->oclass == FOOD_CLASS) food_disappears(otmp); */
		/*
		 * If these are on the floor, the discarding could
		 * be because of a game save, or we could just be changing levels.
		 * Always invalidate the pointer, but ensure that we have
		 * the o_id in order to restore the pointer on reload.
		 */
		if (otmp == context.victual.piece) {
			/* Store the o_id of the victual if mismatched */
			if (context.victual.o_id != otmp->o_id)
			    context.victual.o_id = otmp->o_id;
			/* invalidate the pointer; on reload it will get restored */
			context.victual.piece = (struct obj *)0;
		}
		if (otmp == context.tin.tin) {
			/* Store the o_id of your tin */
			if (context.tin.o_id != otmp->o_id)
			    context.tin.o_id = otmp->o_id;
			/* invalidate the pointer; on reload it will get restored */
			context.tin.tin = (struct obj *)0;
		}
/*		if (otmp->oclass == SPBOOK_CLASS) book_disappears(otmp); */
		if (otmp == context.spbook.book) {
			/* Store the o_id of your spellbook */
			if (context.spbook.o_id != otmp->o_id)
			    context.spbook.o_id = otmp->o_id;
			/* invalidate the pointer; on reload it will get restored */
			context.spbook.book = (struct obj *)0;
		}
		otmp->where = OBJ_FREE;	/* set to free so dealloc will work */
		otmp->timed = 0;	/* not timed any more */
		otmp->lamplit = 0;	/* caller handled lights */
		dealloc_obj(otmp);
	    }
	    otmp = otmp2;
	}
	if (perform_bwrite(mode))
	    bwrite(fd, (genericptr_t) &minusone, sizeof(int));
}

STATIC_OVL void
savemon(fd, mtmp)
int fd;
struct monst *mtmp;
{
	int buflen;

	buflen = sizeof(struct monst);
	bwrite(fd, (genericptr_t) &buflen, sizeof(int));
	bwrite(fd, (genericptr_t) mtmp, buflen);
	if (mtmp->mextra) {
		if (MNAME(mtmp)) buflen = strlen(MNAME(mtmp)) + 1;
		else buflen = 0;
		bwrite(fd, (genericptr_t) &buflen, sizeof buflen);
		if (buflen > 0)
			bwrite(fd, (genericptr_t) MNAME(mtmp), buflen);

		if (EGD(mtmp)) buflen = sizeof(struct egd);
		else buflen = 0;
		bwrite(fd, (genericptr_t) &buflen, sizeof(int));
		if (buflen > 0)
			bwrite(fd, (genericptr_t) EGD(mtmp), buflen);

		if (EPRI(mtmp)) buflen = sizeof(struct epri);
		else buflen = 0;
		bwrite(fd, (genericptr_t) &buflen, sizeof(int));
		if (buflen > 0)
			bwrite(fd, (genericptr_t) EPRI(mtmp), buflen);

		if (ESHK(mtmp)) buflen = sizeof(struct eshk);
		else buflen = 0;
		bwrite(fd, (genericptr_t) &buflen, sizeof(int));
		if (buflen > 0)
			bwrite(fd, (genericptr_t) ESHK(mtmp), buflen);

		if (EMIN(mtmp)) buflen = sizeof(struct emin);
		else buflen = 0;
		bwrite(fd, (genericptr_t) &buflen, sizeof(int));
		if (buflen > 0)
			bwrite(fd, (genericptr_t) EMIN(mtmp), buflen);

		if (EDOG(mtmp)) buflen = sizeof(struct edog);
		else buflen = 0;
		bwrite(fd, (genericptr_t) &buflen, sizeof(int));
		if (buflen > 0)
			bwrite(fd, (genericptr_t) EDOG(mtmp), buflen);

		/* mcorpsenm is inline int rather than pointer to something,
		   so doesn't need to be preceded by a length field */
		bwrite(fd, (genericptr_t) &MCORPSENM(mtmp),
		       sizeof MCORPSENM(mtmp));
	}
}

STATIC_OVL void
savemonchn(fd, mtmp, mode)
register int fd, mode;
register struct monst *mtmp;
{
	register struct monst *mtmp2;
	int minusone = -1;

	while (mtmp) {
	    mtmp2 = mtmp->nmon;
	    if (perform_bwrite(mode)) {
		mtmp->mnum = monsndx(mtmp->data);
		if (mtmp->ispriest) forget_temple_entry(mtmp);	/* EPRI() */
		savemon(fd, mtmp);
	    }
	    if (mtmp->minvent)
		saveobjchn(fd,mtmp->minvent,mode);
	    if (release_data(mode)) {
		if (mtmp == context.polearm.hitmon) {
		    context.polearm.m_id = mtmp->m_id;
		    context.polearm.hitmon = NULL;
		}
		dealloc_monst(mtmp);
	    }
	    mtmp = mtmp2;
	}
	if (perform_bwrite(mode))
	    bwrite(fd, (genericptr_t) &minusone, sizeof(int));
}

STATIC_OVL void
savetrapchn(fd, trap, mode)
register int fd, mode;
register struct trap *trap;
{
	register struct trap *trap2;

	while (trap) {
	    trap2 = trap->ntrap;
	    if (perform_bwrite(mode))
		bwrite(fd, (genericptr_t) trap, sizeof(struct trap));
	    if (release_data(mode))
		dealloc_trap(trap);
	    trap = trap2;
	}
	if (perform_bwrite(mode))
	    bwrite(fd, (genericptr_t)nulls, sizeof(struct trap));
}

/* save all the fruit names and ID's; this is used only in saving whole games
 * (not levels) and in saving bones levels.  When saving a bones level,
 * we only want to save the fruits which exist on the bones level; the bones
 * level routine marks nonexistent fruits by making the fid negative.
 */
void
savefruitchn(fd, mode)
register int fd, mode;
{
	register struct fruit *f2, *f1;

	f1 = ffruit;
	while (f1) {
	    f2 = f1->nextf;
	    if (f1->fid >= 0 && perform_bwrite(mode))
		bwrite(fd, (genericptr_t) f1, sizeof(struct fruit));
	    if (release_data(mode))
		dealloc_fruit(f1);
	    f1 = f2;
	}
	if (perform_bwrite(mode))
	    bwrite(fd, (genericptr_t)nulls, sizeof(struct fruit));
	if (release_data(mode))
	    ffruit = 0;
}

void
store_plname_in_file(fd)
int fd;
{
	int plsiztmp = PL_NSIZ;
	bufoff(fd);
	/* bwrite() before bufon() uses plain write() */
	bwrite(fd, (genericptr_t) &plsiztmp, sizeof(plsiztmp));
	bwrite(fd, (genericptr_t) plname, plsiztmp);
	bufon(fd);
	return;
}

STATIC_OVL void
save_msghistory(fd, mode)
int fd, mode;
{
	char *msg;
	int msgcount = 0, msglen;
	int minusone = -1;
	boolean init = TRUE;

	if (perform_bwrite(mode)) {
	    /* ask window port for each message in sequence */
	    while ((msg = getmsghistory(init)) != 0) {
		init = FALSE;
		msglen = strlen(msg);
		/* sanity: truncate if necessary (shouldn't happen);
		   no need to modify msg[] since terminator isn't written */
		if (msglen > BUFSZ - 1) msglen = BUFSZ - 1;
		bwrite(fd, (genericptr_t)&msglen, sizeof(msglen));
		bwrite(fd, (genericptr_t)msg, msglen);
		++msgcount;
	    }
	    bwrite(fd, (genericptr_t) &minusone, sizeof(int));
	}
	debugpline1("Stored %d messages into savefile.", msgcount);
	/* note: we don't attempt to handle release_data() here */
}

void
store_savefileinfo(fd)
int fd;
{
	/* sfcap (decl.c) describes the savefile feature capabilities
	 * that are supported by this port/platform build.
	 * 
	 * sfsaveinfo (decl.c) describes the savefile info that actually
	 * gets written into the savefile, and is used to determine the
	 * save file being written.

	 * sfrestinfo (decl.c) describes the savefile info that is
	 * being used to read the information from an existing savefile.
	 *
	 */

	bufoff(fd);
	/* bwrite() before bufon() uses plain write() */
	bwrite(fd,(genericptr_t)&sfsaveinfo, (unsigned)(sizeof sfsaveinfo));
	bufon(fd);
	return;
}

void
set_savepref(suitename)
const char *suitename;
{
	if (!strcmpi(suitename, "externalcomp")) {
		saveprocs.name = "externalcomp";
    		saveprocs.save_bufon = def_bufon;
    		saveprocs.save_bufoff = def_bufoff;
    		saveprocs.save_bflush = def_bflush;
    		saveprocs.save_bwrite = def_bwrite;
    		saveprocs.save_bclose = def_bclose;
		sfsaveinfo.sfi1 |= SFI1_EXTERNALCOMP;
		sfsaveinfo.sfi1 &= ~SFI1_ZEROCOMP;
	}
	if (!strcmpi(suitename, "!rlecomp")) {
		sfsaveinfo.sfi1 &= ~SFI1_RLECOMP;
	}
#ifdef ZEROCOMP
	if (!strcmpi(suitename, "zerocomp")) {
		saveprocs.name = "zerocomp";
    		saveprocs.save_bufon = zerocomp_bufon;
    		saveprocs.save_bufoff = zerocomp_bufoff;
    		saveprocs.save_bflush = zerocomp_bflush;
    		saveprocs.save_bwrite = zerocomp_bwrite;
    		saveprocs.save_bclose = zerocomp_bclose;
		sfsaveinfo.sfi1 |= SFI1_ZEROCOMP;
		sfsaveinfo.sfi1 &= ~SFI1_EXTERNALCOMP;
	}
#endif
#ifdef RLECOMP
	if (!strcmpi(suitename, "rlecomp")) {
		sfsaveinfo.sfi1 |= SFI1_RLECOMP;
	}
#endif
}
	
/* also called by prscore(); this probably belongs in dungeon.c... */
void
free_dungeons()
{
#ifdef FREE_ALL_MEMORY
	savelevchn(0, FREE_SAVE);
	save_dungeon(0, FALSE, TRUE);
#endif
	return;
}

void
freedynamicdata()
{
	unload_qtlist();
	free_menu_coloring();
	free_invbuf();	/* let_to_name (invent.c) */
	free_youbuf();	/* You_buf,&c (pline.c) */
	tmp_at(DISP_FREEMEM, 0);	/* temporary display effects */
#ifdef FREE_ALL_MEMORY
# define freeobjchn(X)	(saveobjchn(0, X, FREE_SAVE),  X = 0)
# define freemonchn(X)	(savemonchn(0, X, FREE_SAVE),  X = 0)
# define freetrapchn(X)	(savetrapchn(0, X, FREE_SAVE), X = 0)
# define freefruitchn()	 savefruitchn(0, FREE_SAVE)
# define freenames()	 savenames(0, FREE_SAVE)
# define free_killers()	 save_killers(0, FREE_SAVE)
# define free_oracles()	save_oracles(0, FREE_SAVE)
# define free_waterlevel() save_waterlevel(0, FREE_SAVE)
# define free_worm()	 save_worm(0, FREE_SAVE)
# define free_timers(R)	 save_timers(0, FREE_SAVE, R)
# define free_light_sources(R) save_light_sources(0, FREE_SAVE, R);
# define free_engravings() save_engravings(0, FREE_SAVE)
# define freedamage()	 savedamage(0, FREE_SAVE)
# define free_animals()	 mon_animal_list(FALSE)

	/* move-specific data */
	dmonsfree();		/* release dead monsters */

	/* level-specific data */
	free_timers(RANGE_LEVEL);
	free_light_sources(RANGE_LEVEL);
    clear_regions();
	freemonchn(fmon);
	free_worm();		/* release worm segment information */
	freetrapchn(ftrap);
	freeobjchn(fobj);
	freeobjchn(level.buriedobjlist);
	freeobjchn(billobjs);
	free_engravings();
	freedamage();

	/* game-state data */
	free_killers();
	free_timers(RANGE_GLOBAL);
	free_light_sources(RANGE_GLOBAL);
	freeobjchn(invent);
	freeobjchn(migrating_objs);
	freemonchn(migrating_mons);
	freemonchn(mydogs);		/* ascension or dungeon escape */
     /* freelevchn();	[folded into free_dungeons()] */
	free_animals();
	free_oracles();
	freefruitchn();
	freenames();
	free_waterlevel();
	free_dungeons();

	/* some pointers in iflags */
	if (iflags.wc_font_map) free(iflags.wc_font_map);
	if (iflags.wc_font_message) free(iflags.wc_font_message);
	if (iflags.wc_font_text) free(iflags.wc_font_text);
	if (iflags.wc_font_menu) free(iflags.wc_font_menu);
	if (iflags.wc_font_status) free(iflags.wc_font_status);
	if (iflags.wc_tile_file) free(iflags.wc_tile_file);
	free_autopickup_exceptions();
#endif	/* FREE_ALL_MEMORY */
#ifdef STATUS_VIA_WINDOWPORT
	status_finish();
#endif
	sysopt_release();	/* SYSCF strings */
	return;
}

#ifdef MFLOPPY
boolean
swapin_file(lev)
int lev;
{
	char to[PATHLEN], from[PATHLEN];

	Sprintf(from, "%s%s", permbones, alllevels);
	Sprintf(to, "%s%s", levels, alllevels);
	set_levelfile_name(from, lev);
	set_levelfile_name(to, lev);
	if (iflags.checkspace) {
		while (level_info[lev].size > freediskspace(to))
			if (!swapout_oldest())
				return FALSE;
	}
	if (wizard) {
		pline("Swapping in `%s'.", from);
		wait_synch();
	}
	copyfile(from, to);
	(void) unlink(from);
	level_info[lev].where = ACTIVE;
	return TRUE;
}

STATIC_OVL boolean
swapout_oldest() {
	char to[PATHLEN], from[PATHLEN];
	int i, oldest;
	long oldtime;

	if (!ramdisk)
		return FALSE;
	for (i = 1, oldtime = 0, oldest = 0; i <= maxledgerno(); i++)
		if (level_info[i].where == ACTIVE
		&& (!oldtime || level_info[i].time < oldtime)) {
			oldest = i;
			oldtime = level_info[i].time;
		}
	if (!oldest)
		return FALSE;
	Sprintf(from, "%s%s", levels, alllevels);
	Sprintf(to, "%s%s", permbones, alllevels);
	set_levelfile_name(from, oldest);
	set_levelfile_name(to, oldest);
	if (wizard) {
		pline("Swapping out `%s'.", from);
		wait_synch();
	}
	copyfile(from, to);
	(void) unlink(from);
	level_info[oldest].where = SWAPPED;
	return TRUE;
}

STATIC_OVL void
copyfile(from, to)
char *from, *to;
{
# ifdef TOS

	if (_copyfile(from, to))
		panic("Can't copy %s to %s", from, to);
# else
	char buf[BUFSIZ];	/* this is system interaction, therefore
				 * BUFSIZ instead of NetHack's BUFSZ */
	int nfrom, nto, fdfrom, fdto;

	if ((fdfrom = open(from, O_RDONLY | O_BINARY, FCMASK)) < 0)
		panic("Can't copy from %s !?", from);
	if ((fdto = open(to, O_WRONLY | O_BINARY | O_CREAT | O_TRUNC, FCMASK)) < 0)
		panic("Can't copy to %s", to);
	do {
		nfrom = read(fdfrom, buf, BUFSIZ);
		nto = write(fdto, buf, nfrom);
		if (nto != nfrom)
			panic("Copyfile failed!");
	} while (nfrom == BUFSIZ);
	(void) nhclose(fdfrom);
	(void) nhclose(fdto);
# endif /* TOS */
}

void
co_false()	    /* see comment in bones.c */
{
    count_only = FALSE;
    return;
}

#endif /* MFLOPPY */

/*save.c*/<|MERGE_RESOLUTION|>--- conflicted
+++ resolved
@@ -1,9 +1,4 @@
-<<<<<<< HEAD
-/* NetHack 3.5	save.c	$NHDT-Date: 1426496455 2015/03/16 09:00:55 $  $NHDT-Branch: master $:$NHDT-Revision: 1.62 $ */
-=======
 /* NetHack 3.5	save.c	$NHDT-Date: 1429757271 2015/04/23 02:47:51 $  $NHDT-Branch: master $:$NHDT-Revision: 1.82 $ */
-/* NetHack 3.5	save.c	$Date: 2012/02/16 02:40:24 $  $Revision: 1.53 $ */
->>>>>>> ae6eeec2
 /* Copyright (c) Stichting Mathematisch Centrum, Amsterdam, 1985. */
 /* NetHack may be freely redistributed.  See license for details. */
 
