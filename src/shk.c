/* NetHack 3.6	shk.c	$NHDT-Date: 1549849510 2019/02/11 01:45:10 $  $NHDT-Branch: NetHack-3.6.2-beta01 $:$NHDT-Revision: 1.155 $ */
/* Copyright (c) Stichting Mathematisch Centrum, Amsterdam, 1985. */
/*-Copyright (c) Robert Patrick Rankin, 2012. */
/* NetHack may be freely redistributed.  See license for details. */

#include "hack.h"

#define PAY_SOME 2
#define PAY_BUY 1
#define PAY_CANT 0 /* too poor */
#define PAY_SKIP (-1)
#define PAY_BROKE (-2)

STATIC_DCL void FDECL(makekops, (coord *));
STATIC_DCL void FDECL(call_kops, (struct monst *, BOOLEAN_P));
STATIC_DCL void FDECL(kops_gone, (BOOLEAN_P));

#define NOTANGRY(mon) ((mon)->mpeaceful)
#define ANGRY(mon) (!NOTANGRY(mon))
#define IS_SHOP(x) (g.rooms[x].rtype >= SHOPBASE)

#define muteshk(shkp)                       \
    ((shkp)->msleeping || !(shkp)->mcanmove \
     || (shkp)->data->msound <= MS_ANIMAL)

extern const struct shclass shtypes[]; /* defined in shknam.c */

STATIC_VAR const char and_its_contents[] = " and its contents";
STATIC_VAR const char the_contents_of[] = "the contents of ";

STATIC_DCL void FDECL(append_honorific, (char *));
STATIC_DCL long FDECL(addupbill, (struct monst *));
STATIC_DCL void FDECL(pacify_shk, (struct monst *));
STATIC_DCL struct bill_x *FDECL(onbill, (struct obj *, struct monst *,
                                         BOOLEAN_P));
STATIC_DCL struct monst *FDECL(next_shkp, (struct monst *, BOOLEAN_P));
STATIC_DCL long FDECL(shop_debt, (struct eshk *));
STATIC_DCL char *FDECL(shk_owns, (char *, struct obj *));
STATIC_DCL char *FDECL(mon_owns, (char *, struct obj *));
STATIC_DCL void FDECL(clear_unpaid_obj, (struct monst *, struct obj *));
STATIC_DCL void FDECL(clear_unpaid, (struct monst *, struct obj *));
STATIC_DCL long FDECL(check_credit, (long, struct monst *));
STATIC_DCL void FDECL(pay, (long, struct monst *));
STATIC_DCL long FDECL(get_cost, (struct obj *, struct monst *));
STATIC_DCL long FDECL(set_cost, (struct obj *, struct monst *));
STATIC_DCL const char *FDECL(shk_embellish, (struct obj *, long));
STATIC_DCL long FDECL(cost_per_charge, (struct monst *, struct obj *,
                                        BOOLEAN_P));
STATIC_DCL long FDECL(cheapest_item, (struct monst *));
STATIC_DCL int FDECL(dopayobj, (struct monst *, struct bill_x *,
                                struct obj **, int, BOOLEAN_P));
STATIC_DCL long FDECL(stolen_container, (struct obj *, struct monst *,
                                         long, BOOLEAN_P));
STATIC_DCL long FDECL(getprice, (struct obj *, BOOLEAN_P));
STATIC_DCL void FDECL(shk_names_obj, (struct monst *, struct obj *,
                                      const char *, long, const char *));
STATIC_DCL struct obj *FDECL(bp_to_obj, (struct bill_x *));
STATIC_DCL boolean FDECL(inherits, (struct monst *, int, int));
STATIC_DCL void FDECL(set_repo_loc, (struct monst *));
STATIC_DCL boolean NDECL(angry_shk_exists);
STATIC_DCL void FDECL(rile_shk, (struct monst *));
STATIC_DCL void FDECL(rouse_shk, (struct monst *, BOOLEAN_P));
STATIC_DCL void FDECL(remove_damage, (struct monst *, BOOLEAN_P));
STATIC_DCL void FDECL(sub_one_frombill, (struct obj *, struct monst *));
STATIC_DCL void FDECL(add_one_tobill, (struct obj *, BOOLEAN_P,
                                       struct monst *));
STATIC_DCL void FDECL(dropped_container, (struct obj *, struct monst *,
                                          BOOLEAN_P));
STATIC_DCL void FDECL(add_to_billobjs, (struct obj *));
STATIC_DCL void FDECL(bill_box_content, (struct obj *, BOOLEAN_P, BOOLEAN_P,
                                         struct monst *));
STATIC_DCL boolean FDECL(rob_shop, (struct monst *));
STATIC_DCL void FDECL(deserted_shop, (char *));
STATIC_DCL boolean FDECL(special_stock, (struct obj *, struct monst *,
                                         BOOLEAN_P));
STATIC_DCL const char *FDECL(cad, (BOOLEAN_P));

/*
        invariants: obj->unpaid iff onbill(obj) [unless bp->useup]
                    obj->quan <= bp->bquan
 */

static const char *angrytexts[] = { "quite upset", "ticked off", "furious" };

/*
 *  Transfer money from inventory to monster when paying
 *  shopkeepers, priests, oracle, succubus, and other demons.
 *  Simple with only gold coins.
 *  This routine will handle money changing when multiple
 *  coin types is implemented, only appropriate
 *  monsters will pay change.  (Peaceful shopkeepers, priests
 *  and the oracle try to maintain goodwill while selling
 *  their wares or services.  Angry monsters and all demons
 *  will keep anything they get their hands on.
 *  Returns the amount actually paid, so we can know
 *  if the monster kept the change.
 */
long
money2mon(mon, amount)
struct monst *mon;
long amount;
{
    struct obj *ygold = findgold(g.invent);

    if (amount <= 0) {
        impossible("%s payment in money2mon!", amount ? "negative" : "zero");
        return 0L;
    }
    if (!ygold || ygold->quan < amount) {
        impossible("Paying without %s money?", ygold ? "enough" : "");
        return 0L;
    }

    if (ygold->quan > amount)
        ygold = splitobj(ygold, amount);
    else if (ygold->owornmask)
        remove_worn_item(ygold, FALSE); /* quiver */
    freeinv(ygold);
    add_to_minv(mon, ygold);
    g.context.botl = 1;
    return amount;
}

/*
 *  Transfer money from monster to inventory.
 *  Used when the shopkeeper pay for items, and when
 *  the priest gives you money for an ale.
 */
void
money2u(mon, amount)
struct monst *mon;
long amount;
{
    struct obj *mongold = findgold(mon->minvent);

    if (amount <= 0) {
        impossible("%s payment in money2u!", amount ? "negative" : "zero");
        return;
    }
    if (!mongold || mongold->quan < amount) {
        impossible("%s paying without %s money?", a_monnam(mon),
                   mongold ? "enough" : "");
        return;
    }

    if (mongold->quan > amount)
        mongold = splitobj(mongold, amount);
    obj_extract_self(mongold);

    if (!merge_choice(g.invent, mongold) && inv_cnt(FALSE) >= 52) {
        You("have no room for the money!");
        dropy(mongold);
    } else {
        addinv(mongold);
        g.context.botl = 1;
    }
}

STATIC_OVL struct monst *
next_shkp(shkp, withbill)
register struct monst *shkp;
register boolean withbill;
{
    for (; shkp; shkp = shkp->nmon) {
        if (DEADMONSTER(shkp))
            continue;
        if (shkp->isshk && (ESHK(shkp)->billct || !withbill))
            break;
    }

    if (shkp) {
        if (NOTANGRY(shkp)) {
            if (ESHK(shkp)->surcharge)
                pacify_shk(shkp);
        } else {
            if (!ESHK(shkp)->surcharge)
                rile_shk(shkp);
        }
    }
    return shkp;
}

/* called in mon.c */
void
shkgone(mtmp)
struct monst *mtmp;
{
    struct eshk *eshk = ESHK(mtmp);
    struct mkroom *sroom = &g.rooms[eshk->shoproom - ROOMOFFSET];
    struct obj *otmp;
    char *p;
    int sx, sy;

    /* [BUG: some of this should be done on the shop level */
    /*       even when the shk dies on a different level.] */
    if (on_level(&eshk->shoplevel, &u.uz)) {
        remove_damage(mtmp, TRUE);
        sroom->resident = (struct monst *) 0;
        if (!search_special(ANY_SHOP))
            g.level.flags.has_shop = 0;

        /* items on shop floor revert to ordinary objects */
        for (sx = sroom->lx; sx <= sroom->hx; sx++)
            for (sy = sroom->ly; sy <= sroom->hy; sy++)
                for (otmp = g.level.objects[sx][sy]; otmp;
                     otmp = otmp->nexthere)
                    otmp->no_charge = 0;

        /* Make sure bill is set only when the
           dead shk is the resident shk. */
        if ((p = index(u.ushops, eshk->shoproom)) != 0) {
            setpaid(mtmp);
            eshk->bill_p = (struct bill_x *) 0;
            /* remove eshk->shoproom from u.ushops */
            do {
                *p = *(p + 1);
            } while (*++p);
        }
    }
}

void
set_residency(shkp, zero_out)
register struct monst *shkp;
register boolean zero_out;
{
    if (on_level(&(ESHK(shkp)->shoplevel), &u.uz))
        g.rooms[ESHK(shkp)->shoproom - ROOMOFFSET].resident =
            (zero_out) ? (struct monst *) 0 : shkp;
}

void
replshk(mtmp, mtmp2)
register struct monst *mtmp, *mtmp2;
{
    g.rooms[ESHK(mtmp2)->shoproom - ROOMOFFSET].resident = mtmp2;
    if (inhishop(mtmp) && *u.ushops == ESHK(mtmp)->shoproom) {
        ESHK(mtmp2)->bill_p = &(ESHK(mtmp2)->bill[0]);
    }
}

/* do shopkeeper specific structure munging -dlc */
void
restshk(shkp, ghostly)
struct monst *shkp;
boolean ghostly;
{
    if (u.uz.dlevel) {
        struct eshk *eshkp = ESHK(shkp);

        if (eshkp->bill_p != (struct bill_x *) -1000)
            eshkp->bill_p = &eshkp->bill[0];
        /* shoplevel can change as dungeons move around */
        /* savebones guarantees that non-homed shk's will be gone */
        if (ghostly) {
            assign_level(&eshkp->shoplevel, &u.uz);
            if (ANGRY(shkp) && strncmpi(eshkp->customer, g.plname, PL_NSIZ))
                pacify_shk(shkp);
        }
    }
}

/* Clear the unpaid bit on a single object and its contents. */
STATIC_OVL void
clear_unpaid_obj(shkp, otmp)
struct monst *shkp;
struct obj *otmp;
{
    if (Has_contents(otmp))
        clear_unpaid(shkp, otmp->cobj);
    if (onbill(otmp, shkp, TRUE))
        otmp->unpaid = 0;
}

/* Clear the unpaid bit on all of the objects in the list. */
STATIC_OVL void
clear_unpaid(shkp, list)
struct monst *shkp;
struct obj *list;
{
    while (list) {
        clear_unpaid_obj(shkp, list);
        list = list->nobj;
    }
}

/* either you paid or left the shop or the shopkeeper died */
void
setpaid(shkp)
register struct monst *shkp;
{
    register struct obj *obj;
    register struct monst *mtmp;

    clear_unpaid(shkp, g.invent);
    clear_unpaid(shkp, fobj);
    clear_unpaid(shkp, g.level.buriedobjlist);
    if (g.thrownobj)
        clear_unpaid_obj(shkp, g.thrownobj);
    if (g.kickedobj)
        clear_unpaid_obj(shkp, g.kickedobj);
    for (mtmp = fmon; mtmp; mtmp = mtmp->nmon)
        clear_unpaid(shkp, mtmp->minvent);
    for (mtmp = g.migrating_mons; mtmp; mtmp = mtmp->nmon)
        clear_unpaid(shkp, mtmp->minvent);

    while ((obj = g.billobjs) != 0) {
        obj_extract_self(obj);
        dealloc_obj(obj);
    }
    if (shkp) {
        ESHK(shkp)->billct = 0;
        ESHK(shkp)->credit = 0L;
        ESHK(shkp)->debit = 0L;
        ESHK(shkp)->loan = 0L;
    }
}

STATIC_OVL long
addupbill(shkp)
register struct monst *shkp;
{
    register int ct = ESHK(shkp)->billct;
    register struct bill_x *bp = ESHK(shkp)->bill_p;
    register long total = 0L;

    while (ct--) {
        total += bp->price * bp->bquan;
        bp++;
    }
    return total;
}

STATIC_OVL void
call_kops(shkp, nearshop)
register struct monst *shkp;
register boolean nearshop;
{
    /* Keystone Kops srt@ucla */
    register boolean nokops;

    if (!shkp)
        return;

    if (!Deaf)
        pline("An alarm sounds!");

    nokops = ((g.mvitals[PM_KEYSTONE_KOP].mvflags & G_GONE)
              && (g.mvitals[PM_KOP_SERGEANT].mvflags & G_GONE)
              && (g.mvitals[PM_KOP_LIEUTENANT].mvflags & G_GONE)
              && (g.mvitals[PM_KOP_KAPTAIN].mvflags & G_GONE));

    if (!angry_guards(!!Deaf) && nokops) {
        if (flags.verbose && !Deaf)
            pline("But no one seems to respond to it.");
        return;
    }

    if (nokops)
        return;

    {
        coord mm;

        if (nearshop) {
            /* Create swarm around you, if you merely "stepped out" */
            if (flags.verbose)
                pline_The("Keystone Kops appear!");
            mm.x = u.ux;
            mm.y = u.uy;
            makekops(&mm);
            return;
        }
        if (flags.verbose)
            pline_The("Keystone Kops are after you!");
        /* Create swarm near down staircase (hinders return to level) */
        mm.x = xdnstair;
        mm.y = ydnstair;
        makekops(&mm);
        /* Create swarm near shopkeeper (hinders return to shop) */
        mm.x = shkp->mx;
        mm.y = shkp->my;
        makekops(&mm);
    }
}

/* x,y is strictly inside shop */
char
inside_shop(x, y)
register xchar x, y;
{
    register char rno;

    rno = levl[x][y].roomno;
    if ((rno < ROOMOFFSET) || levl[x][y].edge || !IS_SHOP(rno - ROOMOFFSET))
        rno = NO_ROOM;
    return rno;
}

void
u_left_shop(leavestring, newlev)
char *leavestring;
boolean newlev;
{
    struct monst *shkp;
    struct eshk *eshkp;

    /*
     * IF player
     * ((didn't leave outright) AND
     *  ((he is now strictly-inside the shop) OR
     *   (he wasn't strictly-inside last turn anyway)))
     * THEN (there's nothing to do, so just return)
     */
    if (!*leavestring && (!levl[u.ux][u.uy].edge || levl[u.ux0][u.uy0].edge))
        return;

    shkp = shop_keeper(*u.ushops0);
    if (!shkp || !inhishop(shkp))
        return; /* shk died, teleported, changed levels... */

    eshkp = ESHK(shkp);
    if (!eshkp->billct && !eshkp->debit) /* bill is settled */
        return;

    if (!*leavestring && !muteshk(shkp)) {
        /*
         * Player just stepped onto shop-boundary (known from above logic).
         * Try to intimidate him into paying his bill
         */
        if (!Deaf && !muteshk(shkp))
            verbalize(NOTANGRY(shkp) ? "%s!  Please pay before leaving."
                                 : "%s!  Don't you leave without paying!",
                      g.plname);
        else
            pline("%s %s that you need to pay before leaving%s",
                  Shknam(shkp),
                  NOTANGRY(shkp) ? "points out" : "makes it clear",
                  NOTANGRY(shkp) ? "." : "!");
        return;
    }

    if (rob_shop(shkp)) {
        call_kops(shkp, (!newlev && levl[u.ux0][u.uy0].edge));
    }
}

/* robbery from outside the shop via telekinesis or grappling hook */
void
remote_burglary(x, y)
xchar x, y;
{
    struct monst *shkp;
    struct eshk *eshkp;

    shkp = shop_keeper(*in_rooms(x, y, SHOPBASE));
    if (!shkp || !inhishop(shkp))
        return; /* shk died, teleported, changed levels... */

    eshkp = ESHK(shkp);
    if (!eshkp->billct && !eshkp->debit) /* bill is settled */
        return;

    if (rob_shop(shkp)) {
        /*[might want to set 2nd arg based on distance from shop doorway]*/
        call_kops(shkp, FALSE);
    }
}

/* shop merchandise has been taken; pay for it with any credit available;
   return false if the debt is fully covered by credit, true otherwise */
STATIC_OVL boolean
rob_shop(shkp)
struct monst *shkp;
{
    struct eshk *eshkp;
    long total;

    eshkp = ESHK(shkp);
    rouse_shk(shkp, TRUE);
    total = (addupbill(shkp) + eshkp->debit);
    if (eshkp->credit >= total) {
        Your("credit of %ld %s is used to cover your shopping bill.",
             eshkp->credit, currency(eshkp->credit));
        total = 0L; /* credit gets cleared by setpaid() */
    } else {
        You("escaped the shop without paying!");
        total -= eshkp->credit;
    }
    setpaid(shkp);
    if (!total)
        return FALSE;

    /* by this point, we know an actual robbery has taken place */
    eshkp->robbed += total;
    You("stole %ld %s worth of merchandise.", total, currency(total));
    if (!Role_if(PM_ROGUE)) /* stealing is unlawful */
        adjalign(-sgn(u.ualign.type));

    hot_pursuit(shkp);
    return TRUE;
}

/* give a message when entering an untended shop (caller has verified that) */
STATIC_OVL void
deserted_shop(enterstring)
/*const*/ char *enterstring;
{
    struct monst *mtmp;
    struct mkroom *r = &g.rooms[(int) *enterstring - ROOMOFFSET];
    int x, y, m = 0, n = 0;

    for (x = r->lx; x <= r->hx; ++x)
        for (y = r->ly; y <= r->hy; ++y) {
            if (x == u.ux && y == u.uy)
                continue;
            if ((mtmp = m_at(x, y)) != 0) {
                ++n;
                if (sensemon(mtmp) || ((mtmp->m_ap_type == M_AP_NOTHING
                                        || mtmp->m_ap_type == M_AP_MONSTER)
                                       && canseemon(mtmp)))
                    ++m;
            }
        }

    if (Blind && !(Blind_telepat || Detect_monsters))
        ++n; /* force feedback to be less specific */

    pline("This shop %s %s.", (m < n) ? "seems to be" : "is",
          !n ? "deserted" : "untended");
}

void
u_entered_shop(enterstring)
char *enterstring;
{
    register int rt;
    register struct monst *shkp;
    register struct eshk *eshkp;
    static char empty_shops[5];

    if (!*enterstring)
        return;

    if (!(shkp = shop_keeper(*enterstring))) {
        if (!index(empty_shops, *enterstring)
            && in_rooms(u.ux, u.uy, SHOPBASE)
                   != in_rooms(u.ux0, u.uy0, SHOPBASE))
            deserted_shop(enterstring);
        Strcpy(empty_shops, u.ushops);
        u.ushops[0] = '\0';
        return;
    }

    eshkp = ESHK(shkp);

    if (!inhishop(shkp)) {
        /* dump core when referenced */
        eshkp->bill_p = (struct bill_x *) -1000;
        if (!index(empty_shops, *enterstring))
            deserted_shop(enterstring);
        Strcpy(empty_shops, u.ushops);
        u.ushops[0] = '\0';
        return;
    }

    eshkp->bill_p = &(eshkp->bill[0]);

    if ((!eshkp->visitct || *eshkp->customer)
        && strncmpi(eshkp->customer, g.plname, PL_NSIZ)) {
        /* You seem to be new here */
        eshkp->visitct = 0;
        eshkp->following = 0;
        (void) strncpy(eshkp->customer, g.plname, PL_NSIZ);
        pacify_shk(shkp);
    }

    if (muteshk(shkp) || eshkp->following)
        return; /* no dialog */

    if (Invis) {
        pline("%s senses your presence.", Shknam(shkp));
        if (!Deaf && !muteshk(shkp))
            verbalize("Invisible customers are not welcome!");
        else
            pline("%s stands firm as if %s knows you are there.",
                  Shknam(shkp), noit_mhe(shkp));
        return;
    }

    rt = g.rooms[*enterstring - ROOMOFFSET].rtype;

    if (ANGRY(shkp)) {
        if (!Deaf && !muteshk(shkp))
            verbalize("So, %s, you dare return to %s %s?!", g.plname,
                      s_suffix(shkname(shkp)), shtypes[rt - SHOPBASE].name);
        else
            pline("%s seems %s over your return to %s %s!",
                  Shknam(shkp), angrytexts[rn2(SIZE(angrytexts))],
                  noit_mhis(shkp), shtypes[rt - SHOPBASE].name);
    } else if (eshkp->robbed) {
        if (!Deaf)
            pline("%s mutters imprecations against shoplifters.",
                  Shknam(shkp));
        else
            pline("%s is combing through %s inventory list.",
                  Shknam(shkp), noit_mhis(shkp));
    } else {
        if (!Deaf && !muteshk(shkp))
            verbalize("%s, %s!  Welcome%s to %s %s!", Hello(shkp), g.plname,
                      eshkp->visitct++ ? " again" : "",
                      s_suffix(shkname(shkp)), shtypes[rt - SHOPBASE].name);
        else
            You("enter %s %s%s!",
                s_suffix(shkname(shkp)),
                shtypes[rt - SHOPBASE].name,
                eshkp->visitct++ ? " again" : "");
    }
    /* can't do anything about blocking if teleported in */
    if (!inside_shop(u.ux, u.uy)) {
        boolean should_block;
        int cnt;
        const char *tool;
        struct obj *pick = carrying(PICK_AXE),
                   *mattock = carrying(DWARVISH_MATTOCK);

        if (pick || mattock) {
            cnt = 1;               /* so far */
            if (pick && mattock) { /* carrying both types */
                tool = "digging tool";
                cnt = 2; /* `more than 1' is all that matters */
            } else if (pick) {
                tool = "pick-axe";
                /* hack: `pick' already points somewhere into inventory */
                while ((pick = pick->nobj) != 0)
                    if (pick->otyp == PICK_AXE)
                        ++cnt;
            } else { /* assert(mattock != 0) */
                tool = "mattock";
                while ((mattock = mattock->nobj) != 0)
                    if (mattock->otyp == DWARVISH_MATTOCK)
                        ++cnt;
                /* [ALI] Shopkeeper identifies mattock(s) */
                if (!Blind)
                    makeknown(DWARVISH_MATTOCK);
            }
            if (!Deaf && !muteshk(shkp))
                verbalize(NOTANGRY(shkp)
                              ? "Will you please leave your %s%s outside?"
                              : "Leave the %s%s outside.",
                          tool, plur(cnt));
            else
                pline("%s %s to let you in with your %s%s.",
                      Shknam(shkp),
                      NOTANGRY(shkp) ? "is hesitant" : "refuses",
                      tool, plur(cnt));
            should_block = TRUE;
        } else if (u.usteed) {
            if (!Deaf && !muteshk(shkp))
                verbalize(NOTANGRY(shkp) ? "Will you please leave %s outside?"
                                     : "Leave %s outside.",
                          y_monnam(u.usteed));
            else
                pline("%s %s to let you in while you're riding %s.",
                      Shknam(shkp),
                      NOTANGRY(shkp) ? "doesn't want" : "refuses",
                      y_monnam(u.usteed));
            should_block = TRUE;
        } else {
            should_block =
                (Fast && (sobj_at(PICK_AXE, u.ux, u.uy)
                          || sobj_at(DWARVISH_MATTOCK, u.ux, u.uy)));
        }
        if (should_block)
            (void) dochug(shkp); /* shk gets extra move */
    }
    return;
}

/* called when removing a pick-axe or mattock from a container */
void
pick_pick(obj)
struct obj *obj;
{
    struct monst *shkp;

    if (obj->unpaid || !is_pick(obj))
        return;
    shkp = shop_keeper(*u.ushops);
    if (shkp && inhishop(shkp)) {
        static NEARDATA long pickmovetime = 0L;

        /* if you bring a sack of N picks into a shop to sell,
           don't repeat this N times when they're taken out */
        if (g.moves != pickmovetime) {
            if (!Deaf && !muteshk(shkp))
                verbalize("You sneaky %s!  Get out of here with that pick!",
                      cad(FALSE));
            else
                pline("%s %s your pick!",
                      Shknam(shkp),
                      haseyes(shkp->data) ? "glares at"
                                          : "is dismayed because of");
        }
        pickmovetime = g.moves;
    }
}

/*
   Decide whether two unpaid items are mergable; caller is responsible for
   making sure they're unpaid and the same type of object; we check the price
   quoted by the shopkeeper and also that they both belong to the same shk.
 */
boolean
same_price(obj1, obj2)
struct obj *obj1, *obj2;
{
    register struct monst *shkp1, *shkp2;
    struct bill_x *bp1 = 0, *bp2 = 0;
    boolean are_mergable = FALSE;

    /* look up the first object by finding shk whose bill it's on */
    for (shkp1 = next_shkp(fmon, TRUE); shkp1;
         shkp1 = next_shkp(shkp1->nmon, TRUE))
        if ((bp1 = onbill(obj1, shkp1, TRUE)) != 0)
            break;
    /* second object is probably owned by same shk; if not, look harder */
    if (shkp1 && (bp2 = onbill(obj2, shkp1, TRUE)) != 0) {
        shkp2 = shkp1;
    } else {
        for (shkp2 = next_shkp(fmon, TRUE); shkp2;
             shkp2 = next_shkp(shkp2->nmon, TRUE))
            if ((bp2 = onbill(obj2, shkp2, TRUE)) != 0)
                break;
    }

    if (!bp1 || !bp2)
        impossible("same_price: object wasn't on any bill!");
    else
        are_mergable = (shkp1 == shkp2 && bp1->price == bp2->price);
    return are_mergable;
}

/*
 * Figure out how much is owed to a given shopkeeper.
 * At present, we ignore any amount robbed from the shop, to avoid
 * turning the `$' command into a way to discover that the current
 * level is bones data which has a shk on the warpath.
 */
STATIC_OVL long
shop_debt(eshkp)
struct eshk *eshkp;
{
    struct bill_x *bp;
    int ct;
    long debt = eshkp->debit;

    for (bp = eshkp->bill_p, ct = eshkp->billct; ct > 0; bp++, ct--)
        debt += bp->price * bp->bquan;
    return debt;
}

/* called in response to the `$' command */
void
shopper_financial_report()
{
    struct monst *shkp, *this_shkp = shop_keeper(inside_shop(u.ux, u.uy));
    struct eshk *eshkp;
    long amt;
    int pass;

    eshkp = this_shkp ? ESHK(this_shkp) : 0;
    if (eshkp && !(eshkp->credit || shop_debt(eshkp))) {
        You("have no credit or debt in here.");
        this_shkp = 0; /* skip first pass */
    }

    /* pass 0: report for the shop we're currently in, if any;
       pass 1: report for all other shops on this level. */
    for (pass = this_shkp ? 0 : 1; pass <= 1; pass++)
        for (shkp = next_shkp(fmon, FALSE); shkp;
             shkp = next_shkp(shkp->nmon, FALSE)) {
            if ((shkp != this_shkp) ^ pass)
                continue;
            eshkp = ESHK(shkp);
            if ((amt = eshkp->credit) != 0)
                You("have %ld %s credit at %s %s.", amt, currency(amt),
                    s_suffix(shkname(shkp)),
                    shtypes[eshkp->shoptype - SHOPBASE].name);
            else if (shkp == this_shkp)
                You("have no credit in here.");
            if ((amt = shop_debt(eshkp)) != 0)
                You("owe %s %ld %s.", shkname(shkp), amt, currency(amt));
            else if (shkp == this_shkp)
                You("don't owe any money here.");
        }
}

int
inhishop(mtmp)
register struct monst *mtmp;
{
    struct eshk *eshkp = ESHK(mtmp);

    return (index(in_rooms(mtmp->mx, mtmp->my, SHOPBASE), eshkp->shoproom)
            && on_level(&eshkp->shoplevel, &u.uz));
}

struct monst *
shop_keeper(rmno)
char rmno;
{
    struct monst *shkp;

    shkp = (rmno >= ROOMOFFSET) ? g.rooms[rmno - ROOMOFFSET].resident : 0;
    if (shkp) {
        if (has_eshk(shkp)) {
            if (NOTANGRY(shkp)) {
                if (ESHK(shkp)->surcharge)
                    pacify_shk(shkp);
            } else {
                if (!ESHK(shkp)->surcharge)
                    rile_shk(shkp);
            }
        } else {
            /* would have segfaulted on ESHK dereference previously */
            impossible("%s? (rmno=%d, rtype=%d, mnum=%d, \"%s\")",
                       shkp->isshk ? "shopkeeper career change"
                                   : "shop resident not shopkeeper",
                       (int) rmno,
                       (int) g.rooms[rmno - ROOMOFFSET].rtype,
                       shkp->mnum,
                       /* [real shopkeeper name is kept in ESHK, not MNAME] */
                       has_mname(shkp) ? MNAME(shkp) : "anonymous");
            /* not sure if this is appropriate, because it does nothing to
               correct the underlying g.rooms[].resident issue but... */
            return (struct monst *) 0;
        }
    }
    return shkp;
}

boolean
tended_shop(sroom)
struct mkroom *sroom;
{
    struct monst *mtmp = sroom->resident;

    return !mtmp ? FALSE : (boolean) inhishop(mtmp);
}

STATIC_OVL struct bill_x *
onbill(obj, shkp, silent)
struct obj *obj;
struct monst *shkp;
boolean silent;
{
    if (shkp) {
        register struct bill_x *bp = ESHK(shkp)->bill_p;
        register int ct = ESHK(shkp)->billct;

        while (--ct >= 0)
            if (bp->bo_id == obj->o_id) {
                if (!obj->unpaid)
                    pline("onbill: paid obj on bill?");
                return bp;
            } else
                bp++;
    }
    if (obj->unpaid && !silent)
        pline("onbill: unpaid obj not on bill?");
    return (struct bill_x *) 0;
}

/* check whether an object or any of its contents belongs to a shop */
boolean
is_unpaid(obj)
struct obj *obj;
{
    return (boolean) (obj->unpaid
                      || (Has_contents(obj) && count_unpaid(obj->cobj)));
}

/* Delete the contents of the given object. */
void
delete_contents(obj)
register struct obj *obj;
{
    register struct obj *curr;

    while ((curr = obj->cobj) != 0) {
        obj_extract_self(curr);
        obfree(curr, (struct obj *) 0);
    }
}

/* called with two args on merge */
void
obfree(obj, merge)
register struct obj *obj, *merge;
{
    register struct bill_x *bp;
    register struct bill_x *bpm;
    register struct monst *shkp;

    if (obj->otyp == LEASH && obj->leashmon)
        o_unleash(obj);
    if (obj->oclass == FOOD_CLASS)
        food_disappears(obj);
    if (obj->oclass == SPBOOK_CLASS)
        book_disappears(obj);
    if (Has_contents(obj))
        delete_contents(obj);
    if (Is_container(obj))
        maybe_reset_pick(obj);

    shkp = 0;
    if (obj->unpaid) {
        /* look for a shopkeeper who owns this object */
        for (shkp = next_shkp(fmon, TRUE); shkp;
             shkp = next_shkp(shkp->nmon, TRUE))
            if (onbill(obj, shkp, TRUE))
                break;
    }
    /* sanity check, in case obj is on bill but not marked 'unpaid' */
    if (!shkp)
        shkp = shop_keeper(*u.ushops);
    /*
     * Note:  `shkp = shop_keeper(*u.ushops)' used to be
     *    unconditional.  But obfree() is used all over
     *    the place, so making its behavior be dependent
     *    upon player location doesn't make much sense.
     */

    if ((bp = onbill(obj, shkp, FALSE)) != 0) {
        if (!merge) {
            bp->useup = 1;
            obj->unpaid = 0; /* only for doinvbill */
            add_to_billobjs(obj);
            return;
        }
        bpm = onbill(merge, shkp, FALSE);
        if (!bpm) {
            /* this used to be a rename */
            impossible("obfree: not on bill??");
            return;
        } else {
            /* this was a merger */
            bpm->bquan += bp->bquan;
            ESHK(shkp)->billct--;
#ifdef DUMB
            {
                /* DRS/NS 2.2.6 messes up -- Peter Kendell */
                int indx = ESHK(shkp)->billct;

                *bp = ESHK(shkp)->bill_p[indx];
            }
#else
            *bp = ESHK(shkp)->bill_p[ESHK(shkp)->billct];
#endif
        }
    } else {
        /* not on bill; if the item is being merged away rather than
           just deleted and has a higher price adjustment than the stack
           being merged into, give the latter the former's obj->o_id so
           that the merged stack takes on higher price; matters if hero
           eventually buys them from a shop, but doesn't matter if hero
           owns them and intends to sell (unless he subsequently buys
           them back) or if no shopping activity ever involves them */
        if (merge && (oid_price_adjustment(obj, obj->o_id)
                      > oid_price_adjustment(merge, merge->o_id)))
            merge->o_id = obj->o_id;
    }
    if (obj->owornmask) {
        impossible("obfree: deleting worn obj (%d: %ld)", obj->otyp,
                   obj->owornmask);
        /* unfortunately at this point we don't know whether worn mask
           applied to hero or a monster or perhaps something bogus, so
           can't call remove_worn_item() to get <X>_off() side-effects */
        setnotworn(obj);
    }
    dealloc_obj(obj);
}

STATIC_OVL long
check_credit(tmp, shkp)
long tmp;
register struct monst *shkp;
{
    long credit = ESHK(shkp)->credit;

    if (credit == 0L) {
        ; /* nothing to do; just 'return tmp;' */
    } else if (credit >= tmp) {
        pline_The("price is deducted from your credit.");
        ESHK(shkp)->credit -= tmp;
        tmp = 0L;
    } else {
        pline_The("price is partially covered by your credit.");
        ESHK(shkp)->credit = 0L;
        tmp -= credit;
    }
    return tmp;
}

STATIC_OVL void
pay(tmp, shkp)
long tmp;
register struct monst *shkp;
{
    long robbed = ESHK(shkp)->robbed;
    long balance = ((tmp <= 0L) ? tmp : check_credit(tmp, shkp));

    if (balance > 0)
        money2mon(shkp, balance);
    else if (balance < 0)
        money2u(shkp, -balance);
    g.context.botl = 1;
    if (robbed) {
        robbed -= tmp;
        if (robbed < 0)
            robbed = 0L;
        ESHK(shkp)->robbed = robbed;
    }
}

/* return shkp to home position */
void
home_shk(shkp, killkops)
register struct monst *shkp;
register boolean killkops;
{
    register xchar x = ESHK(shkp)->shk.x, y = ESHK(shkp)->shk.y;

    (void) mnearto(shkp, x, y, TRUE);
    g.level.flags.has_shop = 1;
    if (killkops) {
        kops_gone(TRUE);
        pacify_guards();
    }
    after_shk_move(shkp);
}

STATIC_OVL boolean
angry_shk_exists()
{
    register struct monst *shkp;

    for (shkp = next_shkp(fmon, FALSE); shkp;
         shkp = next_shkp(shkp->nmon, FALSE))
        if (ANGRY(shkp))
            return TRUE;
    return FALSE;
}

/* remove previously applied surcharge from all billed items */
STATIC_OVL void
pacify_shk(shkp)
register struct monst *shkp;
{
    NOTANGRY(shkp) = TRUE; /* make peaceful */
    if (ESHK(shkp)->surcharge) {
        register struct bill_x *bp = ESHK(shkp)->bill_p;
        register int ct = ESHK(shkp)->billct;

        ESHK(shkp)->surcharge = FALSE;
        while (ct-- > 0) {
            register long reduction = (bp->price + 3L) / 4L;
            bp->price -= reduction; /* undo 33% increase */
            bp++;
        }
    }
}

/* add aggravation surcharge to all billed items */
STATIC_OVL void
rile_shk(shkp)
register struct monst *shkp;
{
    NOTANGRY(shkp) = FALSE; /* make angry */
    if (!ESHK(shkp)->surcharge) {
        register struct bill_x *bp = ESHK(shkp)->bill_p;
        register int ct = ESHK(shkp)->billct;

        ESHK(shkp)->surcharge = TRUE;
        while (ct-- > 0) {
            register long surcharge = (bp->price + 2L) / 3L;
            bp->price += surcharge;
            bp++;
        }
    }
}

/* wakeup and/or unparalyze shopkeeper */
STATIC_OVL void
rouse_shk(shkp, verbosely)
struct monst *shkp;
boolean verbosely;
{
    if (!shkp->mcanmove || shkp->msleeping) {
        /* greed induced recovery... */
        if (verbosely && canspotmon(shkp))
            pline("%s %s.", Shknam(shkp),
                  shkp->msleeping ? "wakes up" : "can move again");
        shkp->msleeping = 0;
        shkp->mfrozen = 0;
        shkp->mcanmove = 1;
    }
}

void
make_happy_shk(shkp, silentkops)
register struct monst *shkp;
register boolean silentkops;
{
    boolean wasmad = ANGRY(shkp);
    struct eshk *eshkp = ESHK(shkp);

    pacify_shk(shkp);
    eshkp->following = 0;
    eshkp->robbed = 0L;
    if (!Role_if(PM_ROGUE))
        adjalign(sgn(u.ualign.type));
    if (!inhishop(shkp)) {
        char shk_nam[BUFSZ];
        boolean vanished = canseemon(shkp);

        Strcpy(shk_nam, shkname(shkp));
        if (on_level(&eshkp->shoplevel, &u.uz)) {
            home_shk(shkp, FALSE);
            /* didn't disappear if shk can still be seen */
            if (canseemon(shkp))
                vanished = FALSE;
        } else {
            /* if sensed, does disappear regardless whether seen */
            if (sensemon(shkp))
                vanished = TRUE;
            /* can't act as porter for the Amulet, even if shk
               happens to be going farther down rather than up */
            mdrop_special_objs(shkp);
            /* arrive near shop's door */
            migrate_to_level(shkp, ledger_no(&eshkp->shoplevel),
                             MIGR_APPROX_XY, &eshkp->shd);
            /* dismiss kops on that level when shk arrives */
            eshkp->dismiss_kops = TRUE;
        }
        if (vanished)
            pline("Satisfied, %s suddenly disappears!", shk_nam);
    } else if (wasmad)
        pline("%s calms down.", Shknam(shkp));

    make_happy_shoppers(silentkops);
}

/* called by make_happy_shk() and also by losedogs() for migrating shk */
void
make_happy_shoppers(silentkops)
boolean silentkops;
{
    if (!angry_shk_exists()) {
        kops_gone(silentkops);
        pacify_guards();
    }
}

void
hot_pursuit(shkp)
register struct monst *shkp;
{
    if (!shkp->isshk)
        return;

    rile_shk(shkp);
    (void) strncpy(ESHK(shkp)->customer, g.plname, PL_NSIZ);
    ESHK(shkp)->following = 1;
}

/* Used when the shkp is teleported or falls (ox == 0) out of his shop, or
   when the player is not on a costly_spot and he damages something inside
   the shop.  These conditions must be checked by the calling function. */
/*ARGSUSED*/
void
make_angry_shk(shkp, ox, oy)
struct monst *shkp;
xchar ox UNUSED; /* <ox,oy> predate 'noit_Monnam()', let alone Shknam() */
xchar oy UNUSED;
{
    struct eshk *eshkp = ESHK(shkp);

    /* all pending shop transactions are now "past due" */
    if (eshkp->billct || eshkp->debit || eshkp->loan || eshkp->credit) {
        eshkp->robbed += (addupbill(shkp) + eshkp->debit + eshkp->loan);
        eshkp->robbed -= eshkp->credit;
        if (eshkp->robbed < 0L)
            eshkp->robbed = 0L;
        /* billct, debit, loan, and credit will be cleared by setpaid */
        setpaid(shkp);
    }

    pline("%s %s!", Shknam(shkp), !ANGRY(shkp) ? "gets angry" : "is furious");
    hot_pursuit(shkp);
}

STATIC_VAR const char
        no_money[] = "Moreover, you%s have no money.",
        not_enough_money[] = "Besides, you don't have enough to interest %s.";

/* delivers the cheapest item on the list */
STATIC_OVL long
cheapest_item(shkp)
register struct monst *shkp;
{
    register int ct = ESHK(shkp)->billct;
    register struct bill_x *bp = ESHK(shkp)->bill_p;
    register long gmin = (bp->price * bp->bquan);

    while (ct--) {
        if (bp->price * bp->bquan < gmin)
            gmin = bp->price * bp->bquan;
        bp++;
    }
    return gmin;
}

int
dopay()
{
    register struct eshk *eshkp;
    register struct monst *shkp;
    struct monst *nxtm, *resident;
    long ltmp;
    long umoney;
    int pass, tmp, sk = 0, seensk = 0;
    boolean paid = FALSE, stashed_gold = (hidden_gold() > 0L);

    g.multi = 0;

    /* Find how many shk's there are, how many are in
     * sight, and are you in a shop room with one.
     */
    nxtm = resident = 0;
    for (shkp = next_shkp(fmon, FALSE); shkp;
         shkp = next_shkp(shkp->nmon, FALSE)) {
        sk++;
        if (ANGRY(shkp) && distu(shkp->mx, shkp->my) <= 2)
            nxtm = shkp;
        if (canspotmon(shkp))
            seensk++;
        if (inhishop(shkp) && (*u.ushops == ESHK(shkp)->shoproom))
            resident = shkp;
    }

    if (nxtm) {      /* Player should always appease an */
        shkp = nxtm; /* irate shk standing next to them. */
        goto proceed;
    }

    if ((!sk && (!Blind || Blind_telepat)) || (!Blind && !seensk)) {
        There("appears to be no shopkeeper here to receive your payment.");
        return 0;
    }

    if (!seensk) {
        You_cant("see...");
        return 0;
    }

    /* The usual case.  Allow paying at a distance when
     * inside a tended shop.  Should we change that?
     */
    if (sk == 1 && resident) {
        shkp = resident;
        goto proceed;
    }

    if (seensk == 1) {
        for (shkp = next_shkp(fmon, FALSE); shkp;
             shkp = next_shkp(shkp->nmon, FALSE))
            if (canspotmon(shkp))
                break;
        if (shkp != resident && distu(shkp->mx, shkp->my) > 2) {
            pline("%s is not near enough to receive your payment.",
                  Shknam(shkp));
            return 0;
        }
    } else {
        struct monst *mtmp;
        coord cc;
        int cx, cy;

        pline("Pay whom?");
        cc.x = u.ux;
        cc.y = u.uy;
        if (getpos(&cc, TRUE, "the creature you want to pay") < 0)
            return 0; /* player pressed ESC */
        cx = cc.x;
        cy = cc.y;
        if (cx < 0) {
            pline("Try again...");
            return 0;
        }
        if (u.ux == cx && u.uy == cy) {
            You("are generous to yourself.");
            return 0;
        }
        mtmp = m_at(cx, cy);
        if (!cansee(cx, cy) && (!mtmp || !canspotmon(mtmp))) {
            You("can't %s anyone there.", !Blind ? "see" : "sense");
            return 0;
        }
        if (!mtmp) {
            There("is no one there to receive your payment.");
            return 0;
        }
        if (!mtmp->isshk) {
            pline("%s is not interested in your payment.", Monnam(mtmp));
            return 0;
        }
        if (mtmp != resident && distu(mtmp->mx, mtmp->my) > 2) {
            pline("%s is too far to receive your payment.", Shknam(mtmp));
            return 0;
        }
        shkp = mtmp;
    }

    if (!shkp) {
        debugpline0("dopay: null shkp.");
        return 0;
    }
proceed:
    eshkp = ESHK(shkp);
    ltmp = eshkp->robbed;

    /* wake sleeping shk when someone who owes money offers payment */
    if (ltmp || eshkp->billct || eshkp->debit)
        rouse_shk(shkp, TRUE);

    if (!shkp->mcanmove || shkp->msleeping) { /* still asleep/paralyzed */
        pline("%s %s.", Shknam(shkp),
              rn2(2) ? "seems to be napping" : "doesn't respond");
        return 0;
    }

    if (shkp != resident && NOTANGRY(shkp)) {
        umoney = money_cnt(g.invent);
        if (!ltmp)
            You("do not owe %s anything.", shkname(shkp));
        else if (!umoney) {
            You("%shave no money.", stashed_gold ? "seem to " : "");
            if (stashed_gold)
                pline("But you have some gold stashed away.");
        } else {
            if (umoney > ltmp) {
                You("give %s the %ld gold piece%s %s asked for.",
                    shkname(shkp), ltmp, plur(ltmp), noit_mhe(shkp));
                pay(ltmp, shkp);
            } else {
                You("give %s all your%s gold.", shkname(shkp),
                    stashed_gold ? " openly kept" : "");
                pay(umoney, shkp);
                if (stashed_gold)
                    pline("But you have hidden gold!");
            }
            if ((umoney < ltmp / 2L) || (umoney < ltmp && stashed_gold))
                pline("Unfortunately, %s doesn't look satisfied.",
                      noit_mhe(shkp));
            else
                make_happy_shk(shkp, FALSE);
        }
        return 1;
    }

    /* ltmp is still eshkp->robbed here */
    if (!eshkp->billct && !eshkp->debit) {
        umoney = money_cnt(g.invent);
        if (!ltmp && NOTANGRY(shkp)) {
            You("do not owe %s anything.", shkname(shkp));
            if (!umoney)
                pline(no_money, stashed_gold ? " seem to" : "");
        } else if (ltmp) {
            pline("%s is after blood, not money!", shkname(shkp));
            if (umoney < ltmp / 2L || (umoney < ltmp && stashed_gold)) {
                if (!umoney)
                    pline(no_money, stashed_gold ? " seem to" : "");
                else
                    pline(not_enough_money, noit_mhim(shkp));
                return 1;
            }
            pline("But since %s shop has been robbed recently,",
                  noit_mhis(shkp));
            pline("you %scompensate %s for %s losses.",
                  (umoney < ltmp) ? "partially " : "", shkname(shkp),
                  noit_mhis(shkp));
            pay(umoney < ltmp ? umoney : ltmp, shkp);
            make_happy_shk(shkp, FALSE);
        } else {
            /* shopkeeper is angry, but has not been robbed --
             * door broken, attacked, etc. */
            pline("%s is after your hide, not your money!", Shknam(shkp));
            if (umoney < 1000L) {
                if (!umoney)
                    pline(no_money, stashed_gold ? " seem to" : "");
                else
                    pline(not_enough_money, noit_mhim(shkp));
                return 1;
            }
            You("try to appease %s by giving %s 1000 gold pieces.",
                canspotmon(shkp)
                    ? x_monnam(shkp, ARTICLE_THE, "angry", 0, FALSE)
                    : shkname(shkp),
                noit_mhim(shkp));
            pay(1000L, shkp);
            if (strncmp(eshkp->customer, g.plname, PL_NSIZ) || rn2(3))
                make_happy_shk(shkp, FALSE);
            else
                pline("But %s is as angry as ever.", shkname(shkp));
        }
        return 1;
    }
    if (shkp != resident) {
        impossible("dopay: not to shopkeeper?");
        if (resident)
            setpaid(resident);
        return 0;
    }
    /* pay debt, if any, first */
    if (eshkp->debit) {
        long dtmp = eshkp->debit;
        long loan = eshkp->loan;
        char sbuf[BUFSZ];

        umoney = money_cnt(g.invent);
        Sprintf(sbuf, "You owe %s %ld %s ", shkname(shkp), dtmp,
                currency(dtmp));
        if (loan) {
            if (loan == dtmp)
                Strcat(sbuf, "you picked up in the store.");
            else
                Strcat(sbuf,
                       "for gold picked up and the use of merchandise.");
        } else
            Strcat(sbuf, "for the use of merchandise.");
        pline1(sbuf);
        if (umoney + eshkp->credit < dtmp) {
            pline("But you don't%s have enough gold%s.",
                  stashed_gold ? " seem to" : "",
                  eshkp->credit ? " or credit" : "");
            return 1;
        } else {
            if (eshkp->credit >= dtmp) {
                eshkp->credit -= dtmp;
                eshkp->debit = 0L;
                eshkp->loan = 0L;
                Your("debt is covered by your credit.");
            } else if (!eshkp->credit) {
                money2mon(shkp, dtmp);
                eshkp->debit = 0L;
                eshkp->loan = 0L;
                You("pay that debt.");
                g.context.botl = 1;
            } else {
                dtmp -= eshkp->credit;
                eshkp->credit = 0L;
                money2mon(shkp, dtmp);
                eshkp->debit = 0L;
                eshkp->loan = 0L;
                pline("That debt is partially offset by your credit.");
                You("pay the remainder.");
                g.context.botl = 1;
            }
            paid = TRUE;
        }
    }
    /* now check items on bill */
    if (eshkp->billct) {
        register boolean itemize;
        int iprompt;

        umoney = money_cnt(g.invent);
        if (!umoney && !eshkp->credit) {
            You("%shave no money or credit%s.",
                stashed_gold ? "seem to " : "", paid ? " left" : "");
            return 0;
        }
        if ((umoney + eshkp->credit) < cheapest_item(shkp)) {
            You("don't have enough money to buy%s the item%s you picked.",
                eshkp->billct > 1 ? " any of" : "", plur(eshkp->billct));
            if (stashed_gold)
                pline("Maybe you have some gold stashed away?");
            return 0;
        }

        /* this isn't quite right; it itemizes without asking if the
         * single item on the bill is partly used up and partly unpaid */
        iprompt = (eshkp->billct > 1 ? ynq("Itemized billing?") : 'y');
        itemize = (iprompt == 'y');
        if (iprompt == 'q')
            goto thanks;

        for (pass = 0; pass <= 1; pass++) {
            tmp = 0;
            while (tmp < eshkp->billct) {
                struct obj *otmp;
                register struct bill_x *bp = &(eshkp->bill_p[tmp]);

                /* find the object on one of the lists */
                if ((otmp = bp_to_obj(bp)) != 0) {
                    /* if completely used up, object quantity is stale;
                       restoring it to its original value here avoids
                       making the partly-used-up code more complicated */
                    if (bp->useup)
                        otmp->quan = bp->bquan;
                } else {
                    impossible("Shopkeeper administration out of order.");
                    setpaid(shkp); /* be nice to the player */
                    return 1;
                }
                if (pass == bp->useup && otmp->quan == bp->bquan) {
                    /* pay for used-up items on first pass and others
                     * on second, so player will be stuck in the store
                     * less often; things which are partly used up
                     * are processed on both passes */
                    tmp++;
                } else {
                    switch (dopayobj(shkp, bp, &otmp, pass, itemize)) {
                    case PAY_CANT:
                        return 1; /*break*/
                    case PAY_BROKE:
                        paid = TRUE;
                        goto thanks; /*break*/
                    case PAY_SKIP:
                        tmp++;
                        continue; /*break*/
                    case PAY_SOME:
                        paid = TRUE;
                        if (itemize)
                            bot();
                        continue; /*break*/
                    case PAY_BUY:
                        paid = TRUE;
                        break;
                    }
                    if (itemize)
                        bot();
                    *bp = eshkp->bill_p[--eshkp->billct];
                }
            }
        }
    thanks:
        if (!itemize)
            update_inventory(); /* Done in dopayobj() if itemize. */
    }
    if (!ANGRY(shkp) && paid) {
        if (!Deaf && !muteshk(shkp))
            verbalize("Thank you for shopping in %s %s!",
                      s_suffix(shkname(shkp)),
                      shtypes[eshkp->shoptype - SHOPBASE].name);
        else
            pline("%s nods appreciatively at you for shopping in %s %s!",
                  Shknam(shkp), noit_mhis(shkp),
                  shtypes[eshkp->shoptype - SHOPBASE].name);
    }
    return 1;
}

/* return 2 if used-up portion paid
 *        1 if paid successfully
 *        0 if not enough money
 *       -1 if skip this object
 *       -2 if no money/credit left
 */
STATIC_OVL int
dopayobj(shkp, bp, obj_p, which, itemize)
register struct monst *shkp;
register struct bill_x *bp;
struct obj **obj_p;
int which; /* 0 => used-up item, 1 => other (unpaid or lost) */
boolean itemize;
{
    register struct obj *obj = *obj_p;
    long ltmp, quan, save_quan;
    long umoney = money_cnt(g.invent);
    int buy;
    boolean stashed_gold = (hidden_gold() > 0L), consumed = (which == 0);

    if (!obj->unpaid && !bp->useup) {
        impossible("Paid object on bill??");
        return PAY_BUY;
    }
    if (itemize && umoney + ESHK(shkp)->credit == 0L) {
        You("%shave no money or credit left.",
            stashed_gold ? "seem to " : "");
        return PAY_BROKE;
    }
    /* we may need to temporarily adjust the object, if part of the
       original quantity has been used up but part remains unpaid  */
    save_quan = obj->quan;
    if (consumed) {
        /* either completely used up (simple), or split needed */
        quan = bp->bquan;
        if (quan > obj->quan) /* difference is amount used up */
            quan -= obj->quan;
    } else {
        /* dealing with ordinary unpaid item */
        quan = obj->quan;
    }
    obj->quan = quan;        /* to be used by doname() */
    obj->unpaid = 0;         /* ditto */
    iflags.suppress_price++; /* affects containers */
    ltmp = bp->price * quan;
    buy = PAY_BUY; /* flag; if changed then return early */

    if (itemize) {
        char qbuf[BUFSZ], qsfx[BUFSZ];

        Sprintf(qsfx, " for %ld %s.  Pay?", ltmp, currency(ltmp));
        (void) safe_qbuf(qbuf, (char *) 0, qsfx, obj,
                         (quan == 1L) ? Doname2 : doname, ansimpleoname,
                         (quan == 1L) ? "that" : "those");
        if (yn(qbuf) == 'n') {
            buy = PAY_SKIP;                         /* don't want to buy */
        } else if (quan < bp->bquan && !consumed) { /* partly used goods */
            obj->quan = bp->bquan - save_quan;      /* used up amount */
            if (!Deaf && !muteshk(shkp)) {
                verbalize("%s for the other %s before buying %s.",
                      ANGRY(shkp) ? "Pay" : "Please pay",
                      simpleonames(obj), /* short name suffices */
                      save_quan > 1L ? "these" : "this one");
            } else {
                pline("%s %s%s your bill for the other %s first.",
                      Shknam(shkp),
                      ANGRY(shkp) ? "angrily " : "",
                      nolimbs(shkp->data) ? "motions to" : "points out",
                      simpleonames(obj));
            }
            buy = PAY_SKIP; /* shk won't sell */
        }
    }
    if (buy == PAY_BUY && umoney + ESHK(shkp)->credit < ltmp) {
        You("don't%s have gold%s enough to pay for %s.",
            stashed_gold ? " seem to" : "",
            (ESHK(shkp)->credit > 0L) ? " or credit" : "",
            thesimpleoname(obj));
        buy = itemize ? PAY_SKIP : PAY_CANT;
    }

    if (buy != PAY_BUY) {
        /* restore unpaid object to original state */
        obj->quan = save_quan;
        obj->unpaid = 1;
        iflags.suppress_price--;
        return buy;
    }

    pay(ltmp, shkp);
    shk_names_obj(shkp, obj,
                  consumed ? "paid for %s at a cost of %ld gold piece%s.%s"
                           : "bought %s for %ld gold piece%s.%s",
                  ltmp, "");
    obj->quan = save_quan; /* restore original count */
    /* quan => amount just bought, save_quan => remaining unpaid count */
    if (consumed) {
        if (quan != bp->bquan) {
            /* eliminate used-up portion; remainder is still unpaid */
            bp->bquan = obj->quan;
            obj->unpaid = 1;
            bp->useup = 0;
            buy = PAY_SOME;
        } else { /* completely used-up, so get rid of it */
            obj_extract_self(obj);
            /* assert( obj == *obj_p ); */
            dealloc_obj(obj);
            *obj_p = 0; /* destroy pointer to freed object */
        }
    } else if (itemize)
        update_inventory(); /* Done just once in dopay() if !itemize. */
    iflags.suppress_price--;
    return buy;
}

/* routine called after dying (or quitting) */
boolean
paybill(croaked)
int croaked; /* -1: escaped dungeon; 0: quit; 1: died */
{
    struct monst *mtmp, *mtmp2, *firstshk, *resident, *creditor, *hostile,
        *localshk;
    struct eshk *eshkp;
    boolean taken = FALSE, local;
    int numsk = 0;

    /* if we escaped from the dungeon, shopkeepers can't reach us;
       shops don't occur on level 1, but this could happen if hero
       level teleports out of the dungeon and manages not to die */
    if (croaked < 0)
        return FALSE;
    /* [should probably also return false when dead hero has been
        petrified since shk shouldn't be able to grab inventory
        which has been shut inside a statue] */

    /* this is where inventory will end up if any shk takes it */
    g.repo.location.x = g.repo.location.y = 0;
    g.repo.shopkeeper = 0;

    /*
     * Scan all shopkeepers on the level, to prioritize them:
     * 1) keeper of shop hero is inside and who is owed money,
     * 2) keeper of shop hero is inside who isn't owed any money,
     * 3) other shk who is owed money, 4) other shk who is angry,
     * 5) any shk local to this level, and if none is found,
     * 6) first shk on monster list (last resort; unlikely, since
     * any nonlocal shk will probably be in the owed category
     * and almost certainly be in the angry category).
     */
    resident = creditor = hostile = localshk = (struct monst *) 0;
    for (mtmp = next_shkp(fmon, FALSE); mtmp;
         mtmp = next_shkp(mtmp2, FALSE)) {
        mtmp2 = mtmp->nmon;
        eshkp = ESHK(mtmp);
        local = on_level(&eshkp->shoplevel, &u.uz);
        if (local && index(u.ushops, eshkp->shoproom)) {
            /* inside this shk's shop [there might be more than one
               resident shk if hero is standing in a breech of a shared
               wall, so give priority to one who's also owed money] */
            if (!resident || eshkp->billct || eshkp->debit || eshkp->robbed)
                resident = mtmp;
        } else if (eshkp->billct || eshkp->debit || eshkp->robbed) {
            /* owe this shopkeeper money (might also owe others) */
            if (!creditor)
                creditor = mtmp;
        } else if (eshkp->following || ANGRY(mtmp)) {
            /* this shopkeeper is antagonistic (others might be too) */
            if (!hostile)
                hostile = mtmp;
        } else if (local) {
            /* this shopkeeper's shop is on current level */
            if (!localshk)
                localshk = mtmp;
        }
    }

    /* give highest priority shopkeeper first crack */
    firstshk = resident ? resident
                        : creditor ? creditor
                                   : hostile ? hostile
                                             : localshk;
    if (firstshk) {
        numsk++;
        taken = inherits(firstshk, numsk, croaked);
    }

    /* now handle the rest */
    for (mtmp = next_shkp(fmon, FALSE); mtmp;
         mtmp = next_shkp(mtmp2, FALSE)) {
        mtmp2 = mtmp->nmon;
        eshkp = ESHK(mtmp);
        local = on_level(&eshkp->shoplevel, &u.uz);
        if (mtmp != firstshk) {
            numsk++;
            taken |= inherits(mtmp, numsk, croaked);
        }
        /* for bones: we don't want a shopless shk around */
        if (!local)
            mongone(mtmp);
    }
    return taken;
}

STATIC_OVL boolean
inherits(shkp, numsk, croaked)
struct monst *shkp;
int numsk;
int croaked;
{
    long loss = 0L;
    long umoney;
    struct eshk *eshkp = ESHK(shkp);
    boolean take = FALSE, taken = FALSE, verbose;
    unsigned save_minvis = shkp->minvis;
    int roomno = *u.ushops;
    char takes[BUFSZ];

    verbose = !program_state.stopprint;
#ifdef HANGUPHANDLING
    verbose &= !program_state.done_hup;
#endif
    /* not strictly consistent; affects messages and prevents next player
       (if bones are saved) from blundering into or being ambused by an
       invisible shopkeeper */
    shkp->minvis = 0;
    /* The simplifying principle is that first-come
       already took everything you had. */
    if (numsk > 1) {
        if (verbose && cansee(shkp->mx, shkp->my) && croaked) {
            takes[0] = '\0';
            if (has_head(shkp->data) && !rn2(2))
                Sprintf(takes, ", shakes %s %s,", noit_mhis(shkp),
                        mbodypart(shkp, HEAD));
            pline("%s %slooks at your corpse%s and %s.", Shknam(shkp),
                  (!shkp->mcanmove || shkp->msleeping) ? "wakes up, " : "",
                  takes, !inhishop(shkp) ? "disappears" : "sighs");
        }
        rouse_shk(shkp, FALSE); /* wake shk for bones */
        taken = (roomno == eshkp->shoproom);
        goto skip;
    }

    /* get one case out of the way: you die in the shop, the */
    /* shopkeeper is peaceful, nothing stolen, nothing owed. */
    if (roomno == eshkp->shoproom && inhishop(shkp) && !eshkp->billct
        && !eshkp->robbed && !eshkp->debit && NOTANGRY(shkp)
        && !eshkp->following && u.ugrave_arise < LOW_PM) {
<<<<<<< HEAD
        taken = (g.invent != 0);
        if (taken)
=======
        taken = (invent != 0);
        if (taken && verbose)
>>>>>>> 4e14516e
            pline("%s gratefully inherits all your possessions.",
                  Shknam(shkp));
        set_repo_loc(shkp);
        goto clear;
    }

    if (eshkp->billct || eshkp->debit || eshkp->robbed) {
        if (roomno == eshkp->shoproom && inhishop(shkp))
            loss = addupbill(shkp) + eshkp->debit;
        if (loss < eshkp->robbed)
            loss = eshkp->robbed;
        take = TRUE;
    }

    if (eshkp->following || ANGRY(shkp) || take) {
        if (!g.invent)
            goto skip;
        umoney = money_cnt(g.invent);
        takes[0] = '\0';
        if (!shkp->mcanmove || shkp->msleeping)
            Strcat(takes, "wakes up and ");
        if (distu(shkp->mx, shkp->my) > 2)
            Strcat(takes, "comes and ");
        Strcat(takes, "takes");

        if (loss > umoney || !loss || roomno == eshkp->shoproom) {
            eshkp->robbed -= umoney;
            if (eshkp->robbed < 0L)
                eshkp->robbed = 0L;
            if (umoney > 0L) {
                money2mon(shkp, umoney);
                g.context.botl = 1;
            }
            if (verbose)
                pline("%s %s all your possessions.", Shknam(shkp), takes);
            taken = TRUE;
            /* where to put player's invent (after disclosure) */
            set_repo_loc(shkp);
        } else {
            money2mon(shkp, loss);
<<<<<<< HEAD
            g.context.botl = 1;
            pline("%s %s the %ld %s %sowed %s.", Shknam(shkp),
                  takes, loss, currency(loss),
                  strncmp(eshkp->customer, g.plname, PL_NSIZ) ? "" : "you ",
                  noit_mhim(shkp));
=======
            context.botl = 1;
            if (verbose)
                pline("%s %s the %ld %s %sowed %s.", Shknam(shkp),
                      takes, loss, currency(loss),
                      strncmp(eshkp->customer, plname, PL_NSIZ) ? "" : "you ",
                      noit_mhim(shkp));
>>>>>>> 4e14516e
            /* shopkeeper has now been paid in full */
            pacify_shk(shkp);
            eshkp->following = 0;
            eshkp->robbed = 0L;
        }
    skip:
        /* in case we create bones */
        rouse_shk(shkp, FALSE); /* wake up */
        if (!inhishop(shkp))
            home_shk(shkp, FALSE);
    }
 clear:
    shkp->minvis = save_minvis;
    setpaid(shkp);
    return taken;
}

STATIC_OVL void
set_repo_loc(shkp)
struct monst *shkp;
{
    register xchar ox, oy;
    struct eshk *eshkp = ESHK(shkp);

    /* if you're not in this shk's shop room, or if you're in its doorway
        or entry spot, then your gear gets dumped all the way inside */
    if (*u.ushops != eshkp->shoproom || IS_DOOR(levl[u.ux][u.uy].typ)
        || (u.ux == eshkp->shk.x && u.uy == eshkp->shk.y)) {
        /* shk.x,shk.y is the position immediately in
         * front of the door -- move in one more space
         */
        ox = eshkp->shk.x;
        oy = eshkp->shk.y;
        ox += sgn(ox - eshkp->shd.x);
        oy += sgn(oy - eshkp->shd.y);
    } else { /* already inside this shk's shop */
        ox = u.ux;
        oy = u.uy;
    }
    /* finish_paybill will deposit invent here */
    g.repo.location.x = ox;
    g.repo.location.y = oy;
    g.repo.shopkeeper = shkp;
}

/* called at game exit, after inventory disclosure but before making bones;
   shouldn't issue any messages */
void
finish_paybill()
{
    struct monst *shkp = g.repo.shopkeeper;
    int ox = g.repo.location.x, oy = g.repo.location.y;

#if 0 /* don't bother */
    if (ox == 0 && oy == 0)
        impossible("finish_paybill: no location");
#endif
    /* normally done by savebones(), but that's too late in this case */
    unleash_all();
    /* if hero has any gold left, take it into shopkeeper's possession */
    if (shkp) {
        long umoney = money_cnt(g.invent);

        if (umoney)
            money2mon(shkp, umoney);
    }
    /* transfer rest of the character's inventory to the shop floor */
    drop_upon_death((struct monst *) 0, (struct obj *) 0, ox, oy);
}

/* find obj on one of the lists */
STATIC_OVL struct obj *
bp_to_obj(bp)
register struct bill_x *bp;
{
    register struct obj *obj;
    register unsigned int id = bp->bo_id;

    if (bp->useup)
        obj = o_on(id, g.billobjs);
    else
        obj = find_oid(id);
    return obj;
}

/*
 * Look for o_id on all lists but billobj.  Return obj or NULL if not found.
 * Its OK for restore_timers() to call this function, there should not
 * be any timeouts on the g.billobjs chain.
 */
struct obj *
find_oid(id)
unsigned id;
{
    struct obj *obj;
    struct monst *mon, *mmtmp[3];
    int i;

    /* first check various obj lists directly */
    if ((obj = o_on(id, g.invent)) != 0)
        return obj;
    if ((obj = o_on(id, fobj)) != 0)
        return obj;
    if ((obj = o_on(id, g.level.buriedobjlist)) != 0)
        return obj;
    if ((obj = o_on(id, g.migrating_objs)) != 0)
        return obj;

    /* not found yet; check inventory for members of various monst lists */
    mmtmp[0] = fmon;
    mmtmp[1] = g.migrating_mons;
    mmtmp[2] = g.mydogs; /* for use during level changes */
    for (i = 0; i < 3; i++)
        for (mon = mmtmp[i]; mon; mon = mon->nmon)
            if ((obj = o_on(id, mon->minvent)) != 0)
                return obj;

    /* not found at all */
    return (struct obj *) 0;
}

/* Returns the price of an arbitrary item in the shop,
   0 if the item doesn't belong to a shopkeeper or hero is not in the shop. */
long
get_cost_of_shop_item(obj, nochrg)
register struct obj *obj;
int *nochrg; /* alternate return value: 1: no charge, 0: shop owned,        */
{            /* -1: not in a shop (so should't be formatted as "no charge") */
    struct monst *shkp;
    struct obj *top;
    xchar x, y;
    boolean freespot;
    long cost = 0L;

    *nochrg = -1; /* assume 'not applicable' */
    if (*u.ushops && obj->oclass != COIN_CLASS
        && obj != uball && obj != uchain
        && get_obj_location(obj, &x, &y, CONTAINED_TOO)
        && *in_rooms(x, y, SHOPBASE) == *u.ushops
        && (shkp = shop_keeper(inside_shop(x, y))) != 0 && inhishop(shkp)) {
        for (top = obj; top->where == OBJ_CONTAINED; top = top->ocontainer)
            continue;
        freespot = (top->where == OBJ_FLOOR
                    && x == ESHK(shkp)->shk.x && y == ESHK(shkp)->shk.y);
        /* no_charge is only set for floor items inside shop proper;
           items on freespot are implicitly 'no charge' */
        *nochrg = (top->where == OBJ_FLOOR && (obj->no_charge || freespot));

        if (carried(top) ? (int) obj->unpaid : !*nochrg)
            cost = obj->quan * get_cost(obj, shkp);
        if (Has_contents(obj) && !freespot)
            cost += contained_cost(obj, shkp, 0L, FALSE, FALSE);
    }
    return cost;
}

/* decide whether to apply a surcharge (or hypothetically, a discount) to obj
   if it had ID number 'oid'; returns 1: increase, 0: normal, -1: decrease */
int
oid_price_adjustment(obj, oid)
struct obj *obj;
unsigned oid;
{
    int res = 0, otyp = obj->otyp;

    if (!(obj->dknown && objects[otyp].oc_name_known)
        && (obj->oclass != GEM_CLASS || objects[otyp].oc_material != GLASS)) {
        res = ((oid % 4) == 0); /* id%4 ==0 -> +1, ==1..3 -> 0 */
    }
    return res;
}

/* calculate the value that the shk will charge for [one of] an object */
STATIC_OVL long
get_cost(obj, shkp)
register struct obj *obj;
register struct monst *shkp; /* if angry, impose a surcharge */
{
    long tmp = getprice(obj, FALSE),
         /* used to perform a single calculation even when multiple
            adjustments (unID'd, dunce/tourist, charisma) are made */
        multiplier = 1L, divisor = 1L;

    if (!tmp)
        tmp = 5L;
    /* shopkeeper may notice if the player isn't very knowledgeable -
       especially when gem prices are concerned */
    if (!obj->dknown || !objects[obj->otyp].oc_name_known) {
        if (obj->oclass == GEM_CLASS
            && objects[obj->otyp].oc_material == GLASS) {
            int i;
            /* get a value that's 'random' from game to game, but the
               same within the same game */
            boolean pseudorand =
                (((int) ubirthday % obj->otyp) >= obj->otyp / 2);

            /* all gems are priced high - real or not */
            switch (obj->otyp - LAST_GEM) {
            case 1: /* white */
                i = pseudorand ? DIAMOND : OPAL;
                break;
            case 2: /* blue */
                i = pseudorand ? SAPPHIRE : AQUAMARINE;
                break;
            case 3: /* red */
                i = pseudorand ? RUBY : JASPER;
                break;
            case 4: /* yellowish brown */
                i = pseudorand ? AMBER : TOPAZ;
                break;
            case 5: /* orange */
                i = pseudorand ? JACINTH : AGATE;
                break;
            case 6: /* yellow */
                i = pseudorand ? CITRINE : CHRYSOBERYL;
                break;
            case 7: /* black */
                i = pseudorand ? BLACK_OPAL : JET;
                break;
            case 8: /* green */
                i = pseudorand ? EMERALD : JADE;
                break;
            case 9: /* violet */
                i = pseudorand ? AMETHYST : FLUORITE;
                break;
            default:
                impossible("bad glass gem %d?", obj->otyp);
                i = STRANGE_OBJECT;
                break;
            }
            tmp = (long) objects[i].oc_cost;
        } else if (oid_price_adjustment(obj, obj->o_id) > 0) {
            /* unid'd, arbitrarily impose surcharge: tmp *= 4/3 */
            multiplier *= 4L;
            divisor *= 3L;
        }
    }
    if (uarmh && uarmh->otyp == DUNCE_CAP)
        multiplier *= 4L, divisor *= 3L;
    else if ((Role_if(PM_TOURIST) && u.ulevel < (MAXULEV / 2))
             || (uarmu && !uarm && !uarmc)) /* touristy shirt visible */
        multiplier *= 4L, divisor *= 3L;

    if (ACURR(A_CHA) > 18)
        divisor *= 2L;
    else if (ACURR(A_CHA) == 18)
        multiplier *= 2L, divisor *= 3L;
    else if (ACURR(A_CHA) >= 16)
        multiplier *= 3L, divisor *= 4L;
    else if (ACURR(A_CHA) <= 5)
        multiplier *= 2L;
    else if (ACURR(A_CHA) <= 7)
        multiplier *= 3L, divisor *= 2L;
    else if (ACURR(A_CHA) <= 10)
        multiplier *= 4L, divisor *= 3L;

    /* tmp = (tmp * multiplier) / divisor [with roundoff tweak] */
    tmp *= multiplier;
    if (divisor > 1L) {
        /* tmp = (((tmp * 10) / divisor) + 5) / 10 */
        tmp *= 10L;
        tmp /= divisor;
        tmp += 5L;
        tmp /= 10L;
    }

    if (tmp <= 0L)
        tmp = 1L;
    /* the artifact prices in artilist[] are also used as a score bonus;
       inflate their shop price here without affecting score calculation */
    if (obj->oartifact)
        tmp *= 4L;

    /* anger surcharge should match rile_shk's, so we do it separately
       from the multiplier/divisor calculation */
    if (shkp && ESHK(shkp)->surcharge)
        tmp += (tmp + 2L) / 3L;
    return tmp;
}

/* returns the price of a container's content.  the price
 * of the "top" container is added in the calling functions.
 * a different price quoted for selling as vs. buying.
 */
long
contained_cost(obj, shkp, price, usell, unpaid_only)
struct obj *obj;
struct monst *shkp;
long price;
boolean usell;
boolean unpaid_only;
{
    register struct obj *otmp;

    /* price of contained objects; "top" container handled by caller */
    for (otmp = obj->cobj; otmp; otmp = otmp->nobj) {
        if (otmp->oclass == COIN_CLASS)
            continue;

        if (usell) {
            if (saleable(shkp, otmp) && !otmp->unpaid
                && otmp->oclass != BALL_CLASS
                && !(otmp->oclass == FOOD_CLASS && otmp->oeaten)
                && !(Is_candle(otmp)
                     && otmp->age < 20L * (long) objects[otmp->otyp].oc_cost))
                price += set_cost(otmp, shkp);
        } else if (!otmp->no_charge && (otmp->unpaid || !unpaid_only)) {
            price += get_cost(otmp, shkp) * otmp->quan;
        }

        if (Has_contents(otmp))
            price = contained_cost(otmp, shkp, price, usell, unpaid_only);
    }

    return price;
}

/* count amount of gold inside container 'obj' and any nested containers */
long
contained_gold(obj)
struct obj *obj;
{
    register struct obj *otmp;
    register long value = 0L;

    /* accumulate contained gold */
    for (otmp = obj->cobj; otmp; otmp = otmp->nobj)
        if (otmp->oclass == COIN_CLASS)
            value += otmp->quan;
        else if (Has_contents(otmp))
            value += contained_gold(otmp);

    return value;
}

STATIC_OVL void
dropped_container(obj, shkp, sale)
register struct obj *obj;
register struct monst *shkp;
register boolean sale;
{
    register struct obj *otmp;

    /* the "top" container is treated in the calling fn */
    for (otmp = obj->cobj; otmp; otmp = otmp->nobj) {
        if (otmp->oclass == COIN_CLASS)
            continue;

        if (!otmp->unpaid && !(sale && saleable(shkp, otmp)))
            otmp->no_charge = 1;

        if (Has_contents(otmp))
            dropped_container(otmp, shkp, sale);
    }
}

void
picked_container(obj)
register struct obj *obj;
{
    register struct obj *otmp;

    /* the "top" container is treated in the calling fn */
    for (otmp = obj->cobj; otmp; otmp = otmp->nobj) {
        if (otmp->oclass == COIN_CLASS)
            continue;

        if (otmp->no_charge)
            otmp->no_charge = 0;

        if (Has_contents(otmp))
            picked_container(otmp);
    }
}

STATIC_OVL boolean
special_stock(obj, shkp, quietly)
struct obj *obj;
struct monst *shkp;
boolean quietly;
{
    /* for unique situations */
    if (ESHK(shkp)->shoptype == CANDLESHOP
        && obj->otyp == CANDELABRUM_OF_INVOCATION) {
        if (!quietly) {
            if (is_izchak(shkp, TRUE) && !u.uevent.invoked) {
                if (Deaf || muteshk(shkp)) {
                    pline("%s seems %s that you want to sell that.",
                          Shknam(shkp),
                          (obj->spe < 7) ? "horrified" : "concerned");
                } else {
                    verbalize("No thanks, I'd hang onto that if I were you.");
                    if (obj->spe < 7)
                        verbalize(
                             "You'll need %d%s candle%s to go along with it.",
                                (7 - obj->spe), (obj->spe > 0) ? " more" : "",
                                  plur(7 - obj->spe));
                    /* [what if hero is already carrying enough candles?
                       should Izchak explain how to attach them instead?] */
                }
            } else {
                if (!Deaf && !muteshk(shkp))
                    verbalize("I won't stock that.  Take it out of here!");
                else
                    pline("%s shakes %s %s in refusal.",
                          Shknam(shkp), noit_mhis(shkp),
                          mbodypart(shkp, HEAD));
            }
        }
        return TRUE;
    }
    return FALSE;
}

/* calculate how much the shk will pay when buying [all of] an object */
STATIC_OVL long
set_cost(obj, shkp)
register struct obj *obj;
register struct monst *shkp;
{
    long tmp = getprice(obj, TRUE) * obj->quan, multiplier = 1L, divisor = 1L;

    if (uarmh && uarmh->otyp == DUNCE_CAP)
        divisor *= 3L;
    else if ((Role_if(PM_TOURIST) && u.ulevel < (MAXULEV / 2))
             || (uarmu && !uarm && !uarmc)) /* touristy shirt visible */
        divisor *= 3L;
    else
        divisor *= 2L;

    /* shopkeeper may notice if the player isn't very knowledgeable -
       especially when gem prices are concerned */
    if (!obj->dknown || !objects[obj->otyp].oc_name_known) {
        if (obj->oclass == GEM_CLASS) {
            /* different shop keepers give different prices */
            if (objects[obj->otyp].oc_material == GEMSTONE
                || objects[obj->otyp].oc_material == GLASS) {
                tmp = (obj->otyp % (6 - shkp->m_id % 3));
                tmp = (tmp + 3) * obj->quan;
            }
        } else if (tmp > 1L && !(shkp->m_id % 4))
            multiplier *= 3L, divisor *= 4L;
    }

    if (tmp >= 1L) {
        /* [see get_cost()] */
        tmp *= multiplier;
        if (divisor > 1L) {
            tmp *= 10L;
            tmp /= divisor;
            tmp += 5L;
            tmp /= 10L;
        }
        /* avoid adjusting nonzero to zero */
        if (tmp < 1L)
            tmp = 1L;
    }

    /* (no adjustment for angry shk here) */
    return tmp;
}

/* unlike alter_cost() which operates on a specific item, identifying or
   forgetting a gem causes all unpaid gems of its type to change value */
void
gem_learned(oindx)
int oindx;
{
    struct obj *obj;
    struct monst *shkp;
    struct bill_x *bp;
    int ct;

    /*
     * Unfortunately, shop bill doesn't have object type included,
     * just obj->oid for each unpaid stack, so we have to go through
     * every bill and every item on that bill and match up against
     * every unpaid stack on the level....
     *
     * Fortunately, there's no need to catch up when changing dungeon
     * levels even if we ID'd or forget some gems while gone from a
     * level.  There won't be any shop bills when arriving; they were
     * either paid before leaving or got treated as robbery and it's
     * too late to adjust pricing.
     */
    for (shkp = next_shkp(fmon, TRUE); shkp;
         shkp = next_shkp(shkp->nmon, TRUE)) {
        ct = ESHK(shkp)->billct;
        bp = ESHK(shkp)->bill;
        while (--ct >= 0) {
            obj = find_oid(bp->bo_id);
            if (!obj) /* shouldn't happen */
                continue;
            if ((oindx != STRANGE_OBJECT) ? (obj->otyp == oindx)
                                          : (obj->oclass == GEM_CLASS))
                bp->price = get_cost(obj, shkp);
            ++bp;
        }
    }
}

/* called when an item's value has been enhanced; if it happens to be
   on any shop bill, update that bill to reflect the new higher price
   [if the new price drops for some reason, keep the old one in place] */
void
alter_cost(obj, amt)
struct obj *obj;
long amt; /* if 0, use regular shop pricing, otherwise force amount;
             if negative, use abs(amt) even if it's less than old cost */
{
    struct bill_x *bp = 0;
    struct monst *shkp;
    long new_price;

    for (shkp = next_shkp(fmon, TRUE); shkp; shkp = next_shkp(shkp, TRUE))
        if ((bp = onbill(obj, shkp, TRUE)) != 0) {
            new_price = !amt ? get_cost(obj, shkp) : (amt < 0L) ? -amt : amt;
            if (new_price > bp->price || amt < 0L) {
                bp->price = new_price;
                update_inventory();
            }
            break; /* done */
        }
    return;
}

/* called from doinv(invent.c) for inventory of unpaid objects */
long
unpaid_cost(unp_obj, include_contents)
struct obj *unp_obj; /* known to be unpaid or contain unpaid */
boolean include_contents;
{
    struct bill_x *bp = (struct bill_x *) 0;
    struct monst *shkp;
    long amt = 0L;
    xchar ox, oy;

    if (!get_obj_location(unp_obj, &ox, &oy, BURIED_TOO | CONTAINED_TOO))
        ox = u.ux, oy = u.uy; /* (shouldn't happen) */
    if ((shkp = shop_keeper(*in_rooms(ox, oy, SHOPBASE))) != 0) {
        bp = onbill(unp_obj, shkp, TRUE);
    } else {
        /* didn't find shk?  try searching bills */
        for (shkp = next_shkp(fmon, TRUE); shkp;
             shkp = next_shkp(shkp->nmon, TRUE))
            if ((bp = onbill(unp_obj, shkp, TRUE)) != 0)
                break;
    }

    /* onbill() gave no message if unexpected problem occurred */
    if (!shkp || (unp_obj->unpaid && !bp)) {
        impossible("unpaid_cost: object wasn't on any bill.");
    } else {
        if (bp)
            amt = unp_obj->quan * bp->price;
        if (include_contents && Has_contents(unp_obj))
            amt = contained_cost(unp_obj, shkp, amt, FALSE, TRUE);
    }
    return amt;
}

STATIC_OVL void
add_one_tobill(obj, dummy, shkp)
struct obj *obj;
boolean dummy;
struct monst *shkp;
{
    struct eshk *eshkp;
    struct bill_x *bp;
    int bct;

    if (!billable(&shkp, obj, *u.ushops, TRUE))
        return;
    eshkp = ESHK(shkp);

    if (eshkp->billct == BILLSZ) {
        You("got that for free!");
        return;
    }

    /* normally bill_p gets set up whenever you enter the shop, but obj
       might be going onto the bill because hero just snagged it with
       a grappling hook from outside without ever having been inside */
    if (!eshkp->bill_p)
        eshkp->bill_p = &(eshkp->bill[0]);

    bct = eshkp->billct;
    bp = &(eshkp->bill_p[bct]);
    bp->bo_id = obj->o_id;
    bp->bquan = obj->quan;
    if (dummy) {              /* a dummy object must be inserted into  */
        bp->useup = 1;        /* the g.billobjs chain here.  crucial for */
        add_to_billobjs(obj); /* eating floorfood in shop.  see eat.c  */
    } else
        bp->useup = 0;
    bp->price = get_cost(obj, shkp);
    eshkp->billct++;
    obj->unpaid = 1;
}

STATIC_OVL void
add_to_billobjs(obj)
struct obj *obj;
{
    if (obj->where != OBJ_FREE)
        panic("add_to_billobjs: obj not free");
    if (obj->timed)
        obj_stop_timers(obj);

    obj->nobj = g.billobjs;
    g.billobjs = obj;
    obj->where = OBJ_ONBILL;
}

/* recursive billing of objects within containers. */
STATIC_OVL void
bill_box_content(obj, ininv, dummy, shkp)
register struct obj *obj;
register boolean ininv, dummy;
register struct monst *shkp;
{
    register struct obj *otmp;

    if (SchroedingersBox(obj))
        return;
    for (otmp = obj->cobj; otmp; otmp = otmp->nobj) {
        if (otmp->oclass == COIN_CLASS)
            continue;

        /* the "top" box is added in addtobill() */
        if (!otmp->no_charge)
            add_one_tobill(otmp, dummy, shkp);
        if (Has_contents(otmp))
            bill_box_content(otmp, ininv, dummy, shkp);
    }
}

/* shopkeeper tells you what you bought or sold, sometimes partly IDing it */
STATIC_OVL void
shk_names_obj(shkp, obj, fmt, amt, arg)
struct monst *shkp;
struct obj *obj;
const char *fmt; /* "%s %ld %s %s", doname(obj), amt, plur(amt), arg */
long amt;
const char *arg;
{
    char *obj_name, fmtbuf[BUFSZ];
    boolean was_unknown = !obj->dknown;

    obj->dknown = TRUE;
    /* Use real name for ordinary weapons/armor, and spell-less
     * scrolls/books (that is, blank and mail), but only if the
     * object is within the shk's area of interest/expertise.
     */
    if (!objects[obj->otyp].oc_magic && saleable(shkp, obj)
        && (obj->oclass == WEAPON_CLASS || obj->oclass == ARMOR_CLASS
            || obj->oclass == SCROLL_CLASS || obj->oclass == SPBOOK_CLASS
            || obj->otyp == MIRROR)) {
        was_unknown |= !objects[obj->otyp].oc_name_known;
        makeknown(obj->otyp);
    }
    obj_name = doname(obj);
    /* Use an alternate message when extra information is being provided */
    if (was_unknown) {
        Sprintf(fmtbuf, "%%s; you %s", fmt);
        obj_name[0] = highc(obj_name[0]);
        pline(fmtbuf, obj_name, (obj->quan > 1L) ? "them" : "it", amt,
              plur(amt), arg);
    } else {
        You(fmt, obj_name, amt, plur(amt), arg);
    }
}

/* decide whether a shopkeeper thinks an item belongs to her */
boolean
billable(shkpp, obj, roomno, reset_nocharge)
struct monst **shkpp; /* in: non-null if shk has been validated; out: shk */
struct obj *obj;
char roomno;
boolean reset_nocharge;
{
    struct monst *shkp = *shkpp;

    /* if caller hasn't supplied a shopkeeper, look one up now */
    if (!shkp) {
        if (!roomno)
            return FALSE;
        shkp = shop_keeper(roomno);
        if (!shkp || !inhishop(shkp))
            return FALSE;
        *shkpp = shkp;
    }
    /* perhaps we threw it away earlier */
    if (onbill(obj, shkp, FALSE)
        || (obj->oclass == FOOD_CLASS && obj->oeaten))
        return FALSE;
    /* outer container might be marked no_charge but still have contents
       which should be charged for; clear no_charge when picking things up */
    if (obj->no_charge) {
        if (!Has_contents(obj) || (contained_gold(obj) == 0L
                                   && contained_cost(obj, shkp, 0L, FALSE,
                                                     !reset_nocharge) == 0L))
            shkp = 0; /* not billable */
        if (reset_nocharge && !shkp && obj->oclass != COIN_CLASS) {
            obj->no_charge = 0;
            if (Has_contents(obj))
                picked_container(obj); /* clear no_charge */
        }
    }
    return shkp ? TRUE : FALSE;
}

void
addtobill(obj, ininv, dummy, silent)
struct obj *obj;
boolean ininv, dummy, silent;
{
    struct monst *shkp = 0;
    long ltmp, cltmp, gltmp;
    int contentscount;
    boolean container;

    if (!billable(&shkp, obj, *u.ushops, TRUE))
        return;

    if (obj->oclass == COIN_CLASS) {
        costly_gold(obj->ox, obj->oy, obj->quan);
        return;
    } else if (ESHK(shkp)->billct == BILLSZ) {
        if (!silent)
            You("got that for free!");
        return;
    }

    ltmp = cltmp = gltmp = 0L;
    container = Has_contents(obj);

    if (!obj->no_charge)
        ltmp = get_cost(obj, shkp);

    if (obj->no_charge && !container) {
        obj->no_charge = 0;
        return;
    }

    if (container) {
        cltmp = contained_cost(obj, shkp, cltmp, FALSE, FALSE);
        gltmp = contained_gold(obj);

        if (ltmp)
            add_one_tobill(obj, dummy, shkp);
        if (cltmp)
            bill_box_content(obj, ininv, dummy, shkp);
        picked_container(obj); /* reset contained obj->no_charge */

        ltmp += cltmp;

        if (gltmp) {
            costly_gold(obj->ox, obj->oy, gltmp);
            if (!ltmp)
                return;
        }

        if (obj->no_charge)
            obj->no_charge = 0;
        contentscount = count_unpaid(obj->cobj);
    } else { /* !container */
        add_one_tobill(obj, dummy, shkp);
        contentscount = 0;
    }

    if (!Deaf && !muteshk(shkp) && !silent) {
        char buf[BUFSZ];

        if (!ltmp) {
            pline("%s has no interest in %s.", Shknam(shkp), the(xname(obj)));
            return;
        }
        if (!ininv) {
            pline("%s will cost you %ld %s%s.", The(xname(obj)), ltmp,
                  currency(ltmp), (obj->quan > 1L) ? " each" : "");
        } else {
            long save_quan = obj->quan;

            Strcpy(buf, "\"For you, ");
            if (ANGRY(shkp)) {
                Strcat(buf, "scum;");
            } else {
                append_honorific(buf);
                Strcat(buf, "; only");
            }
            obj->quan = 1L; /* fool xname() into giving singular */
            pline("%s %ld %s %s %s%s.\"", buf, ltmp, currency(ltmp),
                  (save_quan > 1L) ? "per"
                                   : (contentscount && !obj->unpaid)
                                       ? "for the contents of this"
                                       : "for this",
                  xname(obj),
                  (contentscount && obj->unpaid) ? and_its_contents : "");
            obj->quan = save_quan;
        }
    } else if (!silent) {
        if (ltmp)
            pline_The("list price of %s%s%s is %ld %s%s.",
                      (contentscount && !obj->unpaid) ? the_contents_of : "",
                      the(xname(obj)),
                      (contentscount && obj->unpaid) ? and_its_contents : "",
                      ltmp, currency(ltmp), (obj->quan > 1L) ? " each" : "");
        else
            pline("%s does not notice.", Shknam(shkp));
    }
}

void
append_honorific(buf)
char *buf;
{
    /* (chooses among [0]..[3] normally; [1]..[4] after the
       Wizard has been killed or invocation ritual performed) */
    static const char *const honored[] = { "good", "honored", "most gracious",
                                           "esteemed",
                                           "most renowned and sacred" };

    Strcat(buf, honored[rn2(SIZE(honored) - 1) + u.uevent.udemigod]);
    if (is_vampire(g.youmonst.data))
        Strcat(buf, (flags.female) ? " dark lady" : " dark lord");
    else if (is_elf(g.youmonst.data))
        Strcat(buf, (flags.female) ? " hiril" : " hir");
    else
        Strcat(buf, !is_human(g.youmonst.data) ? " creature"
                                             : (flags.female) ? " lady"
                                                              : " sir");
}

void
splitbill(obj, otmp)
register struct obj *obj, *otmp;
{
    /* otmp has been split off from obj */
    register struct bill_x *bp;
    register long tmp;
    register struct monst *shkp = shop_keeper(*u.ushops);

    if (!shkp || !inhishop(shkp)) {
        impossible("splitbill: no resident shopkeeper??");
        return;
    }
    bp = onbill(obj, shkp, FALSE);
    if (!bp) {
        impossible("splitbill: not on bill?");
        return;
    }
    if (bp->bquan < otmp->quan) {
        impossible("Negative quantity on bill??");
    }
    if (bp->bquan == otmp->quan) {
        impossible("Zero quantity on bill??");
    }
    bp->bquan -= otmp->quan;

    if (ESHK(shkp)->billct == BILLSZ)
        otmp->unpaid = 0;
    else {
        tmp = bp->price;
        bp = &(ESHK(shkp)->bill_p[ESHK(shkp)->billct]);
        bp->bo_id = otmp->o_id;
        bp->bquan = otmp->quan;
        bp->useup = 0;
        bp->price = tmp;
        ESHK(shkp)->billct++;
    }
}

STATIC_OVL void
sub_one_frombill(obj, shkp)
register struct obj *obj;
register struct monst *shkp;
{
    register struct bill_x *bp;

    if ((bp = onbill(obj, shkp, FALSE)) != 0) {
        register struct obj *otmp;

        obj->unpaid = 0;
        if (bp->bquan > obj->quan) {
            otmp = newobj();
            *otmp = *obj;
            otmp->oextra = (struct oextra *) 0;
            bp->bo_id = otmp->o_id = g.context.ident++;
            otmp->where = OBJ_FREE;
            otmp->quan = (bp->bquan -= obj->quan);
            otmp->owt = 0; /* superfluous */
            bp->useup = 1;
            add_to_billobjs(otmp);
            return;
        }
        ESHK(shkp)->billct--;
#ifdef DUMB
        {
            /* DRS/NS 2.2.6 messes up -- Peter Kendell */
            int indx = ESHK(shkp)->billct;

            *bp = ESHK(shkp)->bill_p[indx];
        }
#else
        *bp = ESHK(shkp)->bill_p[ESHK(shkp)->billct];
#endif
        return;
    } else if (obj->unpaid) {
        impossible("sub_one_frombill: unpaid object not on bill");
        obj->unpaid = 0;
    }
}

/* recursive check of unpaid objects within nested containers. */
void
subfrombill(obj, shkp)
register struct obj *obj;
register struct monst *shkp;
{
    register struct obj *otmp;

    sub_one_frombill(obj, shkp);

    if (Has_contents(obj))
        for (otmp = obj->cobj; otmp; otmp = otmp->nobj) {
            if (otmp->oclass == COIN_CLASS)
                continue;

            if (Has_contents(otmp))
                subfrombill(otmp, shkp);
            else
                sub_one_frombill(otmp, shkp);
        }
}

STATIC_OVL long
stolen_container(obj, shkp, price, ininv)
struct obj *obj;
struct monst *shkp;
long price;
boolean ininv;
{
    struct obj *otmp;
    struct bill_x *bp;
    long billamt;

    /* the price of contained objects; caller handles top container */
    for (otmp = obj->cobj; otmp; otmp = otmp->nobj) {
        if (otmp->oclass == COIN_CLASS)
            continue;
        billamt = 0L;
        if (!billable(&shkp, otmp, ESHK(shkp)->shoproom, TRUE)) {
            /* billable() returns false for objects already on bill */
            if ((bp = onbill(otmp, shkp, FALSE)) == 0)
                continue;
            /* this assumes that we're being called by stolen_value()
               (or by a recursive call to self on behalf of it) where
               the cost of this object is about to be added to shop
               debt in place of having it remain on the current bill */
            billamt = bp->bquan * bp->price;
            sub_one_frombill(otmp, shkp); /* avoid double billing */
        }

        if (billamt)
            price += billamt;
        else if (ininv ? otmp->unpaid : !otmp->no_charge)
            price += otmp->quan * get_cost(otmp, shkp);

        if (Has_contents(otmp))
            price = stolen_container(otmp, shkp, price, ininv);
    }

    return price;
}

long
stolen_value(obj, x, y, peaceful, silent)
struct obj *obj;
xchar x, y;
boolean peaceful, silent;
{
    long value = 0L, gvalue = 0L, billamt = 0L;
    char roomno = *in_rooms(x, y, SHOPBASE);
    struct bill_x *bp;
    struct monst *shkp = 0;
    boolean was_unpaid;
    long c_count = 0L, u_count = 0L;

    /* gather information for message(s) prior to manipulating bill */
    was_unpaid = obj->unpaid ? TRUE : FALSE;
    if (Has_contents(obj)) {
        c_count = count_contents(obj, TRUE, FALSE, TRUE);
        u_count = count_contents(obj, TRUE, FALSE, FALSE);
    }

    if (!billable(&shkp, obj, roomno, FALSE)) {
        /* things already on the bill yield a not-billable result, so
           we need to check bill before deciding that shk doesn't care */
        if ((bp = onbill(obj, shkp, FALSE)) != 0) {
            /* shk does care; take obj off bill to avoid double billing */
            billamt = bp->bquan * bp->price;
            sub_one_frombill(obj, shkp);
        }
        if (!bp && !u_count)
            return 0L;
    }

    if (obj->oclass == COIN_CLASS) {
        gvalue += obj->quan;
    } else {
        if (billamt)
            value += billamt;
        else if (!obj->no_charge)
            value += obj->quan * get_cost(obj, shkp);

        if (Has_contents(obj)) {
            boolean ininv =
                (obj->where == OBJ_INVENT || obj->where == OBJ_FREE);

            value += stolen_container(obj, shkp, 0L, ininv);
            if (!ininv)
                gvalue += contained_gold(obj);
        }
    }

    if (gvalue + value == 0L)
        return 0L;

    value += gvalue;

    if (peaceful) {
        boolean credit_use = !!ESHK(shkp)->credit;

        value = check_credit(value, shkp);
        /* 'peaceful' affects general treatment, but doesn't affect
         * the fact that other code expects that all charges after the
         * shopkeeper is angry are included in robbed, not debit */
        if (ANGRY(shkp))
            ESHK(shkp)->robbed += value;
        else
            ESHK(shkp)->debit += value;

        if (!silent) {
            char buf[BUFSZ];
            const char *still = "";

            if (credit_use) {
                if (ESHK(shkp)->credit) {
                    You("have %ld %s credit remaining.", ESHK(shkp)->credit,
                        currency(ESHK(shkp)->credit));
                    return value;
                } else if (!value) {
                    You("have no credit remaining.");
                    return 0;
                }
                still = "still ";
            }
            Sprintf(buf, "%sowe %s %ld %s", still, shkname(shkp),
                    value, currency(value));
            if (u_count) /* u_count > 0 implies Has_contents(obj) */
                Sprintf(eos(buf), " for %s%sits contents",
                        was_unpaid ? "it and " : "",
                        (c_count > u_count) ? "some of " : "");
            else if (obj->oclass != COIN_CLASS)
                Sprintf(eos(buf), " for %s",
                        (obj->quan > 1L) ? "them" : "it");

            You("%s!", buf); /* "You owe <shk> N zorkmids for it!" */
        }
    } else {
        ESHK(shkp)->robbed += value;

        if (!silent) {
            if (canseemon(shkp)) {
                Norep("%s booms: \"%s, you are a thief!\"",
                      Shknam(shkp), g.plname);
            } else
                Norep("You hear a scream, \"Thief!\"");
        }
        hot_pursuit(shkp);
        (void) angry_guards(FALSE);
    }
    return value;
}

void
sellobj_state(deliberate)
int deliberate;
{
    /* If we're deliberately dropping something, there's no automatic
       response to the shopkeeper's "want to sell" query; however, if we
       accidentally drop anything, the shk will buy it/them without asking.
       This retains the old pre-query risk that slippery fingers while in
       shops entailed:  you drop it, you've lost it.
     */
    g.sell_response = (deliberate != SELL_NORMAL) ? '\0' : 'a';
    g.sell_how = deliberate;
    g.auto_credit = FALSE;
}

void
sellobj(obj, x, y)
register struct obj *obj;
xchar x, y;
{
    register struct monst *shkp;
    register struct eshk *eshkp;
    long ltmp = 0L, cltmp = 0L, gltmp = 0L, offer, shkmoney;
    boolean saleitem, cgold = FALSE, container = Has_contents(obj);
    boolean isgold = (obj->oclass == COIN_CLASS);
    boolean only_partially_your_contents = FALSE;

    if (!*u.ushops) /* do cheapest exclusion test first */
        return;
    if (!(shkp = shop_keeper(*in_rooms(x, y, SHOPBASE))) || !inhishop(shkp))
        return;
    if (!costly_spot(x, y))
        return;

    if (obj->unpaid && !container && !isgold) {
        sub_one_frombill(obj, shkp);
        return;
    }
    if (container) {
        /* find the price of content before subfrombill */
        cltmp = contained_cost(obj, shkp, cltmp, TRUE, FALSE);
        /* find the value of contained gold */
        gltmp += contained_gold(obj);
        cgold = (gltmp > 0L);
    }

    saleitem = saleable(shkp, obj);
    if (!isgold && !obj->unpaid && saleitem)
        ltmp = set_cost(obj, shkp);

    offer = ltmp + cltmp;

    /* get one case out of the way: nothing to sell, and no gold */
    if (!(isgold || cgold)
        && ((offer + gltmp) == 0L || g.sell_how == SELL_DONTSELL)) {
        boolean unpaid = is_unpaid(obj);

        if (container) {
            dropped_container(obj, shkp, FALSE);
            if (!obj->unpaid)
                obj->no_charge = 1;
            if (unpaid)
                subfrombill(obj, shkp);
        } else
            obj->no_charge = 1;

        if (!unpaid && (g.sell_how != SELL_DONTSELL)
            && !special_stock(obj, shkp, FALSE))
            pline("%s seems uninterested.", Shknam(shkp));
        return;
    }

    /* you dropped something of your own - probably want to sell it */
    rouse_shk(shkp, TRUE); /* wake up sleeping or paralyzed shk */
    eshkp = ESHK(shkp);

    if (ANGRY(shkp)) { /* they become shop-objects, no pay */
        if (!Deaf && !muteshk(shkp))
            verbalize("Thank you, scum!");
        else
            pline("%s smirks with satisfaction.", Shknam(shkp));
        subfrombill(obj, shkp);
        return;
    }

    if (eshkp->robbed) { /* shkp is not angry? */
        if (isgold)
            offer = obj->quan;
        else if (cgold)
            offer += cgold;
        if ((eshkp->robbed -= offer < 0L))
            eshkp->robbed = 0L;
        if (offer && !Deaf && !muteshk(shkp))
            verbalize(
  "Thank you for your contribution to restock this recently plundered shop.");
        subfrombill(obj, shkp);
        return;
    }

    if (isgold || cgold) {
        if (!cgold)
            gltmp = obj->quan;

        if (eshkp->debit >= gltmp) {
            if (eshkp->loan) { /* you carry shop's gold */
                if (eshkp->loan >= gltmp)
                    eshkp->loan -= gltmp;
                else
                    eshkp->loan = 0L;
            }
            eshkp->debit -= gltmp;
            Your("debt is %spaid off.", eshkp->debit ? "partially " : "");
        } else {
            long delta = gltmp - eshkp->debit;

            eshkp->credit += delta;
            if (eshkp->debit) {
                eshkp->debit = 0L;
                eshkp->loan = 0L;
                Your("debt is paid off.");
            }
            if (eshkp->credit == delta)
                You("have established %ld %s credit.", delta,
                    currency(delta));
            else
                pline("%ld %s added to your credit; total is now %ld %s.",
                      delta, currency(delta), eshkp->credit,
                      currency(eshkp->credit));
        }

        if (!offer || g.sell_how == SELL_DONTSELL) {
            if (!isgold) {
                if (container)
                    dropped_container(obj, shkp, FALSE);
                if (!obj->unpaid)
                    obj->no_charge = 1;
                subfrombill(obj, shkp);
            }
            return;
        }
    }

    if ((!saleitem && !(container && cltmp > 0L)) || eshkp->billct == BILLSZ
        || obj->oclass == BALL_CLASS || obj->oclass == CHAIN_CLASS
        || offer == 0L || (obj->oclass == FOOD_CLASS && obj->oeaten)
        || (Is_candle(obj)
            && obj->age < 20L * (long) objects[obj->otyp].oc_cost)) {
        pline("%s seems uninterested%s.", Shknam(shkp),
              cgold ? " in the rest" : "");
        if (container)
            dropped_container(obj, shkp, FALSE);
        obj->no_charge = 1;
        return;
    }

    shkmoney = money_cnt(shkp->minvent);
    if (!shkmoney) {
        char c, qbuf[BUFSZ];
        long tmpcr = ((offer * 9L) / 10L) + (offer <= 1L);

        if (g.sell_how == SELL_NORMAL || g.auto_credit) {
            c = g.sell_response = 'y';
        } else if (g.sell_response != 'n') {
            pline("%s cannot pay you at present.", Shknam(shkp));
            Sprintf(qbuf, "Will you accept %ld %s in credit for ", tmpcr,
                    currency(tmpcr));
            c = ynaq(safe_qbuf(qbuf, qbuf, "?", obj, doname, thesimpleoname,
                               (obj->quan == 1L) ? "that" : "those"));
            if (c == 'a') {
                c = 'y';
                g.auto_credit = TRUE;
            }
        } else /* previously specified "quit" */
            c = 'n';

        if (c == 'y') {
            shk_names_obj(
                shkp, obj,
                (g.sell_how != SELL_NORMAL)
                    ? "traded %s for %ld zorkmid%s in %scredit."
                    : "relinquish %s and acquire %ld zorkmid%s in %scredit.",
                tmpcr, (eshkp->credit > 0L) ? "additional " : "");
            eshkp->credit += tmpcr;
            subfrombill(obj, shkp);
        } else {
            if (c == 'q')
                g.sell_response = 'n';
            if (container)
                dropped_container(obj, shkp, FALSE);
            if (!obj->unpaid)
                obj->no_charge = 1;
            subfrombill(obj, shkp);
        }
    } else {
        char qbuf[BUFSZ], qsfx[BUFSZ];
        boolean short_funds = (offer > shkmoney), one;

        if (short_funds)
            offer = shkmoney;
        if (!g.sell_response) {
            long yourc = 0L, shksc;

            if (container) {
                /* number of items owned by shk */
                shksc = count_contents(obj, TRUE, TRUE, FALSE);
                /* number of items owned by you (total - shksc) */
                yourc = count_contents(obj, TRUE, TRUE, TRUE) - shksc;
                only_partially_your_contents = shksc && yourc;
            }
            /*
               "<shk> offers * for ..." query formatting.
               Normal item(s):
                "... your <object>.  Sell it?"
                "... your <objects>.  Sell them?"
               A container is either owned by the hero, or already
               owned by the shk (!ltmp), or the shk isn't interested
               in buying it (also !ltmp).  It's either empty (!cltmp)
               or it has contents owned by the hero or it has some
               contents owned by the hero and others by the shk.
               (The case where it has contents already entirely owned
               by the shk is treated the same was if it were empty
               since the hero isn't selling any of those contents.)
               Your container:
                "... your <empty bag>.  Sell it?"
                "... your <bag> and its contents.  Sell them?"
                "... your <bag> and item inside.  Sell them?"
                "... your <bag> and items inside.  Sell them?"
               Shk's container:
                "... your item in the <bag>.  Sell it?"
                "... your items in the <bag>.  Sell them?"
             */
            Sprintf(qbuf, "%s offers%s %ld gold piece%s for %s%s ",
                    Shknam(shkp), short_funds ? " only" : "", offer,
                    plur(offer),
                    (cltmp && !ltmp)
                        ? ((yourc == 1L) ? "your item in " : "your items in ")
                        : "",
                    obj->unpaid ? "the" : "your");
            one = obj->unpaid ? (yourc == 1L) : (obj->quan == 1L && !cltmp);
            Sprintf(qsfx, "%s.  Sell %s?",
                    (cltmp && ltmp)
                        ? (only_partially_your_contents
                               ? ((yourc == 1L) ? " and item inside"
                                                : " and items inside")
                               : and_its_contents)
                        : "",
                    one ? "it" : "them");
            (void) safe_qbuf(qbuf, qbuf, qsfx, obj, xname, simpleonames,
                             one ? "that" : "those");
        } else
            qbuf[0] = '\0'; /* just to pacify lint */

        switch (g.sell_response ? g.sell_response : ynaq(qbuf)) {
        case 'q':
            g.sell_response = 'n';
            /*FALLTHRU*/
        case 'n':
            if (container)
                dropped_container(obj, shkp, FALSE);
            if (!obj->unpaid)
                obj->no_charge = 1;
            subfrombill(obj, shkp);
            break;
        case 'a':
            g.sell_response = 'y';
            /*FALLTHRU*/
        case 'y':
            if (container)
                dropped_container(obj, shkp, TRUE);
            if (!obj->unpaid && !saleitem)
                obj->no_charge = 1;
            subfrombill(obj, shkp);
            pay(-offer, shkp);
            shk_names_obj(shkp, obj,
                          (g.sell_how != SELL_NORMAL)
                           ? ((!ltmp && cltmp && only_partially_your_contents)
                         ? "sold some items inside %s for %ld gold piece%s.%s"
                         : "sold %s for %ld gold piece%s.%s")
            : "relinquish %s and receive %ld gold piece%s in compensation.%s",
                          offer, "");
            break;
        default:
            impossible("invalid sell response");
        }
    }
}

int
doinvbill(mode)
int mode; /* 0: deliver count 1: paged */
{
#ifdef __SASC
    void sasc_bug(struct obj *, unsigned);
#endif
    struct monst *shkp;
    struct eshk *eshkp;
    struct bill_x *bp, *end_bp;
    struct obj *obj;
    long totused;
    char *buf_p;
    winid datawin;

    shkp = shop_keeper(*u.ushops);
    if (!shkp || !inhishop(shkp)) {
        if (mode != 0)
            impossible("doinvbill: no shopkeeper?");
        return 0;
    }
    eshkp = ESHK(shkp);

    if (mode == 0) {
        /* count expended items, so that the `I' command can decide
           whether to include 'x' in its prompt string */
        int cnt = !eshkp->debit ? 0 : 1;

        for (bp = eshkp->bill_p, end_bp = &eshkp->bill_p[eshkp->billct];
             bp < end_bp; bp++)
            if (bp->useup
                || ((obj = bp_to_obj(bp)) != 0 && obj->quan < bp->bquan))
                cnt++;
        return cnt;
    }

    datawin = create_nhwindow(NHW_MENU);
    putstr(datawin, 0, "Unpaid articles already used up:");
    putstr(datawin, 0, "");

    totused = 0L;
    for (bp = eshkp->bill_p, end_bp = &eshkp->bill_p[eshkp->billct];
         bp < end_bp; bp++) {
        obj = bp_to_obj(bp);
        if (!obj) {
            impossible("Bad shopkeeper administration.");
            goto quit;
        }
        if (bp->useup || bp->bquan > obj->quan) {
            long oquan, uquan, thisused;

            oquan = obj->quan;
            uquan = (bp->useup ? bp->bquan : bp->bquan - oquan);
            thisused = bp->price * uquan;
            totused += thisused;
            iflags.suppress_price++; /* suppress "(unpaid)" suffix */
            /* Why 'x'?  To match `I x', more or less. */
            buf_p = xprname(obj, (char *) 0, 'x', FALSE, thisused, uquan);
            iflags.suppress_price--;
            putstr(datawin, 0, buf_p);
        }
    }
    if (eshkp->debit) {
        /* additional shop debt which has no itemization available */
        if (totused)
            putstr(datawin, 0, "");
        totused += eshkp->debit;
        buf_p = xprname((struct obj *) 0, "usage charges and/or other fees",
                        GOLD_SYM, FALSE, eshkp->debit, 0L);
        putstr(datawin, 0, buf_p);
    }
    buf_p = xprname((struct obj *) 0, "Total:", '*', FALSE, totused, 0L);
    putstr(datawin, 0, "");
    putstr(datawin, 0, buf_p);
    display_nhwindow(datawin, FALSE);
quit:
    destroy_nhwindow(datawin);
    return 0;
}

STATIC_OVL long
getprice(obj, shk_buying)
register struct obj *obj;
boolean shk_buying;
{
    register long tmp = (long) objects[obj->otyp].oc_cost;

    if (obj->oartifact) {
        tmp = arti_cost(obj);
        if (shk_buying)
            tmp /= 4;
    }
    switch (obj->oclass) {
    case FOOD_CLASS:
        /* simpler hunger check, (2-4)*cost */
        if (u.uhs >= HUNGRY && !shk_buying)
            tmp *= (long) u.uhs;
        if (obj->oeaten)
            tmp = 0L;
        break;
    case WAND_CLASS:
        if (obj->spe == -1)
            tmp = 0L;
        break;
    case POTION_CLASS:
        if (obj->otyp == POT_WATER && !obj->blessed && !obj->cursed)
            tmp = 0L;
        break;
    case ARMOR_CLASS:
    case WEAPON_CLASS:
        if (obj->spe > 0)
            tmp += 10L * (long) obj->spe;
        break;
    case TOOL_CLASS:
        if (Is_candle(obj)
            && obj->age < 20L * (long) objects[obj->otyp].oc_cost)
            tmp /= 2L;
        break;
    }
    return tmp;
}

/* shk catches thrown pick-axe */
struct monst *
shkcatch(obj, x, y)
register struct obj *obj;
register xchar x, y;
{
    register struct monst *shkp;

    if (!(shkp = shop_keeper(inside_shop(x, y))) || !inhishop(shkp))
        return 0;

    if (shkp->mcanmove && !shkp->msleeping
        && (*u.ushops != ESHK(shkp)->shoproom || !inside_shop(u.ux, u.uy))
        && dist2(shkp->mx, shkp->my, x, y) < 3
        /* if it is the shk's pos, you hit and anger him */
        && (shkp->mx != x || shkp->my != y)) {
        if (mnearto(shkp, x, y, TRUE) && !Deaf && !muteshk(shkp))
            verbalize("Out of my way, scum!");
        if (cansee(x, y)) {
            pline("%s nimbly%s catches %s.", Shknam(shkp),
                  (x == shkp->mx && y == shkp->my) ? "" : " reaches over and",
                  the(xname(obj)));
            if (!canspotmon(shkp))
                map_invisible(x, y);
            delay_output();
            mark_synch();
        }
        subfrombill(obj, shkp);
        (void) mpickobj(shkp, obj);
        return shkp;
    }
    return (struct monst *) 0;
}

void
add_damage(x, y, cost)
register xchar x, y;
long cost;
{
    struct damage *tmp_dam;
    char *shops;

    if (IS_DOOR(levl[x][y].typ)) {
        struct monst *mtmp;

        /* Don't schedule for repair unless it's a real shop entrance */
        for (shops = in_rooms(x, y, SHOPBASE); *shops; shops++)
            if ((mtmp = shop_keeper(*shops)) != 0
                && x == ESHK(mtmp)->shd.x && y == ESHK(mtmp)->shd.y)
                break;
        if (!*shops)
            return;
    }
    for (tmp_dam = g.level.damagelist; tmp_dam; tmp_dam = tmp_dam->next)
        if (tmp_dam->place.x == x && tmp_dam->place.y == y) {
            tmp_dam->cost += cost;
            tmp_dam->when = g.monstermoves; /* needed by pay_for_damage() */
            return;
        }
    tmp_dam = (struct damage *) alloc((unsigned) sizeof *tmp_dam);
    (void) memset((genericptr_t) tmp_dam, 0, sizeof *tmp_dam);
    tmp_dam->when = g.monstermoves;
    tmp_dam->place.x = x;
    tmp_dam->place.y = y;
    tmp_dam->cost = cost;
    tmp_dam->typ = levl[x][y].typ;
    tmp_dam->next = g.level.damagelist;
    g.level.damagelist = tmp_dam;
    /* If player saw damage, display as a wall forever */
    if (cansee(x, y))
        levl[x][y].seenv = SVALL;
}

/*
 * Do something about damage. Either (!croaked) try to repair it, or
 * (croaked) just discard damage structs for non-shared locations, since
 * they'll never get repaired. Assume that shared locations will get
 * repaired eventually by the other shopkeeper(s). This might be an erroneous
 * assumption (they might all be dead too), but we have no reasonable way of
 * telling that.
 */
STATIC_OVL
void
remove_damage(shkp, croaked)
struct monst *shkp;
boolean croaked;
{
    struct damage *tmp_dam, *tmp2_dam;
    boolean did_repair = FALSE, saw_door = FALSE, saw_floor = FALSE,
            stop_picking = FALSE, doorway_trap = FALSE;
    int saw_walls = 0, saw_untrap = 0;
    char trapmsg[BUFSZ];

    tmp_dam = g.level.damagelist;
    tmp2_dam = 0;
    while (tmp_dam) {
        register xchar x = tmp_dam->place.x, y = tmp_dam->place.y;
        char shops[5];
        int disposition;
        unsigned old_doormask = 0;

        disposition = 0;
        Strcpy(shops, in_rooms(x, y, SHOPBASE));
        if (index(shops, ESHK(shkp)->shoproom)) {
            if (IS_DOOR(levl[x][y].typ))
                old_doormask = levl[x][y].doormask;

            if (croaked) {
                disposition = (shops[1]) ? 0 : 1;
            } else if (stop_picking) {
                disposition = repair_damage(shkp, tmp_dam, FALSE);
            } else {
                /* Defer the stop_occupation() until after repair msgs */
                if (closed_door(x, y))
                    stop_picking = picking_at(x, y);
                disposition = repair_damage(shkp, tmp_dam, FALSE);
                if (!disposition)
                    stop_picking = FALSE;
            }
        }

        if (!disposition) {
            tmp2_dam = tmp_dam;
            tmp_dam = tmp_dam->next;
            continue;
        }

        if (disposition > 1) {
            did_repair = TRUE;
            if (cansee(x, y)) {
                if (IS_WALL(levl[x][y].typ)) {
                    saw_walls++;
                } else if (IS_DOOR(levl[x][y].typ)
                           /* an existing door here implies trap removal */
                           && !(old_doormask & (D_ISOPEN | D_CLOSED))) {
                    saw_door = TRUE;
                } else if (disposition == 3) { /* untrapped */
                    saw_untrap++;
                    if (IS_DOOR(levl[x][y].typ))
                        doorway_trap = TRUE;
                } else {
                    saw_floor = TRUE;
                }
            }
        }

        tmp_dam = tmp_dam->next;
        if (!tmp2_dam) {
            free((genericptr_t) g.level.damagelist);
            g.level.damagelist = tmp_dam;
        } else {
            free((genericptr_t) tmp2_dam->next);
            tmp2_dam->next = tmp_dam;
        }
    }
    if (!did_repair)
        return;

    if (saw_untrap) {
        Sprintf(trapmsg, "%s trap%s",
                (saw_untrap > 3) ? "several" : (saw_untrap > 1) ? "some"
                                                                : "a",
                plur(saw_untrap));
        Sprintf(eos(trapmsg), " %s", vtense(trapmsg, "are"));
        Sprintf(eos(trapmsg), " removed from the %s",
                (doorway_trap && saw_untrap == 1) ? "doorway" : "floor");
    } else
        trapmsg[0] = '\0'; /* not just lint suppression... */

    if (saw_walls) {
        char wallbuf[BUFSZ];

        Sprintf(wallbuf, "section%s", plur(saw_walls));
        pline("Suddenly, %s %s of wall %s up!",
              (saw_walls == 1) ? "a" : (saw_walls <= 3) ? "some" : "several",
              wallbuf, vtense(wallbuf, "close"));

        if (saw_door)
            pline_The("shop door reappears!");
        if (saw_floor)
            pline_The("floor is repaired!");
        if (saw_untrap)
            pline("%s!", upstart(trapmsg));
    } else {
        if (saw_door || saw_floor || saw_untrap)
            pline("Suddenly, %s%s%s%s%s!",
                  saw_door ? "the shop door reappears" : "",
                  (saw_door && saw_floor) ? " and " : "",
                  saw_floor ? "the floor damage is gone" : "",
                  ((saw_door || saw_floor) && *trapmsg) ? " and " : "",
                  trapmsg);
        else if (inside_shop(u.ux, u.uy) == ESHK(shkp)->shoproom)
            You_feel("more claustrophobic than before.");
        else if (!Deaf && !rn2(10))
            Norep("The dungeon acoustics noticeably change.");
    }
    if (stop_picking)
        stop_occupation();
}

/*
 * 0: repair postponed, 1: silent repair (no messages), 2: normal repair
 * 3: untrap
 */
int
repair_damage(shkp, tmp_dam, catchup)
struct monst *shkp;
struct damage *tmp_dam;
boolean catchup; /* restoring a level */
{
    xchar x, y;
    xchar litter[9];
    struct monst *mtmp;
    struct obj *otmp;
    struct trap *ttmp;
    int i, k, ix, iy, disposition = 1;

    if ((g.monstermoves - tmp_dam->when) < REPAIR_DELAY)
        return 0;
    if (shkp->msleeping || !shkp->mcanmove || ESHK(shkp)->following)
        return 0;
    x = tmp_dam->place.x;
    y = tmp_dam->place.y;
    if (!IS_ROOM(tmp_dam->typ)) {
        if ((x == u.ux && y == u.uy && !Passes_walls)
            || (x == shkp->mx && y == shkp->my)
            || ((mtmp = m_at(x, y)) && !passes_walls(mtmp->data)))
            return 0;
    }
    if ((ttmp = t_at(x, y)) != 0) {
        if (x == u.ux && y == u.uy && !Passes_walls)
            return 0;
        if (ttmp->ttyp == LANDMINE || ttmp->ttyp == BEAR_TRAP) {
            /* convert to an object */
            otmp = mksobj((ttmp->ttyp == LANDMINE) ? LAND_MINE : BEARTRAP,
                          TRUE, FALSE);
            otmp->quan = 1L;
            otmp->owt = weight(otmp);
            (void) mpickobj(shkp, otmp);
        }
        deltrap(ttmp);
        if (cansee(x, y))
            newsym(x, y);
        if (!catchup)
            disposition = 3;
    }
    if (IS_ROOM(tmp_dam->typ)
        || (tmp_dam->typ == levl[x][y].typ
            && (!IS_DOOR(tmp_dam->typ) || levl[x][y].doormask > D_BROKEN)))
        /* no terrain fix necessary (trap removal or manually repaired) */
        return disposition;

    /* door or wall repair; trap, if any, is now gone;
       restore original terrain type and move any items away */
    levl[x][y].typ = tmp_dam->typ;
    if (IS_DOOR(tmp_dam->typ))
        levl[x][y].doormask = D_CLOSED; /* arbitrary */

    (void) memset((genericptr_t) litter, 0, sizeof litter);
#define NEED_UPDATE 1
#define OPEN 2
#define INSHOP 4
#define horiz(i) ((i % 3) - 1)
#define vert(i) ((i / 3) - 1)
    k = 0; /* number of adjacent shop spots */
    if (g.level.objects[x][y] && !IS_ROOM(levl[x][y].typ)) {
        for (i = 0; i < 9; i++) {
            ix = x + horiz(i);
            iy = y + vert(i);
            if (i == 4 || !isok(ix, iy) || !ZAP_POS(levl[ix][iy].typ))
                continue;
            litter[i] = OPEN;
            if (inside_shop(ix, iy) == ESHK(shkp)->shoproom) {
                litter[i] |= INSHOP;
                ++k;
            }
        }
    }
    /* placement below assumes there is always at least one adjacent
       spot; the 'k' check guards against getting stuck in an infinite
       loop if some irregularly shaped room breaks that assumption */
    if (k > 0) {
        /* Scatter objects haphazardly into the shop */
        if (Punished && !u.uswallow
            && ((uchain->ox == x && uchain->oy == y)
                || (uball->ox == x && uball->oy == y))) {
            /*
             * Either the ball or chain is in the repair location.
             * Take the easy way out and put ball&chain under hero.
             *
             * FIXME: message should be reworded; this might be the
             * shop's doorway rather than a wall, there might be some
             * other stuff here which isn't junk, and "your junk" has
             * a slang connotation which could be applicable if hero
             * has Passes_walls ability.
             */
            if (!Deaf && !muteshk(shkp))
                verbalize("Get your junk out of my wall!");
            unplacebc(); /* pick 'em up */
            placebc();   /* put 'em down */
        }
        while ((otmp = g.level.objects[x][y]) != 0)
            /* Don't mess w/ boulders -- just merge into wall */
            if (otmp->otyp == BOULDER || otmp->otyp == ROCK) {
                obj_extract_self(otmp);
                obfree(otmp, (struct obj *) 0);
            } else {
                int trylimit = 50;

                /* otmp must be moved otherwise g.level.objects[x][y] will
                   never become Null and while-loop won't terminate */
                do {
                    i = rn2(9);
                } while (--trylimit && !(litter[i] & INSHOP));
                if ((litter[i] & (OPEN | INSHOP)) != 0) {
                    ix = x + horiz(i);
                    iy = y + vert(i);
                } else {
                    /* we know shk isn't at <x,y> because repair
                       is deferred in that situation */
                    ix = shkp->mx;
                    iy = shkp->my;
                }
                remove_object(otmp);
                place_object(otmp, ix, iy);
                litter[i] |= NEED_UPDATE;
            }
    }
    if (catchup)
        return 1; /* repair occurred while off level so no messages */

    block_point(x, y);
    if (cansee(x, y)) {
        if (IS_WALL(tmp_dam->typ))
            /* player sees actual repair process, so KNOWS it's a wall */
            levl[x][y].seenv = SVALL;
        newsym(x, y);
    }
    for (i = 0; i < 9; i++)
        if (litter[i] & NEED_UPDATE)
            newsym(x + horiz(i), y + vert(i));

    if (disposition < 3)
        disposition = 2;
    return disposition;
#undef NEED_UPDATE
#undef OPEN
#undef INSHOP
#undef vert
#undef horiz
}

/*
 * shk_move: return 1: moved  0: didn't  -1: let m_move do it  -2: died
 */
int
shk_move(shkp)
struct monst *shkp;
{
    xchar gx, gy, omx, omy;
    int udist;
    schar appr;
    struct eshk *eshkp = ESHK(shkp);
    int z;
    boolean uondoor = FALSE, satdoor, avoid = FALSE, badinv;

    omx = shkp->mx;
    omy = shkp->my;

    if (inhishop(shkp))
        remove_damage(shkp, FALSE);

    if ((udist = distu(omx, omy)) < 3 && (shkp->data != &mons[PM_GRID_BUG]
                                          || (omx == u.ux || omy == u.uy))) {
        if (ANGRY(shkp) || (Conflict && !resist(shkp, RING_CLASS, 0, 0))) {
            if (Displaced)
                Your("displaced image doesn't fool %s!", shkname(shkp));
            (void) mattacku(shkp);
            return 0;
        }
        if (eshkp->following) {
            if (strncmp(eshkp->customer, g.plname, PL_NSIZ)) {
                if (!Deaf && !muteshk(shkp))
                    verbalize("%s, %s!  I was looking for %s.", Hello(shkp),
                              g.plname, eshkp->customer);
                eshkp->following = 0;
                return 0;
            }
            if (g.moves > g.followmsg + 4) {
                if (!Deaf && !muteshk(shkp))
                    verbalize("%s, %s!  Didn't you forget to pay?",
                              Hello(shkp), g.plname);
                else
                    pline("%s holds out %s upturned %s.",
                          Shknam(shkp), noit_mhis(shkp),
                          mbodypart(shkp, HAND));
                g.followmsg = g.moves;
                if (!rn2(9)) {
                    pline("%s doesn't like customers who don't pay.",
                          Shknam(shkp));
                    rile_shk(shkp);
                }
            }
            if (udist < 2)
                return 0;
        }
    }

    appr = 1;
    gx = eshkp->shk.x;
    gy = eshkp->shk.y;
    satdoor = (gx == omx && gy == omy);
    if (eshkp->following || ((z = holetime()) >= 0 && z * z <= udist)) {
        /* [This distance check used to apply regardless of
            whether the shk was following, but that resulted in
            m_move() sometimes taking the shk out of the shop if
            the player had fenced him in with boulders or traps.
            Such voluntary abandonment left unpaid objects in
            invent, triggering billing impossibilities on the
            next level once the character fell through the hole.] */
        if (udist > 4 && eshkp->following && !eshkp->billct)
            return -1; /* leave it to m_move */
        gx = u.ux;
        gy = u.uy;
    } else if (ANGRY(shkp)) {
        /* Move towards the hero if the shopkeeper can see him. */
        if (shkp->mcansee && m_canseeu(shkp)) {
            gx = u.ux;
            gy = u.uy;
        }
        avoid = FALSE;
    } else {
#define GDIST(x, y) (dist2(x, y, gx, gy))
        if (Invis || u.usteed) {
            avoid = FALSE;
        } else {
            uondoor = (u.ux == eshkp->shd.x && u.uy == eshkp->shd.y);
            if (uondoor) {
                badinv =
                    (carrying(PICK_AXE) || carrying(DWARVISH_MATTOCK)
                     || (Fast && (sobj_at(PICK_AXE, u.ux, u.uy)
                                  || sobj_at(DWARVISH_MATTOCK, u.ux, u.uy))));
                if (satdoor && badinv)
                    return 0;
                avoid = !badinv;
            } else {
                avoid = (*u.ushops && distu(gx, gy) > 8);
                badinv = FALSE;
            }

            if (((!eshkp->robbed && !eshkp->billct && !eshkp->debit) || avoid)
                && GDIST(omx, omy) < 3) {
                if (!badinv && !onlineu(omx, omy))
                    return 0;
                if (satdoor)
                    appr = gx = gy = 0;
            }
        }
    }

    z = move_special(shkp, inhishop(shkp), appr, uondoor, avoid, omx, omy, gx,
                     gy);
    if (z > 0)
        after_shk_move(shkp);

    return z;
}

/* called after shopkeeper moves, in case themove causes re-entry into shop */
void
after_shk_move(shkp)
struct monst *shkp;
{
    struct eshk *eshkp = ESHK(shkp);

    if (eshkp->bill_p == (struct bill_x *) -1000 && inhishop(shkp)) {
        /* reset bill_p, need to re-calc player's occupancy too */
        eshkp->bill_p = &eshkp->bill[0];
        check_special_room(FALSE);
    }
}

/* for use in levl_follower (mondata.c) */
boolean
is_fshk(mtmp)
register struct monst *mtmp;
{
    return (boolean) (mtmp->isshk && ESHK(mtmp)->following);
}

/* You are digging in the shop. */
void
shopdig(fall)
register int fall;
{
    register struct monst *shkp = shop_keeper(*u.ushops);
    int lang;
    const char *grabs = "grabs";

    if (!shkp)
        return;

    /* 0 == can't speak, 1 == makes animal noises, 2 == speaks */
    lang = 0;
    if (shkp->msleeping || !shkp->mcanmove || is_silent(shkp->data))
        ; /* lang stays 0 */
    else if (shkp->data->msound <= MS_ANIMAL)
        lang = 1;
    else if (shkp->data->msound >= MS_HUMANOID)
        lang = 2;

    if (!inhishop(shkp)) {
        if (Role_if(PM_KNIGHT)) {
            You_feel("like a common thief.");
            adjalign(-sgn(u.ualign.type));
        }
        return;
    }

    if (!fall) {
        if (lang == 2) {
            if (!Deaf && !muteshk(shkp)) {
                if (u.utraptype == TT_PIT)
                    verbalize(
                        "Be careful, %s, or you might fall through the floor.",
                        flags.female ? "madam" : "sir");
                else
                    verbalize("%s, do not damage the floor here!",
                        flags.female ? "Madam" : "Sir");
            }
        }
        if (Role_if(PM_KNIGHT)) {
            You_feel("like a common thief.");
            adjalign(-sgn(u.ualign.type));
        }
    } else if (!um_dist(shkp->mx, shkp->my, 5)
               && !shkp->msleeping && shkp->mcanmove
               && (ESHK(shkp)->billct || ESHK(shkp)->debit)) {
        register struct obj *obj, *obj2;

        if (nolimbs(shkp->data)) {
            grabs = "knocks off";
#if 0
            /* This is what should happen, but for balance
             * reasons, it isn't currently.
             */
            if (lang == 2)
                pline("%s curses %s inability to grab your backpack!",
                      Shknam(shkp), noit_mhim(shkp));
            rile_shk(shkp);
            return;
#endif
        }
        if (distu(shkp->mx, shkp->my) > 2) {
            mnexto(shkp);
            /* for some reason the shopkeeper can't come next to you */
            if (distu(shkp->mx, shkp->my) > 2) {
                if (lang == 2)
                    pline("%s curses you in anger and frustration!",
                          Shknam(shkp));
                else if (lang == 1)
                    growl(shkp);
                rile_shk(shkp);
                return;
            } else
                pline("%s %s, and %s your backpack!", Shknam(shkp),
                      makeplural(locomotion(shkp->data, "leap")), grabs);
        } else
            pline("%s %s your backpack!", Shknam(shkp), grabs);

        for (obj = g.invent; obj; obj = obj2) {
            obj2 = obj->nobj;
            if ((obj->owornmask & ~(W_SWAPWEP | W_QUIVER)) != 0
                || (obj == uswapwep && u.twoweap)
                || (obj->otyp == LEASH && obj->leashmon))
                continue;
            if (obj == g.current_wand)
                continue;
            setnotworn(obj);
            freeinv(obj);
            subfrombill(obj, shkp);
            (void) add_to_minv(shkp, obj); /* may free obj */
        }
    }
}

STATIC_OVL void
makekops(mm)
coord *mm;
{
    static const short k_mndx[4] = { PM_KEYSTONE_KOP, PM_KOP_SERGEANT,
                                     PM_KOP_LIEUTENANT, PM_KOP_KAPTAIN };
    int k_cnt[4], cnt, mndx, k;

    k_cnt[0] = cnt = abs(depth(&u.uz)) + rnd(5);
    k_cnt[1] = (cnt / 3) + 1; /* at least one sarge */
    k_cnt[2] = (cnt / 6);     /* maybe a lieutenant */
    k_cnt[3] = (cnt / 9);     /* and maybe a kaptain */

    for (k = 0; k < 4; k++) {
        if ((cnt = k_cnt[k]) == 0)
            break;
        mndx = k_mndx[k];
        if (g.mvitals[mndx].mvflags & G_GONE)
            continue;

        while (cnt--)
            if (enexto(mm, mm->x, mm->y, &mons[mndx]))
                (void) makemon(&mons[mndx], mm->x, mm->y, NO_MM_FLAGS);
    }
}

void
pay_for_damage(dmgstr, cant_mollify)
const char *dmgstr;
boolean cant_mollify;
{
    register struct monst *shkp = (struct monst *) 0;
    char shops_affected[5];
    boolean uinshp = (*u.ushops != '\0');
    char qbuf[80];
    xchar x, y;
    boolean dugwall = (!strcmp(dmgstr, "dig into")    /* wand */
                       || !strcmp(dmgstr, "damage")); /* pick-axe */
    boolean animal, pursue;
    struct damage *tmp_dam, *appear_here = 0;
    long cost_of_damage = 0L;
    unsigned int nearest_shk = (ROWNO * ROWNO) + (COLNO * COLNO),
                 nearest_damage = nearest_shk;
    int picks = 0;

    for (tmp_dam = g.level.damagelist; tmp_dam; tmp_dam = tmp_dam->next) {
        char *shp;

        if (tmp_dam->when != g.monstermoves || !tmp_dam->cost)
            continue;
        cost_of_damage += tmp_dam->cost;
        Strcpy(shops_affected,
               in_rooms(tmp_dam->place.x, tmp_dam->place.y, SHOPBASE));
        for (shp = shops_affected; *shp; shp++) {
            struct monst *tmp_shk;
            unsigned int shk_distance;

            if (!(tmp_shk = shop_keeper(*shp)))
                continue;
            if (tmp_shk == shkp) {
                unsigned int damage_distance =
                    distu(tmp_dam->place.x, tmp_dam->place.y);

                if (damage_distance < nearest_damage) {
                    nearest_damage = damage_distance;
                    appear_here = tmp_dam;
                }
                continue;
            }
            if (!inhishop(tmp_shk))
                continue;
            shk_distance = distu(tmp_shk->mx, tmp_shk->my);
            if (shk_distance > nearest_shk)
                continue;
            if ((shk_distance == nearest_shk) && picks) {
                if (rn2(++picks))
                    continue;
            } else
                picks = 1;
            shkp = tmp_shk;
            nearest_shk = shk_distance;
            appear_here = tmp_dam;
            nearest_damage = distu(tmp_dam->place.x, tmp_dam->place.y);
        }
    }

    if (!cost_of_damage || !shkp)
        return;

    animal = (shkp->data->msound <= MS_ANIMAL);
    pursue = FALSE;
    x = appear_here->place.x;
    y = appear_here->place.y;

    /* not the best introduction to the shk... */
    (void) strncpy(ESHK(shkp)->customer, g.plname, PL_NSIZ);

    /* if the shk is already on the war path, be sure it's all out */
    if (ANGRY(shkp) || ESHK(shkp)->following) {
        hot_pursuit(shkp);
        return;
    }

    /* if the shk is not in their shop.. */
    if (!*in_rooms(shkp->mx, shkp->my, SHOPBASE)) {
        if (!cansee(shkp->mx, shkp->my))
            return;
        pursue = TRUE;
        goto getcad;
    }

    if (uinshp) {
        if (um_dist(shkp->mx, shkp->my, 1)
            && !um_dist(shkp->mx, shkp->my, 3)) {
            pline("%s leaps towards you!", Shknam(shkp));
            mnexto(shkp);
        }
        pursue = um_dist(shkp->mx, shkp->my, 1);
        if (pursue)
            goto getcad;
    } else {
        /*
         * Make shkp show up at the door.  Effect:  If there is a monster
         * in the doorway, have the hero hear the shopkeeper yell a bit,
         * pause, then have the shopkeeper appear at the door, having
         * yanked the hapless critter out of the way.
         */
        if (MON_AT(x, y)) {
            if (!animal) {
                if (!Deaf && !muteshk(shkp)) {
                    You_hear("an angry voice:");
                    verbalize("Out of my way, scum!");
                }
                wait_synch();
#if defined(UNIX) || defined(VMS)
#if defined(SYSV) || defined(ULTRIX) || defined(VMS)
                (void)
#endif
                    sleep(1);
#endif
            } else {
                growl(shkp);
            }
        }
        (void) mnearto(shkp, x, y, TRUE);
    }

    if ((um_dist(x, y, 1) && !uinshp) || cant_mollify
        || (money_cnt(g.invent) + ESHK(shkp)->credit) < cost_of_damage
        || !rn2(50)) {
    getcad:
        if (muteshk(shkp)) {
            if (animal && shkp->mcanmove && !shkp->msleeping)
                yelp(shkp);
        } else if (pursue || uinshp || !um_dist(x, y, 1)) {
            if (!Deaf)
                verbalize("How dare you %s my %s?", dmgstr,
                          dugwall ? "shop" : "door");
            else
                pline("%s is %s that you decided to %s %s %s!",
                      Shknam(shkp), angrytexts[rn2(SIZE(angrytexts))],
                      dmgstr, noit_mhis(shkp), dugwall ? "shop" : "door");
        } else {
            if (!Deaf) {
                pline("%s shouts:", Shknam(shkp));
                verbalize("Who dared %s my %s?", dmgstr,
                          dugwall ? "shop" : "door");
            } else {
                pline("%s is %s that someone decided to %s %s %s!",
                      Shknam(shkp), angrytexts[rn2(SIZE(angrytexts))],
                      dmgstr, noit_mhis(shkp), dugwall ? "shop" : "door");
            }
        }
        hot_pursuit(shkp);
        return;
    }

    if (Invis)
        Your("invisibility does not fool %s!", shkname(shkp));
    Sprintf(qbuf, "%sYou did %ld %s worth of damage!%s  Pay?",
            !animal ? cad(TRUE) : "", cost_of_damage,
            currency(cost_of_damage), !animal ? "\"" : "");
    if (yn(qbuf) != 'n') {
        cost_of_damage = check_credit(cost_of_damage, shkp);
        if (cost_of_damage > 0L) {
            money2mon(shkp, cost_of_damage);
            g.context.botl = 1;
        }
        pline("Mollified, %s accepts your restitution.", shkname(shkp));
        /* move shk back to his home loc */
        home_shk(shkp, FALSE);
        pacify_shk(shkp);
    } else {
        if (!animal) {
            if (!Deaf && !muteshk(shkp))
                verbalize("Oh, yes!  You'll pay!");
            else
                pline("%s lunges %s %s toward your %s!",
                      Shknam(shkp), noit_mhis(shkp),
                      mbodypart(shkp, HAND), body_part(NECK));
        } else
            growl(shkp);
        hot_pursuit(shkp);
        adjalign(-sgn(u.ualign.type));
    }
}

/* called in dokick.c when we kick an object that might be in a store */
boolean
costly_spot(x, y)
register xchar x, y;
{
    struct monst *shkp;
    struct eshk *eshkp;

    if (!g.level.flags.has_shop)
        return FALSE;
    shkp = shop_keeper(*in_rooms(x, y, SHOPBASE));
    if (!shkp || !inhishop(shkp))
        return FALSE;
    eshkp = ESHK(shkp);
    return  (boolean) (inside_shop(x, y)
                       && !(x == eshkp->shk.x && y == eshkp->shk.y));
}

/* called by dotalk(sounds.c) when #chatting; returns obj if location
   contains shop goods and shopkeeper is willing & able to speak */
struct obj *
shop_object(x, y)
register xchar x, y;
{
    register struct obj *otmp;
    register struct monst *shkp;

    if (!(shkp = shop_keeper(*in_rooms(x, y, SHOPBASE))) || !inhishop(shkp))
        return (struct obj *) 0;

    for (otmp = g.level.objects[x][y]; otmp; otmp = otmp->nexthere)
        if (otmp->oclass != COIN_CLASS)
            break;
    /* note: otmp might have ->no_charge set, but that's ok */
    return (otmp && costly_spot(x, y)
            && NOTANGRY(shkp) && shkp->mcanmove && !shkp->msleeping)
               ? otmp
               : (struct obj *) 0;
}

/* give price quotes for all objects linked to this one (ie, on this spot) */
void
price_quote(first_obj)
register struct obj *first_obj;
{
    register struct obj *otmp;
    char buf[BUFSZ], price[40];
    long cost = 0L;
    int cnt = 0;
    boolean contentsonly = FALSE;
    winid tmpwin;
    struct monst *shkp = shop_keeper(inside_shop(u.ux, u.uy));

    tmpwin = create_nhwindow(NHW_MENU);
    putstr(tmpwin, 0, "Fine goods for sale:");
    putstr(tmpwin, 0, "");
    for (otmp = first_obj; otmp; otmp = otmp->nexthere) {
        if (otmp->oclass == COIN_CLASS)
            continue;
        cost = (otmp->no_charge || otmp == uball || otmp == uchain) ? 0L
                 : get_cost(otmp, shkp);
        contentsonly = !cost;
        if (Has_contents(otmp))
            cost += contained_cost(otmp, shkp, 0L, FALSE, FALSE);
        if (!cost) {
            Strcpy(price, "no charge");
            contentsonly = FALSE;
        } else {
            Sprintf(price, "%ld %s%s", cost, currency(cost),
                    (otmp->quan) > 1L ? " each" : "");
        }
        Sprintf(buf, "%s%s, %s", contentsonly ? the_contents_of : "",
                doname(otmp), price);
        putstr(tmpwin, 0, buf), cnt++;
    }
    if (cnt > 1) {
        display_nhwindow(tmpwin, TRUE);
    } else if (cnt == 1) {
        if (!cost) {
            /* "<doname(obj)>, no charge" */
            pline("%s!", upstart(buf)); /* buf still contains the string */
        } else {
            /* print cost in slightly different format, so can't reuse buf;
               cost and contentsonly are already set up */
            Sprintf(buf, "%s%s", contentsonly ? the_contents_of : "",
                    doname(first_obj));
            pline("%s, price %ld %s%s%s", upstart(buf), cost, currency(cost),
                  (first_obj->quan > 1L) ? " each" : "",
                  contentsonly ? "." : shk_embellish(first_obj, cost));
        }
    }
    destroy_nhwindow(tmpwin);
}

STATIC_OVL const char *
shk_embellish(itm, cost)
register struct obj *itm;
long cost;
{
    if (!rn2(3)) {
        register int o, choice = rn2(5);

        if (choice == 0)
            choice = (cost < 100L ? 1 : cost < 500L ? 2 : 3);
        switch (choice) {
        case 4:
            if (cost < 10L)
                break;
            else
                o = itm->oclass;
            if (o == FOOD_CLASS)
                return ", gourmets' delight!";
            if (objects[itm->otyp].oc_name_known
                    ? objects[itm->otyp].oc_magic
                    : (o == AMULET_CLASS || o == RING_CLASS || o == WAND_CLASS
                       || o == POTION_CLASS || o == SCROLL_CLASS
                       || o == SPBOOK_CLASS))
                return ", painstakingly developed!";
            return ", superb craftsmanship!";
        case 3:
            return ", finest quality.";
        case 2:
            return ", an excellent choice.";
        case 1:
            return ", a real bargain.";
        default:
            break;
        }
    } else if (itm->oartifact) {
        return ", one of a kind!";
    }
    return ".";
}

/* First 4 supplied by Ronen and Tamar, remainder by development team */
const char *Izchak_speaks[] = {
    "%s says: 'These shopping malls give me a headache.'",
    "%s says: 'Slow down.  Think clearly.'",
    "%s says: 'You need to take things one at a time.'",
    "%s says: 'I don't like poofy coffee... give me Columbian Supremo.'",
    "%s says that getting the devteam's agreement on anything is difficult.",
    "%s says that he has noticed those who serve their deity will prosper.",
    "%s says: 'Don't try to steal from me - I have friends in high places!'",
    "%s says: 'You may well need something from this shop in the future.'",
    "%s comments about the Valley of the Dead as being a gateway."
};

void
shk_chat(shkp)
struct monst *shkp;
{
    struct eshk *eshk;
    long shkmoney;

    if (!shkp->isshk) {
        /* The monster type is shopkeeper, but this monster is
           not actually a shk, which could happen if someone
           wishes for a shopkeeper statue and then animates it.
           (Note: shkname() would be "" in a case like this.) */
        pline("%s asks whether you've seen any untended shops recently.",
              Monnam(shkp));
        /* [Perhaps we ought to check whether this conversation
           is taking place inside an untended shop, but a shopless
           shk can probably be expected to be rather disoriented.] */
        return;
    }

    eshk = ESHK(shkp);
    if (ANGRY(shkp)) {
        pline("%s %s how much %s dislikes %s customers.",
              Shknam(shkp),
              (!Deaf && !muteshk(shkp)) ? "mentions" : "indicates",
              noit_mhe(shkp), eshk->robbed ? "non-paying" : "rude");
    } else if (eshk->following) {
        if (strncmp(eshk->customer, g.plname, PL_NSIZ)) {
            if (!Deaf && !muteshk(shkp))
                verbalize("%s %s!  I was looking for %s.",
                      Hello(shkp), g.plname, eshk->customer);
            eshk->following = 0;
        } else {
            if (!Deaf && !muteshk(shkp))
                verbalize("%s %s!  Didn't you forget to pay?",
                          Hello(shkp), g.plname);
            else
                pline("%s taps you on the %s.",
                      Shknam(shkp), body_part(ARM));
        }
    } else if (eshk->billct) {
        register long total = addupbill(shkp) + eshk->debit;

        pline("%s %s that your bill comes to %ld %s.",
              Shknam(shkp),
              (!Deaf && !muteshk(shkp)) ? "says" : "indicates",
              total, currency(total));
    } else if (eshk->debit) {
        pline("%s %s that you owe %s %ld %s.",
              Shknam(shkp),
              (!Deaf && !muteshk(shkp)) ? "reminds you" : "indicates",
              noit_mhim(shkp), eshk->debit, currency(eshk->debit));
    } else if (eshk->credit) {
        pline("%s encourages you to use your %ld %s of credit.",
              Shknam(shkp), eshk->credit, currency(eshk->credit));
    } else if (eshk->robbed) {
        pline("%s %s about a recent robbery.",
              Shknam(shkp),
              (!Deaf && !muteshk(shkp)) ? "complains" : "indicates concern");
    } else if ((shkmoney = money_cnt(shkp->minvent)) < 50L) {
        pline("%s %s that business is bad.",
              Shknam(shkp),
              (!Deaf && !muteshk(shkp)) ? "complains" : "indicates");
    } else if (shkmoney > 4000) {
        pline("%s %s that business is good.",
              Shknam(shkp),
              (!Deaf && !muteshk(shkp)) ? "says" : "indicates");
    } else if (is_izchak(shkp, FALSE)) {
        if (!Deaf && !muteshk(shkp))
            pline(Izchak_speaks[rn2(SIZE(Izchak_speaks))], shkname(shkp));
    } else {
        if (!Deaf && !muteshk(shkp))
            pline("%s talks about the problem of shoplifters.", Shknam(shkp));
    }
}

STATIC_OVL void
kops_gone(silent)
boolean silent;
{
    register int cnt = 0;
    register struct monst *mtmp, *mtmp2;

    for (mtmp = fmon; mtmp; mtmp = mtmp2) {
        mtmp2 = mtmp->nmon;
        if (mtmp->data->mlet == S_KOP) {
            if (canspotmon(mtmp))
                cnt++;
            mongone(mtmp);
        }
    }
    if (cnt && !silent)
        pline_The("Kop%s (disappointed) vanish%s into thin air.",
                  plur(cnt), (cnt == 1) ? "es" : "");
}

STATIC_OVL long
cost_per_charge(shkp, otmp, altusage)
struct monst *shkp;
struct obj *otmp;
boolean altusage; /* some items have an "alternate" use with different cost */
{
    long tmp = 0L;

    if (!shkp || !inhishop(shkp))
        return 0L; /* insurance */
    tmp = get_cost(otmp, shkp);

    /* The idea is to make the exhaustive use of an unpaid item
     * more expensive than buying it outright.
     */
    if (otmp->otyp == MAGIC_LAMP) { /* 1 */
        /* normal use (ie, as light source) of a magic lamp never
           degrades its value, but not charging anything would make
           identification too easy; charge an amount comparable to
           what is charged for an ordinary lamp (don't bother with
           angry shk surcharge) */
        if (!altusage)
            tmp = (long) objects[OIL_LAMP].oc_cost;
        else
            tmp += tmp / 3L;                 /* djinni is being released */
    } else if (otmp->otyp == MAGIC_MARKER) { /* 70 - 100 */
        /* No way to determine in advance how many charges will be
         * wasted.  So, arbitrarily, one half of the price per use.
         */
        tmp /= 2L;
    } else if (otmp->otyp == BAG_OF_TRICKS /* 1 - 20 */
               || otmp->otyp == HORN_OF_PLENTY) {
        /* altusage: emptying of all the contents at once */
        if (!altusage)
            tmp /= 5L;
    } else if (otmp->otyp == CRYSTAL_BALL               /* 1 - 5 */
               || otmp->otyp == OIL_LAMP                /* 1 - 10 */
               || otmp->otyp == BRASS_LANTERN
               || (otmp->otyp >= MAGIC_FLUTE
                   && otmp->otyp <= DRUM_OF_EARTHQUAKE) /* 5 - 9 */
               || otmp->oclass == WAND_CLASS) {         /* 3 - 11 */
        if (otmp->spe > 1)
            tmp /= 4L;
    } else if (otmp->oclass == SPBOOK_CLASS) {
        tmp -= tmp / 5L;
    } else if (otmp->otyp == CAN_OF_GREASE || otmp->otyp == TINNING_KIT
               || otmp->otyp == EXPENSIVE_CAMERA) {
        tmp /= 10L;
    } else if (otmp->otyp == POT_OIL) {
        tmp /= 5L;
    }
    return tmp;
}

/* Charge the player for partial use of an unpaid object.
 *
 * Note that bill_dummy_object() should be used instead
 * when an object is completely used.
 */
void
check_unpaid_usage(otmp, altusage)
struct obj *otmp;
boolean altusage;
{
    struct monst *shkp;
    const char *fmt, *arg1, *arg2;
    char buf[BUFSZ];
    long tmp;

    if (!otmp->unpaid || !*u.ushops
        || (otmp->spe <= 0 && objects[otmp->otyp].oc_charged))
        return;
    if (!(shkp = shop_keeper(*u.ushops)) || !inhishop(shkp))
        return;
    if ((tmp = cost_per_charge(shkp, otmp, altusage)) == 0L)
        return;

    arg1 = arg2 = "";
    if (otmp->oclass == SPBOOK_CLASS) {
        fmt = "%sYou owe%s %ld %s.";
        Sprintf(buf, "This is no free library, %s!  ", cad(FALSE));
        arg1 = rn2(2) ? buf : "";
        arg2 = ESHK(shkp)->debit > 0L ? " an additional" : "";
    } else if (otmp->otyp == POT_OIL) {
        fmt = "%s%sThat will cost you %ld %s (Yendorian Fuel Tax).";
    } else if (altusage && (otmp->otyp == BAG_OF_TRICKS
                            || otmp->otyp == HORN_OF_PLENTY)) {
        fmt = "%s%sEmptying that will cost you %ld %s.";
        if (!rn2(3))
            arg1 = "Whoa!  ";
        if (!rn2(3))
            arg1 = "Watch it!  ";
    } else {
        fmt = "%s%sUsage fee, %ld %s.";
        if (!rn2(3))
            arg1 = "Hey!  ";
        if (!rn2(3))
            arg2 = "Ahem.  ";
    }

    if (!Deaf && !muteshk(shkp)) {
        verbalize(fmt, arg1, arg2, tmp, currency(tmp));
        exercise(A_WIS, TRUE); /* you just got info */
    }
    ESHK(shkp)->debit += tmp;
}

/* for using charges of unpaid objects "used in the normal manner" */
void
check_unpaid(otmp)
struct obj *otmp;
{
    check_unpaid_usage(otmp, FALSE); /* normal item use */
}

void
costly_gold(x, y, amount)
register xchar x, y;
register long amount;
{
    register long delta;
    register struct monst *shkp;
    register struct eshk *eshkp;

    if (!costly_spot(x, y))
        return;
    /* shkp now guaranteed to exist by costly_spot() */
    shkp = shop_keeper(*in_rooms(x, y, SHOPBASE));

    eshkp = ESHK(shkp);
    if (eshkp->credit >= amount) {
        if (eshkp->credit > amount)
            Your("credit is reduced by %ld %s.", amount, currency(amount));
        else
            Your("credit is erased.");
        eshkp->credit -= amount;
    } else {
        delta = amount - eshkp->credit;
        if (eshkp->credit)
            Your("credit is erased.");
        if (eshkp->debit)
            Your("debt increases by %ld %s.", delta, currency(delta));
        else
            You("owe %s %ld %s.", shkname(shkp), delta, currency(delta));
        eshkp->debit += delta;
        eshkp->loan += delta;
        eshkp->credit = 0L;
    }
}

/* used in domove to block diagonal shop-exit */
/* x,y should always be a door */
boolean
block_door(x, y)
register xchar x, y;
{
    register int roomno = *in_rooms(x, y, SHOPBASE);
    register struct monst *shkp;

    if (roomno < 0 || !IS_SHOP(roomno))
        return FALSE;
    if (!IS_DOOR(levl[x][y].typ))
        return FALSE;
    if (roomno != *u.ushops)
        return FALSE;

    if (!(shkp = shop_keeper((char) roomno)) || !inhishop(shkp))
        return FALSE;

    if (shkp->mx == ESHK(shkp)->shk.x && shkp->my == ESHK(shkp)->shk.y
        /* Actually, the shk should be made to block _any_
         * door, including a door the player digs, if the
         * shk is within a 'jumping' distance.
         */
        && ESHK(shkp)->shd.x == x
        && ESHK(shkp)->shd.y == y
        && shkp->mcanmove && !shkp->msleeping
        && (ESHK(shkp)->debit || ESHK(shkp)->billct || ESHK(shkp)->robbed)) {
        pline("%s%s blocks your way!", Shknam(shkp),
              Invis ? " senses your motion and" : "");
        return TRUE;
    }
    return FALSE;
}

/* used in domove to block diagonal shop-entry;
   u.ux, u.uy should always be a door */
boolean
block_entry(x, y)
register xchar x, y;
{
    register xchar sx, sy;
    register int roomno;
    register struct monst *shkp;

    if (!(IS_DOOR(levl[u.ux][u.uy].typ)
          && levl[u.ux][u.uy].doormask == D_BROKEN))
        return FALSE;

    roomno = *in_rooms(x, y, SHOPBASE);
    if (roomno < 0 || !IS_SHOP(roomno))
        return FALSE;
    if (!(shkp = shop_keeper((char) roomno)) || !inhishop(shkp))
        return FALSE;

    if (ESHK(shkp)->shd.x != u.ux || ESHK(shkp)->shd.y != u.uy)
        return FALSE;

    sx = ESHK(shkp)->shk.x;
    sy = ESHK(shkp)->shk.y;

    if (shkp->mx == sx && shkp->my == sy && shkp->mcanmove && !shkp->msleeping
        && (x == sx - 1 || x == sx + 1 || y == sy - 1 || y == sy + 1)
        && (Invis || carrying(PICK_AXE) || carrying(DWARVISH_MATTOCK)
            || u.usteed)) {
        pline("%s%s blocks your way!", Shknam(shkp),
              Invis ? " senses your motion and" : "");
        return TRUE;
    }
    return FALSE;
}

/* "your " or "Foobar's " (note the trailing space) */
char *
shk_your(buf, obj)
char *buf;
struct obj *obj;
{
    if (!shk_owns(buf, obj) && !mon_owns(buf, obj))
        Strcpy(buf, the_your[carried(obj) ? 1 : 0]);
    return strcat(buf, " ");
}

char *
Shk_Your(buf, obj)
char *buf;
struct obj *obj;
{
    (void) shk_your(buf, obj);
    *buf = highc(*buf);
    return buf;
}

STATIC_OVL char *
shk_owns(buf, obj)
char *buf;
struct obj *obj;
{
    struct monst *shkp;
    xchar x, y;

    if (get_obj_location(obj, &x, &y, 0)
        && (obj->unpaid || (obj->where == OBJ_FLOOR && !obj->no_charge
                            && costly_spot(x, y)))) {
        shkp = shop_keeper(inside_shop(x, y));
        return strcpy(buf, shkp ? s_suffix(shkname(shkp)) : the_your[0]);
    }
    return (char *) 0;
}

STATIC_OVL char *
mon_owns(buf, obj)
char *buf;
struct obj *obj;
{
    if (obj->where == OBJ_MINVENT)
        return strcpy(buf, s_suffix(y_monnam(obj->ocarry)));
    return (char *) 0;
}

STATIC_OVL const char *
cad(altusage)
boolean altusage; /* used as a verbalized exclamation:  \"Cad! ...\" */
{
    const char *res = 0;

    switch (is_demon(g.youmonst.data) ? 3 : poly_gender()) {
    case 0:
        res = "cad";
        break;
    case 1:
        res = "minx";
        break;
    case 2:
        res = "beast";
        break;
    case 3:
        res = "fiend";
        break;
    default:
        impossible("cad: unknown gender");
        res = "thing";
        break;
    }
    if (altusage) {
        char *cadbuf = mon_nam(&g.youmonst); /* snag an output buffer */

        /* alternate usage adds a leading double quote and trailing
           exclamation point plus sentence separating spaces */
        Sprintf(cadbuf, "\"%s!  ", res);
        cadbuf[1] = highc(cadbuf[1]);
        res = cadbuf;
    }
    return res;
}

#ifdef __SASC
void
sasc_bug(struct obj *op, unsigned x)
{
    op->unpaid = x;
}
#endif

/*shk.c*/<|MERGE_RESOLUTION|>--- conflicted
+++ resolved
@@ -1810,13 +1810,8 @@
     if (roomno == eshkp->shoproom && inhishop(shkp) && !eshkp->billct
         && !eshkp->robbed && !eshkp->debit && NOTANGRY(shkp)
         && !eshkp->following && u.ugrave_arise < LOW_PM) {
-<<<<<<< HEAD
         taken = (g.invent != 0);
-        if (taken)
-=======
-        taken = (invent != 0);
         if (taken && verbose)
->>>>>>> 4e14516e
             pline("%s gratefully inherits all your possessions.",
                   Shknam(shkp));
         set_repo_loc(shkp);
@@ -1857,20 +1852,12 @@
             set_repo_loc(shkp);
         } else {
             money2mon(shkp, loss);
-<<<<<<< HEAD
             g.context.botl = 1;
-            pline("%s %s the %ld %s %sowed %s.", Shknam(shkp),
-                  takes, loss, currency(loss),
-                  strncmp(eshkp->customer, g.plname, PL_NSIZ) ? "" : "you ",
-                  noit_mhim(shkp));
-=======
-            context.botl = 1;
             if (verbose)
                 pline("%s %s the %ld %s %sowed %s.", Shknam(shkp),
                       takes, loss, currency(loss),
-                      strncmp(eshkp->customer, plname, PL_NSIZ) ? "" : "you ",
+                      strncmp(eshkp->customer, g.plname, PL_NSIZ) ? "" : "you ",
                       noit_mhim(shkp));
->>>>>>> 4e14516e
             /* shopkeeper has now been paid in full */
             pacify_shk(shkp);
             eshkp->following = 0;
