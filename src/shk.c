--- conflicted
+++ resolved
@@ -3462,12 +3462,8 @@
     int saw_walls = 0, saw_untrap = 0, feedback;
     char trapmsg[BUFSZ];
 
-<<<<<<< HEAD
+    feedback = !croaked; /* 1 => give feedback, 0 => don't or already did */
     tmp_dam = g.level.damagelist;
-=======
-    feedback = !croaked; /* 1 => give feedback, 0 => don't or already did */
-    tmp_dam = level.damagelist;
->>>>>>> bc8ed91f
     tmp2_dam = 0;
     while (tmp_dam) {
         register xchar x = tmp_dam->place.x, y = tmp_dam->place.y;
