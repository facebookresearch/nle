/* NetHack 3.5	sit.c	$NHDT-Date$  $NHDT-Branch$:$NHDT-Revision$ */
/* NetHack 3.5	sit.c	$Date: 2012/02/06 04:17:25 $  $Revision: 1.31 $ */
/* Copyright (c) Stichting Mathematisch Centrum, Amsterdam, 1985. */
/* NetHack may be freely redistributed.  See license for details. */

#include "hack.h"
#include "artifact.h"

void
take_gold()
{
        struct obj *otmp, *nobj;
	int lost_money = 0;
	for (otmp = invent; otmp; otmp = nobj) {
		nobj = otmp->nobj;
		if (otmp->oclass == COIN_CLASS) {
			lost_money = 1;
			delobj(otmp);
		}
	}
	if (!lost_money)  {
		You_feel("a strange sensation.");
	} else {
		You("notice you have no money!");
		context.botl = 1;
	}
}

int
dosit()
{
	static const char sit_message[] = "sit on the %s.";
	register struct trap *trap = t_at(u.ux,u.uy);
	register int typ = levl[u.ux][u.uy].typ;

	if (u.usteed) {
	    You("are already sitting on %s.", mon_nam(u.usteed));
	    return (0);
	}
	if (u.uundetected && is_hider(youmonst.data) && u.umonnum != PM_TRAPPER)
	    u.uundetected = 0;		/* no longer on the ceiling */

	if (!can_reach_floor(FALSE)) {
	    if (u.uswallow)
		There("are no seats in here!");
	    else if (Levitation)
		You("tumble in place.");
	    else
		You("are sitting on air.");
	    return 0;
	} else if (u.ustuck && !sticks(youmonst.data)) {
	    /* holding monster is next to hero rather than beneath, but
	       hero is in no condition to actually sit at has/her own spot */
	    if (humanoid(u.ustuck->data))
		pline("%s won't offer %s lap.",
		      Monnam(u.ustuck), mhis(u.ustuck));
	    else
		pline("%s has no lap.", Monnam(u.ustuck));
	    return 0;
	} else if (is_pool(u.ux, u.uy) && !Underwater) {  /* water walking */
	    goto in_water;
	}

	if (OBJ_AT(u.ux, u.uy) && 
	   /* ensure we're not standing on the precipice */
	   !uteetering_at_seen_pit(trap)) {
	    register struct obj *obj;

	    obj = level.objects[u.ux][u.uy];
	    You("sit on %s.", the(xname(obj)));
	    if (!(Is_box(obj) || objects[obj->otyp].oc_material == CLOTH))
		pline("It's not very comfortable...");
	} else if (trap != 0 || (u.utrap && (u.utraptype >= TT_LAVA))) {
	    if (u.utrap) {
		exercise(A_WIS, FALSE);	/* you're getting stuck longer */
		if (u.utraptype == TT_BEARTRAP) {
		    You_cant("sit down with your %s in the bear trap.",
			     body_part(FOOT));
		    u.utrap++;
		} else if (u.utraptype == TT_PIT) {
		    if (trap && trap->ttyp == SPIKED_PIT) {
			You("sit down on a spike.  Ouch!");
			losehp(Half_physical_damage ? rn2(2) : 1,
				"sitting on an iron spike", KILLED_BY);
			exercise(A_STR, FALSE);
		    } else
			You("sit down in the pit.");
		    u.utrap += rn2(5);
		} else if (u.utraptype == TT_WEB) {
		    You("sit in the spider web and get entangled further!");
		    u.utrap += rn1(10, 5);
		} else if (u.utraptype == TT_LAVA) {
		    /* Must have fire resistance or they'd be dead already */
		    You("sit in the lava!");
		    if (Slimed) burn_away_slime();
		    u.utrap += rnd(4);
		    losehp(d(2,10), "sitting in lava", KILLED_BY); /* lava damage */
		} else if (u.utraptype == TT_INFLOOR ||
			u.utraptype == TT_BURIEDBALL) {
		    You_cant("maneuver to sit!");
		    u.utrap++;
		}
	    } else {
		You("sit down.");
		dotrap(trap, 0);
	    }
	} else if(Underwater || Is_waterlevel(&u.uz)) {
	    if (Is_waterlevel(&u.uz))
		There("are no cushions floating nearby.");
	    else
		You("sit down on the muddy bottom.");
	} else if(is_pool(u.ux, u.uy)) {
 in_water:
	    You("sit in the water.");
	    if (!rn2(10) && uarm)
		(void) water_damage(uarm, "armor", TRUE);
	    if (!rn2(10) && uarmf && uarmf->otyp != WATER_WALKING_BOOTS)
<<<<<<< HEAD
		(void) rust_dmg(uarm, "armor", 1, TRUE, &youmonst);
=======
		(void) water_damage(uarm, "armor", TRUE);
>>>>>>> b7ad4a8a
	} else if(IS_SINK(typ)) {
	    You(sit_message, defsyms[S_sink].explanation);
	    Your("%s gets wet.", humanoid(youmonst.data) ? "rump" : "underside");
	} else if(IS_ALTAR(typ)) {
	    You(sit_message, defsyms[S_altar].explanation);
	    altar_wrath(u.ux, u.uy);
	} else if(IS_GRAVE(typ)) {
	    You(sit_message, defsyms[S_grave].explanation);
	} else if(typ == STAIRS) {
	    You(sit_message, "stairs");
	} else if(typ == LADDER) {
	    You(sit_message, "ladder");
	} else if (is_lava(u.ux, u.uy)) {
	    /* must be WWalking */
	    You(sit_message, "lava");
	    burn_away_slime();
	    if (likes_lava(youmonst.data)) {
		pline_The("lava feels warm.");
		return 1;
	    }
	    pline_The("lava burns you!");
	    losehp(d((Fire_resistance ? 2 : 10), 10),	/* lava damage */
		   "sitting on lava", KILLED_BY);
	} else if (is_ice(u.ux, u.uy)) {
	    You(sit_message, defsyms[S_ice].explanation);
	    if (!Cold_resistance) pline_The("ice feels cold.");
	} else if (typ == DRAWBRIDGE_DOWN) {
	    You(sit_message, "drawbridge");
	} else if(IS_THRONE(typ)) {
	    You(sit_message, defsyms[S_throne].explanation);
	    if (rnd(6) > 4)  {
		switch (rnd(13))  {
		    case 1:
			(void) adjattrib(rn2(A_MAX), -rn1(4,3), FALSE);
			losehp(rnd(10), "cursed throne", KILLED_BY_AN);
			break;
		    case 2:
			(void) adjattrib(rn2(A_MAX), 1, FALSE);
			break;
		    case 3:
			pline("A%s electric shock shoots through your body!",
			      (Shock_resistance) ? "n" : " massive");
			losehp(Shock_resistance ? rnd(6) : rnd(30),
			       "electric chair", KILLED_BY_AN);
			exercise(A_CON, FALSE);
			break;
		    case 4:
			You_feel("much, much better!");
			if (Upolyd) {
			    if (u.mh >= (u.mhmax - 5))  u.mhmax += 4;
			    u.mh = u.mhmax;
			}
			if(u.uhp >= (u.uhpmax - 5))  u.uhpmax += 4;
			u.uhp = u.uhpmax;
			make_blinded(0L,TRUE);
			make_sick(0L, (char *) 0, FALSE, SICK_ALL);
			heal_legs();
			context.botl = 1;
			break;
		    case 5:
			take_gold();
			break;
		    case 6:
			if(u.uluck + rn2(5) < 0) {
			    You_feel("your luck is changing.");
			    change_luck(1);
			} else	    makewish();
			break;
		    case 7:
			{
			register int cnt = rnd(10);

			/* Magical voice not affected by deafness */
			pline("A voice echoes:");
			verbalize("Thy audience hath been summoned, %s!",
				  flags.female ? "Dame" : "Sire");
			while(cnt--)
			    (void) makemon(courtmon(), u.ux, u.uy, NO_MM_FLAGS);
			break;
			}
		    case 8:
			/* Magical voice not affected by deafness */
			pline("A voice echoes:");
			verbalize("By thine Imperious order, %s...",
				  flags.female ? "Dame" : "Sire");
			do_genocide(5);	/* REALLY|ONTHRONE, see do_genocide() */
			break;
		    case 9:
			/* Magical voice not affected by deafness */
			pline("A voice echoes:");
	verbalize("A curse upon thee for sitting upon this most holy throne!");
			if (Luck > 0)  {
			    make_blinded(Blinded + rn1(100,250),TRUE);
			} else	    rndcurse();
			break;
		    case 10:
			if (Luck < 0 || (HSee_invisible & INTRINSIC))  {
				if (level.flags.nommap) {
				    pline("A terrible drone fills your head!");
				    make_confused((HConfusion & TIMEOUT) +
						    (long)rnd(30), FALSE);
				} else {
				    pline("An image forms in your mind.");
				    do_mapping();
				}
			} else  {
				Your("vision becomes clear.");
				HSee_invisible |= FROMOUTSIDE;
				newsym(u.ux, u.uy);
			}
			break;
		    case 11:
			if (Luck < 0)  {
			    You_feel("threatened.");
			    aggravate();
			} else  {

			    You_feel("a wrenching sensation.");
			    tele();		/* teleport him */
			}
			break;
		    case 12:
			You("are granted an insight!");
			if (invent) {
			    /* rn2(5) agrees w/seffects() */
			    identify_pack(rn2(5), FALSE);
			}
			break;
		    case 13:
			Your("mind turns into a pretzel!");
			make_confused((HConfusion & TIMEOUT) + (long)rn1(7,16),
				      FALSE);
			break;
		    default:	impossible("throne effect");
				break;
		}
	    } else {
		if (is_prince(youmonst.data))
		    You_feel("very comfortable here.");
		else
		    You_feel("somehow out of place...");
	    }

	    if (!rn2(3) && IS_THRONE(levl[u.ux][u.uy].typ)) {
		/* may have teleported */
		levl[u.ux][u.uy].typ = ROOM;
		pline_The("throne vanishes in a puff of logic.");
		newsym(u.ux,u.uy);
	    }
	} else if (lays_eggs(youmonst.data)) {
		struct obj *uegg;

		if (!flags.female) {
		    pline(Hallucination ?
	"You may think you are a platypus but a male still can't lay eggs!" :
			    "Males can't lay eggs!");
		    return 0;
		} else if (u.uhunger < (int)objects[EGG].oc_nutrition) {
		    You("don't have enough energy to lay an egg.");
		    return 0;
		}

		uegg = mksobj(EGG, FALSE, FALSE);
		uegg->spe = 1;
		uegg->quan = 1L;
		uegg->owt = weight(uegg);
		/* this sets hatch timers if appropriate */
		set_corpsenm(uegg, egg_type_from_parent(u.umonnum, FALSE));
		uegg->known = uegg->dknown = 1;
		You("lay an egg.");
		dropy(uegg);
		stackobj(uegg);
		morehungry((int)objects[EGG].oc_nutrition);
	} else {
		pline("Having fun sitting on the %s?", surface(u.ux,u.uy));
	}
	return(1);
}

void
rndcurse()			/* curse a few inventory items at random! */
{
	int	nobj = 0;
	int	cnt, onum;
	struct	obj	*otmp;
	static const char mal_aura[] = "feel a malignant aura surround %s.";

	if (uwep && (uwep->oartifact == ART_MAGICBANE) && rn2(20)) {
	    You(mal_aura, "the magic-absorbing blade");
	    return;
	}

	if(Antimagic) {
	    shieldeff(u.ux, u.uy);
	    You(mal_aura, "you");
	}

	for (otmp = invent; otmp; otmp = otmp->nobj) {
	    /* gold isn't subject to being cursed or blessed */
	    if (otmp->oclass == COIN_CLASS) continue;
	    nobj++;
	}
	if (nobj) {
	    for (cnt = rnd(6/((!!Antimagic) + (!!Half_spell_damage) + 1));
		 cnt > 0; cnt--)  {
		onum = rnd(nobj);
		for (otmp = invent; otmp; otmp = otmp->nobj) {
		    /* as above */
		    if (otmp->oclass == COIN_CLASS) continue;
		    if (--onum == 0) break;	/* found the target */
		}
		/* the !otmp case should never happen; picking an already
		   cursed item happens--avoid "resists" message in that case */
		if (!otmp || otmp->cursed) continue;	/* next target */

		if(otmp->oartifact && spec_ability(otmp, SPFX_INTEL) &&
		   rn2(10) < 8) {
		    pline("%s!", Tobjnam(otmp, "resist"));
		    continue;
		}

		if(otmp->blessed)
			unbless(otmp);
		else
			curse(otmp);
	    }
	    update_inventory();
	}

	/* treat steed's saddle as extended part of hero's inventory */
	if (u.usteed && !rn2(4) &&
		(otmp = which_armor(u.usteed, W_SADDLE)) != 0 &&
		!otmp->cursed) {	/* skip if already cursed */
	    if (otmp->blessed)
		unbless(otmp);
	    else
		curse(otmp);
	    if (!Blind) {
		pline("%s %s.",
		      Yobjnam2(otmp, "glow"),
		      hcolor(otmp->cursed ? NH_BLACK : (const char *)"brown"));
		otmp->bknown = TRUE;
	    }
	}
}

void
attrcurse()			/* remove a random INTRINSIC ability */
{
	switch(rnd(11)) {
	case 1 : if (HFire_resistance & INTRINSIC) {
			HFire_resistance &= ~INTRINSIC;
			You_feel("warmer.");
			break;
		}
	case 2 : if (HTeleportation & INTRINSIC) {
			HTeleportation &= ~INTRINSIC;
			You_feel("less jumpy.");
			break;
		}
	case 3 : if (HPoison_resistance & INTRINSIC) {
			HPoison_resistance &= ~INTRINSIC;
			You_feel("a little sick!");
			break;
		}
	case 4 : if (HTelepat & INTRINSIC) {
			HTelepat &= ~INTRINSIC;
			if (Blind && !Blind_telepat)
			    see_monsters();	/* Can't sense mons anymore! */
			Your("senses fail!");
			break;
		}
	case 5 : if (HCold_resistance & INTRINSIC) {
			HCold_resistance &= ~INTRINSIC;
			You_feel("cooler.");
			break;
		}
	case 6 : if (HInvis & INTRINSIC) {
			HInvis &= ~INTRINSIC;
			You_feel("paranoid.");
			break;
		}
	case 7 : if (HSee_invisible & INTRINSIC) {
			HSee_invisible &= ~INTRINSIC;
			You("%s!", Hallucination ? "tawt you taw a puttie tat"
						: "thought you saw something");
			break;
		}
	case 8 : if (HFast & INTRINSIC) {
			HFast &= ~INTRINSIC;
			You_feel("slower.");
			break;
		}
	case 9 : if (HStealth & INTRINSIC) {
			HStealth &= ~INTRINSIC;
			You_feel("clumsy.");
			break;
		}
	case 10: if (HProtection & INTRINSIC) {
			HProtection &= ~INTRINSIC;
			You_feel("vulnerable.");
			break;
		}
	case 11: if (HAggravate_monster & INTRINSIC) {
			HAggravate_monster &= ~INTRINSIC;
			You_feel("less attractive.");
			break;
		}
	default: break;
	}
}

/*sit.c*/<|MERGE_RESOLUTION|>--- conflicted
+++ resolved
@@ -115,11 +115,7 @@
 	    if (!rn2(10) && uarm)
 		(void) water_damage(uarm, "armor", TRUE);
 	    if (!rn2(10) && uarmf && uarmf->otyp != WATER_WALKING_BOOTS)
-<<<<<<< HEAD
-		(void) rust_dmg(uarm, "armor", 1, TRUE, &youmonst);
-=======
 		(void) water_damage(uarm, "armor", TRUE);
->>>>>>> b7ad4a8a
 	} else if(IS_SINK(typ)) {
 	    You(sit_message, defsyms[S_sink].explanation);
 	    Your("%s gets wet.", humanoid(youmonst.data) ? "rump" : "underside");
