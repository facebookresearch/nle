<<<<<<< HEAD
/* NetHack 3.5	sp_lev.c	$NHDT-Date: 1427934549 2015/04/02 00:29:09 $  $NHDT-Branch: master $:$NHDT-Revision: 1.40 $ */
=======
/* NetHack 3.5	sp_lev.c	$NHDT-Date: 1429755531 2015/04/23 02:18:51 $  $NHDT-Branch: master $:$NHDT-Revision: 1.50 $ */
/* NetHack 3.5	sp_lev.c	$Date: 2011/01/05 01:28:36 $  $Revision: 1.23 $ */
>>>>>>> 51a70d02
/*	Copyright (c) 1989 by Jean-Christophe Collet */
/* NetHack may be freely redistributed.  See license for details. */

/*
 * This file contains the various functions that are related to the special
 * levels.
 * It contains also the special level loader.
 *
 */

#include "hack.h"
#include "dlb.h"

#include "sp_lev.h"

#ifdef _MSC_VER
#pragma warning(push)
#pragma warning(disable:4244)
#endif

typedef void (*select_iter_func)(int, int, genericptr_t);

extern void FDECL(mkmap, (lev_init *));

STATIC_DCL void FDECL(get_room_loc, (schar *, schar *, struct mkroom *));
STATIC_DCL void FDECL(get_free_room_loc, (schar *, schar *, struct mkroom *, packed_coord));
STATIC_DCL void FDECL(create_trap, (trap *, struct mkroom *));
STATIC_DCL int FDECL(noncoalignment, (ALIGNTYP_P));
STATIC_DCL boolean FDECL(m_bad_boulder_spot, (int,int));
STATIC_DCL void FDECL(create_monster, (monster *, struct mkroom *));
STATIC_DCL void FDECL(create_object, (object *, struct mkroom *));
STATIC_DCL void FDECL(create_altar, (altar *, struct mkroom *));
STATIC_DCL boolean FDECL(search_door, (struct mkroom *, xchar *, xchar *,
					XCHAR_P, int));
STATIC_DCL void NDECL(fix_stair_rooms);
STATIC_DCL void FDECL(create_corridor, (corridor *));
STATIC_DCL void NDECL(count_features);

STATIC_DCL boolean FDECL(create_subroom, (struct mkroom *, XCHAR_P, XCHAR_P,
					XCHAR_P, XCHAR_P, XCHAR_P, XCHAR_P));

long FDECL(opvar_array_length, (struct sp_coder *));
STATIC_DCL void NDECL(solidify_map);
STATIC_DCL void FDECL(splev_stack_init, (struct splevstack *));
STATIC_DCL void FDECL(splev_stack_done, (struct splevstack *));
STATIC_DCL void FDECL(splev_stack_push, (struct splevstack *, struct opvar *));
STATIC_DCL struct opvar * FDECL(splev_stack_pop, (struct splevstack *));
STATIC_DCL struct splevstack * FDECL(splev_stack_reverse, (struct splevstack *));
STATIC_DCL struct opvar * FDECL(opvar_new_str, (char *));
STATIC_DCL struct opvar * FDECL(opvar_new_int, (long));
STATIC_DCL struct opvar * FDECL(opvar_new_coord, (int, int));
#if 0
STATIC_DCL struct opvar * FDECL(opvar_new_region, (int,int, int,int));
#endif /*0*/
STATIC_DCL void FDECL(opvar_free_x, (struct opvar *));
STATIC_DCL struct opvar * FDECL(opvar_clone, (struct opvar *));
STATIC_DCL struct opvar * FDECL(opvar_var_conversion, (struct sp_coder *, struct opvar *));
STATIC_DCL struct splev_var * FDECL(opvar_var_defined, (struct sp_coder *, char *));
STATIC_DCL struct opvar * FDECL(splev_stack_getdat, (struct sp_coder *, XCHAR_P));
STATIC_DCL struct opvar * FDECL(splev_stack_getdat_any, (struct sp_coder *));
STATIC_DCL void FDECL(variable_list_del, (struct splev_var *));
STATIC_DCL void FDECL(lvlfill_maze_grid, (int,int, int,int, SCHAR_P));
STATIC_DCL void FDECL(lvlfill_solid, (SCHAR_P, SCHAR_P));
STATIC_DCL void NDECL(remove_boundary_syms);
STATIC_DCL void FDECL(maybe_add_door, (int,int, struct mkroom *));
STATIC_DCL void NDECL(link_doors_rooms);
STATIC_DCL void NDECL(fill_rooms);
STATIC_DCL unpacked_coord FDECL(get_unpacked_coord, (long, int));
STATIC_DCL void FDECL(replace_terrain, (replaceterrain *, struct mkroom *));
STATIC_DCL void FDECL(wallify_map, (int,int, int,int));
STATIC_DCL void FDECL(splev_initlev, (lev_init *));
STATIC_DCL struct sp_frame * FDECL(frame_new, (long));
STATIC_DCL void FDECL(frame_del, (struct sp_frame *));
STATIC_DCL void FDECL(spo_frame_push, (struct sp_coder *));
STATIC_DCL void FDECL(spo_frame_pop, (struct sp_coder *));
STATIC_DCL long FDECL(sp_code_jmpaddr, (long, long));
STATIC_DCL void FDECL(spo_call, (struct sp_coder *));
STATIC_DCL void FDECL(spo_return, (struct sp_coder *));
STATIC_DCL void FDECL(spo_end_moninvent, (struct sp_coder *));
STATIC_DCL void FDECL(spo_pop_container, (struct sp_coder *));
STATIC_DCL void FDECL(spo_message, (struct sp_coder *));
STATIC_DCL void FDECL(spo_monster, (struct sp_coder *));
STATIC_DCL void FDECL(spo_object, (struct sp_coder *));
STATIC_DCL void FDECL(spo_level_flags, (struct sp_coder *));
STATIC_DCL void FDECL(spo_initlevel, (struct sp_coder *));
STATIC_DCL void FDECL(spo_engraving, (struct sp_coder *));
STATIC_DCL void FDECL(spo_mineralize, (struct sp_coder *));
STATIC_DCL void FDECL(spo_room, (struct sp_coder *));
STATIC_DCL void FDECL(spo_endroom, (struct sp_coder *));
STATIC_DCL void FDECL(spo_stair, (struct sp_coder *));
STATIC_DCL void FDECL(spo_ladder, (struct sp_coder *));
STATIC_DCL void FDECL(spo_grave, (struct sp_coder *));
STATIC_DCL void FDECL(spo_altar, (struct sp_coder *));
STATIC_DCL void FDECL(spo_trap, (struct sp_coder *));
STATIC_DCL void FDECL(spo_gold, (struct sp_coder *));
STATIC_DCL void FDECL(spo_corridor, (struct sp_coder *));
STATIC_DCL struct opvar * FDECL(selection_opvar, (char *));
STATIC_DCL xchar FDECL(selection_getpoint, (int,int, struct opvar *));
STATIC_DCL void FDECL(selection_setpoint, (int,int, struct opvar *, XCHAR_P));
STATIC_DCL struct opvar * FDECL(selection_not, (struct opvar *));
STATIC_DCL struct opvar * FDECL(selection_logical_oper, (struct opvar *, struct opvar *, CHAR_P));
STATIC_DCL struct opvar * FDECL(selection_filter_mapchar, (struct opvar *, struct opvar *));
STATIC_DCL void FDECL(selection_filter_percent, (struct opvar *, int));
STATIC_DCL int FDECL(selection_rndcoord, (struct opvar *, schar *, schar *));
STATIC_DCL void FDECL(selection_do_grow, (struct opvar *, int));
STATIC_DCL void FDECL(selection_floodfill, (struct opvar *, int,int));
STATIC_DCL void FDECL(selection_do_ellipse, (struct opvar *, int,int, int,int, int));
STATIC_DCL long FDECL(line_dist_coord, (long,long, long,long, long,long));
STATIC_DCL void FDECL(selection_do_gradient, (struct opvar *, long,long, long,long, long,long,long,long));
STATIC_DCL void FDECL(selection_do_line, (SCHAR_P,SCHAR_P, SCHAR_P,SCHAR_P, struct opvar *));
STATIC_DCL void FDECL(selection_do_randline, (SCHAR_P,SCHAR_P, SCHAR_P,SCHAR_P, SCHAR_P,SCHAR_P, struct opvar *));
STATIC_DCL void FDECL(selection_iterate, (struct opvar *, select_iter_func, genericptr_t));
STATIC_DCL void FDECL(sel_set_ter, (int,int, genericptr_t));
STATIC_DCL void FDECL(sel_set_feature, (int,int, genericptr_t));
STATIC_DCL void FDECL(sel_set_door, (int,int, genericptr_t));
STATIC_DCL void FDECL(spo_door, (struct sp_coder *));
STATIC_DCL void FDECL(spo_feature, (struct sp_coder *));
STATIC_DCL void FDECL(spo_terrain, (struct sp_coder *));
STATIC_DCL void FDECL(spo_replace_terrain, (struct sp_coder *));
STATIC_DCL void FDECL(spo_levregion, (struct sp_coder *));
STATIC_DCL void FDECL(spo_region, (struct sp_coder *));
STATIC_DCL void FDECL(spo_drawbridge, (struct sp_coder *));
STATIC_DCL void FDECL(spo_mazewalk, (struct sp_coder *));
STATIC_DCL void FDECL(spo_wall_property, (struct sp_coder *));
STATIC_DCL void FDECL(spo_room_door, (struct sp_coder *));
STATIC_DCL void FDECL(sel_set_wallify, (int,int, genericptr_t));
STATIC_DCL void FDECL(spo_wallify, (struct sp_coder *));
STATIC_DCL void FDECL(spo_map, (struct sp_coder *));
STATIC_DCL void FDECL(spo_jmp, (struct sp_coder *, sp_lev *));
STATIC_DCL void FDECL(spo_conditional_jump, (struct sp_coder *, sp_lev *));
STATIC_DCL void FDECL(spo_var_init, (struct sp_coder *));
STATIC_DCL void FDECL(spo_shuffle_array, (struct sp_coder *));

#define LEFT	1
#define H_LEFT	2
#define CENTER	3
#define H_RIGHT	4
#define RIGHT	5

#define TOP	1
#define BOTTOM	5

#define sq(x) ((x)*(x))

#define XLIM	4
#define YLIM	3

#define Fread	(void)dlb_fread
#define Fgetc	(schar)dlb_fgetc
#define New(type)		(type *) alloc(sizeof(type))
#define NewTab(type, size)	(type **) alloc(sizeof(type *) * (unsigned)size)
#define Free(ptr)		if(ptr) free((genericptr_t) (ptr))

extern struct engr *head_engr;

extern int min_rx, max_rx, min_ry, max_ry; /* from mkmap.c */

/* positions touched by level elements explicitly defined in the des-file */
static char SpLev_Map[COLNO][ROWNO];

static aligntyp	ralign[3] = { AM_CHAOTIC, AM_NEUTRAL, AM_LAWFUL };
static NEARDATA xchar xstart, ystart;
static NEARDATA char xsize, ysize;

STATIC_DCL void FDECL(set_wall_property, (XCHAR_P,XCHAR_P,XCHAR_P,XCHAR_P,int));
STATIC_DCL int NDECL(rnddoor);
STATIC_DCL int NDECL(rndtrap);
STATIC_DCL void FDECL(get_location, (schar *,schar *,int, struct mkroom *));
STATIC_DCL void FDECL(light_region, (region *));
STATIC_DCL void FDECL(maze1xy, (coord *,int));
STATIC_DCL boolean FDECL(sp_level_loader, (dlb *, sp_lev *));
STATIC_DCL void FDECL(create_door, (room_door *, struct mkroom *));
struct mkroom * FDECL(build_room, (room *, struct mkroom *));

char *lev_message = 0;
lev_region *lregions = 0;
int num_lregions = 0;
boolean splev_init_present = FALSE;
boolean icedpools = FALSE;

struct obj *container_obj[MAX_CONTAINMENT];
int container_idx = 0;

struct monst *invent_carrying_monster = NULL;

#define SPLEV_STACK_RESERVE 128

void
solidify_map()
{
    xchar x, y;
    for (x = 0; x < COLNO; x++)
	for (y = 0; y < ROWNO; y++)
	    if (IS_STWALL(levl[x][y].typ) && !SpLev_Map[x][y])
		levl[x][y].wall_info |= (W_NONDIGGABLE|W_NONPASSWALL);
}

void
splev_stack_init(st)
     struct splevstack *st;
{
    if (st) {
	st->depth = 0;
	st->depth_alloc = SPLEV_STACK_RESERVE;
	st->stackdata = (struct opvar **)alloc(st->depth_alloc * sizeof(struct opvar *));
    }
}

void
splev_stack_done(st)
     struct splevstack *st;
{
    if (st) {
	int i;

	if (st->stackdata && st->depth)
	    for (i = 0; i < st->depth; i++) {
		switch (st->stackdata[i]->spovartyp) {
		default:
		case SPOVAR_NULL:
		case SPOVAR_COORD:
		case SPOVAR_REGION:
		case SPOVAR_MAPCHAR:
		case SPOVAR_MONST:
		case SPOVAR_OBJ:
		case SPOVAR_INT:
		    break;
		case SPOVAR_VARIABLE:
		case SPOVAR_STRING:
		case SPOVAR_SEL:
		    if (st->stackdata[i]->vardata.str) Free(st->stackdata[i]->vardata.str);
		    st->stackdata[i]->vardata.str = NULL;
		    break;
		}
		Free(st->stackdata[i]);
		st->stackdata[i] = NULL;
	    }

	Free(st->stackdata);
	st->stackdata = NULL;
	st->depth = st->depth_alloc = 0;
	Free(st);
    }
}

void
splev_stack_push(st, v)
     struct splevstack *st;
     struct opvar *v;
{
    if (!st || !v) return;
    if (!st->stackdata) panic("splev_stack_push: no stackdata allocated?");

    if (st->depth >= st->depth_alloc) {
	struct opvar **tmp = (struct opvar **)alloc((st->depth_alloc + SPLEV_STACK_RESERVE) * sizeof(struct opvar *));
	(void)memcpy(tmp, st->stackdata, st->depth_alloc * sizeof(struct opvar *));
	Free(st->stackdata);
	st->stackdata = tmp;
	st->depth_alloc += SPLEV_STACK_RESERVE;
    }

    st->stackdata[st->depth] = v;
    st->depth++;
}

struct opvar *
splev_stack_pop(st)
     struct splevstack *st;
{
    struct opvar *ret = NULL;
    if (!st) return ret;
    if (!st->stackdata) panic("splev_stack_pop: no stackdata allocated?");

    if (st->depth) {
	st->depth--;
	ret = st->stackdata[st->depth];
	st->stackdata[st->depth] = NULL;
	return ret;
    } else impossible("splev_stack_pop: empty stack?");
    return ret;
}

struct splevstack *
splev_stack_reverse(st)
     struct splevstack *st;
{
    long i;
    struct opvar *tmp;
    if (!st) return NULL;
    if (!st->stackdata) panic("splev_stack_reverse: no stackdata allocated?");
    for (i = 0; i < (st->depth / 2); i++) {
	tmp = st->stackdata[i];
	st->stackdata[i] = st->stackdata[st->depth - i - 1];
	st->stackdata[st->depth - i - 1] = tmp;
    }
    return st;
}

#define OV_typ(o) (o->spovartyp)
#define OV_i(o) (o->vardata.l)
#define OV_s(o) (o->vardata.str)

#define OV_pop_i(x) (x = splev_stack_getdat(coder, SPOVAR_INT))
#define OV_pop_c(x) (x = splev_stack_getdat(coder, SPOVAR_COORD))
#define OV_pop_r(x) (x = splev_stack_getdat(coder, SPOVAR_REGION))
#define OV_pop_s(x) (x = splev_stack_getdat(coder, SPOVAR_STRING))
#define OV_pop(x)   (x = splev_stack_getdat_any(coder))
#define OV_pop_typ(x,typ) (x = splev_stack_getdat(coder, typ))


struct opvar *
opvar_new_str(s)
     char *s;
{
    struct opvar *tmpov = (struct opvar *)alloc(sizeof(struct opvar));

    tmpov->spovartyp = SPOVAR_STRING;
    if (s) {
	int len = strlen(s);
	tmpov->vardata.str = (char *)alloc(len + 1);
	(void)memcpy((genericptr_t)tmpov->vardata.str, (genericptr_t)s, len);
	tmpov->vardata.str[len] = '\0';
    } else
	tmpov->vardata.str = NULL;
    return tmpov;
}

struct opvar *
opvar_new_int(i)
     long i;
{
    struct opvar *tmpov = (struct opvar *)alloc(sizeof(struct opvar));

    tmpov->spovartyp = SPOVAR_INT;
    tmpov->vardata.l = i;
    return tmpov;
}

struct opvar *
opvar_new_coord(x,y)
     int x,y;
{
    struct opvar *tmpov = (struct opvar *)alloc(sizeof(struct opvar));

    tmpov->spovartyp = SPOVAR_COORD;
    tmpov->vardata.l = SP_COORD_PACK(x,y);
    return tmpov;
}

#if 0
struct opvar *
opvar_new_region(x1,y1,x2,y2)
     int x1,y1,x2,y2;
{
    struct opvar *tmpov = (struct opvar *)alloc(sizeof(struct opvar));

    tmpov->spovartyp = SPOVAR_REGION;
    tmpov->vardata.l = SP_REGION_PACK(x1,y1,x2,y2);
    return tmpov;
}
#endif /*0*/

void
opvar_free_x(ov)
     struct opvar *ov;
{
    if (!ov) return;
    switch (ov->spovartyp) {
    case SPOVAR_COORD:
    case SPOVAR_REGION:
    case SPOVAR_MAPCHAR:
    case SPOVAR_MONST:
    case SPOVAR_OBJ:
    case SPOVAR_INT:
	break;
    case SPOVAR_VARIABLE:
    case SPOVAR_STRING:
    case SPOVAR_SEL:
	Free(ov->vardata.str);
	break;
    default: impossible("Unknown opvar value type (%i)!", ov->spovartyp);
    }
    Free(ov);
}

#define opvar_free(ov) { if (ov) { opvar_free_x(ov); ov = NULL; } else impossible("opvar_free(), %s", __FUNCTION__); }

struct opvar *
opvar_clone(ov)
     struct opvar *ov;
{
    struct opvar *tmpov;

    if (!ov) panic("no opvar to clone");
    tmpov = (struct opvar *)alloc(sizeof(struct opvar));
    tmpov->spovartyp = ov->spovartyp;
    switch (ov->spovartyp) {
    case SPOVAR_COORD:
    case SPOVAR_REGION:
    case SPOVAR_MAPCHAR:
    case SPOVAR_MONST:
    case SPOVAR_OBJ:
    case SPOVAR_INT:
	tmpov->vardata.l = ov->vardata.l;
	break;
    case SPOVAR_VARIABLE:
    case SPOVAR_STRING:
    case SPOVAR_SEL:
	tmpov->vardata.str = dupstr(ov->vardata.str);
	break;
    default: impossible("Unknown push value type (%i)!", ov->spovartyp);
    }
    return tmpov;
}


struct opvar *
opvar_var_conversion(coder, ov)
     struct sp_coder *coder;
     struct opvar *ov;
{
    struct splev_var *tmp;
    struct opvar *tmpov;
    struct opvar *array_idx = NULL;
    if (!coder || !ov) return NULL;
    if (ov->spovartyp != SPOVAR_VARIABLE) return ov;
    tmp = coder->frame->variables;
    while (tmp) {
	if (!strcmp(tmp->name, OV_s(ov))) {
	    if ((tmp->svtyp & SPOVAR_ARRAY)) {
		array_idx = opvar_var_conversion(coder, splev_stack_pop(coder->stack));
		if (!array_idx || OV_typ(array_idx) != SPOVAR_INT)
		    panic("array idx not an int");
		if (tmp->array_len < 1) panic("array len < 1");
		OV_i(array_idx) = (OV_i(array_idx) % tmp->array_len);
		tmpov = opvar_clone(tmp->data.arrayvalues[OV_i(array_idx)]);
		return tmpov;
	    } else {
		tmpov = opvar_clone(tmp->data.value);
		return tmpov;
	    }
	}
	tmp = tmp->next;
    }
    return NULL;
}

struct splev_var *
opvar_var_defined(coder, name)
     struct sp_coder *coder;
     char *name;
{
    struct splev_var *tmp;
    if (!coder) return NULL;
    tmp = coder->frame->variables;
    while (tmp) {
	if (!strcmp(tmp->name, name)) return tmp;
	tmp = tmp->next;
    }
    return NULL;
}

struct opvar *
splev_stack_getdat(coder, typ)
     struct sp_coder *coder;
     xchar typ;
{
    if (coder && coder->stack) {
	struct opvar *tmp = splev_stack_pop(coder->stack);
	if (!tmp) panic("no value type %i in stack.", typ);
	if (tmp->spovartyp == SPOVAR_VARIABLE)
	    tmp = opvar_var_conversion(coder, tmp);
	if (tmp->spovartyp == typ)
	    return tmp;
    }
    return NULL;
}

struct opvar *
splev_stack_getdat_any(coder)
     struct sp_coder *coder;
{
    if (coder && coder->stack) {
	struct opvar *tmp = splev_stack_pop(coder->stack);
	if (tmp && tmp->spovartyp == SPOVAR_VARIABLE)
	    tmp = opvar_var_conversion(coder, tmp);
	return tmp;
    }
    return NULL;
}



void
variable_list_del(varlist)
     struct splev_var *varlist;
{
    struct splev_var *tmp = varlist;
    if (!tmp) return;
    while (tmp) {
	Free(tmp->name);
	if ((tmp->svtyp & SPOVAR_ARRAY)) {
	    long idx = tmp->array_len;
	    while (idx-- > 0) {
		opvar_free(tmp->data.arrayvalues[idx]);
	    };
	    Free(tmp->data.arrayvalues);
	} else {
	    opvar_free(tmp->data.value);
	}
	tmp = varlist->next;
	Free(varlist);
	varlist = tmp;
    }
}

void
lvlfill_maze_grid(x1,y1,x2,y2,filling)
int x1,y1,x2,y2;
schar filling;
{
	int x,y;

	for (x = x1; x <= x2; x++)
		for (y = y1; y <= y2; y++) {
            if (level.flags.corrmaze)
			    levl[x][y].typ = STONE;
            else
                levl[x][y].typ =
                    (y < 2 || ((x % 2) && (y % 2))) ? STONE : filling;
		}
}

void
lvlfill_solid(filling,lit)
schar filling;
schar lit;
{
	int x,y;
	for (x = 2; x <= x_maze_max; x++)
	for (y = 0; y <= y_maze_max; y++) {
	    SET_TYPLIT(x,y,filling,lit);
	}
}


/*
 * Make walls of the area (x1, y1, x2, y2) non diggable/non passwall-able
 */

STATIC_OVL void
set_wall_property(x1,y1,x2,y2, prop)
xchar x1, y1, x2, y2;
int prop;
{
	register xchar x, y;

	for(y = max(y1,0); y <= min(y2, ROWNO-1); y++)
	    for(x = max(x1,0); x <= min(x2,COLNO-1); x++)
		if(IS_STWALL(levl[x][y].typ) || IS_TREE(levl[x][y].typ))
		    levl[x][y].wall_info |= prop;
}

STATIC_OVL void
shuffle_alignments()
{
    int	i;
    aligntyp atmp;
    /* shuffle 3 alignments */
    i = rn2(3);   atmp=ralign[2]; ralign[2]=ralign[i]; ralign[i]=atmp;
    if (rn2(2)) { atmp=ralign[1]; ralign[1]=ralign[0]; ralign[0]=atmp; }
}

/*
 * Count the different features (sinks, fountains) in the level.
 */
STATIC_OVL void
count_features()
{
    xchar x,y;
    level.flags.nfountains = level.flags.nsinks = 0;
    for (y = 0; y < ROWNO; y++)
	for (x = 0; x < COLNO; x++) {
	    int typ = levl[x][y].typ;
	    if (typ == FOUNTAIN)
		level.flags.nfountains++;
	    else if (typ == SINK)
		level.flags.nsinks++;
	}
}

void
remove_boundary_syms()
{
    /*
     * If any CROSSWALLs are found, must change to ROOM after REGION's
     * are laid out.  CROSSWALLS are used to specify "invisible"
     * boundaries where DOOR syms look bad or aren't desirable.
     */
    xchar x,y;
    boolean has_bounds = FALSE;
    for (x = 0; x < COLNO-1; x++)
	for (y = 0; y < ROWNO-1; y++)
	    if (levl[x][y].typ == CROSSWALL) {
		has_bounds = TRUE;
		break;
	    }
    if (has_bounds) {
	for(x = 0; x < x_maze_max; x++)
	    for(y = 0; y < y_maze_max; y++)
		if ((levl[x][y].typ == CROSSWALL) && SpLev_Map[x][y])
		    levl[x][y].typ = ROOM;
    }
}


void
maybe_add_door(x,y, droom)
int x,y;
struct mkroom *droom;
{
    if (droom->hx >= 0 && doorindex < DOORMAX && inside_room(droom, x,y))
	add_door(x, y, droom);
}

void
link_doors_rooms()
{
    int x,y;
    int tmpi, m;
    for (y = 0; y < ROWNO; y++)
	for (x = 0; x < COLNO; x++)
	    if (IS_DOOR(levl[x][y].typ) || levl[x][y].typ == SDOOR) {
		for (tmpi = 0; tmpi < nroom; tmpi++) {
		    maybe_add_door(x,y, &rooms[tmpi]);
		    for (m = 0; m < rooms[tmpi].nsubrooms; m++) {
			maybe_add_door(x,y, rooms[tmpi].sbrooms[m]);
		    }
		}
	    }
}

void
fill_rooms()
{
    int tmpi;
    for (tmpi = 0; tmpi < nroom; tmpi++) {
	int m;
	if (rooms[tmpi].needfill)
	    fill_room(&rooms[tmpi], (rooms[tmpi].needfill == 2));
	for (m = 0; m < rooms[tmpi].nsubrooms; m++)
	    if (rooms[tmpi].sbrooms[m]->needfill)
		fill_room(rooms[tmpi].sbrooms[m], FALSE);
    }
}

/*
 * Choose randomly the state (nodoor, open, closed or locked) for a door
 */
STATIC_OVL int
rnddoor()
{
	int i = 1 << rn2(5);
	i >>= 1;
	return i;
}

/*
 * Select a random trap
 */
STATIC_OVL int
rndtrap()
{
	int rtrap;

	do {
	    rtrap = rnd(TRAPNUM-1);
	    switch (rtrap) {
	     case HOLE:		/* no random holes on special levels */
	     case MAGIC_PORTAL:	rtrap = NO_TRAP;
				break;
	     case TRAPDOOR:	if (!Can_dig_down(&u.uz)) rtrap = NO_TRAP;
				break;
	     case LEVEL_TELEP:
	     case TELEP_TRAP:	if (level.flags.noteleport) rtrap = NO_TRAP;
				break;
	     case ROLLING_BOULDER_TRAP:
	     case ROCKTRAP:	if (In_endgame(&u.uz)) rtrap = NO_TRAP;
				break;
	    }
	} while (rtrap == NO_TRAP);
	return rtrap;
}

/*
 * Coordinates in special level files are handled specially:
 *
 *	if x or y is < 0, we generate a random coordinate.
 *	The "humidity" flag is used to insure that engravings aren't
 *	created underwater, or eels on dry land.
 */
STATIC_DCL boolean FDECL(is_ok_location, (SCHAR_P, SCHAR_P, int));

STATIC_OVL void
get_location(x, y, humidity, croom)
schar *x, *y;
int humidity;
struct mkroom *croom;
{
	int cpt = 0;
        int mx, my, sx, sy;

        if (croom) {
	    mx = croom->lx;
	    my = croom->ly;
	    sx = croom->hx - mx + 1;
	    sy = croom->hy - my + 1;
	} else {
	    mx = xstart;
	    my = ystart;
	    sx = xsize;
	    sy = ysize;
	}

	if (*x >= 0) {			/* normal locations */
		*x += mx;
		*y += my;
	} else {			/* random location */
	    do {
		if (croom) { /* handle irregular areas */
		    coord tmpc;
		    somexy(croom, &tmpc);
		    *x = tmpc.x;
		    *y = tmpc.y;
		} else {
		    *x = mx + rn2((int)sx);
		    *y = my + rn2((int)sy);
		}
		if (is_ok_location(*x,*y,humidity)) break;
	    } while (++cpt < 100);
	    if (cpt >= 100) {
		register int xx, yy;
		/* last try */
		for (xx = 0; xx < sx; xx++)
		    for (yy = 0; yy < sy; yy++) {
			*x = mx + xx;
			*y = my + yy;
			if (is_ok_location(*x,*y,humidity)) goto found_it;
		    }
		if (!(humidity & NO_LOC_WARN)) {
		    impossible("get_location:  can't find a place!");
		} else {
		    *x = *y = -1;
		}
	    }
	}
found_it:;

	if (!(humidity & ANY_LOC) && !isok(*x,*y)) {
	    if (!(humidity & NO_LOC_WARN)) {
		/*warning("get_location:  (%d,%d) out of bounds", *x, *y);*/
		*x = x_maze_max; *y = y_maze_max;
	    } else {
		*x = *y = -1;
	    }
	}
}

STATIC_OVL boolean
is_ok_location(x, y, humidity)
register schar x, y;
register int humidity;
{
	register int typ;

	if (Is_waterlevel(&u.uz)) return TRUE;	/* accept any spot */

	/* TODO: Should perhaps check if wall is diggable/passwall? */
	if (humidity & ANY_LOC) return TRUE;

	if ((humidity & SOLID) && IS_ROCK(levl[x][y].typ)) return TRUE;

	if (humidity & DRY) {
	    typ = levl[x][y].typ;
	    if (typ == ROOM || typ == AIR ||
		    typ == CLOUD || typ == ICE || typ == CORR)
		return TRUE;
	}
	if ((humidity & WET) && is_pool(x,y)) return TRUE;
	if ((humidity & HOT) && is_lava(x,y)) return TRUE;
	return FALSE;
}


unpacked_coord
get_unpacked_coord(loc, defhumidity)
     long loc;
     int defhumidity;
{
    static unpacked_coord c;

    if (loc & SP_COORD_IS_RANDOM) {
	c.x = c.y = -1;
	c.is_random = 1;
	c.getloc_flags = (loc & ~SP_COORD_IS_RANDOM);
	if (!c.getloc_flags) c.getloc_flags = defhumidity;
    } else {
	c.is_random = 0;
	c.getloc_flags = defhumidity;
	c.x = SP_COORD_X(loc);
	c.y = SP_COORD_Y(loc);
    }
    return c;
}

STATIC_OVL void
get_location_coord(x, y, humidity, croom, crd)
schar *x, *y;
int humidity;
struct mkroom *croom;
long crd;
{
    unpacked_coord c;
    c = get_unpacked_coord(crd, humidity);
    *x = c.x;
    *y = c.y;
    get_location(x, y, c.getloc_flags | (c.is_random ? NO_LOC_WARN : 0), croom);
    if (*x == -1 && *y == -1 && c.is_random)
	get_location(x,y, humidity, croom);
}

/*
 * Get a relative position inside a room.
 * negative values for x or y means RANDOM!
 */

STATIC_OVL void
get_room_loc(x,y, croom)
schar		*x, *y;
struct mkroom	*croom;
{
	coord c;

	if (*x <0 && *y <0) {
		if (somexy(croom, &c)) {
			*x = c.x;
			*y = c.y;
		} else
		    panic("get_room_loc : can't find a place!");
	} else {
		if (*x < 0)
		    *x = rn2(croom->hx - croom->lx + 1);
		if (*y < 0)
		    *y = rn2(croom->hy - croom->ly + 1);
		*x += croom->lx;
		*y += croom->ly;
	}
}

/*
 * Get a relative position inside a room.
 * negative values for x or y means RANDOM!
 */

STATIC_OVL void
get_free_room_loc(x,y, croom, pos)
schar		*x, *y;
struct mkroom	*croom;
packed_coord	pos;
{
	schar try_x, try_y;
	register int trycnt = 0;

	get_location_coord(&try_x, &try_y, DRY, croom, pos);
        if (levl[try_x][try_y].typ != ROOM) {
	    do {
		try_x = *x,  try_y = *y;
		get_room_loc(&try_x, &try_y, croom);
	    } while (levl[try_x][try_y].typ != ROOM && ++trycnt <= 100);

	    if (trycnt > 100)
		panic("get_free_room_loc:  can't find a place!");
	}
	*x = try_x,  *y = try_y;
}

boolean
check_room(lowx, ddx, lowy, ddy, vault)
xchar *lowx, *ddx, *lowy, *ddy;
boolean vault;
{
	register int x,y,hix = *lowx + *ddx, hiy = *lowy + *ddy;
	register struct rm *lev;
	int xlim, ylim, ymax;

	xlim = XLIM + (vault ? 1 : 0);
	ylim = YLIM + (vault ? 1 : 0);

	if (*lowx < 3)		*lowx = 3;
	if (*lowy < 2)		*lowy = 2;
	if (hix > COLNO-3)	hix = COLNO-3;
	if (hiy > ROWNO-3)	hiy = ROWNO-3;
chk:
	if (hix <= *lowx || hiy <= *lowy)	return FALSE;

	/* check area around room (and make room smaller if necessary) */
	for (x = *lowx - xlim; x<= hix + xlim; x++) {
		if(x <= 0 || x >= COLNO) continue;
		y = *lowy - ylim;	ymax = hiy + ylim;
		if(y < 0) y = 0;
		if(ymax >= ROWNO) ymax = (ROWNO-1);
		lev = &levl[x][y];
		for (; y <= ymax; y++) {
			if (lev++->typ) {
				if (!vault)
				    debugpline2("strange area [%d,%d] in check_room.", x, y);
				if (!rn2(3))	return FALSE;
				if (x < *lowx)
				    *lowx = x + xlim + 1;
				else
				    hix = x - xlim - 1;
				if (y < *lowy)
				    *lowy = y + ylim + 1;
				else
				    hiy = y - ylim - 1;
				goto chk;
			}
		}
	}
	*ddx = hix - *lowx;
	*ddy = hiy - *lowy;
	return TRUE;
}

/*
 * Create a new room.
 * This is still very incomplete...
 */

boolean
create_room(x,y,w,h,xal,yal,rtype,rlit)
xchar	x,y;
xchar	w,h;
xchar	xal,yal;
xchar	rtype, rlit;
{
	xchar	xabs, yabs;
	int	wtmp, htmp, xaltmp, yaltmp, xtmp, ytmp;
	NhRect	*r1 = 0, r2;
	int	trycnt = 0;
	boolean	vault = FALSE;
	int	xlim = XLIM, ylim = YLIM;

	if (rtype == -1)	/* Is the type random ? */
	    rtype = OROOM;

	if (rtype == VAULT) {
		vault = TRUE;
		xlim++;
		ylim++;
	}

	/* on low levels the room is lit (usually) */
	/* some other rooms may require lighting */

	/* is light state random ? */
	if (rlit == -1)
	    rlit = (rnd(1+abs(depth(&u.uz))) < 11 && rn2(77)) ? TRUE : FALSE;

	/*
	 * Here we will try to create a room. If some parameters are
	 * random we are willing to make several try before we give
	 * it up.
	 */
	do {
		xchar xborder, yborder;
		wtmp = w; htmp = h;
		xtmp = x; ytmp = y;
		xaltmp = xal; yaltmp = yal;

		/* First case : a totally random room */

		if((xtmp < 0 && ytmp <0 && wtmp < 0 && xaltmp < 0 &&
		   yaltmp < 0) || vault) {
			xchar hx, hy, lx, ly, dx, dy;
			r1 = rnd_rect(); /* Get a random rectangle */

			if (!r1) { /* No more free rectangles ! */
				debugpline0("No more rects...");
				return FALSE;
			}
			hx = r1->hx;
			hy = r1->hy;
			lx = r1->lx;
			ly = r1->ly;
			if (vault)
			    dx = dy = 1;
			else {
				dx = 2 + rn2((hx-lx > 28) ? 12 : 8);
				dy = 2 + rn2(4);
				if(dx*dy > 50)
				    dy = 50/dx;
			}
			xborder = (lx > 0 && hx < COLNO -1) ? 2*xlim : xlim+1;
			yborder = (ly > 0 && hy < ROWNO -1) ? 2*ylim : ylim+1;
			if(hx-lx < dx + 3 + xborder ||
			   hy-ly < dy + 3 + yborder) {
				r1 = 0;
				continue;
			}
			xabs = lx + (lx > 0 ? xlim : 3)
			    + rn2(hx - (lx>0?lx : 3) - dx - xborder + 1);
			yabs = ly + (ly > 0 ? ylim : 2)
			    + rn2(hy - (ly>0?ly : 2) - dy - yborder + 1);
			if (ly == 0 && hy >= (ROWNO-1) &&
			    (!nroom || !rn2(nroom)) && (yabs+dy > ROWNO/2)) {
			    yabs = rn1(3, 2);
			    if(nroom < 4 && dy>1) dy--;
		        }
			if (!check_room(&xabs, &dx, &yabs, &dy, vault)) {
				r1 = 0;
				continue;
			}
			wtmp = dx+1;
			htmp = dy+1;
			r2.lx = xabs-1; r2.ly = yabs-1;
			r2.hx = xabs + wtmp;
			r2.hy = yabs + htmp;
		} else {	/* Only some parameters are random */
			int rndpos = 0;
			if (xtmp < 0 && ytmp < 0) { /* Position is RANDOM */
				xtmp = rnd(5);
				ytmp = rnd(5);
				rndpos = 1;
			}
			if (wtmp < 0 || htmp < 0) { /* Size is RANDOM */
				wtmp = rn1(15, 3);
				htmp = rn1(8, 2);
			}
			if (xaltmp == -1) /* Horizontal alignment is RANDOM */
			    xaltmp = rnd(3);
			if (yaltmp == -1) /* Vertical alignment is RANDOM */
			    yaltmp = rnd(3);

			/* Try to generate real (absolute) coordinates here! */

			xabs = (((xtmp-1) * COLNO) / 5) + 1;
			yabs = (((ytmp-1) * ROWNO) / 5) + 1;
			switch (xaltmp) {
			      case LEFT:
				break;
			      case RIGHT:
				xabs += (COLNO / 5) - wtmp;
				break;
			      case CENTER:
				xabs += ((COLNO / 5) - wtmp) / 2;
				break;
			}
			switch (yaltmp) {
			      case TOP:
				break;
			      case BOTTOM:
				yabs += (ROWNO / 5) - htmp;
				break;
			      case CENTER:
				yabs += ((ROWNO / 5) - htmp) / 2;
				break;
			}

			if (xabs + wtmp - 1 > COLNO - 2)
			    xabs = COLNO - wtmp - 3;
			if (xabs < 2)
			    xabs = 2;
			if (yabs + htmp - 1> ROWNO - 2)
			    yabs = ROWNO - htmp - 3;
			if (yabs < 2)
			    yabs = 2;

			/* Try to find a rectangle that fit our room ! */

			r2.lx = xabs-1; r2.ly = yabs-1;
			r2.hx = xabs + wtmp + rndpos;
			r2.hy = yabs + htmp + rndpos;
			r1 = get_rect(&r2);
		}
	} while (++trycnt <= 100 && !r1);
	if (!r1) {	/* creation of room failed ? */
		return FALSE;
	}
	split_rects(r1, &r2);

	if (!vault) {
		smeq[nroom] = nroom;
		add_room(xabs, yabs, xabs+wtmp-1, yabs+htmp-1,
			 rlit, rtype, FALSE);
	} else {
		rooms[nroom].lx = xabs;
		rooms[nroom].ly = yabs;
	}
	return TRUE;
}

/*
 * Create a subroom in room proom at pos x,y with width w & height h.
 * x & y are relative to the parent room.
 */

STATIC_OVL boolean
create_subroom(proom, x, y, w,  h, rtype, rlit)
struct mkroom *proom;
xchar x,y;
xchar w,h;
xchar rtype, rlit;
{
	xchar width, height;

	width = proom->hx - proom->lx + 1;
	height = proom->hy - proom->ly + 1;

	/* There is a minimum size for the parent room */
	if (width < 4 || height < 4)
	    return FALSE;

	/* Check for random position, size, etc... */

	if (w == -1)
	    w = rnd(width - 3);
	if (h == -1)
	    h = rnd(height - 3);
	if (x == -1)
	    x = rnd(width - w - 1) - 1;
	if (y == -1)
	    y = rnd(height - h - 1) - 1;
	if (x == 1)
	    x = 0;
	if (y == 1)
	    y = 0;
	if ((x + w + 1) == width)
	    x++;
	if ((y + h + 1) == height)
	    y++;
	if (rtype == -1)
	    rtype = OROOM;
	if (rlit == -1)
	    rlit = (rnd(1+abs(depth(&u.uz))) < 11 && rn2(77)) ? TRUE : FALSE;
	add_subroom(proom, proom->lx + x, proom->ly + y,
		    proom->lx + x + w - 1, proom->ly + y + h - 1,
		    rlit, rtype, FALSE);
	return TRUE;
}

/*
 * Create a new door in a room.
 * It's placed on a wall (north, south, east or west).
 */

STATIC_OVL void
create_door(dd, broom)
room_door *dd;
struct mkroom *broom;
{
	int	x = 0, y = 0;
	int	trycnt = 0, wtry = 0;

	if (dd->secret == -1)
	    dd->secret = rn2(2);

	if (dd->mask == -1) {
		/* is it a locked door, closed, or a doorway? */
		if (!dd->secret) {
			if(!rn2(3)) {
				if(!rn2(5))
				    dd->mask = D_ISOPEN;
				else if(!rn2(6))
				    dd->mask = D_LOCKED;
				else
				    dd->mask = D_CLOSED;
				if (dd->mask != D_ISOPEN && !rn2(25))
				    dd->mask |= D_TRAPPED;
			} else
			    dd->mask = D_NODOOR;
		} else {
			if(!rn2(5))	dd->mask = D_LOCKED;
			else		dd->mask = D_CLOSED;

			if(!rn2(20)) dd->mask |= D_TRAPPED;
		}
	}

	do {
		register int dwall, dpos;

		dwall = dd->wall;
		if (dwall == -1)	/* The wall is RANDOM */
		    dwall = 1 << rn2(4);

		dpos = dd->pos;

		/* Convert wall and pos into an absolute coordinate! */
		wtry = rn2(4);
		switch (wtry) {
		      case 0:
			if (!(dwall & W_NORTH)) goto redoloop;
			y = broom->ly - 1;
			x = broom->lx + ((dpos == -1) ? rn2(1+(broom->hx - broom->lx)) : dpos);
			if (IS_ROCK(levl[x][y-1].typ)) goto redoloop;
			goto outdirloop;
		      case 1:
			if (!(dwall & W_SOUTH)) goto redoloop;
			y = broom->hy + 1;
			x = broom->lx + ((dpos == -1) ? rn2(1+(broom->hx - broom->lx)) : dpos);
			if (IS_ROCK(levl[x][y+1].typ)) goto redoloop;
			goto outdirloop;
		      case 2:
			if (!(dwall & W_WEST)) goto redoloop;
			x = broom->lx - 1;
			y = broom->ly + ((dpos == -1) ? rn2(1+(broom->hy - broom->ly)) : dpos);
			if (IS_ROCK(levl[x-1][y].typ)) goto redoloop;
			goto outdirloop;
		      case 3:
			if (!(dwall & W_EAST)) goto redoloop;
			x = broom->hx + 1;
			y = broom->ly + ((dpos == -1) ? rn2(1+(broom->hy - broom->ly)) : dpos);
			if (IS_ROCK(levl[x+1][y].typ)) goto redoloop;
			goto outdirloop;
		      default:
			x = y = 0;
			panic("create_door: No wall for door!");
			goto outdirloop;
		}
outdirloop:
		if (okdoor(x,y))
		    break;
redoloop: ;
	} while (++trycnt <= 100);
	if (trycnt > 100) {
		impossible("create_door: Can't find a proper place!");
		return;
	}
	levl[x][y].typ = (dd->secret ? SDOOR : DOOR);
	levl[x][y].doormask = dd->mask;
}

/*
 * Create a secret door in croom on any one of the specified walls.
 */
void
create_secret_door(croom, walls)
    struct mkroom *croom;
    xchar walls; /* any of W_NORTH | W_SOUTH | W_EAST | W_WEST (or W_ANY) */
{
    xchar sx, sy; /* location of the secret door */
    int count;

    for(count = 0; count < 100; count++) {
	sx = rn1(croom->hx - croom->lx + 1, croom->lx);
	sy = rn1(croom->hy - croom->ly + 1, croom->ly);

	switch(rn2(4)) {
	case 0:  /* top */
	    if(!(walls & W_NORTH)) continue;
	    sy = croom->ly-1; break;
	case 1: /* bottom */
	    if(!(walls & W_SOUTH)) continue;
	    sy = croom->hy+1; break;
	case 2: /* left */
	    if(!(walls & W_EAST)) continue;
	    sx = croom->lx-1; break;
	case 3: /* right */
	    if(!(walls & W_WEST)) continue;
	    sx = croom->hx+1; break;
	}

	if(okdoor(sx,sy)) {
	    levl[sx][sy].typ = SDOOR;
	    levl[sx][sy].doormask = D_CLOSED;
	    return;
	}
    }

    impossible("couldn't create secret door on any walls 0x%x", walls);
}

/*
 * Create a trap in a room.
 */

STATIC_OVL void
create_trap(t,croom)
trap	*t;
struct mkroom	*croom;
{
    schar	x,y;
    coord	tm;

    if (croom)
	get_free_room_loc(&x, &y, croom, t->coord);
    else {
	int trycnt = 0;
	do {
	    get_location_coord(&x, &y, DRY, croom, t->coord);
	} while ((levl[x][y].typ == STAIRS || levl[x][y].typ == LADDER) && ++trycnt <= 100);
	if (trycnt > 100) return;
    }

	tm.x = x;
	tm.y = y;

	mktrap(t->type, 1, (struct mkroom*) 0, &tm);
}

/*
 * Create a monster in a room.
 */

STATIC_OVL int
noncoalignment(alignment)
aligntyp alignment;
{
	int k;

	k = rn2(2);
	if (!alignment)
		return(k ? -1 : 1);
	return(k ? -alignment : 0);
}

/* attempt to screen out locations where a mimic-as-boulder shouldn't occur */
STATIC_OVL boolean
m_bad_boulder_spot(x, y)
int x, y;
{
    struct rm *lev;

    /* avoid trap locations */
    if (t_at(x, y)) return TRUE;
    /* try to avoid locations which already have a boulder (this won't
       actually work; we get called before objects have been placed...) */
    if (sobj_at(BOULDER, x, y)) return TRUE;
    /* avoid closed doors */
    lev = &levl[x][y];
    if (IS_DOOR(lev->typ) && (lev->doormask & (D_CLOSED | D_LOCKED)) != 0)
	return TRUE;
    /* spot is ok */
    return FALSE;
}

STATIC_OVL void
create_monster(m,croom)
monster	*m;
struct mkroom	*croom;
{
    struct monst *mtmp;
    schar x, y;
    char class;
    aligntyp amask;
    coord cc;
    struct permonst *pm;
    unsigned g_mvflags;


	if (m->class >= 0)
	    class = (char) def_char_to_monclass((char)m->class);
	else
	    class = 0;

	if (class == MAXMCLASSES)
	    panic("create_monster: unknown monster class '%c'", m->class);

	amask = (m->align == AM_SPLEV_CO) ?
			Align2amask(u.ualignbase[A_ORIGINAL]) :
		(m->align == AM_SPLEV_NONCO) ?
			Align2amask(noncoalignment(u.ualignbase[A_ORIGINAL])) :
		(m->align <= -(MAX_REGISTERS+1)) ? induced_align(80) :
		(m->align < 0 ? ralign[-m->align-1] : m->align);

	if (!class)
	    pm = (struct permonst *) 0;
	else if (m->id != NON_PM) {
	    pm = &mons[m->id];
	    g_mvflags = (unsigned) mvitals[monsndx(pm)].mvflags;
	    if ((pm->geno & G_UNIQ) && (g_mvflags & G_EXTINCT))
		return;
	    else if (g_mvflags & G_GONE)	/* genocided or extinct */
		pm = (struct permonst *) 0;	/* make random monster */
	} else {
	    pm = mkclass(class,G_NOGEN);
	    /* if we can't get a specific monster type (pm == 0) then the
	       class has been genocided, so settle for a random monster */
	}
	if (In_mines(&u.uz) && pm && your_race(pm) &&
			(Race_if(PM_DWARF) || Race_if(PM_GNOME)) && rn2(3))
	    pm = (struct permonst *) 0;

	if (pm) {
	    int loc = DRY;
	    if (pm->mlet == S_EEL || amphibious(pm) || is_swimmer(pm)) loc = WET;
	    if (is_flyer(pm) || is_floater(pm)) loc |= (HOT | WET);
	    if (passes_walls(pm) || noncorporeal(pm)) loc |= SOLID;
	    if (flaming(pm)) loc |= HOT;
	    /* If water-liking monster, first try is without DRY */
	    get_location_coord(&x, &y, loc|NO_LOC_WARN, croom, m->coord);
	    if (x == -1 && y == -1) {
		loc |= DRY;
		get_location_coord(&x, &y, loc, croom, m->coord);
	    }
	} else {
	    get_location_coord(&x, &y, DRY, croom, m->coord);
	}

	/* try to find a close place if someone else is already there */
	if (MON_AT(x,y) && enexto(&cc, x, y, pm))
	    x = cc.x,  y = cc.y;

	if(m->align != -(MAX_REGISTERS+2))
	    mtmp = mk_roamer(pm, Amask2align(amask), x, y, m->peaceful);
	else if(PM_ARCHEOLOGIST <= m->id && m->id <= PM_WIZARD)
	         mtmp = mk_mplayer(pm, x, y, FALSE);
	else mtmp = makemon(pm, x, y, NO_MM_FLAGS);

	if (mtmp) {
	    x = mtmp->mx,  y = mtmp->my;	/* sanity precaution */
	    m->x = x, m->y = y;
	    /* handle specific attributes for some special monsters */
	    if (m->name.str) mtmp = christen_monst(mtmp, m->name.str);

	    /*
	     * This is currently hardwired for mimics only.  It should
	     * eventually be expanded.
	     */
	    if (m->appear_as.str && ((mtmp->data->mlet == S_MIMIC) || mtmp->cham)) {
		int i;

		switch (m->appear) {
		    case M_AP_NOTHING:
			impossible(
		"create_monster: mon has an appearance, \"%s\", but no type",
				m->appear_as.str);
			break;

		    case M_AP_FURNITURE:
			for (i = 0; i < MAXPCHARS; i++)
			    if (!strcmp(defsyms[i].explanation,
					m->appear_as.str))
				break;
			if (i == MAXPCHARS) {
			    impossible(
				"create_monster: can't find feature \"%s\"",
				m->appear_as.str);
			} else {
			    mtmp->m_ap_type = M_AP_FURNITURE;
			    mtmp->mappearance = i;
			}
			break;

		    case M_AP_OBJECT:
			for (i = 0; i < NUM_OBJECTS; i++)
			    if (OBJ_NAME(objects[i]) &&
				!strcmp(OBJ_NAME(objects[i]),m->appear_as.str))
				break;
			if (i == NUM_OBJECTS) {
			    impossible(
				"create_monster: can't find object \"%s\"",
				m->appear_as.str);
			} else {
			    mtmp->m_ap_type = M_AP_OBJECT;
			    mtmp->mappearance = i;
			    /* try to avoid placing mimic boulder on a trap */
			    if (i == BOULDER && m->x < 0 &&
				    m_bad_boulder_spot(x, y)) {
				int retrylimit = 10;

				remove_monster(x, y);
				do {
				    x = m->x;
				    y = m->y;
				    get_location(&x, &y, DRY, croom);
				    if (MON_AT(x,y) && enexto(&cc, x, y, pm))
					x = cc.x,  y = cc.y;
				} while (m_bad_boulder_spot(x, y) &&
					 --retrylimit > 0);
				place_monster(mtmp, x, y);
				/* if we didn't find a good spot
				   then mimic something else */
				if (!retrylimit) set_mimic_sym(mtmp);
			    }
			}
			break;

		    case M_AP_MONSTER:
			{
			    int mndx;
			    if (!strcmpi(m->appear_as.str, "random"))
				mndx = select_newcham_form(mtmp);
			    else
				mndx = name_to_mon(m->appear_as.str);
			    if ((mndx != NON_PM) && (&mons[mndx] != mtmp->data)) {
				struct permonst *mdat = &mons[mndx];
				struct permonst *olddata = mtmp->data;

				mgender_from_permonst(mtmp, mdat);
				set_mon_data(mtmp, mdat, 0);
				if (emits_light(olddata) != emits_light(mtmp->data)) {
				    /* used to give light, now doesn't, or vice versa,
				       or light's range has changed */
				    if (emits_light(olddata))
					del_light_source(LS_MONSTER, (genericptr_t)mtmp);
				    if (emits_light(mtmp->data))
					new_light_source(mtmp->mx, mtmp->my, emits_light(mtmp->data),
							 LS_MONSTER, (genericptr_t)mtmp);
				}
				if (!mtmp->perminvis || pm_invisible(olddata))
				    mtmp->perminvis = pm_invisible(mdat);
			    }
			}
			break;
		    default:
			impossible(
		"create_monster: unimplemented mon appear type [%d,\"%s\"]",
				m->appear, m->appear_as.str);
			break;
		}
		if (does_block(x, y, &levl[x][y]))
		    block_point(x, y);
	    }

	    if (m->peaceful >= 0) {
		mtmp->mpeaceful = m->peaceful;
		/* changed mpeaceful again; have to reset malign */
		set_malign(mtmp);
	    }
	    if (m->asleep >= 0) {
#ifdef UNIXPC
		/* optimizer bug strikes again */
		if (m->asleep)
			mtmp->msleeping = 1;
		else
			mtmp->msleeping = 0;
#else
		mtmp->msleeping = m->asleep;
#endif
	    }
	    if (m->seentraps) mtmp->mtrapseen = m->seentraps;
	    if (m->female) mtmp->female = 1;
	    if (m->cancelled) mtmp->mcan = 1;
	    if (m->revived) mtmp->mrevived = 1;
	    if (m->avenge) mtmp->mavenge = 1;
	    if (m->stunned) mtmp->mstun = 1;
	    if (m->confused) mtmp->mconf = 1;
	    if (m->invis) {
		mtmp->minvis = mtmp->perminvis = 1;
	    }
	    if (m->blinded) {
		mtmp->mcansee = 0;
		mtmp->mblinded = (m->blinded % 127);
	    }
	    if (m->paralyzed) {
		mtmp->mcanmove = 0;
		mtmp->mfrozen = (m->paralyzed % 127);
	    }
	    if (m->fleeing) {
		mtmp->mflee = 1;
		mtmp->mfleetim = (m->fleeing % 127);
	    }

	    if (m->has_invent) {
		discard_minvent(mtmp);
		invent_carrying_monster = mtmp;
	    }
	}

}

/*
 * Create an object in a room.
 */

STATIC_OVL void
create_object(o,croom)
object	*o;
struct mkroom	*croom;
{
    struct obj *otmp;
    schar x, y;
    char c;
    boolean named;	/* has a name been supplied in level description? */

	named = o->name.str ? TRUE : FALSE;

	get_location_coord(&x, &y, DRY, croom, o->coord);

	if (o->class >= 0)
	    c = o->class;
	else
	    c = 0;

	if (!c)
	    otmp = mkobj_at(RANDOM_CLASS, x, y, !named);
	else if (o->id != -1)
	    otmp = mksobj_at(o->id, x, y, TRUE, !named);
	else {
	    /*
	     * The special levels are compiled with the default "text" object
	     * class characters.  We must convert them to the internal format.
	     */
	    char oclass = (char) def_char_to_objclass(c);

	    if (oclass == MAXOCLASSES)
		panic("create_object:  unexpected object class '%c'",c);

	    /* KMH -- Create piles of gold properly */
	    if (oclass == COIN_CLASS)
		otmp = mkgold(0L, x, y);
	    else
		otmp = mkobj_at(oclass, x, y, !named);
	}

	if (o->spe != -127)	/* That means NOT RANDOM! */
	    otmp->spe = (schar)o->spe;

	switch (o->curse_state) {
	      case 1:	bless(otmp); break; /* BLESSED */
	      case 2:	unbless(otmp); uncurse(otmp); break; /* uncursed */
	      case 3:	curse(otmp); break; /* CURSED */
	      default:	break;	/* Otherwise it's random and we're happy
				 * with what mkobj gave us! */
	}

	/*	corpsenm is "empty" if -1, random if -2, otherwise specific */
	if (o->corpsenm != NON_PM) {
	    if (o->corpsenm == NON_PM - 1)
		set_corpsenm(otmp, rndmonnum());
	    else set_corpsenm(otmp, o->corpsenm);
	}
	/* set_corpsenm() took care of egg hatch and corpse timers */

	if (named)
	    otmp = oname(otmp, o->name.str);

	if (o->eroded) {
	    if (o->eroded < 0) otmp->oerodeproof = 1;
	    else {
		otmp->oeroded = (o->eroded % 4);
		otmp->oeroded2 = ((o->eroded >> 2) % 4);
	    }
	}
	if (o->recharged) otmp->recharged = (o->recharged % 8);
	if (o->locked) otmp->olocked = 1;
	else if (o->broken) {
	    otmp->obroken = 1;
	    otmp->olocked = 0; /* obj generation may set */
	}
	if (o->trapped) otmp->otrapped = 1;
	if (o->greased) otmp->greased = 1;
#ifdef INVISIBLE_OBJECTS
	if (o->invis) otmp->oinvis = 1;
#endif

	if ((o->quan > 0) && objects[otmp->otyp].oc_merge) {
	    otmp->quan = o->quan;
	    otmp->owt = weight(otmp);
	}

	/* contents */
	if (o->containment & SP_OBJ_CONTENT) {
	    if (!container_idx) {
		if (!invent_carrying_monster) {
		    /*impossible("create_object: no container");*/
		    /* don't complain, the monster may be gone legally
		       (eg. unique demon already generated)
		       TODO: In the case of unique demon lords, they should
		       get their inventories even when they get generated
		       outside the des-file.  Maybe another data file that
		       determines what inventories monsters get by default?
		     */
		} else {
		    int ci;
		    struct obj *objcheck = otmp;
		    int inuse = -1;

		    for (ci = 0; ci < container_idx; ci++)
			if (container_obj[ci] == objcheck)
			    inuse = ci;
		    remove_object(otmp);
		    if (mpickobj(invent_carrying_monster, otmp)) {
			if (inuse > -1) {
			    impossible(
		      "container given to monster was merged or deallocated.");
			    for (ci = inuse; ci < container_idx - 1; ci++)
				container_obj[ci] = container_obj[ci + 1];
			    container_obj[container_idx] = NULL;
			    container_idx--;
			}
			/* we lost track of it. */
			return;
		    }
		}
	    } else {
		remove_object(otmp);
		if (container_obj[container_idx-1])
		    (void) add_to_container(container_obj[container_idx-1], otmp);
		else {
		    obj_extract_self(otmp);
		    obfree(otmp, NULL);
		    return;
		}
	    }
	}
	/* container */
	if (o->containment & SP_OBJ_CONTAINER) {
	    delete_contents(otmp);
	    if (container_idx < MAX_CONTAINMENT) {
		container_obj[container_idx] = otmp;
		container_idx++;
	    } else impossible("create_object: too deeply nested containers.");
	}

	/* Medusa level special case: statues are petrified monsters, so they
	 * are not stone-resistant and have monster inventory.  They also lack
	 * other contents, but that can be specified as an empty container.
	 */
	if (o->id == STATUE && Is_medusa_level(&u.uz) &&
		    o->corpsenm == NON_PM) {
	    struct monst *was;
	    struct obj *obj;
	    int wastyp;
	    int i = 0; /* prevent endless loop in case makemon always fails */

	    /* Named random statues are of player types, and aren't stone-
	     * resistant (if they were, we'd have to reset the name as well as
	     * setting corpsenm).
	     */
	    for (wastyp = otmp->corpsenm; i < 1000 ; i++, wastyp = rndmonnum()) {
		/* makemon without rndmonst() might create a group */
		was = makemon(&mons[wastyp], 0, 0, MM_NOCOUNTBIRTH);
		if (was) {
		    if (!resists_ston(was)) {
	    		(void) propagate(wastyp, TRUE, FALSE);
			break;
		    }
		    mongone(was);
		    was = NULL;
		}
	    }
	    if (was) {
		set_corpsenm(otmp, wastyp);
		while(was->minvent) {
		    obj = was->minvent;
		    obj->owornmask = 0;
		    obj_extract_self(obj);
		    (void) add_to_container(otmp, obj);
		}
		otmp->owt = weight(otmp);
		mongone(was);
	    }
	}

	/* Nasty hack here: try to determine if this is the Mines or Sokoban
	 * "prize" and then set record_achieve_special (maps to corpsenm)
	 * for the object.  That field will later be checked to find out if
	 * the player obtained the prize. */
	if(otmp->otyp == LUCKSTONE && Is_mineend_level(&u.uz)) {
	    otmp->record_achieve_special = 1;
	} else if((otmp->otyp == AMULET_OF_REFLECTION ||
		   otmp->otyp == BAG_OF_HOLDING) &&
			Is_sokoend_level(&u.uz)) {
	    otmp->record_achieve_special = 1;
        }

	stackobj(otmp);

	if (o->lit) {
	    begin_burn(otmp, FALSE);
	}

	if (o->buried) {
	    boolean dealloced;
	    (void) bury_an_obj(otmp, &dealloced);
	    if (dealloced && container_idx) {
		container_obj[container_idx-1] = NULL;
	    }
	}

}

/*
 * Create an altar in a room.
 */

STATIC_OVL void
create_altar(a, croom)
	altar		*a;
	struct mkroom	*croom;
{
	schar		sproom,x,y;
	aligntyp	amask;
	boolean		croom_is_temple = TRUE;
	int oldtyp;

	if (croom) {
	    get_free_room_loc(&x, &y, croom, a->coord);
	    if (croom->rtype != TEMPLE)
		croom_is_temple = FALSE;
	} else {
	    get_location_coord(&x, &y, DRY, croom, a->coord);
	    if ((sproom = (schar) *in_rooms(x, y, TEMPLE)) != 0)
		croom = &rooms[sproom - ROOMOFFSET];
	    else
		croom_is_temple = FALSE;
	}

	/* check for existing features */
	oldtyp = levl[x][y].typ;
	if (oldtyp == STAIRS || oldtyp == LADDER)
	    return;

	/* Is the alignment random ?
	 * If so, it's an 80% chance that the altar will be co-aligned.
	 *
	 * The alignment is encoded as amask values instead of alignment
	 * values to avoid conflicting with the rest of the encoding,
	 * shared by many other parts of the special level code.
	 */

	amask = (a->align == AM_SPLEV_CO) ?
			Align2amask(u.ualignbase[A_ORIGINAL]) :
		(a->align == AM_SPLEV_NONCO) ?
			Align2amask(noncoalignment(u.ualignbase[A_ORIGINAL])) :
		(a->align == -(MAX_REGISTERS+1)) ? induced_align(80) :
		(a->align < 0 ? ralign[-a->align-1] : a->align);

	levl[x][y].typ = ALTAR;
	levl[x][y].altarmask = amask;

	if (a->shrine < 0) a->shrine = rn2(2);	/* handle random case */

	if (!croom_is_temple || !a->shrine) return;

	if (a->shrine) {	/* Is it a shrine  or sanctum? */
	    priestini(&u.uz, croom, x, y, (a->shrine > 1));
	    levl[x][y].altarmask |= AM_SHRINE;
	    level.flags.has_temple = TRUE;
	}
}


void
replace_terrain(terr, croom)
replaceterrain *terr;
struct mkroom *croom;
{
    schar x, y, x1, y1, x2, y2;

    if (terr->toter >= MAX_TYPE) return;

    x1 = terr->x1;  y1 = terr->y1;
    get_location(&x1, &y1, ANY_LOC, croom);

    x2 = terr->x2;  y2 = terr->y2;
    get_location(&x2, &y2, ANY_LOC, croom);

    for (x = max(x1,0); x <= min(x2,COLNO-1); x++)
	for (y = max(y1,0); y <= min(y2,ROWNO-1); y++)
	    if ((levl[x][y].typ == terr->fromter) && (rn2(100) < terr->chance)) {
		SET_TYPLIT(x,y, terr->toter, terr->tolit);
	    }
}


/*
 * Search for a door in a room on a specified wall.
 */

STATIC_OVL boolean
search_door(croom,x,y,wall,cnt)
struct mkroom *croom;
xchar *x, *y;
xchar wall;
int cnt;
{
	int dx, dy;
	int xx,yy;

	switch(wall) {
	      case W_NORTH:
		dy = 0; dx = 1;
		xx = croom->lx;
		yy = croom->hy + 1;
		break;
	      case W_SOUTH:
		dy = 0; dx = 1;
		xx = croom->lx;
		yy = croom->ly - 1;
		break;
	      case W_EAST:
		dy = 1; dx = 0;
		xx = croom->hx + 1;
		yy = croom->ly;
		break;
	      case W_WEST:
		dy = 1; dx = 0;
		xx = croom->lx - 1;
		yy = croom->ly;
		break;
	      default:
		dx = dy = xx = yy = 0;
		panic("search_door: Bad wall!");
		break;
	}
	while (xx <= croom->hx+1 && yy <= croom->hy+1) {
		if (IS_DOOR(levl[xx][yy].typ) || levl[xx][yy].typ == SDOOR) {
			*x = xx;
			*y = yy;
			if (cnt-- <= 0)
			    return TRUE;
		}
		xx += dx;
		yy += dy;
	}
	return FALSE;
}

/*
 * Dig a corridor between two points.
 */

boolean
dig_corridor(org,dest,nxcor,ftyp,btyp)
coord *org, *dest;
boolean nxcor;
schar ftyp, btyp;
{
	register int dx=0, dy=0, dix, diy, cct;
	register struct rm *crm;
	register int tx, ty, xx, yy;

	xx = org->x;  yy = org->y;
	tx = dest->x; ty = dest->y;
	if (xx <= 0 || yy <= 0 || tx <= 0 || ty <= 0 ||
	    xx > COLNO-1 || tx > COLNO-1 ||
	    yy > ROWNO-1 || ty > ROWNO-1) {
		debugpline4("dig_corridor: bad coords <%d,%d> <%d,%d>.",
			    xx, yy, tx, ty);
		return FALSE;
	}
	if (tx > xx)		dx = 1;
	else if (ty > yy)	dy = 1;
	else if (tx < xx)	dx = -1;
	else			dy = -1;

	xx -= dx;
	yy -= dy;
	cct = 0;
	while(xx != tx || yy != ty) {
	    /* loop: dig corridor at [xx,yy] and find new [xx,yy] */
	    if(cct++ > 500 || (nxcor && !rn2(35)))
		return FALSE;

	    xx += dx;
	    yy += dy;

	    if(xx >= COLNO-1 || xx <= 0 || yy <= 0 || yy >= ROWNO-1)
		return FALSE;		/* impossible */

	    crm = &levl[xx][yy];
	    if(crm->typ == btyp) {
		if(ftyp != CORR || rn2(100)) {
			crm->typ = ftyp;
			if(nxcor && !rn2(50))
				(void) mksobj_at(BOULDER, xx, yy, TRUE, FALSE);
		} else {
			crm->typ = SCORR;
		}
	    } else
	    if(crm->typ != ftyp && crm->typ != SCORR) {
		/* strange ... */
		return FALSE;
	    }

	    /* find next corridor position */
	    dix = abs(xx-tx);
	    diy = abs(yy-ty);

	    /* do we have to change direction ? */
	    if(dy && dix > diy) {
		register int ddx = (xx > tx) ? -1 : 1;

		crm = &levl[xx+ddx][yy];
		if(crm->typ == btyp || crm->typ == ftyp || crm->typ == SCORR) {
		    dx = ddx;
		    dy = 0;
		    continue;
		}
	    } else if(dx && diy > dix) {
		register int ddy = (yy > ty) ? -1 : 1;

		crm = &levl[xx][yy+ddy];
		if(crm->typ == btyp || crm->typ == ftyp || crm->typ == SCORR) {
		    dy = ddy;
		    dx = 0;
		    continue;
		}
	    }

	    /* continue straight on? */
	    crm = &levl[xx+dx][yy+dy];
	    if(crm->typ == btyp || crm->typ == ftyp || crm->typ == SCORR)
		continue;

	    /* no, what must we do now?? */
	    if(dx) {
		dx = 0;
		dy = (ty < yy) ? -1 : 1;
	    } else {
		dy = 0;
		dx = (tx < xx) ? -1 : 1;
	    }
	    crm = &levl[xx+dx][yy+dy];
	    if(crm->typ == btyp || crm->typ == ftyp || crm->typ == SCORR)
		continue;
	    dy = -dy;
	    dx = -dx;
	}
	return TRUE;
}

/*
 * Disgusting hack: since special levels have their rooms filled before
 * sorting the rooms, we have to re-arrange the speed values upstairs_room
 * and dnstairs_room after the rooms have been sorted.  On normal levels,
 * stairs don't get created until _after_ sorting takes place.
 */
STATIC_OVL void
fix_stair_rooms()
{
    int i;
    struct mkroom *croom;

    if(xdnstair &&
       !((dnstairs_room->lx <= xdnstair && xdnstair <= dnstairs_room->hx) &&
	 (dnstairs_room->ly <= ydnstair && ydnstair <= dnstairs_room->hy))) {
	for(i=0; i < nroom; i++) {
	    croom = &rooms[i];
	    if((croom->lx <= xdnstair && xdnstair <= croom->hx) &&
	       (croom->ly <= ydnstair && ydnstair <= croom->hy)) {
		dnstairs_room = croom;
		break;
	    }
	}
	if(i == nroom)
	    panic("Couldn't find dnstair room in fix_stair_rooms!");
    }
    if(xupstair &&
       !((upstairs_room->lx <= xupstair && xupstair <= upstairs_room->hx) &&
	 (upstairs_room->ly <= yupstair && yupstair <= upstairs_room->hy))) {
	for(i=0; i < nroom; i++) {
	    croom = &rooms[i];
	    if((croom->lx <= xupstair && xupstair <= croom->hx) &&
	       (croom->ly <= yupstair && yupstair <= croom->hy)) {
		upstairs_room = croom;
		break;
	    }
	}
	if(i == nroom)
	    panic("Couldn't find upstair room in fix_stair_rooms!");
    }
}

/*
 * Corridors always start from a door. But it can end anywhere...
 * Basically we search for door coordinates or for endpoints coordinates
 * (from a distance).
 */

STATIC_OVL void
create_corridor(c)
corridor	*c;
{
	coord org, dest;

	if (c->src.room == -1) {
		fix_stair_rooms();
		makecorridors(); /*makecorridors(c->src.door);*/
		return;
	}

	if( !search_door(&rooms[c->src.room], &org.x, &org.y, c->src.wall,
			 c->src.door))
	    return;

	if (c->dest.room != -1) {
		if(!search_door(&rooms[c->dest.room], &dest.x, &dest.y,
				c->dest.wall, c->dest.door))
		    return;
		switch(c->src.wall) {
		      case W_NORTH: org.y--; break;
		      case W_SOUTH: org.y++; break;
		      case W_WEST:  org.x--; break;
		      case W_EAST:  org.x++; break;
		}
		switch(c->dest.wall) {
		      case W_NORTH: dest.y--; break;
		      case W_SOUTH: dest.y++; break;
		      case W_WEST:  dest.x--; break;
		      case W_EAST:  dest.x++; break;
		}
		(void) dig_corridor(&org, &dest, FALSE, CORR, STONE);
	}
}


/*
 * Fill a room (shop, zoo, etc...) with appropriate stuff.
 */

void
fill_room(croom, prefilled)
struct mkroom *croom;
boolean prefilled;
{
	if (!croom || croom->rtype == OROOM)
	    return;

	if (!prefilled) {
	    int x,y;

	    /* Shop ? */
	    if (croom->rtype >= SHOPBASE) {
		    stock_room(croom->rtype - SHOPBASE, croom);
		    level.flags.has_shop = TRUE;
		    return;
	    }

	    switch (croom->rtype) {
		case VAULT:
		    for (x=croom->lx;x<=croom->hx;x++)
			for (y=croom->ly;y<=croom->hy;y++)
			    (void) mkgold((long)rn1(abs(depth(&u.uz))*100, 51), x, y);
		    break;
		case COURT:
		case ZOO:
		case BEEHIVE:
		case MORGUE:
		case BARRACKS:
		    fill_zoo(croom);
		    break;
	    }
	}
	switch (croom->rtype) {
	    case VAULT:
		level.flags.has_vault = TRUE;
		break;
	    case ZOO:
		level.flags.has_zoo = TRUE;
		break;
	    case COURT:
		level.flags.has_court = TRUE;
		break;
	    case MORGUE:
		level.flags.has_morgue = TRUE;
		break;
	    case BEEHIVE:
		level.flags.has_beehive = TRUE;
		break;
	    case BARRACKS:
		level.flags.has_barracks = TRUE;
		break;
	    case TEMPLE:
		level.flags.has_temple = TRUE;
		break;
	    case SWAMP:
		level.flags.has_swamp = TRUE;
		break;
	}
}


struct mkroom *
build_room(r, mkr)
room *r;
struct mkroom *mkr;
{
	boolean okroom;
	struct mkroom	*aroom;
	xchar rtype = (!r->chance || rn2(100) < r->chance) ? r->rtype : OROOM;

	if(mkr) {
		aroom = &subrooms[nsubroom];
		okroom = create_subroom(mkr, r->x, r->y, r->w, r->h,
					rtype, r->rlit);
	} else {
		aroom = &rooms[nroom];
		okroom = create_room(r->x, r->y, r->w, r->h, r->xalign,
				     r->yalign, rtype, r->rlit);
	}

	if (okroom) {
#ifdef SPECIALIZATION
		topologize(aroom,FALSE);                /* set roomno */
#else
		topologize(aroom);                      /* set roomno */
#endif
		aroom->needfill = r->filled;
		aroom->needjoining = r->joined;
	        return aroom;
	}
	return (struct mkroom *)0;
}

/*
 * set lighting in a region that will not become a room.
 */
STATIC_OVL void
light_region(tmpregion)
    region  *tmpregion;
{
    register boolean litstate = tmpregion->rlit ? 1 : 0;
    register int hiy = tmpregion->y2;
    register int x, y;
    register struct rm *lev;
    int lowy = tmpregion->y1;
    int lowx = tmpregion->x1, hix = tmpregion->x2;

    if(litstate) {
	/* adjust region size for walls, but only if lighted */
	lowx = max(lowx-1,1);
	hix = min(hix+1,COLNO-1);
	lowy = max(lowy-1,0);
	hiy = min(hiy+1, ROWNO-1);
    }
    for(x = lowx; x <= hix; x++) {
	lev = &levl[x][lowy];
	for(y = lowy; y <= hiy; y++) {
	    if (lev->typ != LAVAPOOL) /* this overrides normal lighting */
		lev->lit = litstate;
	    lev++;
	}
    }
}

void
wallify_map(x1,y1,x2,y2)
int x1,y1,x2,y2;
{
	int x, y, xx, yy, lo_xx, lo_yy, hi_xx, hi_yy;

	for (y = y1; y <= y2; y++) {
	    lo_yy = (y > 0) ? y - 1 : 0;
	    hi_yy = (y < y2) ? y + 1 : y2;
	    for (x = x1; x <= x2; x++) {
		if (levl[x][y].typ != STONE) continue;
		lo_xx = (x > 0) ? x - 1 : 0;
		hi_xx = (x < x2) ? x + 1 : x2;
		for (yy = lo_yy; yy <= hi_yy; yy++)
		    for (xx = lo_xx; xx <= hi_xx; xx++)
			if (IS_ROOM(levl[xx][yy].typ) ||
				levl[xx][yy].typ == CROSSWALL) {
			    levl[x][y].typ = (yy != y) ? HWALL : VWALL;
			    yy = hi_yy;		/* end `yy' loop */
			    break;		/* end `xx' loop */
			}
	    }
	}
}

/*
 * Select a random coordinate in the maze.
 *
 * We want a place not 'touched' by the loader.  That is, a place in
 * the maze outside every part of the special level.
 */

STATIC_OVL void
maze1xy(m, humidity)
coord *m;
int humidity;
{
	register int x, y, tryct = 2000;
	/* tryct:  normally it won't take more than ten or so tries due
	   to the circumstances under which we'll be called, but the
	   `humidity' screening might drastically change the chances */

	do {
	    x = rn1(x_maze_max - 3, 3);
	    y = rn1(y_maze_max - 3, 3);
	    if (--tryct < 0) break;	/* give up */
	} while (!(x % 2) || !(y % 2) || SpLev_Map[x][y] ||
		 !is_ok_location((schar)x, (schar)y, humidity));

	m->x = (xchar)x,  m->y = (xchar)y;
}

/*
 * If there's a significant portion of maze unused by the special level,
 * we don't want it empty.
 *
 * Makes the number of traps, monsters, etc. proportional
 * to the size of the maze.
 */
STATIC_OVL void
fill_empty_maze()
{
    int mapcountmax, mapcount, mapfact;
    xchar x,y;
    coord mm;

    mapcountmax = mapcount = (x_maze_max - 2) * (y_maze_max - 2);
    mapcountmax = mapcountmax / 2;

    for(x = 2; x < x_maze_max; x++)
	for(y = 0; y < y_maze_max; y++)
	    if(SpLev_Map[x][y]) mapcount--;

    if ((mapcount > (int) (mapcountmax / 10))) {
	    mapfact = (int) ((mapcount * 100L) / mapcountmax);
	    for(x = rnd((int) (20 * mapfact) / 100); x; x--) {
		    maze1xy(&mm, DRY);
		    (void) mkobj_at(rn2(2) ? GEM_CLASS : RANDOM_CLASS,
							mm.x, mm.y, TRUE);
	    }
	    for(x = rnd((int) (12 * mapfact) / 100); x; x--) {
		    maze1xy(&mm, DRY);
		    (void) mksobj_at(BOULDER, mm.x, mm.y, TRUE, FALSE);
	    }
	    for (x = rn2(2); x; x--) {
		maze1xy(&mm, DRY);
		(void) makemon(&mons[PM_MINOTAUR], mm.x, mm.y, NO_MM_FLAGS);
	    }
	    for(x = rnd((int) (12 * mapfact) / 100); x; x--) {
		    maze1xy(&mm, DRY);
		    (void) makemon((struct permonst *) 0, mm.x, mm.y, NO_MM_FLAGS);
	    }
	    for(x = rn2((int) (15 * mapfact) / 100); x; x--) {
		    maze1xy(&mm, DRY);
		    (void) mkgold(0L,mm.x,mm.y);
	    }
	    for(x = rn2((int) (15 * mapfact) / 100); x; x--) {
		    int trytrap;

		    maze1xy(&mm, DRY);
		    trytrap = rndtrap();
		    if (sobj_at(BOULDER, mm.x, mm.y))
			while (trytrap == PIT || trytrap == SPIKED_PIT ||
				trytrap == TRAPDOOR || trytrap == HOLE)
			    trytrap = rndtrap();
		    (void) maketrap(mm.x, mm.y, trytrap);
	    }
    }
}

/*
 * special level loader
 */
STATIC_OVL boolean
sp_level_loader(fd, lvl)
dlb *fd;
sp_lev *lvl;
{
    long n_opcode = 0;
    struct opvar *opdat;
    int opcode;

    Fread((genericptr_t)&(lvl->n_opcodes), 1, sizeof(lvl->n_opcodes), fd);
    lvl->opcodes = (_opcode *)alloc(sizeof(_opcode) * (lvl->n_opcodes));

    while (n_opcode < lvl->n_opcodes) {

	Fread((genericptr_t) &lvl->opcodes[n_opcode].opcode, 1,
	      sizeof(lvl->opcodes[n_opcode].opcode), fd);
	opcode = lvl->opcodes[n_opcode].opcode;

	opdat = NULL;

	if (opcode < SPO_NULL || opcode >= MAX_SP_OPCODES)
	    panic("sp_level_loader: impossible opcode %i.", opcode);

	if (opcode == SPO_PUSH) {
	    int nsize;
	    struct opvar *ov = (struct opvar *)alloc(sizeof(struct opvar));

	    opdat = ov;
	    ov->spovartyp = SPO_NULL;
	    ov->vardata.l = 0;
	    Fread((genericptr_t)&(ov->spovartyp), 1, sizeof(ov->spovartyp), fd);

	    switch (ov->spovartyp) {
	    case SPOVAR_NULL: break;
	    case SPOVAR_COORD:
	    case SPOVAR_REGION:
	    case SPOVAR_MAPCHAR:
	    case SPOVAR_MONST:
	    case SPOVAR_OBJ:
	    case SPOVAR_INT:
		Fread((genericptr_t)&(ov->vardata.l), 1, sizeof(ov->vardata.l), fd);
		break;
	    case SPOVAR_VARIABLE:
	    case SPOVAR_STRING:
	    case SPOVAR_SEL:
		{
		    char *opd;
		    Fread((genericptr_t) &nsize, 1, sizeof(nsize), fd);
		    opd = (char *)alloc(nsize + 1);

		    if (nsize) Fread(opd, 1, nsize, fd);
		    opd[nsize] = 0;
		    ov->vardata.str = opd;
		}
		break;
	    default:
		panic("sp_level_loader: unknown opvar type %i", ov->spovartyp);
	    }
	}

	lvl->opcodes[n_opcode].opdat = opdat;
	n_opcode++;
    } /*while*/

    return TRUE;
}


/* Frees the memory allocated for special level creation structs */
STATIC_OVL boolean
sp_level_free(lvl)
sp_lev *lvl;
{
    long n_opcode = 0;

    while (n_opcode < lvl->n_opcodes) {
	int opcode = lvl->opcodes[n_opcode].opcode;
	struct opvar *opdat = lvl->opcodes[n_opcode].opdat;

	if (opcode < SPO_NULL || opcode >= MAX_SP_OPCODES)
	    panic("sp_level_free: unknown opcode %i", opcode);

	if (opdat) opvar_free(opdat);
	n_opcode++;
    }
    Free(lvl->opcodes);
    lvl->opcodes = NULL;
    return TRUE;
}

void
splev_initlev(linit)
lev_init *linit;
{
    switch (linit->init_style) {
    default: impossible("Unrecognized level init style."); break;
    case LVLINIT_NONE: break;
    case LVLINIT_SOLIDFILL:
	if (linit->lit == -1) linit->lit = rn2(2);
	lvlfill_solid(linit->filling, linit->lit);
	break;
    case LVLINIT_MAZEGRID:
	lvlfill_maze_grid(2,0, x_maze_max,y_maze_max, linit->filling);
	break;
#ifdef REINCARNATION
    case LVLINIT_ROGUE:
	makeroguerooms();
	break;
#endif
    case LVLINIT_MINES:
	if (linit->lit == -1) linit->lit = rn2(2);
	if (linit->filling > -1) lvlfill_solid(linit->filling, 0);
	linit->icedpools = icedpools;
	mkmap(linit);
	break;
    }
}

struct sp_frame *
frame_new(execptr)
     long execptr;
{
    struct sp_frame *frame = (struct sp_frame *)alloc(sizeof(struct sp_frame));

    frame->next = NULL;
    frame->variables = NULL;
    frame->n_opcode = execptr;
    frame->stack = (struct splevstack *)alloc(sizeof(struct splevstack));
    splev_stack_init(frame->stack);
    return frame;
}

void
frame_del(frame)
     struct sp_frame *frame;
{
    if (!frame) return;
    if (frame->stack) {
	splev_stack_done(frame->stack);
	frame->stack = NULL;
    }
    if (frame->variables) {
	variable_list_del(frame->variables);
	frame->variables = NULL;
    }
    Free(frame);
}

void
spo_frame_push(coder)
     struct sp_coder *coder;
{
    struct sp_frame *tmpframe = frame_new(coder->frame->n_opcode);
    tmpframe->next = coder->frame;
    coder->frame = tmpframe;
}

void
spo_frame_pop(coder)
     struct sp_coder *coder;
{
    if (coder->frame && coder->frame->next) {
	struct sp_frame *tmpframe = coder->frame->next;
	frame_del(coder->frame);
	coder->frame = tmpframe;
	coder->stack = coder->frame->stack;
    }
}

long
sp_code_jmpaddr(curpos, jmpaddr)
     long curpos, jmpaddr;
{
    return (curpos + jmpaddr);
}

void
spo_call(coder)
     struct sp_coder *coder;
{
    struct opvar *addr;
    struct opvar *params;
    struct sp_frame *tmpframe;

    if (!OV_pop_i(addr) || !OV_pop_i(params)) return;
    if (OV_i(params) < 0) return;

    tmpframe = frame_new(sp_code_jmpaddr(coder->frame->n_opcode, OV_i(addr)-1));

    while (OV_i(params)-- > 0) {
	splev_stack_push(tmpframe->stack, splev_stack_getdat_any(coder));
    }
    splev_stack_reverse(tmpframe->stack);

    /* push a frame */
    tmpframe->next = coder->frame;
    coder->frame = tmpframe;

    opvar_free(addr);
    opvar_free(params);
}

void
spo_return(coder)
     struct sp_coder *coder;
{
    struct opvar *params;
    if (!coder->frame || !coder->frame->next) panic("return: no frame.");
    if (!OV_pop_i(params)) return;
    if (OV_i(params) < 0) return;

    while (OV_i(params)-- > 0) {
	splev_stack_push(coder->frame->next->stack, splev_stack_pop(coder->stack));
    }

    /* pop the frame */
    if (coder->frame->next) {
	struct sp_frame *tmpframe = coder->frame->next;
	frame_del(coder->frame);
	coder->frame = tmpframe;
	coder->stack = coder->frame->stack;
    }

    opvar_free(params);
}

/*ARGUSED*/
void
spo_end_moninvent(coder)
     struct sp_coder *coder;
{
    if (invent_carrying_monster)
	m_dowear(invent_carrying_monster, TRUE);
    invent_carrying_monster = NULL;
}

/*ARGUSED*/
void
spo_pop_container(coder)
     struct sp_coder *coder;
{
    if (container_idx > 0) {
	container_idx--;
	container_obj[container_idx] = NULL;
    }
}


void
spo_message(coder)
     struct sp_coder *coder;
{
    struct opvar *op;
    char *msg, *levmsg;
    int old_n, n;
    if (!OV_pop_s(op)) return;
    msg = OV_s(op);
    if (!msg) return;

    old_n = lev_message ? (strlen(lev_message)+1) : 0;
    n = strlen(msg);

    levmsg = (char *) alloc(old_n+n+1);
    if (old_n) levmsg[old_n-1] = '\n';
    if (lev_message)
	(void) memcpy((genericptr_t)levmsg, (genericptr_t)lev_message, old_n-1);
    (void) memcpy((genericptr_t)&levmsg[old_n], msg, n);
    levmsg[old_n+n] = '\0';
    Free(lev_message);
    lev_message = levmsg;
    opvar_free(op);
}

void
spo_monster(coder)
     struct sp_coder *coder;
{
    int nparams = 0;

    struct opvar *varparam;
    struct opvar *id, *mcoord, *has_inv;
    monster tmpmons;

    tmpmons.peaceful = -1;
    tmpmons.asleep = -1;
    tmpmons.name.str = (char *)0;
    tmpmons.appear = 0;
    tmpmons.appear_as.str = (char *)0;
    tmpmons.align = - MAX_REGISTERS - 2;
    tmpmons.female = 0;
    tmpmons.invis = 0;
    tmpmons.cancelled = 0;
    tmpmons.revived = 0;
    tmpmons.avenge = 0;
    tmpmons.fleeing = 0;
    tmpmons.blinded = 0;
    tmpmons.paralyzed = 0;
    tmpmons.stunned = 0;
    tmpmons.confused = 0;
    tmpmons.seentraps = 0;
    tmpmons.has_invent = 0;

    if (!OV_pop_i(has_inv)) return;

    if (!OV_pop_i(varparam)) return;

    while ((nparams++ < (SP_M_V_END+1)) &&
	   (OV_typ(varparam) == SPOVAR_INT) &&
	   (OV_i(varparam) >= 0) &&
	   (OV_i(varparam) < SP_M_V_END)) {
	struct opvar *parm = NULL;
	OV_pop(parm);
	switch (OV_i(varparam)) {
	case SP_M_V_NAME:
	    if ((OV_typ(parm) == SPOVAR_STRING) &&
		!tmpmons.name.str)
		tmpmons.name.str = dupstr(OV_s(parm));
	    break;
	case SP_M_V_APPEAR:
	    if ((OV_typ(parm) == SPOVAR_INT) &&
		!tmpmons.appear_as.str) {
		tmpmons.appear = OV_i(parm);
		opvar_free(parm);
		OV_pop(parm);
		tmpmons.appear_as.str = dupstr(OV_s(parm));
	    }
	    break;
	case SP_M_V_ASLEEP:
	    if (OV_typ(parm) == SPOVAR_INT)
		tmpmons.asleep = OV_i(parm);
	    break;
	case SP_M_V_ALIGN:
	    if (OV_typ(parm) == SPOVAR_INT)
		tmpmons.align = OV_i(parm);
	    break;
	case SP_M_V_PEACEFUL:
	    if (OV_typ(parm) == SPOVAR_INT)
		tmpmons.peaceful = OV_i(parm);
	    break;
	case SP_M_V_FEMALE:
	    if (OV_typ(parm) == SPOVAR_INT)
		tmpmons.female = OV_i(parm);
	    break;
	case SP_M_V_INVIS:
	    if (OV_typ(parm) == SPOVAR_INT)
		tmpmons.invis = OV_i(parm);
	    break;
	case SP_M_V_CANCELLED:
	    if (OV_typ(parm) == SPOVAR_INT)
		tmpmons.cancelled = OV_i(parm);
	    break;
	case SP_M_V_REVIVED:
	    if (OV_typ(parm) == SPOVAR_INT)
		tmpmons.revived = OV_i(parm);
	    break;
	case SP_M_V_AVENGE:
	    if (OV_typ(parm) == SPOVAR_INT)
		tmpmons.avenge = OV_i(parm);
	    break;
	case SP_M_V_FLEEING:
	    if (OV_typ(parm) == SPOVAR_INT)
		tmpmons.fleeing = OV_i(parm);
	    break;
	case SP_M_V_BLINDED:
	    if (OV_typ(parm) == SPOVAR_INT)
		tmpmons.blinded = OV_i(parm);
	    break;
	case SP_M_V_PARALYZED:
	    if (OV_typ(parm) == SPOVAR_INT)
		tmpmons.paralyzed = OV_i(parm);
	    break;
	case SP_M_V_STUNNED:
	    if (OV_typ(parm) == SPOVAR_INT)
		tmpmons.stunned = OV_i(parm);
	    break;
	case SP_M_V_CONFUSED:
	    if (OV_typ(parm) == SPOVAR_INT)
		tmpmons.confused = OV_i(parm);
	    break;
	case SP_M_V_SEENTRAPS:
	    if (OV_typ(parm) == SPOVAR_INT)
		tmpmons.seentraps = OV_i(parm);
	    break;
	case SP_M_V_END:
	    nparams = SP_M_V_END+1;
	    break;
	default:
	    impossible("MONSTER with unknown variable param type!");
	    break;
	}
	opvar_free(parm);
	if (OV_i(varparam) != SP_M_V_END) {
	    opvar_free(varparam);
	    OV_pop(varparam);
	}
    }

    if (!OV_pop_c(mcoord)) panic("no monster coord?");

    if (!OV_pop_typ(id, SPOVAR_MONST)) panic("no mon type");

    tmpmons.id = SP_MONST_PM(OV_i(id));
    tmpmons.class = SP_MONST_CLASS(OV_i(id));
    tmpmons.coord = OV_i(mcoord);
    tmpmons.has_invent = OV_i(has_inv);

    create_monster(&tmpmons, coder->croom);

    Free(tmpmons.name.str);
    Free(tmpmons.appear_as.str);

    opvar_free(id);
    opvar_free(mcoord);
    opvar_free(has_inv);
    opvar_free(varparam);
}

void
spo_object(coder)
     struct sp_coder *coder;
{
    int nparams = 0;
    long quancnt;

    struct opvar *varparam;
    struct opvar *id, *containment;

    object tmpobj;

    tmpobj.spe = -127;
    tmpobj.curse_state = -1;
    tmpobj.corpsenm = NON_PM;
    tmpobj.name.str = (char *)0;
    tmpobj.quan = -1;
    tmpobj.buried = 0;
    tmpobj.lit = 0;
    tmpobj.eroded = 0;
    tmpobj.locked = 0;
    tmpobj.trapped = 0;
    tmpobj.recharged = 0;
    tmpobj.invis = 0;
    tmpobj.greased = 0;
    tmpobj.broken = 0;
    tmpobj.coord = SP_COORD_PACK_RANDOM(0);

    if (!OV_pop_i(containment)) return;

    if (!OV_pop_i(varparam)) return;

    while ((nparams++ < (SP_O_V_END+1)) &&
	   (OV_typ(varparam) == SPOVAR_INT) &&
	   (OV_i(varparam) >= 0) &&
	   (OV_i(varparam) < SP_O_V_END)) {
	struct opvar *parm;
	OV_pop(parm);
	switch (OV_i(varparam)) {
	case SP_O_V_NAME:
	    if ((OV_typ(parm) == SPOVAR_STRING) &&
		!tmpobj.name.str)
		tmpobj.name.str = dupstr(OV_s(parm));
	    break;
	case SP_O_V_CORPSENM:
	    if (OV_typ(parm) == SPOVAR_MONST) {
		char monclass = SP_MONST_CLASS(OV_i(parm));
		int monid = SP_MONST_PM(OV_i(parm));
		if (monid >= 0 && monid < NUMMONS) {
		    tmpobj.corpsenm = monid;
		    break; /* we're done! */
		} else {
		    struct permonst *pm = (struct permonst *)0;
		    if (def_char_to_monclass(monclass) != MAXMCLASSES) {
			pm = mkclass(def_char_to_monclass(monclass), G_NOGEN);
		    } else {
			pm = rndmonst();
		    }
		    if (pm)
			tmpobj.corpsenm = monsndx(pm);
		}
	    }
	    break;
	case SP_O_V_CURSE:
	    if (OV_typ(parm) == SPOVAR_INT)
		tmpobj.curse_state = OV_i(parm);
	    break;
	case SP_O_V_SPE:
	    if (OV_typ(parm) == SPOVAR_INT)
		tmpobj.spe = OV_i(parm);
	    break;
	case SP_O_V_QUAN:
	    if (OV_typ(parm) == SPOVAR_INT)
		tmpobj.quan = OV_i(parm);
	    break;
	case SP_O_V_BURIED:
	    if (OV_typ(parm) == SPOVAR_INT)
		tmpobj.buried = OV_i(parm);
	    break;
	case SP_O_V_LIT:
	    if (OV_typ(parm) == SPOVAR_INT)
		tmpobj.lit = OV_i(parm);
	    break;
	case SP_O_V_ERODED:
	    if (OV_typ(parm) == SPOVAR_INT)
		tmpobj.eroded = OV_i(parm);
	    break;
	case SP_O_V_LOCKED:
	    if (OV_typ(parm) == SPOVAR_INT)
		tmpobj.locked = OV_i(parm);
	    break;
	case SP_O_V_TRAPPED:
	    if (OV_typ(parm) == SPOVAR_INT)
		tmpobj.trapped = OV_i(parm);
	    break;
	case SP_O_V_RECHARGED:
	    if (OV_typ(parm) == SPOVAR_INT)
		tmpobj.recharged = OV_i(parm);
	    break;
	case SP_O_V_INVIS:
	    if (OV_typ(parm) == SPOVAR_INT)
		tmpobj.invis = OV_i(parm);
	    break;
	case SP_O_V_GREASED:
	    if (OV_typ(parm) == SPOVAR_INT)
		tmpobj.greased = OV_i(parm);
	    break;
	case SP_O_V_BROKEN:
	    if (OV_typ(parm) == SPOVAR_INT)
		tmpobj.broken = OV_i(parm);
	    break;
	case SP_O_V_COORD:
	    if (OV_typ(parm) != SPOVAR_COORD)
		panic("no coord for obj?");
	    tmpobj.coord = OV_i(parm);
	    break;
	case SP_O_V_END:
	    nparams = SP_O_V_END+1;
	    break;
	default:
	    impossible("OBJECT with unknown variable param type!");
	    break;
	}
	opvar_free(parm);
	if (OV_i(varparam) != SP_O_V_END) {
	    opvar_free(varparam);
	    OV_pop(varparam);
	}
    }

    if (!OV_pop_typ(id, SPOVAR_OBJ)) panic("no obj type");

    tmpobj.id = SP_OBJ_TYP(OV_i(id));
    tmpobj.class = SP_OBJ_CLASS(OV_i(id));
    tmpobj.containment = OV_i(containment);

    quancnt = (tmpobj.id > STRANGE_OBJECT) ? tmpobj.quan : 0;

    do {
	create_object(&tmpobj, coder->croom);
	quancnt--;
    } while ((quancnt > 0) &&
	     ((tmpobj.id > STRANGE_OBJECT) &&
	      !objects[tmpobj.id].oc_merge));

    Free(tmpobj.name.str);

    opvar_free(varparam);
    opvar_free(id);
    opvar_free(containment);
}

void
spo_level_flags(coder)
     struct sp_coder *coder;
{
    struct opvar *flagdata;
    long lflags;

    if (!OV_pop_i(flagdata)) return;
    lflags = OV_i(flagdata);

    if (lflags & NOTELEPORT)   level.flags.noteleport = 1;
    if (lflags & HARDFLOOR)    level.flags.hardfloor = 1;
    if (lflags & NOMMAP)       level.flags.nommap = 1;
    if (lflags & SHORTSIGHTED) level.flags.shortsighted = 1;
    if (lflags & ARBOREAL)     level.flags.arboreal = 1;
    if (lflags & MAZELEVEL)    level.flags.is_maze_lev = 1;
    if (lflags & PREMAPPED)    coder->premapped = TRUE;
    if (lflags & SHROUD)       level.flags.hero_memory = 0;
    if (lflags & GRAVEYARD)    level.flags.graveyard = 1;
    if (lflags & ICEDPOOLS)    icedpools = TRUE;
    if (lflags & SOLIDIFY)     coder->solidify = TRUE;
    if (lflags & CORRMAZE)     level.flags.corrmaze = TRUE;

    opvar_free(flagdata);
}

void
spo_initlevel(coder)
     struct sp_coder *coder;
{
    lev_init init_lev;
    struct opvar *init_style, *fg, *bg, *smoothed, *joined, *lit, *walled, *filling;

    if (!OV_pop_i(fg) ||
	!OV_pop_i(bg) ||
	!OV_pop_i(smoothed) ||
	!OV_pop_i(joined) ||
	!OV_pop_i(lit) ||
	!OV_pop_i(walled) ||
	!OV_pop_i(filling) ||
	!OV_pop_i(init_style)) return;

    splev_init_present = TRUE;

    init_lev.init_style = OV_i(init_style);
    init_lev.fg = OV_i(fg);
    init_lev.bg = OV_i(bg);
    init_lev.smoothed = OV_i(smoothed);
    init_lev.joined = OV_i(joined);
    init_lev.lit = OV_i(lit);
    init_lev.walled = OV_i(walled);
    init_lev.filling = OV_i(filling);

    coder->lvl_is_joined = OV_i(joined);

    splev_initlev(&init_lev);

    opvar_free(init_style);
    opvar_free(fg);
    opvar_free(bg);
    opvar_free(smoothed);
    opvar_free(joined);
    opvar_free(lit);
    opvar_free(walled);
    opvar_free(filling);
}

void
spo_engraving(coder)
     struct sp_coder *coder;
{
    struct opvar *etyp, *txt, *ecoord;
    xchar x,y;

    if (!OV_pop_i(etyp) ||
	!OV_pop_s(txt) ||
	!OV_pop_c(ecoord)) return;

    get_location_coord(&x, &y, DRY, coder->croom, OV_i(ecoord));
    make_engr_at(x, y, OV_s(txt), 0L, OV_i(etyp));

    opvar_free(etyp);
    opvar_free(txt);
    opvar_free(ecoord);
}

void
spo_mineralize(coder)
     struct sp_coder *coder;
{
    struct opvar *kelp_pool, *kelp_moat, *gold_prob, *gem_prob;

    if (!OV_pop_i(gem_prob) ||
	!OV_pop_i(gold_prob) ||
	!OV_pop_i(kelp_moat) ||
	!OV_pop_i(kelp_pool)) return;

    mineralize(OV_i(kelp_pool), OV_i(kelp_moat), OV_i(gold_prob), OV_i(gem_prob), TRUE);

    opvar_free(gem_prob);
    opvar_free(gold_prob);
    opvar_free(kelp_moat);
    opvar_free(kelp_pool);
}

void
spo_room(coder)
     struct sp_coder *coder;
{
    if (coder->n_subroom > MAX_NESTED_ROOMS) {
	panic("Too deeply nested rooms?!");
    } else {
	struct opvar *rflags, *h, *w, *yalign, *xalign,
	    *y, *x, *rlit, *chance, *rtype;

	room tmproom;
	struct mkroom *tmpcr;

	if (!OV_pop_i(h) ||
	    !OV_pop_i(w) ||
	    !OV_pop_i(y) ||
	    !OV_pop_i(x) ||
	    !OV_pop_i(yalign) ||
	    !OV_pop_i(xalign) ||
	    !OV_pop_i(rflags) ||
	    !OV_pop_i(rlit) ||
	    !OV_pop_i(chance) ||
	    !OV_pop_i(rtype)) return;


	tmproom.x = OV_i(x);
	tmproom.y = OV_i(y);
	tmproom.w = OV_i(w);
	tmproom.h = OV_i(h);
	tmproom.xalign = OV_i(xalign);
	tmproom.yalign = OV_i(yalign);
	tmproom.rtype = OV_i(rtype);
	tmproom.chance = OV_i(chance);
	tmproom.rlit = OV_i(rlit);
	tmproom.filled = (OV_i(rflags) & (1 << 0));
	/*tmproom.irregular = (OV_i(rflags) & (1 << 1));*/
	tmproom.joined = !(OV_i(rflags) & (1 << 2));

	opvar_free(x);
	opvar_free(y);
	opvar_free(w);
	opvar_free(h);
	opvar_free(xalign);
	opvar_free(yalign);
	opvar_free(rtype);
	opvar_free(chance);
	opvar_free(rlit);
	opvar_free(rflags);

	if (!coder->failed_room[coder->n_subroom-1]) {
	    tmpcr = build_room(&tmproom, coder->croom);
	    if (tmpcr) {
		coder->tmproomlist[coder->n_subroom] = tmpcr;
		coder->failed_room[coder->n_subroom] = FALSE;
		coder->n_subroom++;
		return;
	    }
	} /* failed to create parent room, so fail this too */
    }
    coder->tmproomlist[coder->n_subroom] = (struct mkroom *)0;
    coder->failed_room[coder->n_subroom] = TRUE;
    coder->n_subroom++;
}

void
spo_endroom(coder)
     struct sp_coder *coder;
{
    if (coder->n_subroom > 1) {
	coder->n_subroom--;
	coder->tmproomlist[coder->n_subroom] = NULL;
	coder->failed_room[coder->n_subroom] = TRUE;
    } else {
	/* no subroom, get out of top-level room */
	/* Need to ensure xstart/ystart/xsize/ysize have something sensible,
	   in case there's some stuff to be created outside the outermost room,
	   and there's no MAP.
	*/
	if(xsize <= 1 && ysize <= 1) {
	    xstart = 1;
	    ystart = 0;
	    xsize = COLNO-1;
	    ysize = ROWNO;
	}
    }
}

void
spo_stair(coder)
     struct sp_coder *coder;
{
    xchar x,y;
    struct opvar *up, *scoord;
    struct trap *badtrap;

    if (!OV_pop_i(up) ||
	!OV_pop_c(scoord)) return;

    get_location_coord(&x, &y, DRY, coder->croom, OV_i(scoord));
    if ((badtrap = t_at(x,y)) != 0) deltrap(badtrap);
    mkstairs(x, y, (char)OV_i(up), coder->croom);
    SpLev_Map[x][y] = 1;

    opvar_free(scoord);
    opvar_free(up);
}

void
spo_ladder(coder)
     struct sp_coder *coder;
{
    xchar x,y;
    struct opvar *up, *lcoord;

    if (!OV_pop_i(up) ||
	!OV_pop_c(lcoord)) return;

    get_location_coord(&x, &y, DRY, coder->croom, OV_i(lcoord));

    levl[x][y].typ = LADDER;
    SpLev_Map[x][y] = 1;
    if (OV_i(up)) {
	xupladder = x; yupladder = y;
	levl[x][y].ladder = LA_UP;
    } else {
	xdnladder = x; ydnladder = y;
	levl[x][y].ladder = LA_DOWN;
    }
    opvar_free(lcoord);
    opvar_free(up);
}

void
spo_grave(coder)
     struct sp_coder *coder;
{
    struct opvar *gcoord, *typ, *txt;
    schar x,y;
    if (!OV_pop_i(typ) ||
	!OV_pop_s(txt) ||
	!OV_pop_c(gcoord)) return;

    get_location_coord(&x, &y, DRY, coder->croom, OV_i(gcoord));

    if (isok(x, y) && !t_at(x, y)) {
	levl[x][y].typ = GRAVE;
	switch (OV_i(typ)) {
	case 2: make_grave(x, y, OV_s(txt)); break;
	case 1: make_grave(x, y, NULL); break;
	default: del_engr_at(x, y); break;
	}
    }

    opvar_free(gcoord);
    opvar_free(typ);
    opvar_free(txt);
}

void
spo_altar(coder)
     struct sp_coder *coder;
{
    struct opvar *al, *shrine, *acoord;
    altar tmpaltar;

    if (!OV_pop_i(al) ||
	!OV_pop_i(shrine) ||
	!OV_pop_c(acoord)) return;

    tmpaltar.coord = OV_i(acoord);
    tmpaltar.align = OV_i(al);
    tmpaltar.shrine = OV_i(shrine);

    create_altar(&tmpaltar, coder->croom);

    opvar_free(acoord);
    opvar_free(shrine);
    opvar_free(al);
}

void
spo_trap(coder)
     struct sp_coder *coder;
{
    struct opvar *type;
    struct opvar *tcoord;
    trap tmptrap;

    if (!OV_pop_i(type) ||
	!OV_pop_c(tcoord)) return;

    tmptrap.coord = OV_i(tcoord);
    tmptrap.type = OV_i(type);

    create_trap(&tmptrap, coder->croom);
    opvar_free(tcoord);
    opvar_free(type);
}

void
spo_gold(coder)
     struct sp_coder *coder;
{
    struct opvar *gcoord, *amt;
    schar x,y;
    long amount;

    if (!OV_pop_c(gcoord) || !OV_pop_i(amt)) return;
    amount = OV_i(amt);
    get_location_coord(&x, &y, DRY, coder->croom, OV_i(gcoord));
    if (amount == -1) amount = rnd(200);
    mkgold(amount, x,y);
    opvar_free(gcoord);
    opvar_free(amt);
}

void
spo_corridor(coder)
     struct sp_coder *coder;
{
    struct opvar *deswall, *desdoor, *desroom,
	*srcwall, *srcdoor, *srcroom;
    corridor tc;

    if (!OV_pop_i(deswall) ||
	!OV_pop_i(desdoor) ||
	!OV_pop_i(desroom) ||
	!OV_pop_i(srcwall) ||
	!OV_pop_i(srcdoor) ||
	!OV_pop_i(srcroom)) return;

    tc.src.room = OV_i(srcroom);
    tc.src.door = OV_i(srcdoor);
    tc.src.wall = OV_i(srcwall);
    tc.dest.room = OV_i(desroom);
    tc.dest.door = OV_i(desdoor);
    tc.dest.wall = OV_i(deswall);

    create_corridor(&tc);

    opvar_free(deswall);
    opvar_free(desdoor);
    opvar_free(desroom);
    opvar_free(srcwall);
    opvar_free(srcdoor);
    opvar_free(srcroom);
}


struct opvar *
selection_opvar(nbuf)
     char *nbuf;
{
    struct opvar *ov;
    char buf[(COLNO*ROWNO)+1];

    if (!nbuf) {
	(void) memset(buf, 1, sizeof(buf));
	buf[(COLNO*ROWNO)] = '\0';
	ov = opvar_new_str(buf);
    } else {
	ov = opvar_new_str(nbuf);
    }
    ov->spovartyp = SPOVAR_SEL;
    return ov;
}

xchar
selection_getpoint(x,y,ov)
     int x,y;
     struct opvar *ov;
{
    if (!ov || ov->spovartyp != SPOVAR_SEL) return 0;
    if (x < 0 || y < 0 || x >= COLNO || y >= ROWNO) return 0;

    return (ov->vardata.str[COLNO*y + x] - 1);
}

void
selection_setpoint(x,y,ov, c)
     int x,y;
     struct opvar *ov;
     xchar c;
{
    if (!ov || ov->spovartyp != SPOVAR_SEL) return;
    if (x < 0 || y < 0 || x >= COLNO || y >= ROWNO) return;

    ov->vardata.str[COLNO*y + x] = (char)(c + 1);
}

struct opvar *
selection_not(s)
     struct opvar *s;
{
    struct opvar *ov;
    int x,y;
    ov = selection_opvar(NULL);
    if (!ov) return NULL;

    for (x = 0; x < COLNO; x++)
	for (y = 0; y < ROWNO; y++)
	    if (!selection_getpoint(x,y,s))
		selection_setpoint(x,y,ov,1);

    return ov;
}

struct opvar *
selection_logical_oper(s1, s2, oper)
     struct opvar *s1, *s2;
     char oper;
{
    struct opvar *ov;
    int x,y;

    ov = selection_opvar(NULL);
    if (!ov) return NULL;

    for (x = 0; x < COLNO; x++)
	for (y = 0; y < ROWNO; y++) {
	    switch (oper) {
	    default:
	    case '|':
		if (selection_getpoint(x,y,s1) || selection_getpoint(x,y,s2))
		    selection_setpoint(x,y,ov,1);
		break;
	    case '&':
		if (selection_getpoint(x,y,s1) && selection_getpoint(x,y,s2))
		    selection_setpoint(x,y,ov,1);
		break;
	    }
	}

    return ov;
}

struct opvar *
selection_filter_mapchar(ov, mc)
    struct opvar *ov;
    struct opvar *mc;
{
    int x,y;
    schar mapc;
    xchar lit;
    struct opvar *ret = selection_opvar(NULL);
    if (!ov || !mc || !ret) return NULL;
    mapc = SP_MAPCHAR_TYP(OV_i(mc));
    lit = SP_MAPCHAR_LIT(OV_i(mc));
    for (x = 0; x < COLNO; x++)
	for (y = 0; y < ROWNO; y++)
	    if (selection_getpoint(x,y,ov) && (levl[x][y].typ == mapc)) {
		switch (lit) {
		default:
		case -2: selection_setpoint(x,y,ret, 1); break;
		case -1: selection_setpoint(x,y,ret, rn2(2)); break;
		case 0:
		case 1: if (levl[x][y].lit == lit) selection_setpoint(x,y,ret, 1); break;
		}
	    }
    return ret;
}


void
selection_filter_percent(ov, percent)
    struct opvar *ov;
    int percent;
{
    int x,y;
    if (!ov) return;
    for (x = 0; x < COLNO; x++)
	for (y = 0; y < ROWNO; y++)
	    if (selection_getpoint(x,y,ov) && (rn2(100) >= percent))
		selection_setpoint(x,y,ov,0);
}

int
selection_rndcoord(ov, x,y)
    struct opvar *ov;
    schar *x, *y;
{
    int idx = 0;
    int c;
    int dx,dy;

    for (dx = 0; dx < COLNO; dx++)
	for (dy = 0; dy < ROWNO; dy++)
	    if (isok(dx,dy) && selection_getpoint(dx,dy,ov)) idx++;

    if (idx) {
	c = rn2(idx);
	for (dx = 0; dx < COLNO; dx++)
	    for (dy = 0; dy < ROWNO; dy++)
		if (isok(dx,dy) && selection_getpoint(dx,dy, ov)) {
		    if (!c) {
			*x = dx;
			*y = dy;
			return 1;
		    }
		    c--;
		}
    }
    *x = *y = -1;
    return 0;
}

void
selection_do_grow(ov, dir)
     struct opvar *ov;
     int dir;
{
    int x,y, c;
    char tmp[COLNO][ROWNO];

    if (ov->spovartyp != SPOVAR_SEL) return;
    if (!ov) return;

    (void) memset(tmp, 0, sizeof(tmp));

    for (x = 0; x < COLNO; x++)
	for (y = 0; y < ROWNO; y++) {
	    c = 0;
	    if ((dir & W_WEST) && (x > 0) && (selection_getpoint(x-1,y, ov))) c++;
	    if ((dir & (W_WEST|W_NORTH)) && (x > 0) && (y > 0) && (selection_getpoint(x-1,y-1, ov))) c++;
	    if ((dir & W_NORTH) && (y > 0) && (selection_getpoint(x,y-1, ov))) c++;
	    if ((dir & (W_NORTH|W_EAST)) && (y > 0) && (x < COLNO-1) && (selection_getpoint(x+1,y-1, ov))) c++;
	    if ((dir & W_EAST) && (x < COLNO-1) && (selection_getpoint(x+1,y, ov))) c++;
	    if ((dir & (W_EAST|W_SOUTH)) && (x < COLNO-1) && (y < ROWNO-1) && (selection_getpoint(x+1,y+1, ov))) c++;
	    if ((dir & W_SOUTH) && (y < ROWNO-1) && (selection_getpoint(x,y+1, ov))) c++;
	    if ((dir & (W_SOUTH|W_WEST)) && (y < ROWNO-1) && (x > 0) && (selection_getpoint(x-1,y+1, ov))) c++;
	    if (c) tmp[x][y] = 1;
	}

    for (x = 0; x < COLNO; x++)
	for (y = 0; y < ROWNO; y++)
	    if (tmp[x][y]) selection_setpoint(x,y,ov,1);
}

void
selection_floodfill(ov, x,y)
     struct opvar *ov;
     int x,y;
{
    struct opvar *tmp = selection_opvar(NULL);
#define SEL_FLOOD_STACK (COLNO*ROWNO)
#define SEL_FLOOD(nx,ny) {if (idx<SEL_FLOOD_STACK) { dx[idx]=(nx); dy[idx]=(ny); idx++; } else panic("floodfill stack overrun");}
    int idx = 0;
    xchar dx[SEL_FLOOD_STACK];
    xchar dy[SEL_FLOOD_STACK];
    schar under = levl[x][y].typ;
    SEL_FLOOD(x,y);
    do {
	idx--;
	x = dx[idx];
	y = dy[idx];
	if (isok(x,y)) {
	    selection_setpoint(x,y, ov, 1);
	    selection_setpoint(x,y, tmp, 1);
	}
	if (isok(x+1,y) && (levl[x+1][y].typ == under) && !selection_getpoint(x+1,y,tmp)) SEL_FLOOD(x+1, y);
	if (isok(x-1,y) && (levl[x-1][y].typ == under) && !selection_getpoint(x-1,y,tmp)) SEL_FLOOD(x-1, y);
	if (isok(x,y+1) && (levl[x][y+1].typ == under) && !selection_getpoint(x,y+1,tmp)) SEL_FLOOD(x, y+1);
	if (isok(x,y-1) && (levl[x][y-1].typ == under) && !selection_getpoint(x,y-1,tmp)) SEL_FLOOD(x, y-1);
    } while (idx > 0);
#undef SEL_FLOOD
#undef SEL_FLOOD_STACK
    opvar_free(tmp);
}

/* McIlroy's Ellipse Algorithm */
void
selection_do_ellipse(ov, xc,yc, a,b, filled)
    struct opvar *ov;
    int xc,yc,a,b,filled;
{                       /* e(x,y) = b^2*x^2 + a^2*y^2 - a^2*b^2 */
    int x = 0, y = b;
    long a2 = (long)a*a, b2 = (long)b*b;
    long crit1 = -(a2/4 + a%2 + b2);
    long crit2 = -(b2/4 + b%2 + a2);
    long crit3 = -(b2/4 + b%2);
    long t = -a2*y; /* e(x+1/2,y-1/2) - (a^2+b^2)/4 */
    long dxt = 2*b2*x, dyt = -2*a2*y;
    long d2xt = 2*b2, d2yt = 2*a2;
    long width = 1;
    long i;

    if (!ov) return;

    filled = !filled;

    if (!filled) {
	while (y>=0 && x<=a) {
	    selection_setpoint(xc+x, yc+y, ov, 1);
	    if (x!=0 || y!=0)
		selection_setpoint(xc-x, yc-y, ov, 1);
	    if (x!=0 && y!=0) {
		selection_setpoint(xc+x, yc-y, ov, 1);
		selection_setpoint(xc-x, yc+y, ov, 1);
	    }
	    if (t + b2*x <= crit1 ||   /* e(x+1,y-1/2) <= 0 */
		t + a2*y <= crit3) {     /* e(x+1/2,y) <= 0 */
		x++; dxt += d2xt; t += dxt;
	    } else if (t - a2*y > crit2) { /* e(x+1/2,y-1) > 0 */
		y--; dyt += d2yt; t += dyt;
	    } else {
		x++; dxt += d2xt; t += dxt;
		y--; dyt += d2yt; t += dyt;
	    }
	}
    } else {
	while (y>=0 && x<=a) {
	    if (t + b2*x <= crit1 ||   /* e(x+1,y-1/2) <= 0 */
		t + a2*y <= crit3) {     /* e(x+1/2,y) <= 0 */
		x++; dxt += d2xt; t += dxt;
		width += 2;
	    } else if (t - a2*y > crit2) { /* e(x+1/2,y-1) > 0 */
		for (i = 0; i < width; i++) selection_setpoint(xc-x+i, yc-y, ov, 1);
		if (y!=0)
		    for (i = 0; i < width; i++) selection_setpoint(xc-x+i, yc+y, ov, 1);
		y--; dyt += d2yt; t += dyt;
	    } else {
		for (i = 0; i < width; i++) selection_setpoint(xc-x+i, yc-y, ov, 1);
		if (y!=0)
		    for (i = 0; i < width; i++) selection_setpoint(xc-x+i, yc+y, ov, 1);
		x++; dxt += d2xt; t += dxt;
		y--; dyt += d2yt; t += dyt;
		width += 2;
	    }
	}
    }
}

/* distance from line segment (x1,y1, x2,y2) to point (x3,y3) */
long
line_dist_coord(x1,y1, x2,y2, x3,y3)
     long x1,y1,x2,y2,x3,y3;
{
    long px = x2-x1;
    long py = y2-y1;
    long s = px*px + py*py;
    long x, y, dx, dy, dist = 0;
    float lu = 0;

    if (x1 == x2 && y1 == y2) return isqrt(dist2(x1,y1, x3,y3));

    lu = ((x3 - x1) * px + (y3 - y1) * py) / (float)s;
    if (lu > 1) lu = 1;
    else if (lu < 0) lu = 0;

    x = x1 + lu * px;
    y = y1 + lu * py;
    dx = x - x3;
    dy = y - y3;
    dist = isqrt(dx*dx + dy*dy);

    return dist;
}

void
selection_do_gradient(ov, x,y, x2,y2, gtyp, mind, maxd, limit)
     struct opvar *ov;
     long x, y, x2,y2, gtyp, mind, maxd, limit;
{
    long dx,dy, dofs;

    if (mind > maxd) {
	long tmp = mind;
	mind = maxd;
	maxd = tmp;
    }

    dofs = maxd - mind;
    if (dofs < 1) dofs = 1;

    switch (gtyp) {
    default:
    case SEL_GRADIENT_RADIAL:
	{
	    for (dx = 0; dx < COLNO; dx++)
		for (dy = 0; dy < ROWNO; dy++) {
		    long d0 = line_dist_coord(x,y, x2,y2, dx,dy);
		    if (d0 >= mind && (!limit || d0 <= maxd)) {
			if (d0 - mind > rn2(dofs))
			    selection_setpoint(dx,dy, ov, 1);
		    }
		}
	}
	break;
    case SEL_GRADIENT_SQUARE:
	{
	    for (dx = 0; dx < COLNO; dx++)
		for (dy = 0; dy < ROWNO; dy++) {
		    long d1 = line_dist_coord(x,y, x2,y2, x,dy);
		    long d2 = line_dist_coord(x,y, x2,y2, dx,y);
		    long d3 = line_dist_coord(x,y, x2,y2, x2,dy);
		    long d4 = line_dist_coord(x,y, x2,y2, dx,y2);
		    long d5 = line_dist_coord(x,y, x2,y2, dx,dy);
		    long d0 = min(d5, min(max(d1, d2), max(d3, d4)));

		    if (d0 >= mind && (!limit || d0 <= maxd)) {
			if (d0 - mind > rn2(dofs))
			    selection_setpoint(dx,dy, ov, 1);
		    }
		}
	}
	break;
    }
}

void
selection_do_line(x1,y1,x2,y2, ov) /* bresenham line algo */
     schar x1,y1,x2,y2;
     struct opvar *ov;
{
    int d0, dx, dy, ai, bi, xi, yi;

    if (x1 < x2) {
	xi = 1;
	dx = x2 - x1;
    } else {
	xi = - 1;
	dx = x1 - x2;
    }

    if (y1 < y2) {
	yi = 1;
	dy = y2 - y1;
    } else {
	yi = - 1;
	dy = y1 - y2;
    }

    selection_setpoint(x1,y1, ov, 1);

    if (dx > dy) {
	ai = (dy - dx) * 2;
	bi = dy * 2;
	d0  = bi - dx;
	do {
	    if (d0 >= 0) {
		y1 += yi;
		d0 += ai;
	    } else d0 += bi;
	    x1 += xi;
	    selection_setpoint(x1,y1, ov, 1);
	} while (x1 != x2);
    } else {
	ai = (dx - dy) * 2;
	bi = dx * 2;
	d0  = bi - dy;
	do {
	    if (d0 >= 0) {
		x1 += xi;
		d0 += ai;
	    } else d0 += bi;
	    y1 += yi;
	    selection_setpoint(x1,y1, ov, 1);
	} while (y1 != y2);
    }
}

void
selection_do_randline(x1,y1,x2,y2,rough, rec, ov)
     schar x1,y1,x2,y2,rough,rec;
     struct opvar *ov;
{
    int mx, my;
    int dx, dy;

    if (rec < 1) {
	return;
    }

    if ((x2 == x1) && (y2 == y1)) {
	selection_setpoint(x1,y1, ov, 1);
	return;
    }

    if (rough > max(abs(x2-x1), abs(y2-y1)))
	rough = max(abs(x2-x1), abs(y2-y1));

    if (rough < 2) {
	mx = ((x1 + x2) / 2);
	my = ((y1 + y2) / 2);
    } else {
	do {
	    dx = (rand() % rough) - (rough / 2);
	    dy = (rand() % rough) - (rough / 2);
	    mx = ((x1 + x2) / 2) + dx;
	    my = ((y1 + y2) / 2) + dy;
	} while ((mx > COLNO-1 || mx < 0 || my < 0 || my > ROWNO-1));
    }

    selection_setpoint(mx,my, ov, 1);

    rough = (rough * 2) / 3;

    rec--;

    selection_do_randline(x1,y1,mx,my, rough, rec, ov);
    selection_do_randline(mx,my,x2,y2, rough, rec, ov);
}


void
selection_iterate(ov, func, arg)
     struct opvar *ov;
     select_iter_func func;
     genericptr_t arg;
{
    int x,y;
    /* yes, this is very naive, but it's not _that_ expensive. */
    for (x = 0; x < COLNO; x++)
	for (y = 0; y < ROWNO; y++)
	    if (selection_getpoint(x,y, ov)) (*func)(x,y, arg);
}

void
sel_set_ter(x,y,arg)
     int x,y;
     genericptr_t arg;
{
    terrain terr;
    terr = (*(terrain *)arg);
    SET_TYPLIT(x,y, terr.ter, terr.tlit);
    /* handle doors and secret doors */
    if (levl[x][y].typ == SDOOR || IS_DOOR(levl[x][y].typ)) {
	if(levl[x][y].typ == SDOOR)
	    levl[x][y].doormask = D_CLOSED;
	if (x && (IS_WALL(levl[x-1][y].typ) ||
		  levl[x-1][y].horizontal))
	    levl[x][y].horizontal = 1;
    }
}

void
sel_set_feature(x,y,arg)
     int x,y;
     genericptr_t arg;
{
    if (IS_FURNITURE(levl[x][y].typ)) return;
    levl[x][y].typ = (*(int *)arg);
}

void
sel_set_door(dx,dy,arg)
     int dx,dy;
     genericptr_t arg;
{
    xchar typ = (*(xchar *)arg);
    xchar x = dx;
    xchar y = dy;
    if (!IS_DOOR(levl[x][y].typ) && levl[x][y].typ != SDOOR)
	levl[x][y].typ = (typ & D_SECRET) ? SDOOR : DOOR;
    if (typ & D_SECRET) {
	typ &= ~D_SECRET;
	if (typ < D_CLOSED)
	    typ = D_CLOSED;
    }
    levl[x][y].doormask = typ;
    SpLev_Map[x][y] = 1;
}



void
spo_door(coder)
     struct sp_coder *coder;
{
    struct opvar *msk, *sel;
    xchar typ;

    if (!OV_pop_i(msk) ||
	!OV_pop_typ(sel, SPOVAR_SEL)) return;

    typ = OV_i(msk) == -1 ? rnddoor() : (xchar)OV_i(msk);

    selection_iterate(sel, sel_set_door, (genericptr_t)&typ);

    opvar_free(sel);
    opvar_free(msk);
}

void
spo_feature(coder)
     struct sp_coder *coder;
{
    struct opvar *sel;
    int typ;

    if (!OV_pop_typ(sel, SPOVAR_SEL)) return;

    switch (coder->opcode) {
    default: impossible("spo_feature called with wrong opcode %i.", coder->opcode); break;
    case SPO_FOUNTAIN: typ = FOUNTAIN; break;
    case SPO_SINK:     typ = SINK;     break;
    case SPO_POOL:     typ = POOL;     break;
    }
    selection_iterate(sel, sel_set_feature, (genericptr_t)&typ);
    opvar_free(sel);
}

void
spo_terrain(coder)
     struct sp_coder *coder;
{
    terrain tmpterrain;
    struct opvar *ter, *sel;

    if (!OV_pop_typ(ter, SPOVAR_MAPCHAR) ||
	!OV_pop_typ(sel, SPOVAR_SEL)) return;

    tmpterrain.ter = SP_MAPCHAR_TYP(OV_i(ter));
    tmpterrain.tlit = SP_MAPCHAR_LIT(OV_i(ter));
    selection_iterate(sel, sel_set_ter, (genericptr_t)&tmpterrain);

    opvar_free(ter);
    opvar_free(sel);
}

void
spo_replace_terrain(coder)
     struct sp_coder *coder;
{
    replaceterrain rt;
    struct opvar *reg,*from_ter,*to_ter,*chance;

    if (!OV_pop_i(chance) ||
	!OV_pop_typ(to_ter, SPOVAR_MAPCHAR) ||
	!OV_pop_typ(from_ter, SPOVAR_MAPCHAR) ||
	!OV_pop_r(reg)) return;

    rt.chance = OV_i(chance);
    rt.tolit = SP_MAPCHAR_LIT(OV_i(to_ter));
    rt.toter = SP_MAPCHAR_TYP(OV_i(to_ter));
    rt.fromter = SP_MAPCHAR_TYP(OV_i(from_ter));
    /* TODO: use SP_MAPCHAR_LIT(OV_i(from_ter)) too */
    rt.x1 = SP_REGION_X1(OV_i(reg));
    rt.y1 = SP_REGION_Y1(OV_i(reg));
    rt.x2 = SP_REGION_X2(OV_i(reg));
    rt.y2 = SP_REGION_Y2(OV_i(reg));

    replace_terrain(&rt, coder->croom);

    opvar_free(reg);
    opvar_free(from_ter);
    opvar_free(to_ter);
    opvar_free(chance);
}

void
spo_levregion(coder)
     struct sp_coder *coder;
{
    struct opvar *rname, *padding, *rtype,
	*del_islev, *dy2, *dx2, *dy1, *dx1,
	*in_islev,  *iy2, *ix2, *iy1, *ix1;

    lev_region *tmplregion;

    if (!OV_pop_s(rname) ||
	!OV_pop_i(padding) ||
	!OV_pop_i(rtype) ||
	!OV_pop_i(del_islev) ||
	!OV_pop_i(dy2) ||
	!OV_pop_i(dx2) ||
	!OV_pop_i(dy1) ||
	!OV_pop_i(dx1) ||
	!OV_pop_i(in_islev) ||
	!OV_pop_i(iy2) ||
	!OV_pop_i(ix2) ||
	!OV_pop_i(iy1) ||
	!OV_pop_i(ix1)) return;

    tmplregion = (lev_region *)alloc(sizeof(lev_region));

    tmplregion->inarea.x1 = OV_i(ix1);
    tmplregion->inarea.y1 = OV_i(iy1);
    tmplregion->inarea.x2 = OV_i(ix2);
    tmplregion->inarea.y2 = OV_i(iy2);

    tmplregion->delarea.x1 = OV_i(dx1);
    tmplregion->delarea.y1 = OV_i(dy1);
    tmplregion->delarea.x2 = OV_i(dx2);
    tmplregion->delarea.y2 = OV_i(dy2);

    tmplregion->in_islev = OV_i(in_islev);
    tmplregion->del_islev = OV_i(del_islev);
    tmplregion->rtype = OV_i(rtype);
    tmplregion->padding = OV_i(padding);
    tmplregion->rname.str = dupstr(OV_s(rname));

    if(!tmplregion->in_islev) {
	get_location(&tmplregion->inarea.x1, &tmplregion->inarea.y1,
		     ANY_LOC, (struct mkroom *)0);
	get_location(&tmplregion->inarea.x2, &tmplregion->inarea.y2,
		     ANY_LOC, (struct mkroom *)0);
    }

    if(!tmplregion->del_islev) {
	get_location(&tmplregion->delarea.x1, &tmplregion->delarea.y1,
		     ANY_LOC, (struct mkroom *)0);
	get_location(&tmplregion->delarea.x2, &tmplregion->delarea.y2,
		     ANY_LOC, (struct mkroom *)0);
    }
    if(num_lregions) {
	/* realloc the lregion space to add the new one */
	lev_region *newl = (lev_region *) alloc(sizeof(lev_region) *
						(unsigned)(1+num_lregions));
	(void) memcpy((genericptr_t)(newl), (genericptr_t)lregions,
		      sizeof(lev_region) * num_lregions);
	Free(lregions);
	num_lregions++;
	lregions = newl;
    } else {
	num_lregions = 1;
	lregions = (lev_region *) alloc(sizeof(lev_region));
    }
    (void) memcpy(&lregions[num_lregions-1], tmplregion, sizeof(lev_region));

    opvar_free(dx1);
    opvar_free(dy1);
    opvar_free(dx2);
    opvar_free(dy2);

    opvar_free(ix1);
    opvar_free(iy1);
    opvar_free(ix2);
    opvar_free(iy2);

    opvar_free(del_islev);
    opvar_free(in_islev);
    opvar_free(rname);
    opvar_free(rtype);
    opvar_free(padding);
}

void
spo_region(coder)
     struct sp_coder *coder;
{
    struct opvar *rtype, *rlit, *rflags, *area;
    xchar dx1,dy1,dx2,dy2;
    register struct mkroom *troom;
    boolean prefilled, room_not_needed, irregular, joined;

    if (!OV_pop_i(rflags) ||
	!OV_pop_i(rtype) ||
	!OV_pop_i(rlit) ||
	!OV_pop_r(area)) return;

    prefilled = !(OV_i(rflags) & (1 << 0));
    irregular = (OV_i(rflags) & (1 << 1));
    joined = !(OV_i(rflags) & (1 << 2));

    if(OV_i(rtype) > MAXRTYPE) {
	OV_i(rtype) -= MAXRTYPE+1;
	prefilled = TRUE;
    } else
	prefilled = FALSE;

    if(OV_i(rlit) < 0)
	OV_i(rlit) = (rnd(1+abs(depth(&u.uz))) < 11 && rn2(77))
	    ? TRUE : FALSE;

    dx1 = SP_REGION_X1(OV_i(area));
    dy1 = SP_REGION_Y1(OV_i(area));
    dx2 = SP_REGION_X2(OV_i(area));
    dy2 = SP_REGION_Y2(OV_i(area));

    get_location(&dx1, &dy1, ANY_LOC, (struct mkroom *)0);
    get_location(&dx2, &dy2, ANY_LOC, (struct mkroom *)0);

    /* for an ordinary room, `prefilled' is a flag to force
       an actual room to be created (such rooms are used to
       control placement of migrating monster arrivals) */
    room_not_needed = (OV_i(rtype) == OROOM &&
		       !irregular && !prefilled);
    if (room_not_needed || nroom >= MAXNROFROOMS) {
	region tmpregion;
	if (!room_not_needed)
	    impossible("Too many rooms on new level!");
	tmpregion.rlit = OV_i(rlit);
	tmpregion.x1 = dx1;
	tmpregion.y1 = dy1;
	tmpregion.x2 = dx2;
	tmpregion.y2 = dy2;
	light_region(&tmpregion);

	opvar_free(area);
	opvar_free(rflags);
	opvar_free(rlit);
	opvar_free(rtype);

	return;
    }

    troom = &rooms[nroom];

    /* mark rooms that must be filled, but do it later */
    if (OV_i(rtype) != OROOM)
	troom->needfill = (prefilled ? 2 : 1);

    troom->needjoining = joined;

    if (irregular) {
	min_rx = max_rx = dx1;
	min_ry = max_ry = dy1;
	smeq[nroom] = nroom;
	flood_fill_rm(dx1, dy1, nroom+ROOMOFFSET,
		      OV_i(rlit), TRUE);
	add_room(min_rx, min_ry, max_rx, max_ry,
		 FALSE, OV_i(rtype), TRUE);
	troom->rlit = OV_i(rlit);
	troom->irregular = TRUE;
    } else {
	add_room(dx1, dy1, dx2, dy2,
		 OV_i(rlit), OV_i(rtype), TRUE);
#ifdef SPECIALIZATION
	topologize(troom,FALSE);                /* set roomno */
#else
	topologize(troom);                      /* set roomno */
#endif
    }

    if (!room_not_needed) {
	if (coder->n_subroom > 1)
	    impossible("region as subroom");
	else {
	    coder->tmproomlist[coder->n_subroom] = troom;
	    coder->failed_room[coder->n_subroom] = FALSE;
	    coder->n_subroom++;
	}
    }

    opvar_free(area);
    opvar_free(rflags);
    opvar_free(rlit);
    opvar_free(rtype);
}

void
spo_drawbridge(coder)
     struct sp_coder *coder;
{
    xchar x,y;
    struct opvar *dir, *db_open, *dcoord;

    if (!OV_pop_i(dir) ||
	!OV_pop_i(db_open) ||
	!OV_pop_c(dcoord)) return;

    get_location_coord(&x, &y, DRY|WET|HOT, coder->croom, OV_i(dcoord));
    if (!create_drawbridge(x, y, OV_i(dir), OV_i(db_open)))
	impossible("Cannot create drawbridge.");
    SpLev_Map[x][y] = 1;

    opvar_free(dcoord);
    opvar_free(db_open);
    opvar_free(dir);
}

void
spo_mazewalk(coder)
     struct sp_coder *coder;
{
    xchar x,y;
    struct opvar *ftyp, *fstocked,*fdir, *mcoord;
    int dir;

    if (!OV_pop_i(ftyp) ||
	!OV_pop_i(fstocked) ||
	!OV_pop_i(fdir) ||
	!OV_pop_c(mcoord)) return;

    dir = OV_i(fdir);

    get_location_coord(&x, &y, ANY_LOC, coder->croom, OV_i(mcoord));
    if (!isok(x,y)) return;

    if (OV_i(ftyp) < 1) {
      OV_i(ftyp) = level.flags.corrmaze ? CORR : ROOM;
    }

    /* don't use move() - it doesn't use W_NORTH, etc. */
    switch (dir) {
    case W_NORTH: --y; break;
    case W_SOUTH: y++; break;
    case W_EAST:  x++; break;
    case W_WEST:  --x; break;
    default:
	impossible("sp_level_coder: Bad MAZEWALK direction");
    }

    if(!IS_DOOR(levl[x][y].typ)) {
	levl[x][y].typ = OV_i(ftyp);
	levl[x][y].flags = 0;
    }

    /*
     * We must be sure that the parity of the coordinates for
     * walkfrom() is odd.  But we must also take into account
     * what direction was chosen.
     */
    if(!(x % 2)) {
	if (dir == W_EAST)
	    x++;
	else
	    x--;

	/* no need for IS_DOOR check; out of map bounds */
	levl[x][y].typ = OV_i(ftyp);
	levl[x][y].flags = 0;
    }

    if (!(y % 2)) {
	if (dir == W_SOUTH)
	    y++;
	else
	    y--;
    }

    walkfrom(x, y, OV_i(ftyp));
    if (OV_i(fstocked)) fill_empty_maze();

    opvar_free(mcoord);
    opvar_free(fdir);
    opvar_free(fstocked);
    opvar_free(ftyp);
}

void
spo_wall_property(coder)
     struct sp_coder *coder;
{
    struct opvar *r;
    xchar dx1,dy1,dx2,dy2;
    int wprop = (coder->opcode == SPO_NON_DIGGABLE) ? W_NONDIGGABLE : W_NONPASSWALL;

    if (!OV_pop_r(r)) return;

    dx1 = SP_REGION_X1(OV_i(r));
    dy1 = SP_REGION_Y1(OV_i(r));
    dx2 = SP_REGION_X2(OV_i(r));
    dy2 = SP_REGION_Y2(OV_i(r));

    get_location(&dx1, &dy1, ANY_LOC, (struct mkroom *)0);
    get_location(&dx2, &dy2, ANY_LOC, (struct mkroom *)0);

    set_wall_property(dx1, dy1, dx2, dy2, wprop);

    opvar_free(r);
}

void
spo_room_door(coder)
     struct sp_coder *coder;
{
    struct opvar *wall, *secret, *mask, *pos;
    room_door tmpd;

    if (!OV_pop_i(wall) ||
	!OV_pop_i(secret) ||
	!OV_pop_i(mask) ||
	!OV_pop_i(pos) ||
	!coder->croom) return;

    tmpd.secret = OV_i(secret);
    tmpd.mask = OV_i(mask);
    tmpd.pos = OV_i(pos);
    tmpd.wall = OV_i(wall);

    create_door(&tmpd, coder->croom);

    opvar_free(wall);
    opvar_free(secret);
    opvar_free(mask);
    opvar_free(pos);
}

/*ARGSUSED*/
void
sel_set_wallify(x,y,arg)
     int x, y;
     genericptr_t arg;
{
    wallify_map(x,y, x,y);
}

void
spo_wallify(coder)
     struct sp_coder *coder;
{
    struct opvar *typ, *r;
    int dx1,dy1,dx2,dy2;
    if (!OV_pop_i(typ)) return;
    switch (OV_i(typ)) {
    default:
    case 0:
	{
	    if (!OV_pop_r(r)) return;
	    dx1 = (xchar)SP_REGION_X1(OV_i(r));
	    dy1 = (xchar)SP_REGION_Y1(OV_i(r));
	    dx2 = (xchar)SP_REGION_X2(OV_i(r));
	    dy2 = (xchar)SP_REGION_Y2(OV_i(r));
	    wallify_map(dx1 < 0 ? xstart : dx1,
			dy1 < 0 ? ystart : dy1,
			dx2 < 0 ? xstart+xsize : dx2,
			dy2 < 0 ? ystart+ysize : dy2);
	}
	break;
    case 1:
	{
	    if (!OV_pop_typ(r, SPOVAR_SEL)) return;
	    selection_iterate(r, sel_set_wallify, NULL);
	}
	break;
    }
    opvar_free(r);
}

void
spo_map(coder)
     struct sp_coder *coder;
{
    mazepart tmpmazepart;
    struct opvar *mpxs, *mpys, *mpmap, *mpa, *mpkeepr, *mpzalign;
    xchar halign, valign;
    xchar tmpxstart, tmpystart, tmpxsize, tmpysize;
    unpacked_coord upc;

    if (!OV_pop_i(mpxs) ||
	!OV_pop_i(mpys) ||
	!OV_pop_s(mpmap) ||
	!OV_pop_i(mpkeepr) ||
	!OV_pop_i(mpzalign) ||
	!OV_pop_c(mpa)) return;

    tmpmazepart.xsize = OV_i(mpxs);
    tmpmazepart.ysize = OV_i(mpys);
    tmpmazepart.zaligntyp = OV_i(mpzalign);

    upc = get_unpacked_coord(OV_i(mpa), ANY_LOC);
    tmpmazepart.halign = upc.x;
    tmpmazepart.valign = upc.y;

    tmpxsize = xsize; tmpysize = ysize;
    tmpxstart = xstart; tmpystart = ystart;

    halign = tmpmazepart.halign;
    valign = tmpmazepart.valign;
    xsize = tmpmazepart.xsize;
    ysize = tmpmazepart.ysize;
    switch (tmpmazepart.zaligntyp) {
    default:
    case 0:
	break;
    case 1:
	switch((int) halign) {
	case LEFT:      xstart = splev_init_present ? 1 : 3;	break;
	case H_LEFT:    xstart = 2+((x_maze_max-2-xsize)/4);	break;
	case CENTER:    xstart = 2+((x_maze_max-2-xsize)/2);	break;
	case H_RIGHT:   xstart = 2+((x_maze_max-2-xsize)*3/4);	break;
	case RIGHT:     xstart = x_maze_max-xsize-1;		break;
	}
	switch((int) valign) {
	case TOP:	    ystart = 3;					break;
	case CENTER:    ystart = 2+((y_maze_max-2-ysize)/2);	break;
	case BOTTOM:    ystart = y_maze_max-ysize-1;		break;
	}
	if (!(xstart % 2)) xstart++;
	if (!(ystart % 2)) ystart++;
	break;
    case 2:
	if (!coder->croom) {
	    xstart = 1;
	    ystart = 0;
	    xsize = COLNO-1-tmpmazepart.xsize;
	    ysize = ROWNO-tmpmazepart.ysize;
	}
	get_location_coord(&halign, &valign, ANY_LOC, coder->croom, OV_i(mpa));
	xsize = tmpmazepart.xsize;
	ysize = tmpmazepart.ysize;
	xstart = halign;
	ystart = valign;
	break;
    }
    if ((ystart < 0) || (ystart + ysize > ROWNO)) {
	/* try to move the start a bit */
	ystart += (ystart > 0) ? -2 : 2;
	if(ysize == ROWNO) ystart = 0;
	if(ystart < 0 || ystart + ysize > ROWNO)
	    panic("reading special level with ysize too large");
    }
    if (xsize <= 1 && ysize <= 1) {
	xstart = 1;
	ystart = 0;
	xsize = COLNO-1;
	ysize = ROWNO;
    } else {
	xchar x,y;
	/* Load the map */
	for(y = ystart; y < ystart+ysize; y++)
	    for(x = xstart; x < xstart+xsize; x++) {
		xchar mptyp = (mpmap->vardata.str[(y-ystart) * xsize + (x-xstart)] - 1);
		if (mptyp >= MAX_TYPE) continue;
		levl[x][y].typ = mptyp;
		levl[x][y].lit = FALSE;
		/* clear out levl: load_common_data may set them */
		levl[x][y].flags = 0;
		levl[x][y].horizontal = 0;
		levl[x][y].roomno = 0;
		levl[x][y].edge = 0;
		SpLev_Map[x][y] = 1;
		/*
		 *  Set secret doors to closed (why not trapped too?).  Set
		 *  the horizontal bit.
		 */
		if (levl[x][y].typ == SDOOR || IS_DOOR(levl[x][y].typ)) {
		    if(levl[x][y].typ == SDOOR)
			levl[x][y].doormask = D_CLOSED;
		    /*
		     *  If there is a wall to the left that connects to a
		     *  (secret) door, then it is horizontal.  This does
		     *  not allow (secret) doors to be corners of rooms.
		     */
		    if (x != xstart && (IS_WALL(levl[x-1][y].typ) ||
					levl[x-1][y].horizontal))
			levl[x][y].horizontal = 1;
		} else if(levl[x][y].typ == HWALL ||
			  levl[x][y].typ == IRONBARS)
		    levl[x][y].horizontal = 1;
		else if(levl[x][y].typ == LAVAPOOL)
		    levl[x][y].lit = 1;
		else if (splev_init_present && levl[x][y].typ == ICE)
		    levl[x][y].icedpool = icedpools ? ICED_POOL : ICED_MOAT;
	    }
	if (coder->lvl_is_joined)
	    remove_rooms(xstart, ystart, xstart+xsize, ystart+ysize);
    }
    if (!OV_i(mpkeepr)) {
	xstart = tmpxstart; ystart = tmpystart;
	xsize = tmpxsize; ysize = tmpysize;
    }

    opvar_free(mpxs);
    opvar_free(mpys);
    opvar_free(mpmap);
    opvar_free(mpa);
    opvar_free(mpkeepr);
    opvar_free(mpzalign);
}

void
spo_jmp(coder, lvl)
     struct sp_coder *coder;
     sp_lev *lvl;
{
    struct opvar *tmpa;
    long a;
    if (!OV_pop_i(tmpa)) return;
    a = sp_code_jmpaddr(coder->frame->n_opcode, (OV_i(tmpa) - 1));
    if ((a >= 0) && (a < lvl->n_opcodes) &&
	(a != coder->frame->n_opcode))
	coder->frame->n_opcode = a;
    opvar_free(tmpa);
}

void
spo_conditional_jump(coder,lvl)
     struct sp_coder *coder;
     sp_lev *lvl;
{
    struct opvar *oa, *oc;
    long a,c;
    int test = 0;
    if (!OV_pop_i(oa) || !OV_pop_i(oc)) return;

    a = sp_code_jmpaddr(coder->frame->n_opcode, (OV_i(oa) - 1));
    c = OV_i(oc);

    switch (coder->opcode) {
    default: impossible("spo_conditional_jump: illegal opcode"); break;
    case SPO_JL:  test = (c & SP_CPUFLAG_LT); break;
    case SPO_JLE: test = (c & (SP_CPUFLAG_LT|SP_CPUFLAG_EQ)); break;
    case SPO_JG:  test = (c & SP_CPUFLAG_GT); break;
    case SPO_JGE: test = (c & (SP_CPUFLAG_GT|SP_CPUFLAG_EQ)); break;
    case SPO_JE:  test = (c & SP_CPUFLAG_EQ); break;
    case SPO_JNE: test = (c & ~SP_CPUFLAG_EQ); break;
    }

    if ((test) && (a >= 0) &&
	(a < lvl->n_opcodes) &&
	(a != coder->frame->n_opcode))
	coder->frame->n_opcode = a;

    opvar_free(oa);
    opvar_free(oc);
}


void
spo_var_init(coder)
     struct sp_coder *coder;
{
    struct opvar *vname;
    struct opvar *arraylen;
    struct opvar *vvalue;
    struct splev_var *tmpvar;
    struct splev_var *tmp2;
    long idx;

    OV_pop_s(vname);
    OV_pop_i(arraylen);

    if (!vname || !arraylen)
	panic("no values for SPO_VAR_INIT");

    tmpvar = opvar_var_defined(coder, OV_s(vname));

    if (tmpvar) {
	/* variable redefinition */
	if (OV_i(arraylen) < 0) {
	    /* copy variable */
	    if (tmpvar->array_len) {
		idx = tmpvar->array_len;
		while (idx-- > 0) {
		    opvar_free(tmpvar->data.arrayvalues[idx]);
		}
		Free(tmpvar->data.arrayvalues);
	    } else {
		opvar_free(tmpvar->data.value);
	    }
	    tmpvar->data.arrayvalues = NULL;
	    goto copy_variable;
	} else if (OV_i(arraylen)) {
	    /* redefined array */
	    idx = tmpvar->array_len;
	    while (idx-- > 0) {
		opvar_free(tmpvar->data.arrayvalues[idx]);
	    }
	    Free(tmpvar->data.arrayvalues);
	    tmpvar->data.arrayvalues = NULL;
	    goto create_new_array;
	} else {
	    /* redefined single value */
	    OV_pop(vvalue);
	    if (tmpvar->svtyp != vvalue->spovartyp) panic("redefining variable as different type");
	    opvar_free(tmpvar->data.value);
	    tmpvar->data.value = vvalue;
	    tmpvar->array_len = 0;
	}
    } else {
	/* new variable definition */
	tmpvar = (struct splev_var *)alloc(sizeof(struct splev_var));
	tmpvar->next = coder->frame->variables;
	tmpvar->name = dupstr(OV_s(vname));
	coder->frame->variables = tmpvar;

	if (OV_i(arraylen) < 0) {
	    /* copy variable */
copy_variable:
	    OV_pop(vvalue);
	    tmp2 = opvar_var_defined(coder, OV_s(vvalue));
	    if (!tmp2) panic("no copyable var");
	    tmpvar->svtyp = tmp2->svtyp;
	    tmpvar->array_len = tmp2->array_len;
	    if (tmpvar->array_len) {
		idx = tmpvar->array_len;
		tmpvar->data.arrayvalues = (struct opvar **)alloc(sizeof(struct opvar *) * idx);
		while (idx-- > 0) {
		    tmpvar->data.arrayvalues[idx] = opvar_clone(tmp2->data.arrayvalues[idx]);
		}
	    } else {
		tmpvar->data.value = opvar_clone(tmp2->data.value);
	    }
	    opvar_free(vvalue);
	} else if (OV_i(arraylen)) {
	    /* new array */
create_new_array:
	    idx = OV_i(arraylen);
	    tmpvar->array_len = idx;
	    tmpvar->data.arrayvalues = (struct opvar **)alloc(sizeof(struct opvar *) * idx);
	    while (idx-- > 0) {
		OV_pop(vvalue);
		if (!vvalue) panic("no value for arrayvariable");
		tmpvar->data.arrayvalues[idx] = vvalue;
	    }
	    tmpvar->svtyp = SPOVAR_ARRAY;
	} else {
	    /* new single value */
	    OV_pop(vvalue);
	    if (!vvalue) panic("no value for variable");
	    tmpvar->svtyp = OV_typ(vvalue);
	    tmpvar->data.value = vvalue;
	    tmpvar->array_len = 0;
	}
    }

    opvar_free(vname);
    opvar_free(arraylen);
}


long
opvar_array_length(coder)
     struct sp_coder *coder;
{
    struct opvar *vname;
    struct splev_var *tmp;
    long len = 0;

    if (!coder) return 0;

    vname = splev_stack_pop(coder->stack);
    if (!vname) return 0;
    if (vname->spovartyp != SPOVAR_VARIABLE) goto pass;

    tmp = coder->frame->variables;
    while (tmp) {
	if (!strcmp(tmp->name, OV_s(vname))) {
	    if ((tmp->svtyp & SPOVAR_ARRAY)) {
		len = tmp->array_len;
		if (len < 1) len = 0;
	    }
	    goto pass;
	}
	tmp = tmp->next;
    }

pass:
    opvar_free(vname);
    return len;
}


void
spo_shuffle_array(coder)
     struct sp_coder *coder;
{
    struct opvar *vname;
    struct splev_var *tmp;
    struct opvar *tmp2;
    long i,j;

    if (!OV_pop_s(vname)) return;

    tmp = opvar_var_defined(coder, OV_s(vname));
    if (!tmp || (tmp->array_len < 1)) {
	opvar_free(vname);
	return;
    }
    for (i = tmp->array_len - 1; i > 0; i--) {
	if ((j = rn2(i + 1)) == i) continue;
	tmp2 = tmp->data.arrayvalues[j];
	tmp->data.arrayvalues[j] = tmp->data.arrayvalues[i];
	tmp->data.arrayvalues[i] = tmp2;
    }

    opvar_free(vname);
}



/* Special level coder, creates the special level from the sp_lev codes.
 * Does not free the allocated memory.
 */
STATIC_OVL boolean
sp_level_coder(lvl)
sp_lev *lvl;
{
    unsigned long exec_opcodes = 0;
    int     tmpi;
    long room_stack = 0;
    unsigned long max_execution = SPCODER_MAX_RUNTIME;
    struct sp_coder *coder = (struct sp_coder *)alloc(sizeof(struct sp_coder));

    coder->frame = frame_new(0);
    coder->stack = NULL;
    coder->premapped = FALSE;
    coder->solidify = FALSE;
    coder->croom = NULL;
    coder->n_subroom = 1;
    coder->exit_script = FALSE;
    coder->lvl_is_joined = 0;

    splev_init_present = FALSE;
    icedpools = FALSE;

    if (wizard) {
	char *met = nh_getenv("SPCODER_MAX_RUNTIME");
	if (met && met[0] == '1') max_execution = (1<<30) - 1;
    }

    for (tmpi = 0; tmpi <= MAX_NESTED_ROOMS; tmpi++) {
	coder->tmproomlist[tmpi] = (struct mkroom *)0;
	coder->failed_room[tmpi] = FALSE;
    }

    shuffle_alignments();

    for (tmpi = 0; tmpi < MAX_CONTAINMENT; tmpi++) container_obj[tmpi] = NULL;
    container_idx = 0;

    invent_carrying_monster = NULL;

    (void) memset((genericptr_t)&SpLev_Map[0][0], 0, sizeof SpLev_Map);

    level.flags.is_maze_lev = 0;

    xstart = 1;
    ystart = 0;
    xsize = COLNO-1;
    ysize = ROWNO;

    while (coder->frame->n_opcode < lvl->n_opcodes && !coder->exit_script) {
	coder->opcode = lvl->opcodes[coder->frame->n_opcode].opcode;
	coder->opdat = lvl->opcodes[coder->frame->n_opcode].opdat;

	coder->stack = coder->frame->stack;

	if (exec_opcodes++ > max_execution) {
	    impossible("Level script is taking too much time, stopping.");
	    coder->exit_script = TRUE;
	}

	if (coder->failed_room[coder->n_subroom-1] &&
	    coder->opcode != SPO_ENDROOM &&
	    coder->opcode != SPO_ROOM &&
	    coder->opcode != SPO_SUBROOM) goto next_opcode;

	coder->croom = coder->tmproomlist[coder->n_subroom-1];

	switch (coder->opcode) {
        case SPO_NULL: break;
	case SPO_EXIT: coder->exit_script = TRUE; break;
	case SPO_FRAME_PUSH: spo_frame_push(coder); break;
	case SPO_FRAME_POP:  spo_frame_pop(coder); break;
	case SPO_CALL:       spo_call(coder); break;
	case SPO_RETURN:     spo_return(coder); break;
	case SPO_END_MONINVENT: spo_end_moninvent(coder); break;
	case SPO_POP_CONTAINER: spo_pop_container(coder); break;
	case SPO_POP:
	    {
		struct opvar *ov = splev_stack_pop(coder->stack);
		opvar_free(ov);
	    }
	    break;
	case SPO_PUSH: splev_stack_push(coder->stack, opvar_clone(coder->opdat)); break;
	case SPO_MESSAGE:        spo_message(coder);        break;
	case SPO_MONSTER:        spo_monster(coder);        break;
	case SPO_OBJECT:         spo_object(coder);         break;
	case SPO_LEVEL_FLAGS:    spo_level_flags(coder);    break;
	case SPO_INITLEVEL:      spo_initlevel(coder);      break;
	case SPO_ENGRAVING:      spo_engraving(coder);      break;
	case SPO_MINERALIZE:     spo_mineralize(coder);     break;
	case SPO_SUBROOM:
	case SPO_ROOM:
	    if (!coder->failed_room[coder->n_subroom-1]) {
		spo_room(coder);
	    } else room_stack++;
	    break;
	case SPO_ENDROOM:
	    if (coder->failed_room[coder->n_subroom-1]) {
		if (!room_stack)
		    spo_endroom(coder);
		else
		    room_stack--;
	    } else {
		spo_endroom(coder);
	    }
	    break;
	case SPO_DOOR:           spo_door(coder);           break;
	case SPO_STAIR:          spo_stair(coder);          break;
	case SPO_LADDER:         spo_ladder(coder);         break;
	case SPO_GRAVE:          spo_grave(coder);          break;
	case SPO_ALTAR:          spo_altar(coder);          break;
	case SPO_SINK:
	case SPO_POOL:
	case SPO_FOUNTAIN:       spo_feature(coder);        break;
	case SPO_TRAP:           spo_trap(coder);           break;
	case SPO_GOLD:           spo_gold(coder);           break;
	case SPO_CORRIDOR:       spo_corridor(coder);       break;
	case SPO_TERRAIN:        spo_terrain(coder);        break;
	case SPO_REPLACETERRAIN: spo_replace_terrain(coder); break;
	case SPO_LEVREGION:      spo_levregion(coder); break;
	case SPO_REGION:         spo_region(coder);    break;
	case SPO_DRAWBRIDGE:      spo_drawbridge(coder);  break;
	case SPO_MAZEWALK:        spo_mazewalk(coder);    break;
	case SPO_NON_PASSWALL:
	case SPO_NON_DIGGABLE:    spo_wall_property(coder);   break;
	case SPO_ROOM_DOOR:       spo_room_door(coder);    break;
	case SPO_WALLIFY:         spo_wallify(coder);    break;
	case SPO_COPY:
	    {
		struct opvar *a = splev_stack_pop(coder->stack);
		splev_stack_push(coder->stack, opvar_clone(a));
		splev_stack_push(coder->stack, opvar_clone(a));
		opvar_free(a);
	    }
	    break;
	case SPO_DEC:
	    {
		struct opvar *a;
		if (!OV_pop_i(a)) break;
		OV_i(a)--;
		splev_stack_push(coder->stack, a);
	    }
	    break;
	case SPO_INC:
	    {
		struct opvar *a;
		if (!OV_pop_i(a)) break;
		OV_i(a)++;
		splev_stack_push(coder->stack, a);
	    }
	    break;
	case SPO_MATH_SIGN:
	    {
		struct opvar *a;
		if (!OV_pop_i(a)) break;
		OV_i(a) = ((OV_i(a) < 0) ? -1 : ((OV_i(a) > 0) ? 1 : 0));
		splev_stack_push(coder->stack, a);
	    }
	    break;
	case SPO_MATH_ADD:
	    {
		struct opvar *a, *b;
		if (!OV_pop(b) || !OV_pop(a)) break;
		if (OV_typ(b) == OV_typ(a)) {
		    if (OV_typ(a) == SPOVAR_INT) {
			OV_i(a) = OV_i(a) + OV_i(b);
			splev_stack_push(coder->stack, a);
			opvar_free(b);
		    } else if (OV_typ(a) == SPOVAR_STRING) {
			struct opvar *c;
			char *tmpbuf = (char *)alloc(strlen(OV_s(a)) + strlen(OV_s(b)) + 1);
			(void) sprintf(tmpbuf, "%s%s", OV_s(a), OV_s(b));
			c = opvar_new_str(tmpbuf);
			splev_stack_push(coder->stack, c);
			opvar_free(a);
			opvar_free(b);
			Free(tmpbuf);
		    } else {
			splev_stack_push(coder->stack, a);
			opvar_free(b);
			impossible("adding weird types");
		    }
		} else {
		    splev_stack_push(coder->stack, a);
		    opvar_free(b);
		    impossible("adding different types");
		}
	    }
	    break;
	case SPO_MATH_SUB:
	    {
		struct opvar *a, *b;
		if (!OV_pop_i(b) || !OV_pop_i(a)) break;
		OV_i(a) = OV_i(a) - OV_i(b);
		splev_stack_push(coder->stack, a);
		opvar_free(b);
	    }
	    break;
	case SPO_MATH_MUL:
	    {
		struct opvar *a, *b;
		if (!OV_pop_i(b) || !OV_pop_i(a)) break;
		OV_i(a) = OV_i(a) * OV_i(b);
		splev_stack_push(coder->stack, a);
		opvar_free(b);
	    }
	    break;
	case SPO_MATH_DIV:
	    {
		struct opvar *a, *b;
		if (!OV_pop_i(b) || !OV_pop_i(a)) break;
		if (OV_i(b) >= 1) {
		    OV_i(a) = OV_i(a) / OV_i(b);
		} else {
		    OV_i(a) = 0;
		}
		splev_stack_push(coder->stack, a);
		opvar_free(b);
	    }
	    break;
	case SPO_MATH_MOD:
	    {
		struct opvar *a, *b;
		if (!OV_pop_i(b) || !OV_pop_i(a)) break;
		if (OV_i(b) > 0) {
		    OV_i(a) = OV_i(a) % OV_i(b);
		} else {
		    OV_i(a) = 0;
		}
		splev_stack_push(coder->stack, a);
		opvar_free(b);
	    }
	    break;
        case SPO_CMP:
	    {
		struct opvar *a;
		struct opvar *b;
		struct opvar *c;
		long val = 0;

		OV_pop(b);
		OV_pop(a);

		if (!a || !b) {
		    impossible("spo_cmp: no values in stack");
		    break;
		}

		if (OV_typ(a) != OV_typ(b)) {
		    impossible("spo_cmp: trying to compare differing datatypes");
		    break;
		}

		switch (OV_typ(a)) {
		case SPOVAR_COORD:
		case SPOVAR_REGION:
		case SPOVAR_MAPCHAR:
		case SPOVAR_MONST:
		case SPOVAR_OBJ:
		case SPOVAR_INT:
		    if (OV_i(b) > OV_i(a)) val |= SP_CPUFLAG_LT;
		    if (OV_i(b) < OV_i(a)) val |= SP_CPUFLAG_GT;
		    if (OV_i(b) == OV_i(a)) val |= SP_CPUFLAG_EQ;
		    c = opvar_new_int(val);
		    break;
		case SPOVAR_STRING:
		    c = opvar_new_int(((!strcmp(OV_s(b), OV_s(a))) ? SP_CPUFLAG_EQ : 0));
		    break;
		default:
		    c = opvar_new_int(0);
		    break;
		}
		splev_stack_push(coder->stack, c);
		opvar_free(a);
		opvar_free(b);
	    }
	    break;
        case SPO_JMP:
	    spo_jmp(coder, lvl); break;
        case SPO_JL:
        case SPO_JLE:
        case SPO_JG:
        case SPO_JGE:
        case SPO_JE:
        case SPO_JNE:
	    spo_conditional_jump(coder, lvl); break;
	case SPO_RN2:
	    {
		struct opvar *tmpv;
		struct opvar *t;
		if (!OV_pop_i(tmpv)) break;
		t = opvar_new_int((OV_i(tmpv) > 1) ? rn2(OV_i(tmpv)) : 0);
		splev_stack_push(coder->stack, t);
		opvar_free(tmpv);
	    }
         break;
	case SPO_DICE:
	    {
		struct opvar *a, *b, *t;
		if (!OV_pop_i(b) || !OV_pop_i(a)) break;
		if (OV_i(b) < 1) OV_i(b) = 1;
		if (OV_i(a) < 1) OV_i(a) = 1;
		t = opvar_new_int(d(OV_i(a), OV_i(b)));
		splev_stack_push(coder->stack, t);
		opvar_free(a);
		opvar_free(b);
	    }
	    break;
	case SPO_MAP:
	    spo_map(coder); break;
	case SPO_VAR_INIT:
	    spo_var_init(coder); break;
	case SPO_SHUFFLE_ARRAY:
	    spo_shuffle_array(coder); break;
	case SPO_SEL_ADD: /* actually, logical or */
	    {
		struct opvar *sel1, *sel2, *pt;
		if (!OV_pop_typ(sel1, SPOVAR_SEL)) panic("no sel1 for add");
		if (!OV_pop_typ(sel2, SPOVAR_SEL)) panic("no sel2 for add");
		pt = selection_logical_oper(sel1, sel2, '|');
		opvar_free(sel1);
		opvar_free(sel2);
		splev_stack_push(coder->stack, pt);
	    }
	    break;
	case SPO_SEL_COMPLEMENT:
	    {
		struct opvar *sel, *pt;
		if (!OV_pop_typ(sel, SPOVAR_SEL)) panic("no sel for not");
		pt = selection_not(sel);
		opvar_free(sel);
		splev_stack_push(coder->stack, pt);
	    }
	    break;
	case SPO_SEL_FILTER: /* sorta like logical and */
	    {
		struct opvar *filtertype;
		if (!OV_pop_i(filtertype)) panic("no sel filter type");
		switch (OV_i(filtertype)) {
		case SPOFILTER_PERCENT:
		    {
			struct opvar *tmp1, *sel;
			if (!OV_pop_i(tmp1)) panic("no sel filter percent");
			if (!OV_pop_typ(sel, SPOVAR_SEL)) panic("no sel filter");
			selection_filter_percent(sel, OV_i(tmp1));
			splev_stack_push(coder->stack, sel);
			opvar_free(tmp1);
		    }
		    break;
		case SPOFILTER_SELECTION: /* logical and */
		    {
			struct opvar *pt, *sel1, *sel2;
			if (!OV_pop_typ(sel1, SPOVAR_SEL)) panic("no sel filter sel1");
			if (!OV_pop_typ(sel2, SPOVAR_SEL)) panic("no sel filter sel2");
			pt = selection_logical_oper(sel1, sel2, '&');
			splev_stack_push(coder->stack, pt);
			opvar_free(sel1);
			opvar_free(sel2);
		    }
		    break;
		case SPOFILTER_MAPCHAR:
		    {
			struct opvar *pt, *tmp1, *sel;
			if (!OV_pop_typ(sel, SPOVAR_SEL)) panic("no sel filter");
			if (!OV_pop_typ(tmp1, SPOVAR_MAPCHAR)) panic("no sel filter mapchar");
			pt = selection_filter_mapchar(sel, tmp1);
			splev_stack_push(coder->stack, pt);
			opvar_free(tmp1);
			opvar_free(sel);
		    }
		    break;
		default: panic("unknown sel filter type");
		}
		opvar_free(filtertype);
	    }
	    break;
	case SPO_SEL_POINT:
	    {
		struct opvar *tmp;
		struct opvar *pt = selection_opvar(NULL);
		schar x,y;
		if (!OV_pop_c(tmp)) panic("no ter sel coord");
		get_location_coord(&x, &y, ANY_LOC, coder->croom, OV_i(tmp));
		selection_setpoint(x,y, pt, 1);
		splev_stack_push(coder->stack, pt);
		opvar_free(tmp);
	    }
	    break;
	case SPO_SEL_RECT:
	case SPO_SEL_FILLRECT:
	    {
		struct opvar *tmp, *pt = selection_opvar(NULL);
		schar x,y,x1,y1,x2,y2;
		if (!OV_pop_r(tmp)) panic("no ter sel region");
		x1 = min(SP_REGION_X1(OV_i(tmp)), SP_REGION_X2(OV_i(tmp)));
		y1 = min(SP_REGION_Y1(OV_i(tmp)), SP_REGION_Y2(OV_i(tmp)));
		x2 = max(SP_REGION_X1(OV_i(tmp)), SP_REGION_X2(OV_i(tmp)));
		y2 = max(SP_REGION_Y1(OV_i(tmp)), SP_REGION_Y2(OV_i(tmp)));
		get_location(&x1, &y1, ANY_LOC, coder->croom);
		get_location(&x2, &y2, ANY_LOC, coder->croom);
		x1 = (x1 < 0) ? 0 : x1;
		y1 = (y1 < 0) ? 0 : y1;
		x2 = (x2 >= COLNO) ? COLNO-1 : x2;
		y2 = (y2 >= ROWNO) ? ROWNO-1 : y2;
		if (coder->opcode == SPO_SEL_RECT) {
		    for (x = x1; x <= x2; x++) {
			selection_setpoint(x,y1, pt, 1);
			selection_setpoint(x,y2, pt, 1);
		    }
		    for (y = y1; y <= y2; y++) {
			selection_setpoint(x1,y, pt, 1);
			selection_setpoint(x2,y, pt, 1);
		    }
		} else {
		    for (x = x1; x <= x2; x++)
			for (y = y1; y <= y2; y++)
			    selection_setpoint(x,y, pt, 1);
		}
		splev_stack_push(coder->stack, pt);
		opvar_free(tmp);
	    }
	    break;
	case SPO_SEL_LINE:
	    {
		struct opvar *tmp = NULL, *tmp2 = NULL, *pt = selection_opvar(NULL);
		schar x1,y1,x2,y2;
		if (!OV_pop_c(tmp)) panic("no ter sel linecoord1");
		if (!OV_pop_c(tmp2)) panic("no ter sel linecoord2");
		get_location_coord(&x1, &y1, ANY_LOC, coder->croom, OV_i(tmp));
		get_location_coord(&x2, &y2, ANY_LOC, coder->croom, OV_i(tmp2));
		x1 = (x1 < 0) ? 0 : x1;
		y1 = (y1 < 0) ? 0 : y1;
		x2 = (x2 >= COLNO) ? COLNO-1 : x2;
		y2 = (y2 >= ROWNO) ? ROWNO-1 : y2;
		selection_do_line(x1,y1,x2,y2, pt);
		splev_stack_push(coder->stack, pt);
		opvar_free(tmp);
		opvar_free(tmp2);
	    }
	    break;
	case SPO_SEL_RNDLINE:
	    {
		struct opvar *tmp = NULL, *tmp2 = NULL, *tmp3, *pt = selection_opvar(NULL);
		schar x1,y1,x2,y2;
		if (!OV_pop_i(tmp3)) panic("no ter sel randline1");
		if (!OV_pop_c(tmp)) panic("no ter sel randline2");
		if (!OV_pop_c(tmp2)) panic("no ter sel randline3");
		get_location_coord(&x1, &y1, ANY_LOC, coder->croom, OV_i(tmp));
		get_location_coord(&x2, &y2, ANY_LOC, coder->croom, OV_i(tmp2));
		x1 = (x1 < 0) ? 0 : x1;
		y1 = (y1 < 0) ? 0 : y1;
		x2 = (x2 >= COLNO) ? COLNO-1 : x2;
		y2 = (y2 >= ROWNO) ? ROWNO-1 : y2;
		selection_do_randline(x1,y1,x2,y2, OV_i(tmp3), 12, pt);
		splev_stack_push(coder->stack, pt);
		opvar_free(tmp);
		opvar_free(tmp2);
		opvar_free(tmp3);
	    }
	    break;
	case SPO_SEL_GROW:
	    {
		struct opvar *dirs, *pt;
		if (!OV_pop_i(dirs)) panic("no dirs for grow");
		if (!OV_pop_typ(pt, SPOVAR_SEL)) panic("no selection for grow");
		selection_do_grow(pt, OV_i(dirs));
		splev_stack_push(coder->stack, pt);
		opvar_free(dirs);
	    }
	    break;
	case SPO_SEL_FLOOD:
	    {
		struct opvar *tmp;
		schar x,y;
		if (!OV_pop_c(tmp)) panic("no ter sel flood coord");
		get_location_coord(&x, &y, ANY_LOC, coder->croom, OV_i(tmp));
		if (isok(x,y)) {
		    struct opvar *pt = selection_opvar(NULL);
		    selection_floodfill(pt, x,y);
		    splev_stack_push(coder->stack, pt);
		}
		opvar_free(tmp);
	    }
	    break;
	case SPO_SEL_RNDCOORD:
	    {
		struct opvar *pt;
		schar x,y;
		if (!OV_pop_typ(pt, SPOVAR_SEL)) panic("no selection for rndcoord");
		if (selection_rndcoord(pt, &x, &y)) {
		    x -= xstart;
		    y -= ystart;
		}
		splev_stack_push(coder->stack, opvar_new_coord(x,y));
		opvar_free(pt);
	    }
	    break;
	case SPO_SEL_ELLIPSE:
	    {
		struct opvar *filled, *xaxis, *yaxis, *pt;
		struct opvar *sel = selection_opvar(NULL);
		schar x,y;
		if (!OV_pop_i(filled)) panic("no filled for ellipse");
		if (!OV_pop_i(yaxis)) panic("no yaxis for ellipse");
		if (!OV_pop_i(xaxis)) panic("no xaxis for ellipse");
		if (!OV_pop_c(pt)) panic("no pt for ellipse");
		get_location_coord(&x, &y, ANY_LOC, coder->croom, OV_i(pt));
		selection_do_ellipse(sel, x,y, OV_i(xaxis), OV_i(yaxis), OV_i(filled));
		splev_stack_push(coder->stack, sel);
		opvar_free(filled);
		opvar_free(yaxis);
		opvar_free(xaxis);
		opvar_free(pt);
	    }
	    break;
	case SPO_SEL_GRADIENT:
	    {
		struct opvar *gtyp, *glim, *mind, *maxd, *gcoord, *coord2;
		struct opvar *sel;
		schar x,y, x2,y2;
		if (!OV_pop_i(gtyp)) panic("no gtyp for grad");
		if (!OV_pop_i(glim)) panic("no glim for grad");
		if (!OV_pop_c(coord2)) panic("no coord2 for grad");
		if (!OV_pop_c(gcoord)) panic("no coord for grad");
		if (!OV_pop_i(maxd)) panic("no maxd for grad");
		if (!OV_pop_i(mind)) panic("no mind for grad");
		get_location_coord(&x, &y, ANY_LOC, coder->croom,
				   OV_i(gcoord));
		get_location_coord(&x2, &y2, ANY_LOC, coder->croom,
				   OV_i(coord2));

		sel = selection_opvar(NULL);
		selection_do_gradient(sel, x,y, x2,y2, OV_i(gtyp),
				      OV_i(mind), OV_i(maxd), OV_i(glim));
		splev_stack_push(coder->stack, sel);

		opvar_free(gtyp);
		opvar_free(glim);
		opvar_free(gcoord);
		opvar_free(coord2);
		opvar_free(maxd);
		opvar_free(mind);
	    }
	    break;
	default:
	    panic("sp_level_coder: Unknown opcode %i", coder->opcode);
	}

next_opcode:
	coder->frame->n_opcode++;
    } /*while*/

    link_doors_rooms();
    fill_rooms();
    remove_boundary_syms();
    /* FIXME: Ideally, we want this call to only cover areas of the map
     * which were not inserted directly by the special level file (see
     * the insect legs on Baalzebub's level, for instance). Since that
     * is currently not possible, we overload the corrmaze flag for this
     * purpose.
     */
    if (!level.flags.corrmaze)
      wallification(1, 0, COLNO-1, ROWNO-1);

    count_features();

    if (coder->premapped) sokoban_detect();
    if (coder->solidify) solidify_map();

    if (coder->frame) {
	struct sp_frame *tmpframe;
	do {
	    tmpframe = coder->frame->next;
	    frame_del(coder->frame);
	    coder->frame = tmpframe;
	} while (coder->frame);
    }

    return TRUE;
}

/*
 * General loader
 */

boolean
load_special(name)
const char *name;
{
	dlb *fd;
	sp_lev *lvl = NULL;
	boolean result = FALSE;
	struct version_info vers_info;

	fd = dlb_fopen(name, RDBMODE);
	if (!fd) return FALSE;
	Fread((genericptr_t) &vers_info, sizeof vers_info, 1, fd);
	if (!check_version(&vers_info, name, TRUE)) {
	    (void)dlb_fclose(fd);
	    goto give_up;
	}
	lvl = (sp_lev *)alloc(sizeof(sp_lev));
	result = sp_level_loader(fd, lvl);
	(void)dlb_fclose(fd);
	if (result) result = sp_level_coder(lvl);
	sp_level_free(lvl);
	Free(lvl);

 give_up:
	return result;
}


#ifdef _MSC_VER
#pragma warning(pop)
#endif

/*sp_lev.c*/<|MERGE_RESOLUTION|>--- conflicted
+++ resolved
@@ -1,9 +1,4 @@
-<<<<<<< HEAD
-/* NetHack 3.5	sp_lev.c	$NHDT-Date: 1427934549 2015/04/02 00:29:09 $  $NHDT-Branch: master $:$NHDT-Revision: 1.40 $ */
-=======
 /* NetHack 3.5	sp_lev.c	$NHDT-Date: 1429755531 2015/04/23 02:18:51 $  $NHDT-Branch: master $:$NHDT-Revision: 1.50 $ */
-/* NetHack 3.5	sp_lev.c	$Date: 2011/01/05 01:28:36 $  $Revision: 1.23 $ */
->>>>>>> 51a70d02
 /*	Copyright (c) 1989 by Jean-Christophe Collet */
 /* NetHack may be freely redistributed.  See license for details. */
 
