--- conflicted
+++ resolved
@@ -263,13 +263,8 @@
     if (g.occupation)
         (void) maybe_finished_meal(FALSE);
 
-<<<<<<< HEAD
     if (!g.invent || (inv_cnt(FALSE) == 1 && uskin)) {
-    nothing_to_steal:
-=======
-    if (!invent || (inv_cnt(FALSE) == 1 && uskin)) {
  nothing_to_steal:
->>>>>>> fa4f9bb8
         /* Not even a thousand men in armor can strip a naked man. */
         if (Blind)
             pline("Somebody tries to rob you, but finds nothing to steal.");
