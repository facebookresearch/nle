/* NetHack 3.6	teleport.c	$NHDT-Date: 1550524567 2019/02/18 21:16:07 $  $NHDT-Branch: NetHack-3.6.2-beta01 $:$NHDT-Revision: 1.85 $ */
/* Copyright (c) Stichting Mathematisch Centrum, Amsterdam, 1985. */
/*-Copyright (c) Robert Patrick Rankin, 2011. */
/* NetHack may be freely redistributed.  See license for details. */

#include "hack.h"

STATIC_DCL boolean FDECL(tele_jump_ok, (int, int, int, int));
STATIC_DCL boolean FDECL(teleok, (int, int, BOOLEAN_P));
STATIC_DCL void NDECL(vault_tele);
STATIC_DCL boolean FDECL(rloc_pos_ok, (int, int, struct monst *));
STATIC_DCL void FDECL(mvault_tele, (struct monst *));

/*
 * Is (x,y) a good position of mtmp?  If mtmp is NULL, then is (x,y) good
 * for an object?
 *
 * This function will only look at mtmp->mdat, so makemon, mplayer, etc can
 * call it to generate new monster positions with fake monster structures.
 */
boolean
goodpos(x, y, mtmp, gpflags)
int x, y;
struct monst *mtmp;
unsigned gpflags;
{
    struct permonst *mdat = (struct permonst *) 0;
    boolean ignorewater = ((gpflags & MM_IGNOREWATER) != 0);

    if (!isok(x, y))
        return FALSE;

    /* in many cases, we're trying to create a new monster, which
     * can't go on top of the player or any existing monster.
     * however, occasionally we are relocating engravings or objects,
     * which could be co-located and thus get restricted a bit too much.
     * oh well.
     */
    if (mtmp != &g.youmonst && x == u.ux && y == u.uy
        && (!u.usteed || mtmp != u.usteed))
        return FALSE;

    if (mtmp) {
        struct monst *mtmp2 = m_at(x, y);

        /* Be careful with long worms.  A monster may be placed back in
         * its own location.  Normally, if m_at() returns the same monster
         * that we're trying to place, the monster is being placed in its
         * own location.  However, that is not correct for worm segments,
         * because all the segments of the worm return the same m_at().
         * Actually we overdo the check a little bit--a worm can't be placed
         * in its own location, period.  If we just checked for mtmp->mx
         * != x || mtmp->my != y, we'd miss the case where we're called
         * to place the worm segment and the worm's head is at x,y.
         */
        if (mtmp2 && (mtmp2 != mtmp || mtmp->wormno))
            return FALSE;

        mdat = mtmp->data;
        if (is_pool(x, y) && !ignorewater) {
            if (mtmp == &g.youmonst)
                return (Levitation || Flying || Wwalking || Swimming
                        || Amphibious);
            else
                return (is_floater(mdat) || is_flyer(mdat) || is_swimmer(mdat)
                        || is_clinger(mdat));
        } else if (mdat->mlet == S_EEL && rn2(13) && !ignorewater) {
            return FALSE;
        } else if (is_lava(x, y)) {
            if (mtmp == &g.youmonst)
                return (Levitation || Flying
                        || (Fire_resistance && Wwalking && uarmf
                            && uarmf->oerodeproof)
                        || (Upolyd && likes_lava(g.youmonst.data)));
            else
                return (is_floater(mdat) || is_flyer(mdat)
                        || likes_lava(mdat));
        }
        if (passes_walls(mdat) && may_passwall(x, y))
            return TRUE;
        if (amorphous(mdat) && closed_door(x, y))
            return TRUE;
    }
    if (!accessible(x, y)) {
        if (!(is_pool(x, y) && ignorewater))
            return FALSE;
    }

    if (sobj_at(BOULDER, x, y) && (!mdat || !throws_rocks(mdat)))
        return FALSE;
    return TRUE;
}

/*
 * "entity next to"
 *
 * Attempt to find a good place for the given monster type in the closest
 * position to (xx,yy).  Do so in successive square rings around (xx,yy).
 * If there is more than one valid position in the ring, choose one randomly.
 * Return TRUE and the position chosen when successful, FALSE otherwise.
 */
boolean
enexto(cc, xx, yy, mdat)
coord *cc;
register xchar xx, yy;
struct permonst *mdat;
{
    return enexto_core(cc, xx, yy, mdat, 0);
}

boolean
enexto_core(cc, xx, yy, mdat, entflags)
coord *cc;
register xchar xx, yy;
struct permonst *mdat;
unsigned entflags;
{
#define MAX_GOOD 15
    coord good[MAX_GOOD], *good_ptr;
    int x, y, range, i;
    int xmin, xmax, ymin, ymax;
    struct monst fakemon; /* dummy monster */

    if (!mdat) {
        debugpline0("enexto() called with null mdat");
        /* default to player's original monster type */
        mdat = &mons[u.umonster];
    }
<<<<<<< HEAD
    fakemon = cg.zeromonst;
    set_mon_data(&fakemon, mdat, -1); /* set up for goodpos */
=======
    fakemon = zeromonst;
    set_mon_data(&fakemon, mdat); /* set up for goodpos */
>>>>>>> 87783b1c

    good_ptr = good;
    range = 1;
    /*
     * Walk around the border of the square with center (xx,yy) and
     * radius range.  Stop when we find at least one valid position.
     */
    do {
        xmin = max(1, xx - range);
        xmax = min(COLNO - 1, xx + range);
        ymin = max(0, yy - range);
        ymax = min(ROWNO - 1, yy + range);

        for (x = xmin; x <= xmax; x++)
            if (goodpos(x, ymin, &fakemon, entflags)) {
                good_ptr->x = x;
                good_ptr->y = ymin;
                /* beware of accessing beyond segment boundaries.. */
                if (good_ptr++ == &good[MAX_GOOD - 1])
                    goto full;
            }
        for (x = xmin; x <= xmax; x++)
            if (goodpos(x, ymax, &fakemon, entflags)) {
                good_ptr->x = x;
                good_ptr->y = ymax;
                /* beware of accessing beyond segment boundaries.. */
                if (good_ptr++ == &good[MAX_GOOD - 1])
                    goto full;
            }
        for (y = ymin + 1; y < ymax; y++)
            if (goodpos(xmin, y, &fakemon, entflags)) {
                good_ptr->x = xmin;
                good_ptr->y = y;
                /* beware of accessing beyond segment boundaries.. */
                if (good_ptr++ == &good[MAX_GOOD - 1])
                    goto full;
            }
        for (y = ymin + 1; y < ymax; y++)
            if (goodpos(xmax, y, &fakemon, entflags)) {
                good_ptr->x = xmax;
                good_ptr->y = y;
                /* beware of accessing beyond segment boundaries.. */
                if (good_ptr++ == &good[MAX_GOOD - 1])
                    goto full;
            }
        range++;

        /* return if we've grown too big (nothing is valid) */
        if (range > ROWNO && range > COLNO)
            return FALSE;
    } while (good_ptr == good);

full:
    i = rn2((int) (good_ptr - good));
    cc->x = good[i].x;
    cc->y = good[i].y;
    return TRUE;
}

/*
 * Check for restricted areas present in some special levels.  (This might
 * need to be augmented to allow deliberate passage in wizard mode, but
 * only for explicitly chosen destinations.)
 */
STATIC_OVL boolean
tele_jump_ok(x1, y1, x2, y2)
int x1, y1, x2, y2;
{
    if (!isok(x2, y2))
        return FALSE;
    if (g.dndest.nlx > 0) {
        /* if inside a restricted region, can't teleport outside */
        if (within_bounded_area(x1, y1, g.dndest.nlx, g.dndest.nly, g.dndest.nhx,
                                g.dndest.nhy)
            && !within_bounded_area(x2, y2, g.dndest.nlx, g.dndest.nly,
                                    g.dndest.nhx, g.dndest.nhy))
            return FALSE;
        /* and if outside, can't teleport inside */
        if (!within_bounded_area(x1, y1, g.dndest.nlx, g.dndest.nly, g.dndest.nhx,
                                 g.dndest.nhy)
            && within_bounded_area(x2, y2, g.dndest.nlx, g.dndest.nly, g.dndest.nhx,
                                   g.dndest.nhy))
            return FALSE;
    }
    if (g.updest.nlx > 0) { /* ditto */
        if (within_bounded_area(x1, y1, g.updest.nlx, g.updest.nly, g.updest.nhx,
                                g.updest.nhy)
            && !within_bounded_area(x2, y2, g.updest.nlx, g.updest.nly,
                                    g.updest.nhx, g.updest.nhy))
            return FALSE;
        if (!within_bounded_area(x1, y1, g.updest.nlx, g.updest.nly, g.updest.nhx,
                                 g.updest.nhy)
            && within_bounded_area(x2, y2, g.updest.nlx, g.updest.nly, g.updest.nhx,
                                   g.updest.nhy))
            return FALSE;
    }
    return TRUE;
}

STATIC_OVL boolean
teleok(x, y, trapok)
register int x, y;
boolean trapok;
{
    if (!trapok && t_at(x, y))
        return FALSE;
    if (!goodpos(x, y, &g.youmonst, 0))
        return FALSE;
    if (!tele_jump_ok(u.ux, u.uy, x, y))
        return FALSE;
    if (!in_out_region(x, y))
        return FALSE;
    return TRUE;
}

void
teleds(nux, nuy, allow_drag)
register int nux, nuy;
boolean allow_drag;
{
    boolean ball_active, ball_still_in_range;
    struct monst *vault_guard = vault_occupied(u.urooms) ? findgd() : 0;

    if (u.utraptype == TT_BURIEDBALL) {
        /* unearth it */
        buried_ball_to_punishment();
    }
    ball_active = (Punished && uball->where != OBJ_FREE);
    ball_still_in_range = FALSE;

    /* If they have to move the ball, then drag if allow_drag is true;
     * otherwise they are teleporting, so unplacebc().
     * If they don't have to move the ball, then always "drag" whether or
     * not allow_drag is true, because we are calling that function, not
     * to drag, but to move the chain.  *However* there are some dumb
     * special cases:
     *    0                          0
     *   _X  move east       ----->  X_
     *    @                           @
     * These are permissible if teleporting, but not if dragging.  As a
     * result, drag_ball() needs to know about allow_drag and might end
     * up dragging the ball anyway.  Also, drag_ball() might find that
     * dragging the ball is completely impossible (ball in range but there's
     * rock in the way), in which case it teleports the ball on its own.
     */
    if (ball_active) {
        if (!carried(uball) && distmin(nux, nuy, uball->ox, uball->oy) <= 2)
            ball_still_in_range = TRUE; /* don't have to move the ball */
        else {
            /* have to move the ball */
            if (!allow_drag || distmin(u.ux, u.uy, nux, nuy) > 1) {
                /* we should not have dist > 1 and allow_drag at the same
                 * time, but just in case, we must then revert to teleport.
                 */
                allow_drag = FALSE;
                unplacebc();
            }
        }
    }
    reset_utrap(FALSE);
    u.ustuck = 0;
    u.ux0 = u.ux;
    u.uy0 = u.uy;

    if (!hideunder(&g.youmonst) && g.youmonst.data->mlet == S_MIMIC) {
        /* mimics stop being unnoticed */
        g.youmonst.m_ap_type = M_AP_NOTHING;
    }

    if (u.uswallow) {
        u.uswldtim = u.uswallow = 0;
        if (Punished && !ball_active) {
            /* ensure ball placement, like unstuck */
            ball_active = TRUE;
            allow_drag = FALSE;
        }
        docrt();
    }
    if (ball_active) {
        if (ball_still_in_range || allow_drag) {
            int bc_control;
            xchar ballx, bally, chainx, chainy;
            boolean cause_delay;

            if (drag_ball(nux, nuy, &bc_control, &ballx, &bally, &chainx,
                          &chainy, &cause_delay, allow_drag))
                move_bc(0, bc_control, ballx, bally, chainx, chainy);
        }
    }
    /* must set u.ux, u.uy after drag_ball(), which may need to know
       the old position if allow_drag is true... */
    u_on_newpos(nux, nuy); /* set u.<x,y>, usteed-><mx,my>; cliparound() */
    fill_pit(u.ux0, u.uy0);
    if (ball_active) {
        if (!ball_still_in_range && !allow_drag)
            placebc();
    }
    initrack(); /* teleports mess up tracking monsters without this */
    update_player_regions();
    /*
     *  Make sure the hero disappears from the old location.  This will
     *  not happen if she is teleported within sight of her previous
     *  location.  Force a full vision recalculation because the hero
     *  is now in a new location.
     */
    newsym(u.ux0, u.uy0);
    see_monsters();
    g.vision_full_recalc = 1;
    nomul(0);
    vision_recalc(0); /* vision before effects */
    /* if terrain type changes, levitation or flying might become blocked
       or unblocked; might issue message, so do this after map+vision has
       been updated for new location instead of right after u_on_newpos() */
    if (levl[u.ux][u.uy].typ != levl[u.ux0][u.uy0].typ)
        switch_terrain();
    if (g.telescroll) {
        /* when teleporting by scroll, we need to handle discovery
           now before getting feedback about any objects at our
           destination since we might land on another such scroll */
        if (distu(u.ux0, u.uy0) >= 16 || !couldsee(u.ux0, u.uy0))
            learnscroll(g.telescroll);
        else
            g.telescroll = 0; /* no discovery by scrolltele()'s caller */
    }
    /* sequencing issue:  we want guard's alarm, if any, to occur before
       room entry message, if any, so need to check for vault exit prior
       to spoteffects; but spoteffects() sets up new value for u.urooms
       and vault code depends upon that value, so we need to fake it */
    if (vault_guard) {
        char save_urooms[5]; /* [sizeof u.urooms] */

        Strcpy(save_urooms, u.urooms);
        Strcpy(u.urooms, in_rooms(u.ux, u.uy, VAULT));
        /* if hero has left vault, make guard notice */
        if (!vault_occupied(u.urooms))
            uleftvault(vault_guard);
        Strcpy(u.urooms, save_urooms); /* reset prior to spoteffects() */
    }
    /* possible shop entry message comes after guard's shrill whistle */
    spoteffects(TRUE);
    invocation_message();
}

boolean
safe_teleds(allow_drag)
boolean allow_drag;
{
    register int nux, nuy, tcnt = 0;

    do {
        nux = rnd(COLNO - 1);
        nuy = rn2(ROWNO);
    } while (!teleok(nux, nuy, (boolean) (tcnt > 200)) && ++tcnt <= 400);

    if (tcnt <= 400) {
        teleds(nux, nuy, allow_drag);
        return TRUE;
    } else
        return FALSE;
}

STATIC_OVL void
vault_tele()
{
    register struct mkroom *croom = search_special(VAULT);
    coord c;

    if (croom && somexy(croom, &c) && teleok(c.x, c.y, FALSE)) {
        teleds(c.x, c.y, FALSE);
        return;
    }
    tele();
}

boolean
teleport_pet(mtmp, force_it)
register struct monst *mtmp;
boolean force_it;
{
    register struct obj *otmp;

    if (mtmp == u.usteed)
        return FALSE;

    if (mtmp->mleashed) {
        otmp = get_mleash(mtmp);
        if (!otmp) {
            impossible("%s is leashed, without a leash.", Monnam(mtmp));
            goto release_it;
        }
        if (otmp->cursed && !force_it) {
            yelp(mtmp);
            return FALSE;
        } else {
            Your("leash goes slack.");
        release_it:
            m_unleash(mtmp, FALSE);
            return TRUE;
        }
    }
    return TRUE;
}

/* teleport the hero via some method other than scroll of teleport */
void
tele()
{
    (void) scrolltele((struct obj *) 0);
}

/* teleport the hero; return true if scroll of teleportation should become
   discovered; teleds() will usually do the actual discovery, since the
   outcome sometimes depends upon destination and discovery needs to be
   performed before arrival, in case we land on another teleport scroll */
boolean
scrolltele(scroll)
struct obj *scroll;
{
    coord cc;
    boolean result = FALSE; /* don't learn scroll */

    /* Disable teleportation in stronghold && Vlad's Tower */
    if (g.level.flags.noteleport) {
        if (!wizard) {
            pline("A mysterious force prevents you from teleporting!");
            return TRUE;
        }
    }

    /* don't show trap if "Sorry..." */
    if (!Blinded)
        make_blinded(0L, FALSE);

    if ((u.uhave.amulet || On_W_tower_level(&u.uz)) && !rn2(3)) {
        You_feel("disoriented for a moment.");
        if (!wizard || yn("Override?") != 'y')
            return FALSE;
    }
    if ((Teleport_control && !Stunned) || wizard) {
        if (unconscious()) {
            pline("Being unconscious, you cannot control your teleport.");
        } else {
            char whobuf[BUFSZ];

            Strcpy(whobuf, "you");
            if (u.usteed)
                Sprintf(eos(whobuf), " and %s", mon_nam(u.usteed));
            pline("To what position do %s want to be teleported?", whobuf);
            cc.x = u.ux;
            cc.y = u.uy;
            if (getpos(&cc, TRUE, "the desired position") < 0)
                return TRUE; /* abort */
            /* possible extensions: introduce a small error if
               magic power is low; allow transfer to solid rock */
            if (teleok(cc.x, cc.y, FALSE)) {
                /* for scroll, discover it regardless of destination */
                if (scroll)
                    learnscroll(scroll);
                teleds(cc.x, cc.y, FALSE);
                return TRUE;
            }
            pline("Sorry...");
            result = TRUE;
        }
    } else if (scroll && scroll->blessed) {
        /* (this used to be handled in seffects()) */
        if (yn("Do you wish to teleport?") == 'n')
            return TRUE;
        result = TRUE;
    }

    g.telescroll = scroll;
    (void) safe_teleds(FALSE);
    /* teleds() will leave g.telescroll intact iff random destination
       is far enough away for scroll discovery to be warranted */
    if (g.telescroll)
        result = TRUE;
    g.telescroll = 0; /* reset */
    return result;
}

/* ^T command; 'm ^T' == choose among several teleport modes */
int
dotelecmd()
{
    long save_HTele, save_ETele;
    int res, added, hidden;
    boolean ignore_restrictions = FALSE;
/* also defined in spell.c */
#define NOOP_SPELL  0
#define HIDE_SPELL  1
#define ADD_SPELL   2
#define UNHIDESPELL 3
#define REMOVESPELL 4

    /* normal mode; ignore 'm' prefix if it was given */
    if (!wizard)
        return dotele(FALSE);

    added = hidden = NOOP_SPELL;
    save_HTele = HTeleportation, save_ETele = ETeleportation;
    if (!iflags.menu_requested) {
        ignore_restrictions = TRUE;
    } else {
        static const struct tporttypes {
            char menulet;
            const char *menudesc;
        } tports[] = {
            /*
             * Potential combinations:
             *  1) attempt ^T without intrinsic, not know spell;
             *  2) via intrinsic, not know spell, obey restrictions;
             *  3) via intrinsic, not know spell, ignore restrictions;
             *  4) via intrinsic, know spell, obey restrictions;
             *  5) via intrinsic, know spell, ignore restrictions;
             *  6) via spell, not have intrinsic, obey restrictions;
             *  7) via spell, not have intrinsic, ignore restrictions;
             *  8) force, obey other restrictions;
             *  9) force, ignore restrictions.
             * We only support the 1st (t), 2nd (n), 6th (s), and 9th (w).
             *
             * This ignores the fact that there is an experience level
             * (or poly-form) requirement which might make normal ^T fail.
             */
            { 'n', "normal ^T on demand; no spell, obey restrictions" },
            { 's', "via spellcast; no intrinsic teleport" },
            { 't', "try ^T without having it; no spell" },
            { 'w', "debug mode; ignore restrictions" }, /* trad wizard mode */
        };
        menu_item *picks = (menu_item *) 0;
        anything any;
        winid win;
        int i, tmode;

        win = create_nhwindow(NHW_MENU);
        start_menu(win);
        any = cg.zeroany;
        for (i = 0; i < SIZE(tports); ++i) {
            any.a_int = (int) tports[i].menulet;
            add_menu(win, NO_GLYPH, &any, (char) any.a_int, 0, ATR_NONE,
                     tports[i].menudesc,
                     (tports[i].menulet == 'w') ? MENU_SELECTED
                                                : MENU_UNSELECTED);
        }
        end_menu(win, "Which way do you want to teleport?");
        i = select_menu(win, PICK_ONE, &picks);
        destroy_nhwindow(win);
        if (i > 0) {
            tmode = picks[0].item.a_int;
            /* if we got 2, use the one which wasn't preselected */
            if (i > 1 && tmode == 'w')
                tmode = picks[1].item.a_int;
            free((genericptr_t) picks);
        } else if (i == 0) {
            /* preselected one was explicitly chosen and got toggled off */
            tmode = 'w';
        } else { /* ESC */
            return 0;
        }
        switch (tmode) {
        case 'n':
            HTeleportation |= I_SPECIAL; /* confer intrinsic teleportation */
            hidden = tport_spell(HIDE_SPELL); /* hide teleport-away */
            break;
        case 's':
            HTeleportation = ETeleportation = 0L; /* suppress intrinsic */
            added = tport_spell(ADD_SPELL); /* add teleport-away */
            break;
        case 't':
            HTeleportation = ETeleportation = 0L; /* suppress intrinsic */
            hidden = tport_spell(HIDE_SPELL); /* hide teleport-away */
            break;
        case 'w':
            ignore_restrictions = TRUE;
            break;
        }
    }

    /* if dotele() can be fatal, final disclosure might lie about
       intrinsic teleportation; we should be able to live with that
       since the menu finagling is only applicable in wizard mode */
    res = dotele(ignore_restrictions);

    HTeleportation = save_HTele;
    ETeleportation = save_ETele;
    if (added != NOOP_SPELL || hidden != NOOP_SPELL)
        /* can't both be non-NOOP so addition will yield the non-NOOP one */
        (void) tport_spell(added + hidden - NOOP_SPELL);

    return res;
}

int
dotele(break_the_rules)
boolean break_the_rules; /* True: wizard mode ^T */
{
    struct trap *trap;
    const char *cantdoit;
    boolean trap_once = FALSE;

    trap = t_at(u.ux, u.uy);
    if (trap && (!trap->tseen || trap->ttyp != TELEP_TRAP))
        trap = 0;

    if (trap) {
        trap_once = trap->once; /* trap may get deleted, save this */
        if (trap->once) {
            pline("This is a vault teleport, usable once only.");
            if (yn("Jump in?") == 'n') {
                trap = 0;
            } else {
                deltrap(trap);
                newsym(u.ux, u.uy);
            }
        }
        if (trap)
            You("%s onto the teleportation trap.",
                locomotion(g.youmonst.data, "jump"));
    }
    if (!trap) {
        boolean castit = FALSE;
        register int sp_no = 0, energy = 0;

        if (!Teleportation || (u.ulevel < (Role_if(PM_WIZARD) ? 8 : 12)
                               && !can_teleport(g.youmonst.data))) {
            /* Try to use teleport away spell.
               3.6.2: this used to require that you know the spellbook
               (probably just intended as an optimization to skip the
               lookup loop) but it is possible to know and cast a spell
               after forgetting its book due to amnesia. */
            for (sp_no = 0; sp_no < MAXSPELL; sp_no++)
                if (g.spl_book[sp_no].sp_id == SPE_TELEPORT_AWAY)
                    break;
            /* casting isn't inhibited by being Stunned (...it ought to be) */
            castit = (sp_no < MAXSPELL && !Confusion);
            if (!castit && !break_the_rules) {
                You("%s.",
                    !Teleportation ? ((sp_no < MAXSPELL)
                                        ? "can't cast that spell"
                                        : "don't know that spell")
                                   : "are not able to teleport at will");
                return 0;
            }
        }

        cantdoit = 0;
        /* 3.6.2: the magic numbers for hunger, strength, and energy
           have been changed to match the ones used in spelleffects().
           Also, failing these tests used to return 1 and use a move
           even though casting failure due to these reasons doesn't.
           [Note: this spellev() is different from the one in spell.c
           but they both yield the same result.] */
#define spellev(spell_otyp) ((int) objects[spell_otyp].oc_level)
        energy = 5 * spellev(SPE_TELEPORT_AWAY);
        if (break_the_rules) {
            if (!castit)
                energy = 0;
            /* spell will cost more if carrying the Amulet, but the
               amount is rnd(2 * energy) so we can't know by how much;
               average is twice the normal cost, but could be triple;
               the extra energy is spent even if that results in not
               having enough to cast (which also uses the move) */
            else if (u.uen < energy)
                u.uen = energy;
        } else if (u.uhunger <= 10) {
            cantdoit = "are too weak from hunger";
        } else if (ACURR(A_STR) < 4) {
            cantdoit = "lack the strength";
        } else if (energy > u.uen) {
            cantdoit = "lack the energy";
        }
        if (cantdoit) {
            You("%s %s.", cantdoit,
                castit ? "for a teleport spell" : "to teleport");
            return 0;
        } else if (check_capacity(
                       "Your concentration falters from carrying so much.")) {
            return 1; /* this failure in spelleffects() also uses the move */
        }

        if (castit) {
            /* energy cost is deducted in spelleffects() */
            exercise(A_WIS, TRUE);
            if (spelleffects(sp_no, TRUE))
                return 1;
            else if (!break_the_rules)
                return 0;
        } else {
            /* bypassing spelleffects(); apply energy cost directly */
            u.uen -= energy;
            g.context.botl = 1;
        }
    }

    if (next_to_u()) {
        if (trap && trap_once)
            vault_tele();
        else
            tele();
        (void) next_to_u();
    } else {
        You("%s", shudder_for_moment);
        return 0;
    }
    if (!trap)
        morehungry(100);
    return 1;
}

void
level_tele()
{
    register int newlev;
    d_level newlevel;
    const char *escape_by_flying = 0; /* when surviving dest of -N */
    char buf[BUFSZ];
    boolean force_dest = FALSE;

    if (iflags.debug_fuzzer)
        goto random_levtport;
    if ((u.uhave.amulet || In_endgame(&u.uz) || In_sokoban(&u.uz))
        && !wizard) {
        You_feel("very disoriented for a moment.");
        return;
    }
    if ((Teleport_control && !Stunned) || wizard) {
        char qbuf[BUFSZ];
        int trycnt = 0;

        Strcpy(qbuf, "To what level do you want to teleport?");
        do {
            if (iflags.menu_requested) {
                /* wizard mode 'm ^V' skips prompting on first pass
                   (note: level Tport via menu won't have any second pass) */
                iflags.menu_requested = FALSE;
                if (wizard)
                    goto levTport_menu;
            }
            if (++trycnt == 2) {
                if (wizard)
                    Strcat(qbuf, " [type a number, name, or ? for a menu]");
                else
                    Strcat(qbuf, " [type a number or name]");
            }
            *buf = '\0'; /* EDIT_GETLIN: if we're on second or later pass,
                            the previous input was invalid so don't use it
                            as getlin()'s preloaded default answer */
            getlin(qbuf, buf);
            if (!strcmp(buf, "\033")) { /* cancelled */
                if (Confusion && rnl(5)) {
                    pline("Oops...");
                    goto random_levtport;
                }
                return;
            } else if (!strcmp(buf, "*")) {
                goto random_levtport;
            } else if (Confusion && rnl(5)) {
                pline("Oops...");
                goto random_levtport;
            }
            if (wizard && !strcmp(buf, "?")) {
                schar destlev;
                xchar destdnum;

            levTport_menu:
                destlev = 0;
                destdnum = 0;
                newlev = (int) print_dungeon(TRUE, &destlev, &destdnum);
                if (!newlev)
                    return;

                newlevel.dnum = destdnum;
                newlevel.dlevel = destlev;
                if (In_endgame(&newlevel) && !In_endgame(&u.uz)) {
                    struct obj *amu;

                    if (!u.uhave.amulet
                        && (amu = mksobj(AMULET_OF_YENDOR, TRUE, FALSE))
                               != 0) {
                        /* ordinarily we'd use hold_another_object()
                           for something like this, but we don't want
                           fumbling or already full pack to interfere */
                        amu = addinv(amu);
                        prinv("Endgame prerequisite:", amu, 0L);
                    }
                }
                force_dest = TRUE;
            } else if ((newlev = lev_by_name(buf)) == 0)
                newlev = atoi(buf);
        } while (!newlev && !digit(buf[0])
                 && (buf[0] != '-' || !digit(buf[1])) && trycnt < 10);

        /* no dungeon escape via this route */
        if (newlev == 0) {
            if (trycnt >= 10)
                goto random_levtport;
            if (ynq("Go to Nowhere.  Are you sure?") != 'y')
                return;
            You("%s in agony as your body begins to warp...",
                is_silent(g.youmonst.data) ? "writhe" : "scream");
            display_nhwindow(WIN_MESSAGE, FALSE);
            You("cease to exist.");
            if (g.invent)
                Your("possessions land on the %s with a thud.",
                     surface(u.ux, u.uy));
            g.killer.format = NO_KILLER_PREFIX;
            Strcpy(g.killer.name, "committed suicide");
            done(DIED);
            pline("An energized cloud of dust begins to coalesce.");
            Your("body rematerializes%s.",
                 g.invent ? ", and you gather up all your possessions" : "");
            return;
        }

        /* if in Knox and the requested level > 0, stay put.
         * we let negative values requests fall into the "heaven" loop.
         */
        if (Is_knox(&u.uz) && newlev > 0 && !force_dest) {
            You1(shudder_for_moment);
            return;
        }
        /* if in Quest, the player sees "Home 1", etc., on the status
         * line, instead of the logical depth of the level.  controlled
         * level teleport request is likely to be relativized to the
         * status line, and consequently it should be incremented to
         * the value of the logical depth of the target level.
         *
         * we let negative values requests fall into the "heaven" loop.
         */
        if (In_quest(&u.uz) && newlev > 0)
            newlev = newlev + g.dungeons[u.uz.dnum].depth_start - 1;
    } else { /* involuntary level tele */
    random_levtport:
        newlev = random_teleport_level();
        if (newlev == depth(&u.uz)) {
            You1(shudder_for_moment);
            return;
        }
    }

    if (u.utrap && u.utraptype == TT_BURIEDBALL)
        buried_ball_to_punishment();

    if (!next_to_u() && !force_dest) {
        You1(shudder_for_moment);
        return;
    }
    if (In_endgame(&u.uz)) { /* must already be wizard */
        int llimit = dunlevs_in_dungeon(&u.uz);

        if (newlev >= 0 || newlev <= -llimit) {
            You_cant("get there from here.");
            return;
        }
        newlevel.dnum = u.uz.dnum;
        newlevel.dlevel = llimit + newlev;
        schedule_goto(&newlevel, FALSE, FALSE, 0, (char *) 0, (char *) 0);
        return;
    }

    g.killer.name[0] = 0; /* still alive, so far... */

    if (iflags.debug_fuzzer && newlev < 0)
        goto random_levtport;
    if (newlev < 0 && !force_dest) {
        if (*u.ushops0) {
            /* take unpaid inventory items off of shop bills */
            g.in_mklev = TRUE; /* suppress map update */
            u_left_shop(u.ushops0, TRUE);
            /* you're now effectively out of the shop */
            *u.ushops0 = *u.ushops = '\0';
            g.in_mklev = FALSE;
        }
        if (newlev <= -10) {
            You("arrive in heaven.");
            verbalize("Thou art early, but we'll admit thee.");
            g.killer.format = NO_KILLER_PREFIX;
            Strcpy(g.killer.name, "went to heaven prematurely");
        } else if (newlev == -9) {
            You_feel("deliriously happy.");
            pline("(In fact, you're on Cloud 9!)");
            display_nhwindow(WIN_MESSAGE, FALSE);
        } else
            You("are now high above the clouds...");

        if (g.killer.name[0]) {
            ; /* arrival in heaven is pending */
        } else if (Levitation) {
            escape_by_flying = "float gently down to earth";
        } else if (Flying) {
            escape_by_flying = "fly down to the ground";
        } else {
            pline("Unfortunately, you don't know how to fly.");
            You("plummet a few thousand feet to your death.");
            Sprintf(g.killer.name,
                    "teleported out of the dungeon and fell to %s death",
                    uhis());
            g.killer.format = NO_KILLER_PREFIX;
        }
    }

    if (g.killer.name[0]) { /* the chosen destination was not survivable */
        d_level lsav;

        /* set specific death location; this also suppresses bones */
        lsav = u.uz;   /* save current level, see below */
        u.uz.dnum = 0; /* main dungeon */
        u.uz.dlevel = (newlev <= -10) ? -10 : 0; /* heaven or surface */
        done(DIED);
        /* can only get here via life-saving (or declining to die in
           explore|debug mode); the hero has now left the dungeon... */
        escape_by_flying = "find yourself back on the surface";
        u.uz = lsav; /* restore u.uz so escape code works */
    }

    /* calls done(ESCAPED) if newlevel==0 */
    if (escape_by_flying) {
        You("%s.", escape_by_flying);
        newlevel.dnum = 0;   /* specify main dungeon */
        newlevel.dlevel = 0; /* escape the dungeon */
        /* [dlevel used to be set to 1, but it doesn't make sense to
            teleport out of the dungeon and float or fly down to the
            surface but then actually arrive back inside the dungeon] */
    } else if (u.uz.dnum == medusa_level.dnum
               && newlev >= g.dungeons[u.uz.dnum].depth_start
                                + dunlevs_in_dungeon(&u.uz)) {
        if (!(wizard && force_dest))
            find_hell(&newlevel);
    } else {
        /* if invocation did not yet occur, teleporting into
         * the last level of Gehennom is forbidden.
         */
        if (!wizard && Inhell && !u.uevent.invoked
            && newlev >= (g.dungeons[u.uz.dnum].depth_start
                          + dunlevs_in_dungeon(&u.uz) - 1)) {
            newlev = g.dungeons[u.uz.dnum].depth_start
                     + dunlevs_in_dungeon(&u.uz) - 2;
            pline("Sorry...");
        }
        /* no teleporting out of quest dungeon */
        if (In_quest(&u.uz) && newlev < depth(&qstart_level))
            newlev = depth(&qstart_level);
        /* the player thinks of levels purely in logical terms, so
         * we must translate newlev to a number relative to the
         * current dungeon.
         */
        if (!(wizard && force_dest))
            get_level(&newlevel, newlev);
    }
    schedule_goto(&newlevel, FALSE, FALSE, 0, (char *) 0, (char *) 0);
    /* in case player just read a scroll and is about to be asked to
       call it something, we can't defer until the end of the turn */
    if (u.utotype && !g.context.mon_moving)
        deferred_goto();
}

void
domagicportal(ttmp)
register struct trap *ttmp;
{
    struct d_level target_level;

    if (u.utrap && u.utraptype == TT_BURIEDBALL)
        buried_ball_to_punishment();

    if (!next_to_u()) {
        You1(shudder_for_moment);
        return;
    }

    /* if landed from another portal, do nothing */
    /* problem: level teleport landing escapes the check */
    if (!on_level(&u.uz, &u.uz0))
        return;

    You("activated a magic portal!");

    /* prevent the poor shnook, whose amulet was stolen while in
     * the endgame, from accidently triggering the portal to the
     * next level, and thus losing the game
     */
    if (In_endgame(&u.uz) && !u.uhave.amulet) {
        You_feel("dizzy for a moment, but nothing happens...");
        return;
    }

    target_level = ttmp->dst;
    schedule_goto(&target_level, FALSE, FALSE, 1,
                  "You feel dizzy for a moment, but the sensation passes.",
                  (char *) 0);
}

void
tele_trap(trap)
struct trap *trap;
{
    if (In_endgame(&u.uz) || Antimagic) {
        if (Antimagic)
            shieldeff(u.ux, u.uy);
        You_feel("a wrenching sensation.");
    } else if (!next_to_u()) {
        You1(shudder_for_moment);
    } else if (trap->once) {
        deltrap(trap);
        newsym(u.ux, u.uy); /* get rid of trap symbol */
        vault_tele();
    } else
        tele();
}

void
level_tele_trap(trap, trflags)
struct trap *trap;
unsigned trflags;
{
    char verbbuf[BUFSZ];

    if ((trflags & VIASITTING) != 0)
        Strcpy(verbbuf, "trigger"); /* follows "You sit down." */
    else
        Sprintf(verbbuf, "%s onto",
                Levitation ? (const char *) "float"
                           : locomotion(g.youmonst.data, "step"));
    You("%s a level teleport trap!", verbbuf);

    if (Antimagic) {
        shieldeff(u.ux, u.uy);
    }
    if (Antimagic || In_endgame(&u.uz)) {
        You_feel("a wrenching sensation.");
        return;
    }
    if (!Blind)
        You("are momentarily blinded by a flash of light.");
    else
        You("are momentarily disoriented.");
    deltrap(trap);
    newsym(u.ux, u.uy); /* get rid of trap symbol */
    level_tele();
}

/* check whether monster can arrive at location <x,y> via Tport (or fall) */
STATIC_OVL boolean
rloc_pos_ok(x, y, mtmp)
register int x, y; /* coordinates of candidate location */
struct monst *mtmp;
{
    register int xx, yy;

    if (!goodpos(x, y, mtmp, 0))
        return FALSE;
    /*
     * Check for restricted areas present in some special levels.
     *
     * `xx' is current column; if 0, then `yy' will contain flag bits
     * rather than row:  bit #0 set => moving upwards; bit #1 set =>
     * inside the Wizard's tower.
     */
    xx = mtmp->mx;
    yy = mtmp->my;
    if (!xx) {
        /* no current location (migrating monster arrival) */
        if (g.dndest.nlx && On_W_tower_level(&u.uz))
            return (((yy & 2) != 0)
                    /* inside xor not within */
                    ^ !within_bounded_area(x, y, g.dndest.nlx, g.dndest.nly,
                                           g.dndest.nhx, g.dndest.nhy));
        if (g.updest.lx && (yy & 1) != 0) /* moving up */
            return (within_bounded_area(x, y, g.updest.lx, g.updest.ly,
                                        g.updest.hx, g.updest.hy)
                    && (!g.updest.nlx
                        || !within_bounded_area(x, y, g.updest.nlx, g.updest.nly,
                                                g.updest.nhx, g.updest.nhy)));
        if (g.dndest.lx && (yy & 1) == 0) /* moving down */
            return (within_bounded_area(x, y, g.dndest.lx, g.dndest.ly,
                                        g.dndest.hx, g.dndest.hy)
                    && (!g.dndest.nlx
                        || !within_bounded_area(x, y, g.dndest.nlx, g.dndest.nly,
                                                g.dndest.nhx, g.dndest.nhy)));
    } else {
        /* [try to] prevent a shopkeeper or temple priest from being
           sent out of his room (caller might resort to goodpos() if
           we report failure here, so this isn't full prevention) */
        if (mtmp->isshk && inhishop(mtmp)) {
            if (levl[x][y].roomno != ESHK(mtmp)->shoproom)
                return FALSE;
        } else if (mtmp->ispriest && inhistemple(mtmp)) {
            if (levl[x][y].roomno != EPRI(mtmp)->shroom)
                return FALSE;
        }
        /* current location is <xx,yy> */
        if (!tele_jump_ok(xx, yy, x, y))
            return FALSE;
    }
    /* <x,y> is ok */
    return TRUE;
}

/*
 * rloc_to()
 *
 * Pulls a monster from its current position and places a monster at
 * a new x and y.  If oldx is 0, then the monster was not in the
 * levels.monsters array.  However, if oldx is 0, oldy may still have
 * a value because mtmp is a migrating_mon.  Worm tails are always
 * placed randomly around the head of the worm.
 */
void
rloc_to(mtmp, x, y)
struct monst *mtmp;
register int x, y;
{
    register int oldx = mtmp->mx, oldy = mtmp->my;
    boolean resident_shk = mtmp->isshk && inhishop(mtmp);

    if (x == mtmp->mx && y == mtmp->my && m_at(x,y) == mtmp)
        return; /* that was easy */

    if (oldx) { /* "pick up" monster */
        if (mtmp->wormno) {
            remove_worm(mtmp);
        } else {
            remove_monster(oldx, oldy);
            newsym(oldx, oldy); /* update old location */
        }
    }

    memset(mtmp->mtrack, 0, sizeof mtmp->mtrack);
    place_monster(mtmp, x, y); /* put monster down */
    update_monster_region(mtmp);

    if (mtmp->wormno) /* now put down tail */
        place_worm_tail_randomly(mtmp, x, y);

    if (u.ustuck == mtmp) {
        if (u.uswallow) {
            u.ux = x;
            u.uy = y;
            docrt();
        } else
            u.ustuck = 0;
    }

    newsym(x, y);      /* update new location */
    set_apparxy(mtmp); /* orient monster */

    /* shopkeepers will only teleport if you zap them with a wand of
       teleportation or if they've been transformed into a jumpy monster;
       the latter only happens if you've attacked them with polymorph */
    if (resident_shk && !inhishop(mtmp))
        make_angry_shk(mtmp, oldx, oldy);
}

/* place a monster at a random location, typically due to teleport */
/* return TRUE if successful, FALSE if not */
boolean
rloc(mtmp, suppress_impossible)
struct monst *mtmp; /* mx==0 implies migrating monster arrival */
boolean suppress_impossible;
{
    register int x, y, trycount;

    if (mtmp == u.usteed) {
        tele();
        return TRUE;
    }

    if (mtmp->iswiz && mtmp->mx) { /* Wizard, not just arriving */
        if (!In_W_tower(u.ux, u.uy, &u.uz))
            x = xupstair, y = yupstair;
        else if (!xdnladder) /* bottom level of tower */
            x = xupladder, y = yupladder;
        else
            x = xdnladder, y = ydnladder;
        /* if the wiz teleports away to heal, try the up staircase,
           to block the player's escaping before he's healed
           (deliberately use `goodpos' rather than `rloc_pos_ok' here) */
        if (goodpos(x, y, mtmp, 0))
            goto found_xy;
    }

    trycount = 0;
    do {
        x = rn1(COLNO - 3, 2);
        y = rn2(ROWNO);
        if ((trycount < 500) ? rloc_pos_ok(x, y, mtmp)
                             : goodpos(x, y, mtmp, 0))
            goto found_xy;
    } while (++trycount < 1000);

    /* last ditch attempt to find a good place */
    for (x = 2; x < COLNO - 1; x++)
        for (y = 0; y < ROWNO; y++)
            if (goodpos(x, y, mtmp, 0))
                goto found_xy;

    /* level either full of monsters or somehow faulty */
    if (!suppress_impossible)
        impossible("rloc(): couldn't relocate monster");
    return FALSE;

found_xy:
    rloc_to(mtmp, x, y);
    return TRUE;
}

STATIC_OVL void
mvault_tele(mtmp)
struct monst *mtmp;
{
    register struct mkroom *croom = search_special(VAULT);
    coord c;

    if (croom && somexy(croom, &c) && goodpos(c.x, c.y, mtmp, 0)) {
        rloc_to(mtmp, c.x, c.y);
        return;
    }
    (void) rloc(mtmp, TRUE);
}

boolean
tele_restrict(mon)
struct monst *mon;
{
    if (g.level.flags.noteleport) {
        if (canseemon(mon))
            pline("A mysterious force prevents %s from teleporting!",
                  mon_nam(mon));
        return TRUE;
    }
    return FALSE;
}

void
mtele_trap(mtmp, trap, in_sight)
struct monst *mtmp;
struct trap *trap;
int in_sight;
{
    char *monname;

    if (tele_restrict(mtmp))
        return;
    if (teleport_pet(mtmp, FALSE)) {
        /* save name with pre-movement visibility */
        monname = Monnam(mtmp);

        /* Note: don't remove the trap if a vault.  Other-
         * wise the monster will be stuck there, since
         * the guard isn't going to come for it...
         */
        if (trap->once)
            mvault_tele(mtmp);
        else
            (void) rloc(mtmp, TRUE);

        if (in_sight) {
            if (canseemon(mtmp))
                pline("%s seems disoriented.", monname);
            else
                pline("%s suddenly disappears!", monname);
            seetrap(trap);
        }
    }
}

/* return 0 if still on level, 3 if not */
int
mlevel_tele_trap(mtmp, trap, force_it, in_sight)
struct monst *mtmp;
struct trap *trap;
boolean force_it;
int in_sight;
{
    int tt = (trap ? trap->ttyp : NO_TRAP);

    if (mtmp == u.ustuck) /* probably a vortex */
        return 0;         /* temporary? kludge */
    if (teleport_pet(mtmp, force_it)) {
        d_level tolevel;
        int migrate_typ = MIGR_RANDOM;

        if (is_hole(tt)) {
            if (Is_stronghold(&u.uz)) {
                assign_level(&tolevel, &valley_level);
            } else if (Is_botlevel(&u.uz)) {
                if (in_sight && trap->tseen)
                    pline("%s avoids the %s.", Monnam(mtmp),
                          (tt == HOLE) ? "hole" : "trap");
                return 0;
            } else {
                get_level(&tolevel, depth(&u.uz) + 1);
            }
        } else if (tt == MAGIC_PORTAL) {
            if (In_endgame(&u.uz)
                && (mon_has_amulet(mtmp) || is_home_elemental(mtmp->data))) {
                if (in_sight && mtmp->data->mlet != S_ELEMENTAL) {
                    pline("%s seems to shimmer for a moment.", Monnam(mtmp));
                    seetrap(trap);
                }
                return 0;
            } else {
                assign_level(&tolevel, &trap->dst);
                migrate_typ = MIGR_PORTAL;
            }
        } else if (tt == LEVEL_TELEP || tt == NO_TRAP) {
            int nlev;

            if (mon_has_amulet(mtmp) || In_endgame(&u.uz)
                /* NO_TRAP is used when forcing a monster off the level;
                   onscary(0,0,) is true for the Wizard, Riders, lawful
                   minions, Angels of any alignment, shopkeeper or priest
                   currently inside his or her own special room */
                || (tt == NO_TRAP && onscary(0, 0, mtmp))) {
                if (in_sight)
                    pline("%s seems very disoriented for a moment.",
                          Monnam(mtmp));
                return 0;
            }
            if (tt == NO_TRAP) {
                /* creature is being forced off the level to make room;
                   it will try to return to this level (at a random spot
                   rather than its current one) if the level is left by
                   the hero and then revisited */
                assign_level(&tolevel, &u.uz);
            } else {
                nlev = random_teleport_level();
                if (nlev == depth(&u.uz)) {
                    if (in_sight)
                        pline("%s shudders for a moment.", Monnam(mtmp));
                    return 0;
                }
                get_level(&tolevel, nlev);
            }
        } else {
            impossible("mlevel_tele_trap: unexpected trap type (%d)", tt);
            return 0;
        }

        if (in_sight) {
            pline("Suddenly, %s disappears out of sight.", mon_nam(mtmp));
            if (trap)
                seetrap(trap);
        }
        migrate_to_level(mtmp, ledger_no(&tolevel), migrate_typ, (coord *) 0);
        return 3; /* no longer on this level */
    }
    return 0;
}

/* place object randomly, returns False if it's gone (eg broken) */
boolean
rloco(obj)
register struct obj *obj;
{
    register xchar tx, ty, otx, oty;
    boolean restricted_fall;
    int try_limit = 4000;

    if (obj->otyp == CORPSE && is_rider(&mons[obj->corpsenm])) {
        if (revive_corpse(obj))
            return FALSE;
    }

    obj_extract_self(obj);
    otx = obj->ox;
    oty = obj->oy;
    restricted_fall = (otx == 0 && g.dndest.lx);
    do {
        tx = rn1(COLNO - 3, 2);
        ty = rn2(ROWNO);
        if (!--try_limit)
            break;
    } while (!goodpos(tx, ty, (struct monst *) 0, 0)
             || (restricted_fall
                 && (!within_bounded_area(tx, ty, g.dndest.lx, g.dndest.ly,
                                          g.dndest.hx, g.dndest.hy)
                     || (g.dndest.nlx
                         && within_bounded_area(tx, ty,
                                                g.dndest.nlx, g.dndest.nly,
                                                g.dndest.nhx, g.dndest.nhy))))
             /* on the Wizard Tower levels, objects inside should
                stay inside and objects outside should stay outside */
             || (g.dndest.nlx && On_W_tower_level(&u.uz)
                 && within_bounded_area(tx, ty, g.dndest.nlx, g.dndest.nly,
                                        g.dndest.nhx, g.dndest.nhy)
                    != within_bounded_area(otx, oty, g.dndest.nlx, g.dndest.nly,
                                           g.dndest.nhx, g.dndest.nhy)));

    if (flooreffects(obj, tx, ty, "fall")) {
        return FALSE;
    } else if (otx == 0 && oty == 0) {
        ; /* fell through a trap door; no update of old loc needed */
    } else {
        if (costly_spot(otx, oty)
            && (!costly_spot(tx, ty)
                || !index(in_rooms(tx, ty, 0), *in_rooms(otx, oty, 0)))) {
            if (costly_spot(u.ux, u.uy)
                && index(u.urooms, *in_rooms(otx, oty, 0)))
                addtobill(obj, FALSE, FALSE, FALSE);
            else
                (void) stolen_value(obj, otx, oty, FALSE, FALSE);
        }
        newsym(otx, oty); /* update old location */
    }
    place_object(obj, tx, ty);
    newsym(tx, ty);
    return TRUE;
}

/* Returns an absolute depth */
int
random_teleport_level()
{
    int nlev, max_depth, min_depth, cur_depth = (int) depth(&u.uz);

    /* [the endgame case can only occur in wizard mode] */
    if (!rn2(5) || Is_knox(&u.uz) || In_endgame(&u.uz))
        return cur_depth;

    /* What I really want to do is as follows:
     * -- If in a dungeon that goes down, the new level is to be restricted
     *    to [top of parent, bottom of current dungeon]
     * -- If in a dungeon that goes up, the new level is to be restricted
     *    to [top of current dungeon, bottom of parent]
     * -- If in a quest dungeon or similar dungeon entered by portals,
     *    the new level is to be restricted to [top of current dungeon,
     *    bottom of current dungeon]
     * The current behavior is not as sophisticated as that ideal, but is
     * still better what we used to do, which was like this for players
     * but different for monsters for no obvious reason.  Currently, we
     * must explicitly check for special dungeons.  We check for Knox
     * above; endgame is handled in the caller due to its different
     * message ("disoriented").
     * --KAA
     * 3.4.2: explicitly handle quest here too, to fix the problem of
     * monsters sometimes level teleporting out of it into main dungeon.
     * Also prevent monsters reaching the Sanctum prior to invocation.
     */
    if (In_quest(&u.uz)) {
        int bottom = dunlevs_in_dungeon(&u.uz),
            qlocate_depth = qlocate_level.dlevel;

        /* if hero hasn't reached the middle locate level yet,
           no one can randomly teleport past it */
        if (dunlev_reached(&u.uz) < qlocate_depth)
            bottom = qlocate_depth;
        min_depth = g.dungeons[u.uz.dnum].depth_start;
        max_depth = bottom + (g.dungeons[u.uz.dnum].depth_start - 1);
    } else {
        min_depth = 1;
        max_depth =
            dunlevs_in_dungeon(&u.uz) + (g.dungeons[u.uz.dnum].depth_start - 1);
        /* can't reach Sanctum if the invocation hasn't been performed */
        if (Inhell && !u.uevent.invoked)
            max_depth -= 1;
    }

    /* Get a random value relative to the current dungeon */
    /* Range is 1 to current+3, current not counting */
    nlev = rn2(cur_depth + 3 - min_depth) + min_depth;
    if (nlev >= cur_depth)
        nlev++;

    if (nlev > max_depth) {
        nlev = max_depth;
        /* teleport up if already on bottom */
        if (Is_botlevel(&u.uz))
            nlev -= rnd(3);
    }
    if (nlev < min_depth) {
        nlev = min_depth;
        if (nlev == cur_depth) {
            nlev += rnd(3);
            if (nlev > max_depth)
                nlev = max_depth;
        }
    }
    return nlev;
}

/* you teleport a monster (via wand, spell, or poly'd q.mechanic attack);
   return false iff the attempt fails */
boolean
u_teleport_mon(mtmp, give_feedback)
struct monst *mtmp;
boolean give_feedback;
{
    coord cc;

    if (mtmp->ispriest && *in_rooms(mtmp->mx, mtmp->my, TEMPLE)) {
        if (give_feedback)
            pline("%s resists your magic!", Monnam(mtmp));
        return FALSE;
    } else if (g.level.flags.noteleport && u.uswallow && mtmp == u.ustuck) {
        if (give_feedback)
            You("are no longer inside %s!", mon_nam(mtmp));
        unstuck(mtmp);
        (void) rloc(mtmp, TRUE);
    } else if (is_rider(mtmp->data) && rn2(13)
               && enexto(&cc, u.ux, u.uy, mtmp->data))
        rloc_to(mtmp, cc.x, cc.y);
    else
        (void) rloc(mtmp, TRUE);
    return TRUE;
}

/*teleport.c*/<|MERGE_RESOLUTION|>--- conflicted
+++ resolved
@@ -126,13 +126,8 @@
         /* default to player's original monster type */
         mdat = &mons[u.umonster];
     }
-<<<<<<< HEAD
     fakemon = cg.zeromonst;
-    set_mon_data(&fakemon, mdat, -1); /* set up for goodpos */
-=======
-    fakemon = zeromonst;
     set_mon_data(&fakemon, mdat); /* set up for goodpos */
->>>>>>> 87783b1c
 
     good_ptr = good;
     range = 1;
