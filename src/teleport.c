<<<<<<< HEAD
/* NetHack 3.5	teleport.c	$NHDT-Date$  $NHDT-Branch$:$NHDT-Revision$ */
=======
/* NetHack 3.5	teleport.c	$NHDT-Date: 1426465443 2015/03/16 00:24:03 $  $NHDT-Branch: debug $:$NHDT-Revision: 1.48 $ */
>>>>>>> b7ad4a8a
/* NetHack 3.5	teleport.c	$Date: 2012/01/04 18:52:36 $  $Revision: 1.45 $ */
/* Copyright (c) Stichting Mathematisch Centrum, Amsterdam, 1985. */
/* NetHack may be freely redistributed.  See license for details. */

#include "hack.h"

STATIC_DCL boolean FDECL(tele_jump_ok, (int,int,int,int));
STATIC_DCL boolean FDECL(teleok, (int,int,BOOLEAN_P));
STATIC_DCL void NDECL(vault_tele);
STATIC_DCL boolean FDECL(rloc_pos_ok, (int,int,struct monst *));
STATIC_DCL void FDECL(mvault_tele, (struct monst *));

/* non-null when teleporting via having read this scroll */
STATIC_VAR struct obj *telescroll = 0;

/*
 * Is (x,y) a good position of mtmp?  If mtmp is NULL, then is (x,y) good
 * for an object?
 *
 * This function will only look at mtmp->mdat, so makemon, mplayer, etc can
 * call it to generate new monster positions with fake monster structures.
 */
boolean
goodpos(x, y, mtmp, gpflags)
int x,y;
struct monst *mtmp;
unsigned gpflags;
{
	struct permonst *mdat = (struct permonst *)0;
	boolean ignorewater = ((gpflags & MM_IGNOREWATER) != 0);

	if (!isok(x, y)) return FALSE;

	/* in many cases, we're trying to create a new monster, which
	 * can't go on top of the player or any existing monster.
	 * however, occasionally we are relocating engravings or objects,
	 * which could be co-located and thus get restricted a bit too much.
	 * oh well.
	 */
	if (mtmp != &youmonst && x == u.ux && y == u.uy
            && (!u.usteed || mtmp != u.usteed))
		return FALSE;

	if (mtmp) {
	    struct monst *mtmp2 = m_at(x,y);

	    /* Be careful with long worms.  A monster may be placed back in
	     * its own location.  Normally, if m_at() returns the same monster
	     * that we're trying to place, the monster is being placed in its
	     * own location.  However, that is not correct for worm segments,
	     * because all the segments of the worm return the same m_at().
	     * Actually we overdo the check a little bit--a worm can't be placed
	     * in its own location, period.  If we just checked for mtmp->mx
	     * != x || mtmp->my != y, we'd miss the case where we're called
	     * to place the worm segment and the worm's head is at x,y.
	     */
	    if (mtmp2 && (mtmp2 != mtmp || mtmp->wormno))
		return FALSE;

	    mdat = mtmp->data;
	    if (is_pool(x,y) && !ignorewater) {
		if (mtmp == &youmonst)
		    return (Levitation || Flying || Wwalking ||
			    Swimming || Amphibious);
		else
		    return (is_floater(mdat) || is_flyer(mdat) ||
			    is_swimmer(mdat) || is_clinger(mdat));
	    } else if (mdat->mlet == S_EEL && rn2(13) && !ignorewater) {
		return FALSE;
	    } else if (is_lava(x,y)) {
		if (mtmp == &youmonst)
		    return (Levitation || Flying ||
			    (Fire_resistance && Wwalking &&
				uarmf && uarmf->oerodeproof) ||
			    (Upolyd && likes_lava(youmonst.data)));
		else
		    return (is_floater(mdat) || is_flyer(mdat) ||
			    likes_lava(mdat));
	    }
	    if (passes_walls(mdat) && may_passwall(x,y)) return TRUE;
	    if (amorphous(mdat) && closed_door(x,y)) return TRUE;
	}
	if (!accessible(x, y)) {
		if (!(is_pool(x,y) && ignorewater)) return FALSE;
	}

	if (sobj_at(BOULDER, x, y) && (!mdat || !throws_rocks(mdat)))
		return FALSE;
	return TRUE;
}

/*
 * "entity next to"
 *
 * Attempt to find a good place for the given monster type in the closest
 * position to (xx,yy).  Do so in successive square rings around (xx,yy).
 * If there is more than one valid positon in the ring, choose one randomly.
 * Return TRUE and the position chosen when successful, FALSE otherwise.
 */
boolean
enexto(cc, xx, yy, mdat)
coord *cc;
register xchar xx, yy;
struct permonst *mdat;
{
	return enexto_core(cc, xx, yy, mdat, 0);
}

boolean
enexto_core(cc, xx, yy, mdat, entflags)
coord *cc;
register xchar xx, yy;
struct permonst *mdat;
unsigned entflags;
{
#define MAX_GOOD 15
    coord good[MAX_GOOD], *good_ptr;
    int x, y, range, i;
    int xmin, xmax, ymin, ymax;
    struct monst fakemon;	/* dummy monster */

    if (!mdat) {
<<<<<<< HEAD
	debugpline("enexto() called with mdat==0");
=======
	debugpline0("enexto() called with null mdat");
>>>>>>> b7ad4a8a
	/* default to player's original monster type */
	mdat = &mons[u.umonster];
    }
    fakemon.data = mdat;	/* set up for goodpos */
    good_ptr = good;
    range = 1;
    /*
     * Walk around the border of the square with center (xx,yy) and
     * radius range.  Stop when we find at least one valid position.
     */
    do {
	xmin = max(1, xx-range);
	xmax = min(COLNO-1, xx+range);
	ymin = max(0, yy-range);
	ymax = min(ROWNO-1, yy+range);

	for (x = xmin; x <= xmax; x++)
	    if (goodpos(x, ymin, &fakemon, entflags)) {
		good_ptr->x = x;
		good_ptr->y = ymin ;
		/* beware of accessing beyond segment boundaries.. */
		if (good_ptr++ == &good[MAX_GOOD-1]) goto full;
	    }
	for (x = xmin; x <= xmax; x++)
	    if (goodpos(x, ymax, &fakemon, entflags)) {
		good_ptr->x = x;
		good_ptr->y = ymax ;
		/* beware of accessing beyond segment boundaries.. */
		if (good_ptr++ == &good[MAX_GOOD-1]) goto full;
	    }
	for (y = ymin+1; y < ymax; y++)
	    if (goodpos(xmin, y, &fakemon, entflags)) {
		good_ptr->x = xmin;
		good_ptr-> y = y ;
		/* beware of accessing beyond segment boundaries.. */
		if (good_ptr++ == &good[MAX_GOOD-1]) goto full;
	    }
	for (y = ymin+1; y < ymax; y++)
	    if (goodpos(xmax, y, &fakemon, entflags)) {
		good_ptr->x = xmax;
		good_ptr->y = y ;
		/* beware of accessing beyond segment boundaries.. */
		if (good_ptr++ == &good[MAX_GOOD-1]) goto full;
	    }
	range++;

	/* return if we've grown too big (nothing is valid) */
	if (range > ROWNO && range > COLNO) return FALSE;
    } while (good_ptr == good);

full:
    i = rn2((int)(good_ptr - good));
    cc->x = good[i].x;
    cc->y = good[i].y;
    return TRUE;
}

/*
 * Check for restricted areas present in some special levels.  (This might
 * need to be augmented to allow deliberate passage in wizard mode, but
 * only for explicitly chosen destinations.)
 */
STATIC_OVL boolean
tele_jump_ok(x1, y1, x2, y2)
int x1, y1, x2, y2;
{
	if (dndest.nlx > 0) {
	    /* if inside a restricted region, can't teleport outside */
	    if (within_bounded_area(x1, y1, dndest.nlx, dndest.nly,
						dndest.nhx, dndest.nhy) &&
		!within_bounded_area(x2, y2, dndest.nlx, dndest.nly,
						dndest.nhx, dndest.nhy))
		return FALSE;
	    /* and if outside, can't teleport inside */
	    if (!within_bounded_area(x1, y1, dndest.nlx, dndest.nly,
						dndest.nhx, dndest.nhy) &&
		within_bounded_area(x2, y2, dndest.nlx, dndest.nly,
						dndest.nhx, dndest.nhy))
		return FALSE;
	}
	if (updest.nlx > 0) {		/* ditto */
	    if (within_bounded_area(x1, y1, updest.nlx, updest.nly,
						updest.nhx, updest.nhy) &&
		!within_bounded_area(x2, y2, updest.nlx, updest.nly,
						updest.nhx, updest.nhy))
		return FALSE;
	    if (!within_bounded_area(x1, y1, updest.nlx, updest.nly,
						updest.nhx, updest.nhy) &&
		within_bounded_area(x2, y2, updest.nlx, updest.nly,
						updest.nhx, updest.nhy))
		return FALSE;
	}
	return TRUE;
}

STATIC_OVL boolean
teleok(x, y, trapok)
register int x, y;
boolean trapok;
{
	if (!trapok && t_at(x, y)) return FALSE;
	if (!goodpos(x, y, &youmonst, 0)) return FALSE;
	if (!tele_jump_ok(u.ux, u.uy, x, y)) return FALSE;
	if (!in_out_region(x, y)) return FALSE;
	return TRUE;
}

void
teleds(nux, nuy, allow_drag)
register int nux,nuy;
boolean allow_drag;
{
	boolean ball_active, ball_still_in_range;

	if (u.utraptype == TT_BURIEDBALL) {
		/* unearth it */
		buried_ball_to_punishment();
	}
	ball_active = (Punished && uball->where != OBJ_FREE),
		ball_still_in_range = FALSE;

	/* If they have to move the ball, then drag if allow_drag is true;
	 * otherwise they are teleporting, so unplacebc().  
	 * If they don't have to move the ball, then always "drag" whether or
	 * not allow_drag is true, because we are calling that function, not
	 * to drag, but to move the chain.  *However* there are some dumb
	 * special cases:
	 *    0				 0
	 *   _X  move east       ----->  X_
	 *    @				  @
	 * These are permissible if teleporting, but not if dragging.  As a
	 * result, drag_ball() needs to know about allow_drag and might end
	 * up dragging the ball anyway.  Also, drag_ball() might find that
	 * dragging the ball is completely impossible (ball in range but there's
	 * rock in the way), in which case it teleports the ball on its own.
	 */
	if (ball_active) {
	    if (!carried(uball) && distmin(nux, nuy, uball->ox, uball->oy) <= 2)
		ball_still_in_range = TRUE; /* don't have to move the ball */
	    else {
		/* have to move the ball */
		if (!allow_drag || distmin(u.ux, u.uy, nux, nuy) > 1) {
		    /* we should not have dist > 1 and allow_drag at the same
		     * time, but just in case, we must then revert to teleport.
		     */
		    allow_drag = FALSE;
		    unplacebc();
		}
	    }
	}
	u.utrap = 0;
	u.ustuck = 0;
	u.ux0 = u.ux;
	u.uy0 = u.uy;

	if (!hideunder(&youmonst) && youmonst.data->mlet == S_MIMIC) {
	    /* mimics stop being unnoticed */
	    youmonst.m_ap_type = M_AP_NOTHING;
	}

	if (u.uswallow) {
		u.uswldtim = u.uswallow = 0;
		if (Punished && !ball_active) {
		    /* ensure ball placement, like unstuck */
		    ball_active = TRUE;
		    allow_drag = FALSE;
		}
		docrt();
	}
	if (ball_active) {
	    if (ball_still_in_range || allow_drag) {
		int bc_control;
		xchar ballx, bally, chainx, chainy;
		boolean cause_delay;

		if (drag_ball(nux, nuy, &bc_control, &ballx, &bally,
				    &chainx, &chainy, &cause_delay, allow_drag))
		    move_bc(0, bc_control, ballx, bally, chainx, chainy);
	    }
	}
	/* must set u.ux, u.uy after drag_ball(), which may need to know
	   the old position if allow_drag is true... */
	u_on_newpos(nux, nuy); /* set u.<x,y>, usteed-><mx,my>; cliparound() */
	fill_pit(u.ux0, u.uy0);
	if (ball_active) {
	    if (!ball_still_in_range && !allow_drag)
		placebc();
	}
	initrack(); /* teleports mess up tracking monsters without this */
	update_player_regions();
	/*
	 *  Make sure the hero disappears from the old location.  This will
	 *  not happen if she is teleported within sight of her previous
	 *  location.  Force a full vision recalculation because the hero
	 *  is now in a new location.
	 */
	newsym(u.ux0,u.uy0);
	see_monsters();
	vision_full_recalc = 1;
	nomul(0);
	vision_recalc(0);	/* vision before effects */
	if (telescroll) {
	    /* when teleporting by scroll, we need to handle discovery
	       now before getting feedback about any objects at our
	       destination since we might land on another such scroll */
	    if (distu(u.ux0, u.uy0) >= 16 || !couldsee(u.ux0, u.uy0))
		learnscroll(telescroll);
	    else
		telescroll = 0; /* no discovery by scrolltele()'s caller */
	}
	spoteffects(TRUE);
	invocation_message();
}

boolean
safe_teleds(allow_drag)
boolean allow_drag;
{
	register int nux, nuy, tcnt = 0;

	do {
		nux = rnd(COLNO-1);
		nuy = rn2(ROWNO);
	} while (!teleok(nux, nuy, (boolean)(tcnt > 200)) && ++tcnt <= 400);

	if (tcnt <= 400) {
		teleds(nux, nuy, allow_drag);
		return TRUE;
	} else
		return FALSE;
}

STATIC_OVL void
vault_tele()
{
	register struct mkroom *croom = search_special(VAULT);
	coord c;

	if (croom && somexy(croom, &c) && teleok(c.x,c.y,FALSE)) {
		teleds(c.x,c.y,FALSE);
		return;
	}
	tele();
}

boolean
teleport_pet(mtmp, force_it)
register struct monst *mtmp;
boolean force_it;
{
	register struct obj *otmp;

	if (mtmp == u.usteed)
		return (FALSE);

	if (mtmp->mleashed) {
	    otmp = get_mleash(mtmp);
	    if (!otmp) {
		impossible("%s is leashed, without a leash.", Monnam(mtmp));
		goto release_it;
	    }
	    if (otmp->cursed && !force_it) {
		yelp(mtmp);
		return FALSE;
	    } else {
		Your("leash goes slack.");
 release_it:
		m_unleash(mtmp, FALSE);
		return TRUE;
	    }
	}
	return TRUE;
}

/* teleport the hero via some method other than scroll of teleport */
void
tele()
{
	(void)scrolltele((struct obj *)0);
}

/* teleport the hero; return true if scroll of teleportation should become
   discovered; teleds() will usually do the actual discovery, since the
   outcome sometimes depends upon destination and discovery needs to be
   performed before arrival, in case we land on another teleport scroll */
boolean
scrolltele(scroll)
struct obj *scroll;
{
	coord cc;
	boolean result = FALSE;	/* don't learn scroll */

	/* Disable teleportation in stronghold && Vlad's Tower */
	if (level.flags.noteleport) {
		if (!wizard) {
		    pline("A mysterious force prevents you from teleporting!");
		    return TRUE;
		}
	}

	/* don't show trap if "Sorry..." */
	if (!Blinded) make_blinded(0L,FALSE);

	if ((u.uhave.amulet || On_W_tower_level(&u.uz)) && !rn2(3)) {
	    You_feel("disoriented for a moment.");
	    if (wizard && yn("Override?") != 'y')
	    return FALSE;
	}
	if ((Teleport_control && !Stunned)
			    || wizard
					) {
	    if (unconscious()) {
		pline("Being unconscious, you cannot control your teleport.");
	    } else {
		    char whobuf[BUFSZ];

		    Strcpy(whobuf, "you");
		    if (u.usteed)
			Sprintf(eos(whobuf), " and %s", mon_nam(u.usteed));
		    pline("To what position do %s want to be teleported?",
			  whobuf);
		    cc.x = u.ux;
		    cc.y = u.uy;
		    if (getpos(&cc, TRUE, "the desired position") < 0)
			return TRUE;	/* abort */
		    /* possible extensions: introduce a small error if
		       magic power is low; allow transfer to solid rock */
		    if (teleok(cc.x, cc.y, FALSE)) {
			/* for scroll, discover it regardless of destination */
			if (scroll) learnscroll(scroll);
			teleds(cc.x, cc.y, FALSE);
			return TRUE;
		    }
		    pline("Sorry...");
		    result = TRUE;
		}
	} else if (scroll && scroll->blessed) {
		/* (this used to be handled in seffects()) */
		if (yn("Do you wish to teleport?") == 'n') return TRUE;
		result = TRUE;
	}

	telescroll = scroll;
	(void) safe_teleds(FALSE);
	/* teleds() will leave telescroll intact iff random destination
	   is far enough away for scroll discovery to be warranted */
	if (telescroll) result = TRUE;
	telescroll = 0;		/* reset */
	return result;
}

int
dotele()
{
	struct trap *trap;

	trap = t_at(u.ux, u.uy);
	if (trap && (!trap->tseen || trap->ttyp != TELEP_TRAP))
		trap = 0;

	if (trap) {
		if (trap->once) {
			pline("This is a vault teleport, usable once only.");
			if (yn("Jump in?") == 'n')
				trap = 0;
			else {
				deltrap(trap);
				newsym(u.ux, u.uy);
			}
		}
		if (trap)
			You("%s onto the teleportation trap.",
			    locomotion(youmonst.data, "jump"));
	}
	if (!trap) {
	    boolean castit = FALSE;
	    register int sp_no = 0, energy = 0;

	    if (!Teleportation || (u.ulevel < (Role_if(PM_WIZARD) ? 8 : 12)
					&& !can_teleport(youmonst.data))) {
		/* Try to use teleport away spell. */
		if (objects[SPE_TELEPORT_AWAY].oc_name_known && !Confusion)
		    for (sp_no = 0; sp_no < MAXSPELL; sp_no++)
			if (spl_book[sp_no].sp_id == SPE_TELEPORT_AWAY) {
				castit = TRUE;
				break;
			}
		if (!wizard) {
		    if (!castit) {
			if (!Teleportation)
			    You("don't know that spell.");
			else You("are not able to teleport at will.");
			return(0);
		    }
		}
	    }

	    if (u.uhunger <= 100 || ACURR(A_STR) < 6) {
		if (!wizard) {
			You("lack the strength %s.",
			    castit ? "for a teleport spell" : "to teleport");
			return 1;
		}
	    }

	    energy = objects[SPE_TELEPORT_AWAY].oc_level * 7 / 2 - 2;
	    if (u.uen <= energy) {
		if (wizard)
			energy = u.uen;
		else {
			You("lack the energy %s.",
			    castit ? "for a teleport spell" : "to teleport");
			return 1;
		}
	    }

	    if (check_capacity(
			"Your concentration falters from carrying so much."))
		return 1;

	    if (castit) {
		exercise(A_WIS, TRUE);
		if (spelleffects(sp_no, TRUE))
			return(1);
		else if (!wizard)
			return(0);
	    } else {
		u.uen -= energy;
		context.botl = 1;
	    }
	}

	if (next_to_u()) {
		if (trap && trap->once) vault_tele();
		else tele();
		(void) next_to_u();
	} else {
		You1(shudder_for_moment);
		return(0);
	}
	if (!trap) morehungry(100);
	return(1);
}


void
level_tele()
{
	register int newlev;
	d_level newlevel;
	const char *escape_by_flying = 0;	/* when surviving dest of -N */
	char buf[BUFSZ];
	boolean force_dest = FALSE;

	if ((u.uhave.amulet || In_endgame(&u.uz) || In_sokoban(&u.uz))
	    && !wizard) {
	    You_feel("very disoriented for a moment.");
	    return;
	}
	if ((Teleport_control && !Stunned) || wizard) {
	    char qbuf[BUFSZ];
	    int trycnt = 0;

	    Strcpy(qbuf, "To what level do you want to teleport?");
	    do {
		if (++trycnt == 2) {
			if (wizard) Strcat(qbuf, " [type a number or ? for a menu]");
			else Strcat(qbuf, " [type a number]");
		}
		getlin(qbuf, buf);
		if (!strcmp(buf,"\033")) {	/* cancelled */
		    if (Confusion && rnl(5)) {
			pline("Oops...");
			goto random_levtport;
		    }
		    return;
		} else if (!strcmp(buf,"*")) {
		    goto random_levtport;
		} else if (Confusion && rnl(5)) {
		    pline("Oops...");
		    goto random_levtport;
		}
		if (wizard && !strcmp(buf,"?")) {
		    schar destlev = 0;
		    xchar destdnum = 0;

		    newlev = (int)print_dungeon(TRUE, &destlev, &destdnum);
		    if (!newlev) return;

		    newlevel.dnum = destdnum;
		    newlevel.dlevel = destlev;
		    if (In_endgame(&newlevel) && !In_endgame(&u.uz)) {
			struct obj *amu;

			if (!u.uhave.amulet &&
			  (amu = mksobj(AMULET_OF_YENDOR, TRUE, FALSE)) != 0) {
			    /* ordinarily we'd use hold_another_object()
			       for something like this, but we don't want
			       fumbling or already full pack to interfere */
			    amu = addinv(amu);
			    prinv("Endgame prerequisite:", amu, 0L);
			}
		    }
		    force_dest = TRUE;
		} else if ((newlev = lev_by_name(buf)) == 0) newlev = atoi(buf);
	    } while (!newlev && !digit(buf[0]) &&
		     (buf[0] != '-' || !digit(buf[1])) &&
		     trycnt < 10);

	    /* no dungeon escape via this route */
	    if (newlev == 0) {
		if (trycnt >= 10)
		    goto random_levtport;
		if (ynq("Go to Nowhere.  Are you sure?") != 'y') return;
		You("%s in agony as your body begins to warp...",
		    is_silent(youmonst.data) ? "writhe" : "scream");
		display_nhwindow(WIN_MESSAGE, FALSE);
		You("cease to exist.");
		if (invent) Your("possessions land on the %s with a thud.",
				surface(u.ux, u.uy));
		killer.format = NO_KILLER_PREFIX;
		Strcpy(killer.name, "committed suicide");
		done(DIED);
		pline("An energized cloud of dust begins to coalesce.");
		Your("body rematerializes%s.", invent ?
			", and you gather up all your possessions" : "");
		return;
	    }

	    /* if in Knox and the requested level > 0, stay put.
	     * we let negative values requests fall into the "heaven" loop.
	     */
	    if (Is_knox(&u.uz) && newlev > 0 && !force_dest) {
		You1(shudder_for_moment);
		return;
	    }
	    /* if in Quest, the player sees "Home 1", etc., on the status
	     * line, instead of the logical depth of the level.  controlled
	     * level teleport request is likely to be relativized to the
	     * status line, and consequently it should be incremented to
	     * the value of the logical depth of the target level.
	     *
	     * we let negative values requests fall into the "heaven" loop.
	     */
	    if (In_quest(&u.uz) && newlev > 0)
		newlev = newlev + dungeons[u.uz.dnum].depth_start - 1;
	} else { /* involuntary level tele */
 random_levtport:
	    newlev = random_teleport_level();
	    if (newlev == depth(&u.uz)) {
		You1(shudder_for_moment);
		return;
	    }
	}

	if (u.utrap && u.utraptype == TT_BURIEDBALL)
		buried_ball_to_punishment();

	if (!next_to_u() && !force_dest) {
		You1(shudder_for_moment);
		return;
	}
	if (In_endgame(&u.uz)) {	/* must already be wizard */
	    int llimit = dunlevs_in_dungeon(&u.uz);

	    if (newlev >= 0 || newlev <= -llimit) {
		You_cant("get there from here.");
		return;
	    }
	    newlevel.dnum = u.uz.dnum;
	    newlevel.dlevel = llimit + newlev;
	    schedule_goto(&newlevel, FALSE, FALSE, 0, (char *)0, (char *)0);
	    return;
	}

	killer.name[0] = 0;		/* still alive, so far... */

	if (newlev < 0 && !force_dest) {
		if (*u.ushops0) {
		    /* take unpaid inventory items off of shop bills */
		    in_mklev = TRUE;	/* suppress map update */
		    u_left_shop(u.ushops0, TRUE);
		    /* you're now effectively out of the shop */
		    *u.ushops0 = *u.ushops = '\0';
		    in_mklev = FALSE;
		}
		if (newlev <= -10) {
			You("arrive in heaven.");
			verbalize("Thou art early, but we'll admit thee.");
			killer.format = NO_KILLER_PREFIX;
			Strcpy(killer.name, "went to heaven prematurely");
		} else if (newlev == -9) {
			You_feel("deliriously happy. ");
			pline("(In fact, you're on Cloud 9!) ");
			display_nhwindow(WIN_MESSAGE, FALSE);
		} else
			You("are now high above the clouds...");

		if (killer.name[0]) {
		    ;		/* arrival in heaven is pending */
		} else if (Levitation) {
		    escape_by_flying = "float gently down to earth";
		} else if (Flying) {
		    escape_by_flying = "fly down to the ground";
		} else {
		    pline("Unfortunately, you don't know how to fly.");
		    You("plummet a few thousand feet to your death.");
		    Sprintf(killer.name,
			  "teleported out of the dungeon and fell to %s death",
			    uhis());
		    killer.format = NO_KILLER_PREFIX;
		}
	}

	if (killer.name[0]) {	/* the chosen destination was not survivable */
	    d_level lsav;

	    /* set specific death location; this also suppresses bones */
	    lsav = u.uz;	/* save current level, see below */
	    u.uz.dnum = 0;	/* main dungeon */
	    u.uz.dlevel = (newlev <= -10) ? -10 : 0;	/* heaven or surface */
	    done(DIED);
	    /* can only get here via life-saving (or declining to die in
	       explore|debug mode); the hero has now left the dungeon... */
	    escape_by_flying = "find yourself back on the surface";
	    u.uz = lsav;	/* restore u.uz so escape code works */
	}

	/* calls done(ESCAPED) if newlevel==0 */
	if (escape_by_flying) {
	    You("%s.", escape_by_flying);
	    newlevel.dnum = 0;		/* specify main dungeon */
	    newlevel.dlevel = 0;	/* escape the dungeon */
	    /* [dlevel used to be set to 1, but it doesn't make sense to
		teleport out of the dungeon and float or fly down to the
		surface but then actually arrive back inside the dungeon] */
	} else if (u.uz.dnum == medusa_level.dnum &&
	    newlev >= dungeons[u.uz.dnum].depth_start +
						dunlevs_in_dungeon(&u.uz)) {
	    if (!(wizard && force_dest))
	    find_hell(&newlevel);
	} else {
	    /* if invocation did not yet occur, teleporting into
	     * the last level of Gehennom is forbidden.
	     */
	    if (!wizard && Inhell && !u.uevent.invoked &&
			newlev >= (dungeons[u.uz.dnum].depth_start +
					dunlevs_in_dungeon(&u.uz) - 1)) {
		newlev = dungeons[u.uz.dnum].depth_start +
					dunlevs_in_dungeon(&u.uz) - 2;
		pline("Sorry...");
	    }
	    /* no teleporting out of quest dungeon */
	    if (In_quest(&u.uz) && newlev < depth(&qstart_level))
		newlev = depth(&qstart_level);
	    /* the player thinks of levels purely in logical terms, so
	     * we must translate newlev to a number relative to the
	     * current dungeon.
	     */
	    if (!(wizard && force_dest))
	    get_level(&newlevel, newlev);
	}
	schedule_goto(&newlevel, FALSE, FALSE, 0, (char *)0, (char *)0);
	/* in case player just read a scroll and is about to be asked to
	   call it something, we can't defer until the end of the turn */
	if (u.utotype && !context.mon_moving) deferred_goto();
}

void
domagicportal(ttmp)
register struct trap *ttmp;
{
	struct d_level target_level;

	if (u.utrap && u.utraptype == TT_BURIEDBALL)
		buried_ball_to_punishment();

	if (!next_to_u()) {
		You1(shudder_for_moment);
		return;
	}

	/* if landed from another portal, do nothing */
	/* problem: level teleport landing escapes the check */
	if (!on_level(&u.uz, &u.uz0)) return;

	You("activated a magic portal!");

	/* prevent the poor shnook, whose amulet was stolen while in
	 * the endgame, from accidently triggering the portal to the
	 * next level, and thus losing the game
	 */
	if (In_endgame(&u.uz) && !u.uhave.amulet) {
	    You_feel("dizzy for a moment, but nothing happens...");
	    return;
	}

	target_level = ttmp->dst;
	schedule_goto(&target_level, FALSE, FALSE, 1,
		      "You feel dizzy for a moment, but the sensation passes.",
		      (char *)0);
}

void
tele_trap(trap)
struct trap *trap;
{
	if (In_endgame(&u.uz) || Antimagic) {
		if (Antimagic)
			shieldeff(u.ux, u.uy);
		You_feel("a wrenching sensation.");
	} else if (!next_to_u()) {
		You1(shudder_for_moment);
	} else if (trap->once) {
		deltrap(trap);
		newsym(u.ux,u.uy);	/* get rid of trap symbol */
		vault_tele();
	} else
		tele();
}

void
level_tele_trap(trap)
struct trap *trap;
{
	You("%s onto a level teleport trap!",
		      Levitation ? (const char *)"float" :
				  locomotion(youmonst.data, "step"));
	if (Antimagic) {
	    shieldeff(u.ux, u.uy);
	}
	if (Antimagic || In_endgame(&u.uz)) {
	    You_feel("a wrenching sensation.");
	    return;
	}
	if (!Blind)
	    You("are momentarily blinded by a flash of light.");
	else
	    You("are momentarily disoriented.");
	deltrap(trap);
	newsym(u.ux,u.uy);	/* get rid of trap symbol */
	level_tele();
}

/* check whether monster can arrive at location <x,y> via Tport (or fall) */
STATIC_OVL boolean
rloc_pos_ok(x, y, mtmp)
register int x, y;		/* coordinates of candidate location */
struct monst *mtmp;
{
	register int xx, yy;

	if (!goodpos(x, y, mtmp, 0)) return FALSE;
	/*
	 * Check for restricted areas present in some special levels.
	 *
	 * `xx' is current column; if 0, then `yy' will contain flag bits
	 * rather than row:  bit #0 set => moving upwards; bit #1 set =>
	 * inside the Wizard's tower.
	 */
	xx = mtmp->mx;
	yy = mtmp->my;
	if (!xx) {
	    /* no current location (migrating monster arrival) */
	    if (dndest.nlx && On_W_tower_level(&u.uz))
		return ((yy & 2) != 0) ^	/* inside xor not within */
		       !within_bounded_area(x, y, dndest.nlx, dndest.nly,
						  dndest.nhx, dndest.nhy);
	    if (updest.lx && (yy & 1) != 0)	/* moving up */
		return (within_bounded_area(x, y, updest.lx, updest.ly,
						  updest.hx, updest.hy) &&
		       (!updest.nlx ||
			!within_bounded_area(x, y, updest.nlx, updest.nly,
						   updest.nhx, updest.nhy)));
	    if (dndest.lx && (yy & 1) == 0)	/* moving down */
		return (within_bounded_area(x, y, dndest.lx, dndest.ly,
						  dndest.hx, dndest.hy) &&
		       (!dndest.nlx ||
			!within_bounded_area(x, y, dndest.nlx, dndest.nly,
						   dndest.nhx, dndest.nhy)));
	} else {
	    /* [try to] prevent a shopkeeper or temple priest from being
	       sent out of his room (caller might resort to goodpos() if
	       we report failure here, so this isn't full prevention) */
	    if (mtmp->isshk && inhishop(mtmp)) {
		if (levl[x][y].roomno != ESHK(mtmp)->shoproom) return FALSE;
	    } else if (mtmp->ispriest && inhistemple(mtmp)) {
		if (levl[x][y].roomno != EPRI(mtmp)->shroom) return FALSE;
	    }
	    /* current location is <xx,yy> */
	    if (!tele_jump_ok(xx, yy, x, y)) return FALSE;
	}
	/* <x,y> is ok */
	return TRUE;
}

/*
 * rloc_to()
 *
 * Pulls a monster from its current position and places a monster at
 * a new x and y.  If oldx is 0, then the monster was not in the levels.monsters
 * array.  However, if oldx is 0, oldy may still have a value because mtmp is a
 * migrating_mon.  Worm tails are always placed randomly around the head of
 * the worm.
 */
void
rloc_to(mtmp, x, y)
struct monst *mtmp;
register int x, y;
{
	register int oldx = mtmp->mx, oldy = mtmp->my;
	boolean resident_shk = mtmp->isshk && inhishop(mtmp);

	if (x == mtmp->mx && y == mtmp->my)	/* that was easy */
		return;

	if (oldx) {				/* "pick up" monster */
	    if (mtmp->wormno)
		remove_worm(mtmp);
	    else {
		remove_monster(oldx, oldy);
		newsym(oldx, oldy);		/* update old location */
	    }
	}

	place_monster(mtmp, x, y);		/* put monster down */
	update_monster_region(mtmp);

	if (mtmp->wormno)			/* now put down tail */
		place_worm_tail_randomly(mtmp, x, y);

	if (u.ustuck == mtmp) {
		if (u.uswallow) {
			u.ux = x;
			u.uy = y;
			docrt();
		} else	u.ustuck = 0;
	}

	newsym(x, y);				/* update new location */
	set_apparxy(mtmp);			/* orient monster */

	/* shopkeepers will only teleport if you zap them with a wand of
	   teleportation or if they've been transformed into a jumpy monster;
	   the latter only happens if you've attacked them with polymorph */
	if (resident_shk && !inhishop(mtmp)) make_angry_shk(mtmp, oldx, oldy);
}

/* place a monster at a random location, typically due to teleport */
/* return TRUE if successful, FALSE if not */
boolean
rloc(mtmp, suppress_impossible)
struct monst *mtmp;	/* mx==0 implies migrating monster arrival */
boolean suppress_impossible;
{
	register int x, y, trycount;

	if (mtmp == u.usteed) {
	    tele();
	    return TRUE;
	}

	if (mtmp->iswiz && mtmp->mx) {	/* Wizard, not just arriving */
	    if (!In_W_tower(u.ux, u.uy, &u.uz))
		x = xupstair,  y = yupstair;
	    else if (!xdnladder)	/* bottom level of tower */
		x = xupladder,  y = yupladder;
	    else
		x = xdnladder,  y = ydnladder;
	    /* if the wiz teleports away to heal, try the up staircase,
	       to block the player's escaping before he's healed
	       (deliberately use `goodpos' rather than `rloc_pos_ok' here) */
	    if (goodpos(x, y, mtmp, 0))
		goto found_xy;
	}

	trycount = 0;
	do {
	    x = rn1(COLNO-3,2);
	    y = rn2(ROWNO);
	    if ((trycount < 500) ? rloc_pos_ok(x, y, mtmp)
				 : goodpos(x, y, mtmp, 0))
		goto found_xy;
	} while (++trycount < 1000);

	/* last ditch attempt to find a good place */
	for (x = 2; x < COLNO - 1; x++)
	    for (y = 0; y < ROWNO; y++)
		if (goodpos(x, y, mtmp, 0))
		    goto found_xy;

	/* level either full of monsters or somehow faulty */
	if (!suppress_impossible)
		impossible("rloc(): couldn't relocate monster");
	return FALSE;

 found_xy:
	rloc_to(mtmp, x, y);
	return TRUE;
}

STATIC_OVL void
mvault_tele(mtmp)
struct monst *mtmp;
{
	register struct mkroom *croom = search_special(VAULT);
	coord c;

	if (croom && somexy(croom, &c) &&
				goodpos(c.x, c.y, mtmp, 0)) {
		rloc_to(mtmp, c.x, c.y);
		return;
	}
	(void) rloc(mtmp, FALSE);
}

boolean
tele_restrict(mon)
struct monst *mon;
{
	if (level.flags.noteleport) {
		if (canseemon(mon))
		    pline("A mysterious force prevents %s from teleporting!",
			mon_nam(mon));
		return TRUE;
	}
	return FALSE;
}

void
mtele_trap(mtmp, trap, in_sight)
struct monst *mtmp;
struct trap *trap;
int in_sight;
{
	char *monname;

	if (tele_restrict(mtmp)) return;
	if (teleport_pet(mtmp, FALSE)) {
	    /* save name with pre-movement visibility */
	    monname = Monnam(mtmp);

	    /* Note: don't remove the trap if a vault.  Other-
	     * wise the monster will be stuck there, since
	     * the guard isn't going to come for it...
	     */
	    if (trap->once) mvault_tele(mtmp);
	    else (void) rloc(mtmp, FALSE);

	    if (in_sight) {
		if (canseemon(mtmp))
		    pline("%s seems disoriented.", monname);
		else
		    pline("%s suddenly disappears!", monname);
		seetrap(trap);
	    }
	}
}

/* return 0 if still on level, 3 if not */
int
mlevel_tele_trap(mtmp, trap, force_it, in_sight)
struct monst *mtmp;
struct trap *trap;
boolean force_it;
int in_sight;
{
	int tt = trap->ttyp;
	struct permonst *mptr = mtmp->data;

	if (mtmp == u.ustuck)	/* probably a vortex */
	    return 0;		/* temporary? kludge */
	if (teleport_pet(mtmp, force_it)) {
	    d_level tolevel;
	    int migrate_typ = MIGR_RANDOM;

	    if ((tt == HOLE || tt == TRAPDOOR)) {
		if (Is_stronghold(&u.uz)) {
		    assign_level(&tolevel, &valley_level);
		} else if (Is_botlevel(&u.uz)) {
		    if (in_sight && trap->tseen)
			pline("%s avoids the %s.", Monnam(mtmp),
			(tt == HOLE) ? "hole" : "trap");
		    return 0;
		} else {
		    get_level(&tolevel, depth(&u.uz) + 1);
		}
	    } else if (tt == MAGIC_PORTAL) {
		if (In_endgame(&u.uz) &&
		    (mon_has_amulet(mtmp) || is_home_elemental(mptr))) {
		    if (in_sight && mptr->mlet != S_ELEMENTAL) {
			pline("%s seems to shimmer for a moment.",
							Monnam(mtmp));
			seetrap(trap);
		    }
		    return 0;
		} else {
		    assign_level(&tolevel, &trap->dst);
		    migrate_typ = MIGR_PORTAL;
		}
	    } else { /* (tt == LEVEL_TELEP) */
		int nlev;

		if (mon_has_amulet(mtmp) || In_endgame(&u.uz)) {
		    if (in_sight)
			pline("%s seems very disoriented for a moment.",
				Monnam(mtmp));
		    return 0;
		}
		nlev = random_teleport_level();
		if (nlev == depth(&u.uz)) {
		    if (in_sight)
			pline("%s shudders for a moment.", Monnam(mtmp));
		    return 0;
		}
		get_level(&tolevel, nlev);
	    }

	    if (in_sight) {
		pline("Suddenly, %s disappears out of sight.", mon_nam(mtmp));
		seetrap(trap);
	    }
	    migrate_to_level(mtmp, ledger_no(&tolevel),
			     migrate_typ, (coord *)0);
	    return 3;	/* no longer on this level */
	}
	return 0;
}


/* place object randomly, returns FALSE if it's gone (eg broken) as a result */
boolean
rloco(obj)
register struct obj *obj;
{
	register xchar tx, ty, otx, oty;
	boolean restricted_fall;
	int try_limit = 4000;

	if (obj->otyp == CORPSE && is_rider(&mons[obj->corpsenm])) {
	    if (revive_corpse(obj)) return FALSE;
	}

	obj_extract_self(obj);
	otx = obj->ox;
	oty = obj->oy;
	restricted_fall = (otx == 0 && dndest.lx);
	do {
	    tx = rn1(COLNO-3,2);
	    ty = rn2(ROWNO);
	    if (!--try_limit) break;
	} while (!goodpos(tx, ty, (struct monst *)0, 0) ||
		 (restricted_fall &&
		  (!within_bounded_area(tx, ty, dndest.lx, dndest.ly,
						dndest.hx, dndest.hy) ||
		   (dndest.nlx &&
		    within_bounded_area(tx, ty, dndest.nlx, dndest.nly,
						dndest.nhx, dndest.nhy)))) ||
		 /* on the Wizard Tower levels, objects inside should
		    stay inside and objects outside should stay outside */
		 (dndest.nlx && On_W_tower_level(&u.uz) &&
		  within_bounded_area(tx, ty, dndest.nlx, dndest.nly,
					      dndest.nhx, dndest.nhy) !=
		  within_bounded_area(otx, oty, dndest.nlx, dndest.nly,
					        dndest.nhx, dndest.nhy)));

	if (flooreffects(obj, tx, ty, "fall")) {
	    return FALSE;
	} else if (otx == 0 && oty == 0) {
	    ;	/* fell through a trap door; no update of old loc needed */
	} else {
	    if (costly_spot(otx, oty)
	      && (!costly_spot(tx, ty) ||
		  !index(in_rooms(tx, ty, 0), *in_rooms(otx, oty, 0)))) {
		if (costly_spot(u.ux, u.uy) &&
			    index(u.urooms, *in_rooms(otx, oty, 0)))
		    addtobill(obj, FALSE, FALSE, FALSE);
		else (void)stolen_value(obj, otx, oty, FALSE, FALSE);
	    }
	    newsym(otx, oty);	/* update old location */
	}
	place_object(obj, tx, ty);
	newsym(tx, ty);
	return TRUE;
}

/* Returns an absolute depth */
int
random_teleport_level()
{
	int nlev, max_depth, min_depth,
	    cur_depth = (int)depth(&u.uz);

	/* [the endgame case can only occur in wizard mode] */
	if (!rn2(5) || Is_knox(&u.uz) || In_endgame(&u.uz))
	    return cur_depth;

	/* What I really want to do is as follows:
	 * -- If in a dungeon that goes down, the new level is to be restricted
	 *    to [top of parent, bottom of current dungeon]
	 * -- If in a dungeon that goes up, the new level is to be restricted
	 *    to [top of current dungeon, bottom of parent]
	 * -- If in a quest dungeon or similar dungeon entered by portals,
	 *    the new level is to be restricted to [top of current dungeon,
	 *    bottom of current dungeon]
	 * The current behavior is not as sophisticated as that ideal, but is
	 * still better what we used to do, which was like this for players
	 * but different for monsters for no obvious reason.  Currently, we
	 * must explicitly check for special dungeons.  We check for Knox
	 * above; endgame is handled in the caller due to its different
	 * message ("disoriented").
	 * --KAA
	 * 3.4.2: explicitly handle quest here too, to fix the problem of
	 * monsters sometimes level teleporting out of it into main dungeon.
	 * Also prevent monsters reaching the Sanctum prior to invocation.
	 */
	if (In_quest(&u.uz)) {
	    int bottom = dunlevs_in_dungeon(&u.uz),
		qlocate_depth = qlocate_level.dlevel;

	    /* if hero hasn't reached the middle locate level yet,
	       no one can randomly teleport past it */
	    if (dunlev_reached(&u.uz) < qlocate_depth)
		bottom = qlocate_depth;
	    min_depth = dungeons[u.uz.dnum].depth_start;
	    max_depth = bottom + (dungeons[u.uz.dnum].depth_start - 1);
	} else {
	    min_depth = 1;
	    max_depth = dunlevs_in_dungeon(&u.uz) +
			(dungeons[u.uz.dnum].depth_start - 1);
	    /* can't reach Sanctum if the invocation hasn't been performed */
	    if (Inhell && !u.uevent.invoked) max_depth -= 1;
	}

	/* Get a random value relative to the current dungeon */
	/* Range is 1 to current+3, current not counting */
	nlev = rn2(cur_depth + 3 - min_depth) + min_depth;
	if (nlev >= cur_depth) nlev++;

	if (nlev > max_depth) {
	    nlev = max_depth;
	    /* teleport up if already on bottom */
	    if (Is_botlevel(&u.uz)) nlev -= rnd(3);
	}
	if (nlev < min_depth) {
	    nlev = min_depth;
	    if (nlev == cur_depth) {
	        nlev += rnd(3);
	        if (nlev > max_depth)
		    nlev = max_depth;
	    }
	}
	return nlev;
}

/* you teleport a monster (via wand, spell, or poly'd q.mechanic attack);
   return false iff the attempt fails */
boolean
u_teleport_mon(mtmp, give_feedback)
struct monst *mtmp;
boolean give_feedback;
{
	coord cc;

	if (mtmp->ispriest && *in_rooms(mtmp->mx, mtmp->my, TEMPLE)) {
	    if (give_feedback)
		pline("%s resists your magic!", Monnam(mtmp));
	    return FALSE;
	} else if (level.flags.noteleport && u.uswallow && mtmp == u.ustuck) {
	    if (give_feedback)
		You("are no longer inside %s!", mon_nam(mtmp));
	    unstuck(mtmp);
	    (void) rloc(mtmp, FALSE);
	} else if (is_rider(mtmp->data) && rn2(13) &&
		   enexto(&cc, u.ux, u.uy, mtmp->data))
	    rloc_to(mtmp, cc.x, cc.y);
	else
	    (void) rloc(mtmp, FALSE);
	return TRUE;
}

/*teleport.c*/<|MERGE_RESOLUTION|>--- conflicted
+++ resolved
@@ -1,9 +1,4 @@
-<<<<<<< HEAD
-/* NetHack 3.5	teleport.c	$NHDT-Date$  $NHDT-Branch$:$NHDT-Revision$ */
-=======
 /* NetHack 3.5	teleport.c	$NHDT-Date: 1426465443 2015/03/16 00:24:03 $  $NHDT-Branch: debug $:$NHDT-Revision: 1.48 $ */
->>>>>>> b7ad4a8a
-/* NetHack 3.5	teleport.c	$Date: 2012/01/04 18:52:36 $  $Revision: 1.45 $ */
 /* Copyright (c) Stichting Mathematisch Centrum, Amsterdam, 1985. */
 /* NetHack may be freely redistributed.  See license for details. */
 
@@ -125,11 +120,7 @@
     struct monst fakemon;	/* dummy monster */
 
     if (!mdat) {
-<<<<<<< HEAD
-	debugpline("enexto() called with mdat==0");
-=======
 	debugpline0("enexto() called with null mdat");
->>>>>>> b7ad4a8a
 	/* default to player's original monster type */
 	mdat = &mons[u.umonster];
     }
