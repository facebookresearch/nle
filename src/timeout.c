--- conflicted
+++ resolved
@@ -399,36 +399,22 @@
      * [formerly implicit] change of form; polymon() takes care of that.
      * Temporarily ungenocide if necessary.
      */
-<<<<<<< HEAD
     if (emits_light(g.youmonst.data))
         del_light_source(LS_MONSTER, monst_to_any(&g.youmonst));
     save_mvflags = g.mvitals[PM_GREEN_SLIME].mvflags;
     g.mvitals[PM_GREEN_SLIME].mvflags = save_mvflags & ~G_GENOD;
-=======
-    if (emits_light(youmonst.data))
-        del_light_source(LS_MONSTER, monst_to_any(&youmonst));
-    save_mvflags = mvitals[PM_GREEN_SLIME].mvflags;
-    mvitals[PM_GREEN_SLIME].mvflags = save_mvflags & ~G_GENOD;
     /* become a green slime; also resets youmonst.m_ap_type+.mappearance */
->>>>>>> b982e6c5
     (void) polymon(PM_GREEN_SLIME);
     g.mvitals[PM_GREEN_SLIME].mvflags = save_mvflags;
     done(TURNED_SLIME);
 
     /* life-saved; even so, hero still has turned into green slime;
        player may have genocided green slimes after being infected */
-<<<<<<< HEAD
     if ((g.mvitals[PM_GREEN_SLIME].mvflags & G_GENOD) != 0) {
+        char slimebuf[BUFSZ];
+
         g.killer.format = KILLED_BY;
         Strcpy(g.killer.name, "slimicide");
-        /* immediately follows "OK, so you don't die." */
-        pline("Yes, you do.  Green slime has been genocided...");
-=======
-    if ((mvitals[PM_GREEN_SLIME].mvflags & G_GENOD) != 0) {
-        char slimebuf[BUFSZ];
-
-        killer.format = KILLED_BY;
-        Strcpy(killer.name, "slimicide");
         /* vary the message depending upon whether life-save was due to
            amulet or due to declining to die in explore or wizard mode */
         Strcpy(slimebuf, "green slime has been genocided...");
@@ -439,7 +425,6 @@
             /* follows "The medallion crumbles to dust." */
             pline("Unfortunately, %s", slimebuf);
         /* die again; no possibility of amulet this time */
->>>>>>> b982e6c5
         done(GENOCIDED);
         /* could be life-saved again (only in explore or wizard mode)
            but green slimes are gone; just stay in current form */
