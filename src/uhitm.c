--- conflicted
+++ resolved
@@ -1519,15 +1519,9 @@
     }
 
     if (stealoid) { /* we will be taking everything */
-<<<<<<< HEAD
         if (gender(mdef) == (int) u.mfemale && g.youmonst.data->mlet == S_NYMPH)
-            You("charm %s.  She gladly hands over her possessions.",
-                mon_nam(mdef));
-=======
-        if (gender(mdef) == (int) u.mfemale && youmonst.data->mlet == S_NYMPH)
             You("charm %s.  She gladly hands over %sher possessions.",
                 mon_nam(mdef), !gold ? "" : "most of ");
->>>>>>> 58583cac
         else
             You("seduce %s and %s starts to take off %s clothes.",
                 mon_nam(mdef), mhe(mdef), mhis(mdef));
