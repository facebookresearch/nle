/* NetHack 3.6	vault.c	$NHDT-Date: 1549921171 2019/02/11 21:39:31 $  $NHDT-Branch: NetHack-3.6.2-beta01 $:$NHDT-Revision: 1.62 $ */
/* Copyright (c) Stichting Mathematisch Centrum, Amsterdam, 1985. */
/*-Copyright (c) Robert Patrick Rankin, 2011. */
/* NetHack may be freely redistributed.  See license for details. */

#include "hack.h"

STATIC_DCL boolean FDECL(clear_fcorr, (struct monst *, BOOLEAN_P));
STATIC_DCL void FDECL(blackout, (int, int));
STATIC_DCL void FDECL(restfakecorr, (struct monst *));
STATIC_DCL void FDECL(parkguard, (struct monst *));
STATIC_DCL boolean FDECL(in_fcorridor, (struct monst *, int, int));
STATIC_DCL boolean FDECL(find_guard_dest, (struct monst *, xchar *, xchar *));
STATIC_DCL void FDECL(move_gold, (struct obj *, int));
STATIC_DCL void FDECL(wallify_vault, (struct monst *));
STATIC_DCL void FDECL(gd_mv_monaway, (struct monst *, int, int));
STATIC_OVL void FDECL(gd_pick_corridor_gold, (struct monst *, int, int));

void
newegd(mtmp)
struct monst *mtmp;
{
    if (!mtmp->mextra)
        mtmp->mextra = newmextra();
    if (!EGD(mtmp)) {
        EGD(mtmp) = (struct egd *) alloc(sizeof (struct egd));
        (void) memset((genericptr_t) EGD(mtmp), 0, sizeof (struct egd));
    }
}

void
free_egd(mtmp)
struct monst *mtmp;
{
    if (mtmp->mextra && EGD(mtmp)) {
        free((genericptr_t) EGD(mtmp));
        EGD(mtmp) = (struct egd *) 0;
    }
    mtmp->isgd = 0;
}

/* try to remove the temporary corridor (from vault to rest of map) being
   maintained by guard 'grd'; if guard is still in it, removal will fail,
   to be tried again later */
STATIC_OVL boolean
clear_fcorr(grd, forceshow)
struct monst *grd;
boolean forceshow;
{
    register int fcx, fcy, fcbeg;
    struct monst *mtmp;
    boolean sawcorridor = FALSE,
            silently = g.program_state.stopprint ? TRUE : FALSE;
    struct egd *egrd = EGD(grd);
    struct trap *trap;
    struct rm *lev;

    if (!on_level(&egrd->gdlevel, &u.uz))
        return TRUE;

    /* note: guard remains on 'fmons' list (alive or dead, at off-map
       coordinate <0,0>), until temporary corridor from vault back to
       civilization has been removed */
    while ((fcbeg = egrd->fcbeg) < egrd->fcend) {
        fcx = egrd->fakecorr[fcbeg].fx;
        fcy = egrd->fakecorr[fcbeg].fy;
        if ((DEADMONSTER(grd) || !in_fcorridor(grd, u.ux, u.uy))
            && egrd->gddone)
            forceshow = TRUE;
        if ((u.ux == fcx && u.uy == fcy && !DEADMONSTER(grd))
            || (!forceshow && couldsee(fcx, fcy))
            || (Punished && !carried(uball) && uball->ox == fcx
                && uball->oy == fcy))
            return FALSE;

        if ((mtmp = m_at(fcx, fcy)) != 0) {
            if (mtmp->isgd) {
                return FALSE;
            } else if (!in_fcorridor(grd, u.ux, u.uy)) {
                if (mtmp->mtame)
                    yelp(mtmp);
                (void) rloc(mtmp, FALSE);
            }
        }
        lev = &levl[fcx][fcy];
        if (lev->typ == CORR && cansee(fcx, fcy))
            sawcorridor = TRUE;
        lev->typ = egrd->fakecorr[fcbeg].ftyp;
        if (IS_STWALL(lev->typ)) {
            /* destroy any trap here (pit dug by you, hole dug via
               wand while levitating or by monster, bear trap or land
               mine via object, spun web) when spot reverts to stone */
            if ((trap = t_at(fcx, fcy)) != 0)
                deltrap(trap);
            /* undo scroll/wand/spell of light affecting this spot */
            if (lev->typ == STONE)
                blackout(fcx, fcy);
        }
        map_location(fcx, fcy, 1); /* bypass vision */
        if (!ACCESSIBLE(lev->typ))
            block_point(fcx, fcy);
        g.vision_full_recalc = 1;
        egrd->fcbeg++;
    }
    if (sawcorridor && !silently)
        pline_The("corridor disappears.");
    /* only give encased message if hero is still alive (might get here
       via paygd() -> mongone() -> grddead() when game is over;
       died: no message, quit: message) */
    if (IS_ROCK(levl[u.ux][u.uy].typ) && (Upolyd ? u.mh : u.uhp) > 0
        && !silently)
        You("are encased in rock.");
    return TRUE;
}

/* as a temporary corridor is removed, set stone locations and adjacent
   spots to unlit; if player used scroll/wand/spell of light while inside
   the corridor, we don't want the light to reappear if/when a new tunnel
   goes through the same area */
STATIC_OVL void
blackout(x, y)
int x, y;
{
    struct rm *lev;
    int i, j;

    for (i = x - 1; i <= x + 1; ++i)
        for (j = y - 1; j <= y + 1; ++j) {
            if (!isok(i, j))
                continue;
            lev = &levl[i][j];
            /* [possible bug: when (i != x || j != y), perhaps we ought
               to check whether the spot on the far side is lit instead
               of doing a blanket blackout of adjacent locations] */
            if (lev->typ == STONE)
                lev->lit = lev->waslit = 0;
            /* mark <i,j> as not having been seen from <x,y> */
            unset_seenv(lev, x, y, i, j);
        }
}

STATIC_OVL void
restfakecorr(grd)
struct monst *grd;
{
    /* it seems you left the corridor - let the guard disappear */
    if (clear_fcorr(grd, FALSE)) {
        grd->isgd = 0; /* dmonsfree() should delete this mon */
        mongone(grd);
    }
}

/* move guard--dead to alive--to <0,0> until temporary corridor is removed */
STATIC_OVL void
parkguard(grd)
struct monst *grd;
{
    /* either guard is dead or will now be treated as if so;
       monster traversal loops should skip it */
    if (grd == g.context.polearm.hitmon)
        g.context.polearm.hitmon = 0;
    if (grd->mx) {
        remove_monster(grd->mx, grd->my);
        newsym(grd->mx, grd->my);
        place_monster(grd, 0, 0);
        /* [grd->mx,my just got set to 0,0 by place_monster(), so this
           just sets EGD(grd)->ogx,ogy to 0,0 too; is that what we want?] */
        EGD(grd)->ogx = grd->mx;
        EGD(grd)->ogy = grd->my;
    }
}

/* called in mon.c */
boolean
grddead(grd)
struct monst *grd;
{
    boolean dispose = clear_fcorr(grd, TRUE);

    if (!dispose) {
        /* destroy guard's gold; drop any other inventory */
        relobj(grd, 0, FALSE);
        grd->mhp = 0;
        parkguard(grd);
        dispose = clear_fcorr(grd, TRUE);
    }
    if (dispose)
        grd->isgd = 0; /* for dmonsfree() */
    return dispose;
}

STATIC_OVL boolean
in_fcorridor(grd, x, y)
struct monst *grd;
int x, y;
{
    register int fci;
    struct egd *egrd = EGD(grd);

    for (fci = egrd->fcbeg; fci < egrd->fcend; fci++)
        if (x == egrd->fakecorr[fci].fx && y == egrd->fakecorr[fci].fy)
            return TRUE;
    return FALSE;
}

struct monst *
findgd()
{
    register struct monst *mtmp;

    for (mtmp = fmon; mtmp; mtmp = mtmp->nmon) {
        if (DEADMONSTER(mtmp))
            continue;
        if (mtmp->isgd && on_level(&(EGD(mtmp)->gdlevel), &u.uz))
            return mtmp;
    }
    return (struct monst *) 0;
}

void
vault_summon_gd()
{
    if (vault_occupied(u.urooms) && !findgd())
        u.uinvault = (VAULT_GUARD_TIME - 1);
}

char
vault_occupied(array)
char *array;
{
    register char *ptr;

    for (ptr = array; *ptr; ptr++)
        if (g.rooms[*ptr - ROOMOFFSET].rtype == VAULT)
            return *ptr;
    return '\0';
}

/* hero has teleported out of vault while a guard is active */
void
uleftvault(grd)
struct monst *grd;
{
    /* only called if caller has checked vault_occupied() and findgd() */
    if (!grd || !grd->isgd || DEADMONSTER(grd)) {
        impossible("escaping vault without guard?");
        return;
    }
    /* if carrying gold and arriving anywhere other than next to the guard,
       set the guard loose */
    if ((money_cnt(g.invent) || hidden_gold())
        && um_dist(grd->mx, grd->my, 1)) {
        if (grd->mpeaceful) {
            if (canspotmon(grd)) /* see or sense via telepathy */
                pline("%s becomes irate.", Monnam(grd));
            grd->mpeaceful = 0; /* bypass setmangry() */
        }
        /* if arriving outside guard's temporary corridor, give the
           guard an extra move to deliver message(s) and to teleport
           out of and remove that corridor */
        if (!in_fcorridor(grd, u.ux, u.uy))
            (void) gd_move(grd);
    }
}

STATIC_OVL boolean
find_guard_dest(guard, rx, ry)
struct monst *guard;
xchar *rx, *ry;
{
    register int x, y, dd, lx = 0, ly = 0;

    for (dd = 2; (dd < ROWNO || dd < COLNO); dd++) {
        for (y = u.uy - dd; y <= u.uy + dd; ly = y, y++) {
            if (y < 0 || y > ROWNO - 1)
                continue;
            for (x = u.ux - dd; x <= u.ux + dd; lx = x, x++) {
                if (y != u.uy - dd && y != u.uy + dd && x != u.ux - dd)
                    x = u.ux + dd;
                if (x < 1 || x > COLNO - 1)
                    continue;
                if (guard && ((x == guard->mx && y == guard->my)
                              || (guard->isgd && in_fcorridor(guard, x, y))))
                    continue;
                if (levl[x][y].typ == CORR) {
                    lx = (x < u.ux) ? x + 1 : (x > u.ux) ? x - 1 : x;
                    ly = (y < u.uy) ? y + 1 : (y > u.uy) ? y - 1 : y;
                    if (levl[lx][ly].typ != STONE && levl[lx][ly].typ != CORR)
                        goto incr_radius;
                    *rx = x;
                    *ry = y;
                    return TRUE;
                }
            }
        }
 incr_radius:
        ;
    }
    impossible("Not a single corridor on this level?");
    tele();
    return FALSE;
}

void
invault()
{
#ifdef BSD_43_BUG
    int dummy; /* hack to avoid schain botch */
#endif
    struct monst *guard;
    boolean gsensed;
    int trycount, vaultroom = (int) vault_occupied(u.urooms);

    if (!vaultroom) {
        u.uinvault = 0;
        return;
    }
    vaultroom -= ROOMOFFSET;

    guard = findgd();
    if (++u.uinvault % VAULT_GUARD_TIME == 0 && !guard) {
        /* if time ok and no guard now. */
        char buf[BUFSZ];
        register int x, y, gx, gy;
        xchar rx, ry;
        long umoney;

        /* first find the goal for the guard */
        if (!find_guard_dest((struct monst *)0, &rx, &ry))
            return;
        gx = rx, gy = ry;

        /* next find a good place for a door in the wall */
        x = u.ux;
        y = u.uy;
        if (levl[x][y].typ != ROOM) { /* player dug a door and is in it */
            if (levl[x + 1][y].typ == ROOM)
                x = x + 1;
            else if (levl[x][y + 1].typ == ROOM)
                y = y + 1;
            else if (levl[x - 1][y].typ == ROOM)
                x = x - 1;
            else if (levl[x][y - 1].typ == ROOM)
                y = y - 1;
            else if (levl[x + 1][y + 1].typ == ROOM) {
                x = x + 1;
                y = y + 1;
            } else if (levl[x - 1][y - 1].typ == ROOM) {
                x = x - 1;
                y = y - 1;
            } else if (levl[x + 1][y - 1].typ == ROOM) {
                x = x + 1;
                y = y - 1;
            } else if (levl[x - 1][y + 1].typ == ROOM) {
                x = x - 1;
                y = y + 1;
            }
        }
        while (levl[x][y].typ == ROOM) {
            register int dx, dy;

            dx = (gx > x) ? 1 : (gx < x) ? -1 : 0;
            dy = (gy > y) ? 1 : (gy < y) ? -1 : 0;
            if (abs(gx - x) >= abs(gy - y))
                x += dx;
            else
                y += dy;
        }
        if (x == u.ux && y == u.uy) {
            if (levl[x + 1][y].typ == HWALL || levl[x + 1][y].typ == DOOR)
                x = x + 1;
            else if (levl[x - 1][y].typ == HWALL
                     || levl[x - 1][y].typ == DOOR)
                x = x - 1;
            else if (levl[x][y + 1].typ == VWALL
                     || levl[x][y + 1].typ == DOOR)
                y = y + 1;
            else if (levl[x][y - 1].typ == VWALL
                     || levl[x][y - 1].typ == DOOR)
                y = y - 1;
            else
                return;
        }

        /* make something interesting happen */
        if (!(guard = makemon(&mons[PM_GUARD], x, y, MM_EGD)))
            return;
        guard->isgd = 1;
        guard->mpeaceful = 1;
        set_malign(guard);
        EGD(guard)->gddone = 0;
        EGD(guard)->ogx = x;
        EGD(guard)->ogy = y;
        assign_level(&(EGD(guard)->gdlevel), &u.uz);
        EGD(guard)->vroom = vaultroom;
        EGD(guard)->warncnt = 0;

        reset_faint(); /* if fainted - wake up */
        gsensed = !canspotmon(guard);
        if (!gsensed)
            pline("Suddenly one of the Vault's %s enters!",
                  makeplural(guard->data->mname));
        else
            pline("Someone else has entered the Vault.");
        newsym(guard->mx, guard->my);
        if (u.uswallow) {
            /* can't interrogate hero, don't interrogate engulfer */
            if (!Deaf)
                verbalize("What's going on here?");
            if (gsensed)
                pline_The("other presence vanishes.");
            mongone(guard);
            return;
        }
<<<<<<< HEAD
        if (g.youmonst.m_ap_type == M_AP_OBJECT || u.uundetected) {
            if (g.youmonst.m_ap_type == M_AP_OBJECT
                && g.youmonst.mappearance != GOLD_PIECE)
=======
        if (U_AP_TYPE == M_AP_OBJECT || u.uundetected) {
            if (U_AP_TYPE == M_AP_OBJECT
                && youmonst.mappearance != GOLD_PIECE)
>>>>>>> b2459229
                if (!Deaf)
                    verbalize("Hey!  Who left that %s in here?",
                              mimic_obj_name(&g.youmonst));
            /* You're mimicking some object or you're hidden. */
            pline("Puzzled, %s turns around and leaves.", mhe(guard));
            mongone(guard);
            return;
        }
        if (Strangled || is_silent(g.youmonst.data) || g.multi < 0) {
            /* [we ought to record whether this this message has already
               been given in order to vary it upon repeat visits, but
               discarding the monster and its egd data renders that hard] */
            if (Deaf)
                pline("%s huffs and turns to leave.", noit_Monnam(guard));
            else
                verbalize("I'll be back when you're ready to speak to me!");
            mongone(guard);
            return;
        }

        stop_occupation(); /* if occupied, stop it *now* */
        if (g.multi > 0) {
            nomul(0);
            unmul((char *) 0);
        }
        buf[0] = '\0';
        trycount = 5;
        do {
            getlin(Deaf ? "You are required to supply your name. -"
                        : "\"Hello stranger, who are you?\" -", buf);
            (void) mungspaces(buf);
        } while (!buf[0] && --trycount > 0);

        if (u.ualign.type == A_LAWFUL
            /* ignore trailing text, in case player includes rank */
            && strncmpi(buf, g.plname, (int) strlen(g.plname)) != 0) {
            adjalign(-1); /* Liar! */
        }

        if (!strcmpi(buf, "Croesus") || !strcmpi(buf, "Kroisos")
            || !strcmpi(buf, "Creosote")) { /* Discworld */
            if (!g.mvitals[PM_CROESUS].died) {
                if (Deaf) {
                    if (!Blind)
                        pline("%s waves goodbye.", noit_Monnam(guard));
                } else {
                    verbalize(
                         "Oh, yes, of course.  Sorry to have disturbed you.");
                }
                mongone(guard);
            } else {
                setmangry(guard, FALSE);
                if (Deaf) {
                   if (!Blind)
                        pline("%s mouths something and looks very angry!",
                              noit_Monnam(guard));
                } else {
                   verbalize(
                           "Back from the dead, are you?  I'll remedy that!");
                }
                /* don't want guard to waste next turn wielding a weapon */
                if (!MON_WEP(guard)) {
                    guard->weapon_check = NEED_HTH_WEAPON;
                    (void) mon_wield_item(guard);
                }
            }
            return;
        }
        if (Deaf)
            pline("%s doesn't %srecognize you.", noit_Monnam(guard),
                    (Blind) ? "" : "appear to ");
        else
            verbalize("I don't know you.");
        umoney = money_cnt(g.invent);
        if (!umoney && !hidden_gold()) {
            if (Deaf)
                pline("%s stomps%s.", noit_Monnam(guard),
                      (Blind) ? "" : " and beckons");
            else
                verbalize("Please follow me.");
        } else {
            if (!umoney) {
                if (Deaf) {
                    if (!Blind)
                        pline("%s glares at you%s.", noit_Monnam(guard),
                              g.invent ? "r stuff" : "");
                } else {
                   verbalize("You have hidden gold.");
                }
            }
            if (Deaf) {
                if (!Blind)
                    pline(
                       "%s holds out %s palm and beckons with %s other hand.",
                          noit_Monnam(guard), noit_mhis(guard),
                          noit_mhis(guard));
            } else {
                verbalize(
                    "Most likely all your gold was stolen from this vault.");
                verbalize("Please drop that gold and follow me.");
            }
        }
        EGD(guard)->gdx = gx;
        EGD(guard)->gdy = gy;
        EGD(guard)->fcbeg = 0;
        EGD(guard)->fakecorr[0].fx = x;
        EGD(guard)->fakecorr[0].fy = y;
        if (IS_WALL(levl[x][y].typ)) {
            EGD(guard)->fakecorr[0].ftyp = levl[x][y].typ;
        } else { /* the initial guard location is a dug door */
            int vlt = EGD(guard)->vroom;
            xchar lowx = g.rooms[vlt].lx, hix = g.rooms[vlt].hx;
            xchar lowy = g.rooms[vlt].ly, hiy = g.rooms[vlt].hy;

            if (x == lowx - 1 && y == lowy - 1)
                EGD(guard)->fakecorr[0].ftyp = TLCORNER;
            else if (x == hix + 1 && y == lowy - 1)
                EGD(guard)->fakecorr[0].ftyp = TRCORNER;
            else if (x == lowx - 1 && y == hiy + 1)
                EGD(guard)->fakecorr[0].ftyp = BLCORNER;
            else if (x == hix + 1 && y == hiy + 1)
                EGD(guard)->fakecorr[0].ftyp = BRCORNER;
            else if (y == lowy - 1 || y == hiy + 1)
                EGD(guard)->fakecorr[0].ftyp = HWALL;
            else if (x == lowx - 1 || x == hix + 1)
                EGD(guard)->fakecorr[0].ftyp = VWALL;
        }
        levl[x][y].typ = DOOR;
        levl[x][y].doormask = D_NODOOR;
        unblock_point(x, y); /* doesn't block light */
        EGD(guard)->fcend = 1;
        EGD(guard)->warncnt = 1;
    }
}

STATIC_OVL void
move_gold(gold, vroom)
struct obj *gold;
int vroom;
{
    xchar nx, ny;

    remove_object(gold);
    newsym(gold->ox, gold->oy);
    nx = g.rooms[vroom].lx + rn2(2);
    ny = g.rooms[vroom].ly + rn2(2);
    place_object(gold, nx, ny);
    stackobj(gold);
    newsym(nx, ny);
}

STATIC_OVL void
wallify_vault(grd)
struct monst *grd;
{
    int x, y, typ;
    int vlt = EGD(grd)->vroom;
    char tmp_viz;
    xchar lox = g.rooms[vlt].lx - 1, hix = g.rooms[vlt].hx + 1,
          loy = g.rooms[vlt].ly - 1, hiy = g.rooms[vlt].hy + 1;
    struct monst *mon;
    struct obj *gold;
    struct trap *trap;
    boolean fixed = FALSE;
    boolean movedgold = FALSE;

    for (x = lox; x <= hix; x++)
        for (y = loy; y <= hiy; y++) {
            /* if not on the room boundary, skip ahead */
            if (x != lox && x != hix && y != loy && y != hiy)
                continue;

            if (!IS_WALL(levl[x][y].typ) && !in_fcorridor(grd, x, y)) {
                if ((mon = m_at(x, y)) != 0 && mon != grd) {
                    if (mon->mtame)
                        yelp(mon);
                    (void) rloc(mon, FALSE);
                }
                if ((gold = g_at(x, y)) != 0) {
                    move_gold(gold, EGD(grd)->vroom);
                    movedgold = TRUE;
                }
                if ((trap = t_at(x, y)) != 0)
                    deltrap(trap);
                if (x == lox)
                    typ =
                        (y == loy) ? TLCORNER : (y == hiy) ? BLCORNER : VWALL;
                else if (x == hix)
                    typ =
                        (y == loy) ? TRCORNER : (y == hiy) ? BRCORNER : VWALL;
                else /* not left or right side, must be top or bottom */
                    typ = HWALL;
                levl[x][y].typ = typ;
                levl[x][y].doormask = 0;
                /*
                 * hack: player knows walls are restored because of the
                 * message, below, so show this on the screen.
                 */
                tmp_viz = g.viz_array[y][x];
                g.viz_array[y][x] = IN_SIGHT | COULD_SEE;
                newsym(x, y);
                g.viz_array[y][x] = tmp_viz;
                block_point(x, y);
                fixed = TRUE;
            }
        }

    if (movedgold || fixed) {
        if (in_fcorridor(grd, grd->mx, grd->my) || cansee(grd->mx, grd->my))
            pline("%s whispers an incantation.", noit_Monnam(grd));
        else
            You_hear("a distant chant.");
        if (movedgold)
            pline("A mysterious force moves the gold into the vault.");
        if (fixed)
            pline_The("damaged vault's walls are magically restored!");
    }
}

STATIC_OVL void
gd_mv_monaway(grd, nx, ny)
register struct monst *grd;
int nx, ny;
{
    if (MON_AT(nx, ny) && !(nx == grd->mx && ny == grd->my)) {
        if (!Deaf)
            verbalize("Out of my way, scum!");
        if (!rloc(m_at(nx, ny), FALSE) || MON_AT(nx, ny))
            m_into_limbo(m_at(nx, ny));
    }
}

/* have guard pick gold off the floor, possibly moving to the gold's
   position before message and back to his current spot after */
STATIC_OVL void
gd_pick_corridor_gold(grd, goldx, goldy)
struct monst *grd;
int goldx, goldy; /* <gold->ox, gold->oy> */
{
    struct obj *gold;
    coord newcc, bestcc;
    int gdelta, newdelta, bestdelta, tryct,
        guardx = grd->mx, guardy = grd->my;
    boolean under_u = (goldx == u.ux && goldy == u.uy),
            see_it = cansee(goldx, goldy);

    if (under_u) {
        /* Grab the gold from between the hero's feet.
           If guard is two or more steps away; bring him closer first. */
        gold = g_at(goldx, goldy);
        if (!gold) {
            impossible("vault guard: no gold at hero's feet?");
            return;
        }
        gdelta = distu(guardx, guardy);
        if (gdelta > 2 && see_it) { /* skip if player won't see it */
            bestdelta = gdelta;
            bestcc.x = (xchar) guardx, bestcc.y = (xchar) guardy;
            tryct = 9;
            do {
                /* pick an available spot nearest the hero and also try
                   to find the one meeting that criterium which is nearest
                   the guard's current location */
                if (enexto(&newcc, goldx, goldy, grd->data)) {
                    if ((newdelta = distu(newcc.x, newcc.y)) < bestdelta
                        || (newdelta == bestdelta
                            && dist2(newcc.x, newcc.y, guardx, guardy)
                               < dist2(bestcc.x, bestcc.y, guardx, guardy))) {
                        bestdelta = newdelta;
                        bestcc = newcc;
                    }
                }
            } while (--tryct >= 0);

            if (bestdelta < gdelta) {
                remove_monster(guardx, guardy);
                newsym(guardx, guardy);
                place_monster(grd, (int) bestcc.x, (int) bestcc.y);
                newsym(grd->mx, grd->my);
            }
        }
        obj_extract_self(gold);
        add_to_minv(grd, gold);
        newsym(goldx, goldy);

    /* guard is already at gold's location */
    } else if (goldx == guardx && goldy == guardy) {
        mpickgold(grd); /* does a newsym */

    /* gold is at some third spot, neither guard's nor hero's */
    } else {
        /* just for insurance... */
        gd_mv_monaway(grd, goldx, goldy); /* make room for guard */
        if (see_it) { /* skip if player won't see the message */
            remove_monster(grd->mx, grd->my);
            newsym(grd->mx, grd->my);
            place_monster(grd, goldx, goldy); /* sets <grd->mx, grd->my> */
        }
        mpickgold(grd); /* does a newsym */
    }

    if (see_it) { /* cansee(goldx, goldy) */
        char monnambuf[BUFSZ];

        Strcpy(monnambuf, Monnam(grd));
        if (!strcmpi(monnambuf, "It"))
            Strcpy(monnambuf, "Someone");
        pline("%s%s picks up the gold%s.", monnambuf,
              (grd->mpeaceful && EGD(grd)->warncnt > 5)
                 ? " calms down and" : "",
              under_u ? " from beneath you" : "");
    }

    /* if guard was moved to get the gold, move him back */
    if (grd->mx != guardx || grd->my != guardy) {
        remove_monster(grd->mx, grd->my);
        newsym(grd->mx, grd->my);
        place_monster(grd, guardx, guardy);
        newsym(guardx, guardy);
    }
    return;
}

/*
 * return  1: guard moved,  0: guard didn't,  -1: let m_move do it,  -2: died
 */
int
gd_move(grd)
register struct monst *grd;
{
    int x, y, nx, ny, m, n;
    int dx, dy, gx = 0, gy = 0, fci;
    uchar typ;
    struct rm *crm;
    struct fakecorridor *fcp;
    register struct egd *egrd = EGD(grd);
    long umoney = 0L;
    boolean goldincorridor = FALSE, u_in_vault = FALSE, grd_in_vault = FALSE,
            disappear_msg_seen = FALSE, semi_dead = DEADMONSTER(grd),
            u_carry_gold = FALSE, newspot = FALSE, see_guard;

    if (!on_level(&(egrd->gdlevel), &u.uz))
        return -1;
    nx = ny = m = n = 0;
    if (semi_dead || !grd->mx || egrd->gddone) {
        egrd->gddone = 1;
        goto cleanup;
    }
    debugpline1("gd_move: %s guard", grd->mpeaceful ? "peaceful" : "hostile");

    u_in_vault = vault_occupied(u.urooms) ? TRUE : FALSE;
    grd_in_vault = *in_rooms(grd->mx, grd->my, VAULT) ? TRUE : FALSE;
    if (!u_in_vault && !grd_in_vault)
        wallify_vault(grd);

    if (!grd->mpeaceful) {
        if (!u_in_vault
            && (grd_in_vault || (in_fcorridor(grd, grd->mx, grd->my)
                                 && !in_fcorridor(grd, u.ux, u.uy)))) {
            (void) rloc(grd, FALSE);
            wallify_vault(grd);
            (void) clear_fcorr(grd, TRUE);
            goto letknow;
        }
        if (!in_fcorridor(grd, grd->mx, grd->my))
            (void) clear_fcorr(grd, TRUE);
        return -1;
    }
    if (abs(egrd->ogx - grd->mx) > 1 || abs(egrd->ogy - grd->my) > 1)
        return -1; /* teleported guard - treat as monster */

    if (egrd->witness) {
        if (!Deaf)
            verbalize("How dare you %s that gold, scoundrel!",
                      (egrd->witness & GD_EATGOLD) ? "consume" : "destroy");
        egrd->witness = 0;
        grd->mpeaceful = 0;
        return -1;
    }

    umoney = money_cnt(g.invent);
    u_carry_gold = umoney > 0L || hidden_gold() > 0L;
    if (egrd->fcend == 1) {
        if (u_in_vault && (u_carry_gold || um_dist(grd->mx, grd->my, 1))) {
            if (egrd->warncnt == 3 && !Deaf)
                verbalize("I repeat, %sfollow me!",
                          u_carry_gold
                              ? (!umoney ? "drop that hidden money and "
                                         : "drop that money and ")
                              : "");
            if (egrd->warncnt == 7) {
                m = grd->mx;
                n = grd->my;
                if (!Deaf)
                    verbalize("You've been warned, knave!");
                mnexto(grd);
                levl[m][n].typ = egrd->fakecorr[0].ftyp;
                newsym(m, n);
                grd->mpeaceful = 0;
                return -1;
            }
            /* not fair to get mad when (s)he's fainted or paralyzed */
            if (!is_fainted() && g.multi >= 0)
                egrd->warncnt++;
            return 0;
        }

        if (!u_in_vault) {
            if (u_carry_gold) { /* player teleported */
                m = grd->mx;
                n = grd->my;
                (void) rloc(grd, TRUE);
                levl[m][n].typ = egrd->fakecorr[0].ftyp;
                newsym(m, n);
                grd->mpeaceful = 0;
 letknow:
                if (!cansee(grd->mx, grd->my) || !mon_visible(grd))
                    You_hear("%s.",
                             m_carrying(grd, TIN_WHISTLE)
                                 ? "the shrill sound of a guard's whistle"
                                 : "angry shouting");
                else
                    You(um_dist(grd->mx, grd->my, 2)
                            ? "see %s approaching."
                            : "are confronted by %s.",
                        /* "an angry guard" */
                        x_monnam(grd, ARTICLE_A, "angry", 0, FALSE));
                return -1;
            } else {
                if (!Deaf)
                    verbalize("Well, begone.");
                egrd->gddone = 1;
                goto cleanup;
            }
        }
    }

    if (egrd->fcend > 1) {
        if (egrd->fcend > 2 && in_fcorridor(grd, grd->mx, grd->my)
            && !egrd->gddone && !in_fcorridor(grd, u.ux, u.uy)
            && levl[egrd->fakecorr[0].fx][egrd->fakecorr[0].fy].typ
                   == egrd->fakecorr[0].ftyp) {
            pline("%s, confused, disappears.", noit_Monnam(grd));
            disappear_msg_seen = TRUE;
            goto cleanup;
        }
        if (u_carry_gold && (in_fcorridor(grd, u.ux, u.uy)
                             /* cover a 'blind' spot */
                             || (egrd->fcend > 1 && u_in_vault))) {
            if (!grd->mx) {
                restfakecorr(grd);
                return -2;
            }
            if (egrd->warncnt < 6) {
                egrd->warncnt = 6;
                if (Deaf) {
                    if (!Blind)
                        pline("%s holds out %s palm demandingly!",
                              noit_Monnam(grd), noit_mhis(grd));
                } else {
                    verbalize("Drop all your gold, scoundrel!");
                }
                return 0;
            } else {
                if (Deaf) {
                    if (!Blind)
                        pline("%s rubs %s hands with enraged delight!",
                              noit_Monnam(grd), noit_mhis(grd));
                } else {
                    verbalize("So be it, rogue!");
                }
                grd->mpeaceful = 0;
                return -1;
            }
        }
    }
    for (fci = egrd->fcbeg; fci < egrd->fcend; fci++)
        if (g_at(egrd->fakecorr[fci].fx, egrd->fakecorr[fci].fy)) {
            m = egrd->fakecorr[fci].fx;
            n = egrd->fakecorr[fci].fy;
            goldincorridor = TRUE;
            break;
        }
    /* new gold can appear if it was embedded in stone and hero kicks it
       (on even via wish and drop) so don't assume hero has been warned */
    if (goldincorridor && !egrd->gddone) {
        gd_pick_corridor_gold(grd, m, n);
        if (!grd->mpeaceful)
            return -1;
        egrd->warncnt = 5;
        return 0;
    }
    if (um_dist(grd->mx, grd->my, 1) || egrd->gddone) {
        if (!egrd->gddone && !rn2(10) && !Deaf && !u.uswallow
            && !(u.ustuck && !sticks(g.youmonst.data)))
            verbalize("Move along!");
        restfakecorr(grd);
        return 0; /* didn't move */
    }
    x = grd->mx;
    y = grd->my;

    if (u_in_vault)
        goto nextpos;

    /* look around (hor & vert only) for accessible places */
    for (nx = x - 1; nx <= x + 1; nx++)
        for (ny = y - 1; ny <= y + 1; ny++) {
            if ((nx == x || ny == y) && (nx != x || ny != y)
                && isok(nx, ny)) {
                typ = (crm = &levl[nx][ny])->typ;
                if (!IS_STWALL(typ) && !IS_POOL(typ)) {
                    if (in_fcorridor(grd, nx, ny))
                        goto nextnxy;

                    if (*in_rooms(nx, ny, VAULT))
                        continue;

                    /* seems we found a good place to leave him alone */
                    egrd->gddone = 1;
                    if (ACCESSIBLE(typ))
                        goto newpos;
#ifdef STUPID
                    if (typ == SCORR)
                        crm->typ = CORR;
                    else
                        crm->typ = DOOR;
#else
                    crm->typ = (typ == SCORR) ? CORR : DOOR;
#endif
                    if (crm->typ == DOOR)
                        crm->doormask = D_NODOOR;
                    goto proceed;
                }
            }
 nextnxy:
            ;
        }
 nextpos:
    nx = x;
    ny = y;
    gx = egrd->gdx;
    gy = egrd->gdy;
    dx = (gx > x) ? 1 : (gx < x) ? -1 : 0;
    dy = (gy > y) ? 1 : (gy < y) ? -1 : 0;
    if (abs(gx - x) >= abs(gy - y))
        nx += dx;
    else
        ny += dy;

    while ((typ = (crm = &levl[nx][ny])->typ) != STONE) {
        /* in view of the above we must have IS_WALL(typ) or typ == POOL */
        /* must be a wall here */
        if (isok(nx + nx - x, ny + ny - y) && !IS_POOL(typ)
            && IS_ROOM(levl[nx + nx - x][ny + ny - y].typ)) {
            crm->typ = DOOR;
            crm->doormask = D_NODOOR;
            goto proceed;
        }
        if (dy && nx != x) {
            nx = x;
            ny = y + dy;
            continue;
        }
        if (dx && ny != y) {
            ny = y;
            nx = x + dx;
            dy = 0;
            continue;
        }
        /* I don't like this, but ... */
        if (IS_ROOM(typ)) {
            crm->typ = DOOR;
            crm->doormask = D_NODOOR;
            goto proceed;
        }
        break;
    }
    crm->typ = CORR;
 proceed:
    newspot = TRUE;
    unblock_point(nx, ny); /* doesn't block light */
    if (cansee(nx, ny))
        newsym(nx, ny);

    if ((nx != gx || ny != gy) || (grd->mx != gx || grd->my != gy)) {
        fcp = &(egrd->fakecorr[egrd->fcend]);
        if (egrd->fcend++ == FCSIZ)
            panic("fakecorr overflow");
        fcp->fx = nx;
        fcp->fy = ny;
        fcp->ftyp = typ;
    } else if (!egrd->gddone) {
        /* We're stuck, so try to find a new destination. */
        if (!find_guard_dest(grd, &egrd->gdx, &egrd->gdy)
            || (egrd->gdx == gx && egrd->gdy == gy)) {
            pline("%s, confused, disappears.", Monnam(grd));
            disappear_msg_seen = TRUE;
            goto cleanup;
        } else
            goto nextpos;
    }
 newpos:
    gd_mv_monaway(grd, nx, ny);
    if (egrd->gddone) {
        /* The following is a kludge.  We need to keep    */
        /* the guard around in order to be able to make   */
        /* the fake corridor disappear as the player      */
        /* moves out of it, but we also need the guard    */
        /* out of the way.  We send the guard to never-   */
        /* never land.  We set ogx ogy to mx my in order  */
        /* to avoid a check at the top of this function.  */
        /* At the end of the process, the guard is killed */
        /* in restfakecorr().                             */
 cleanup:
        x = grd->mx, y = grd->my;
        see_guard = canspotmon(grd);
        parkguard(grd); /* move to <0,0> */
        wallify_vault(grd);
        restfakecorr(grd);
        debugpline2("gd_move: %scleanup%s",
                    grd->isgd ? "" : "final ",
                    grd->isgd ? " attempt" : "");
        if (!semi_dead && (in_fcorridor(grd, u.ux, u.uy) || cansee(x, y))) {
            if (!disappear_msg_seen && see_guard)
                pline("Suddenly, %s disappears.", noit_mon_nam(grd));
            return 1;
        }
        return -2;
    }
    egrd->ogx = grd->mx; /* update old positions */
    egrd->ogy = grd->my;
    remove_monster(grd->mx, grd->my);
    place_monster(grd, nx, ny);
    if (newspot && g_at(nx, ny)) {
        /* if there's gold already here (most likely from mineralize()),
           pick it up now so that guard doesn't later think hero dropped
           it and give an inappropriate message */
        mpickgold(grd);
        if (canspotmon(grd))
            pline("%s picks up some gold.", Monnam(grd));
    } else
        newsym(grd->mx, grd->my);
    restfakecorr(grd);
    return 1;
}

/* Routine when dying or quitting with a vault guard around */
void
paygd(silently)
boolean silently;
{
    register struct monst *grd = findgd();
    long umoney = money_cnt(g.invent);
    struct obj *coins, *nextcoins;
    int gx, gy;
    char buf[BUFSZ];

    if (!umoney || !grd)
        return;

    if (u.uinvault) {
        if (!silently)
            Your("%ld %s goes into the Magic Memory Vault.",
                 umoney, currency(umoney));
        gx = u.ux;
        gy = u.uy;
    } else {
        if (grd->mpeaceful) /* peaceful guard has no "right" to your gold */
            goto remove_guard;

        mnexto(grd);
        if (!silently)
            pline("%s remits your gold to the vault.", Monnam(grd));
        gx = g.rooms[EGD(grd)->vroom].lx + rn2(2);
        gy = g.rooms[EGD(grd)->vroom].ly + rn2(2);
        Sprintf(buf, "To Croesus: here's the gold recovered from %s the %s.",
                g.plname, mons[u.umonster].mname);
        make_grave(gx, gy, buf);
    }
    for (coins = g.invent; coins; coins = nextcoins) {
        nextcoins = coins->nobj;
        if (objects[coins->otyp].oc_class == COIN_CLASS) {
            freeinv(coins);
            place_object(coins, gx, gy);
            stackobj(coins);
        }
    }
 remove_guard:
    mongone(grd);
    return;
}

long
hidden_gold()
{
    long value = 0L;
    struct obj *obj;

    for (obj = g.invent; obj; obj = obj->nobj)
        if (Has_contents(obj))
            value += contained_gold(obj);
    /* unknown gold stuck inside statues may cause some consternation... */

    return value;
}

/* prevent "You hear footsteps.." when inappropriate */
boolean
gd_sound()
{
    struct monst *grd = findgd();

    if (vault_occupied(u.urooms))
        return FALSE;
    else
        return (boolean) (grd == (struct monst *) 0);
}

void
vault_gd_watching(activity)
unsigned int activity;
{
    struct monst *guard = findgd();

    if (guard && guard->mcansee && m_canseeu(guard)) {
        if (activity == GD_EATGOLD || activity == GD_DESTROYGOLD)
            EGD(guard)->witness = activity;
    }
}

/*vault.c*/<|MERGE_RESOLUTION|>--- conflicted
+++ resolved
@@ -412,15 +412,9 @@
             mongone(guard);
             return;
         }
-<<<<<<< HEAD
-        if (g.youmonst.m_ap_type == M_AP_OBJECT || u.uundetected) {
-            if (g.youmonst.m_ap_type == M_AP_OBJECT
-                && g.youmonst.mappearance != GOLD_PIECE)
-=======
         if (U_AP_TYPE == M_AP_OBJECT || u.uundetected) {
             if (U_AP_TYPE == M_AP_OBJECT
-                && youmonst.mappearance != GOLD_PIECE)
->>>>>>> b2459229
+                && g.youmonst.mappearance != GOLD_PIECE)
                 if (!Deaf)
                     verbalize("Hey!  Who left that %s in here?",
                               mimic_obj_name(&g.youmonst));
