--- conflicted
+++ resolved
@@ -1089,15 +1089,8 @@
 #ifdef DUMPLOG
 static time_t dumplog_now;
 
-<<<<<<< HEAD
-static char *FDECL(dump_fmtstr, (const char *, char *));
-
-static char *
-dump_fmtstr(fmt, buf)
-=======
 char *
 dump_fmtstr(fmt, buf, fullsubs)
->>>>>>> ae415589
 const char *fmt;
 char *buf;
 boolean fullsubs; /* True -> full substitution for file name, False ->
@@ -1167,23 +1160,16 @@
                 Sprintf(tmpbuf, "%ld", uid);
                 break;
             case 'n': /* player name */
-<<<<<<< HEAD
-                Sprintf(tmpbuf, "%s", *g.plname ? g.plname : "unknown");
-                break;
-            case 'N': /* first character of player name */
-                Sprintf(tmpbuf, "%c", *g.plname ? *g.plname : 'u');
-=======
                 if (fullsubs)
-                    Sprintf(tmpbuf, "%s", *plname ? plname : "unknown");
+                    Sprintf(tmpbuf, "%s", *g.plname ? g.plname : "unknown");
                 else
                     Strcpy(tmpbuf, "{hero name}");
                 break;
             case 'N': /* first character of player name */
                 if (fullsubs)
-                    Sprintf(tmpbuf, "%c", *plname ? *plname : 'u');
+                    Sprintf(tmpbuf, "%c", *g.plname ? *g.plname : 'u');
                 else
                     Strcpy(tmpbuf, "{hero initial}");
->>>>>>> ae415589
                 break;
             }
             if (fullsubs) {
