--- conflicted
+++ resolved
@@ -1,9 +1,4 @@
-<<<<<<< HEAD
-/* NetHack 3.5	worn.c	$NHDT-Date$  $NHDT-Branch$:$NHDT-Revision$ */
-=======
 /* NetHack 3.5	worn.c	$NHDT-Date: 1427580338 2015/03/28 22:05:38 $  $NHDT-Branch: master $:$NHDT-Revision: 1.35 $ */
->>>>>>> b7ad4a8a
-/* NetHack 3.5	worn.c	$Date: 2013/11/05 00:57:56 $  $Revision: 1.32 $ */
 /*	SCCS Id: @(#)worn.c	3.5	2009/02/28	*/
 /* Copyright (c) Stichting Mathematisch Centrum, Amsterdam, 1985. */
 /* NetHack may be freely redistributed.  See license for details. */
