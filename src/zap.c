/* NetHack 3.6	zap.c	$NHDT-Date: 1573688696 2019/11/13 23:44:56 $  $NHDT-Branch: NetHack-3.6 $:$NHDT-Revision: 1.316 $ */
/* Copyright (c) Stichting Mathematisch Centrum, Amsterdam, 1985. */
/*-Copyright (c) Robert Patrick Rankin, 2013. */
/* NetHack may be freely redistributed.  See license for details. */

#include "hack.h"

/* Disintegration rays have special treatment; corpses are never left.
 * But the routine which calculates the damage is separate from the routine
 * which kills the monster.  The damage routine returns this cookie to
 * indicate that the monster should be disintegrated.
 */
#define MAGIC_COOKIE 1000

static void FDECL(polyuse, (struct obj *, int, int));
static void FDECL(create_polymon, (struct obj *, int));
static int FDECL(stone_to_flesh_obj, (struct obj *));
static boolean FDECL(zap_updown, (struct obj *));
static void FDECL(zhitu, (int, int, const char *, XCHAR_P, XCHAR_P));
static void FDECL(revive_egg, (struct obj *));
static boolean FDECL(zap_steed, (struct obj *));
static void FDECL(skiprange, (int, int *, int *));
static int FDECL(zap_hit, (int, int));
static void FDECL(disintegrate_mon, (struct monst *, int, const char *));
static void FDECL(backfire, (struct obj *));
static int FDECL(spell_hit_bonus, (int));
static void FDECL(destroy_one_item, (struct obj *, int, int));
static void FDECL(wishcmdassist, (int));

#define ZT_MAGIC_MISSILE (AD_MAGM - 1)
#define ZT_FIRE (AD_FIRE - 1)
#define ZT_COLD (AD_COLD - 1)
#define ZT_SLEEP (AD_SLEE - 1)
#define ZT_DEATH (AD_DISN - 1) /* or disintegration */
#define ZT_LIGHTNING (AD_ELEC - 1)
#define ZT_POISON_GAS (AD_DRST - 1)
#define ZT_ACID (AD_ACID - 1)
/* 8 and 9 are currently unassigned */

#define ZT_WAND(x) (x)
#define ZT_SPELL(x) (10 + (x))
#define ZT_BREATH(x) (20 + (x))

#define is_hero_spell(type) ((type) >= 10 && (type) < 20)

#define M_IN_WATER(ptr) \
    ((ptr)->mlet == S_EEL || amphibious(ptr) || is_swimmer(ptr))

static const char are_blinded_by_the_flash[] =
    "are blinded by the flash!";

const char *const flash_types[] =       /* also used in buzzmu(mcastu.c) */
    {
        "magic missile", /* Wands must be 0-9 */
        "bolt of fire", "bolt of cold", "sleep ray", "death ray",
        "bolt of lightning", "", "", "", "",

        "magic missile", /* Spell equivalents must be 10-19 */
        "fireball", "cone of cold", "sleep ray", "finger of death",
        "bolt of lightning", /* there is no spell, used for retribution */
        "", "", "", "",

        "blast of missiles", /* Dragon breath equivalents 20-29*/
        "blast of fire", "blast of frost", "blast of sleep gas",
        "blast of disintegration", "blast of lightning",
        "blast of poison gas", "blast of acid", "", ""
    };

/*
 * Recognizing unseen wands by zapping:  in 3.4.3 and earlier, zapping
 * most wand types while blind would add that type to the discoveries
 * list even if it had never been seen (ie, picked up while blinded
 * and shown in inventory as simply "a wand").  This behavior has been
 * changed; now such wands won't be discovered.  But if the type is
 * already discovered, then the individual wand whose effect was just
 * observed will be flagged as if seen.  [You already know wands of
 * striking; you zap "a wand" and observe striking effect (presumably
 * by sound or touch); it'll become shown in inventory as "a wand of
 * striking".]
 *
 * Unfortunately, the new behavior isn't really correct either.  There
 * should be an `eknown' bit for "effect known" added for wands (and
 * for potions since quaffing one of a stack is similar) so that the
 * particular wand which has been zapped would have its type become
 * known (it would change from "a wand" to "a wand of striking", for
 * example) without the type becoming discovered or other unknown wands
 * of that type showing additional information.  When blindness ends,
 * all objects in inventory with the eknown bit set would be discovered
 * and other items of the same type would become known as such.
 */

/* wand discovery gets special handling when hero is blinded */
void
learnwand(obj)
struct obj *obj;
{
    /* For a wand (or wand-like tool) zapped by the player, if the
       effect was observable (determined by caller; usually seen, but
       possibly heard or felt if the hero is blinded) then discover the
       object type provided that the object itself is known (as more
       than just "a wand").  If object type is already discovered and
       we observed the effect, mark the individual wand as having been
       seen.  Suppress spells (which use fake spellbook object for `obj')
       so that casting a spell won't re-discover its forgotten book. */
    if (obj->oclass != SPBOOK_CLASS) {
        /* if type already discovered, treat this item has having been seen
           even if hero is currently blinded (skips redundant makeknown) */
        if (objects[obj->otyp].oc_name_known) {
            obj->dknown = 1; /* will usually be set already */

        /* otherwise discover it if item itself has been or can be seen */
        } else {
            /* in case it was picked up while blind and then zapped without
               examining inventory after regaining sight (bypassing xname) */
            if (!Blind)
                obj->dknown = 1;
            /* make the discovery iff we know what we're manipulating */
            if (obj->dknown)
                makeknown(obj->otyp);
        }
        update_inventory();
    }
}

/* Routines for IMMEDIATE wands and spells. */
/* bhitm: monster mtmp was hit by the effect of wand or spell otmp */
int
bhitm(mtmp, otmp)
struct monst *mtmp;
struct obj *otmp;
{
    boolean wake = TRUE; /* Most 'zaps' should wake monster */
    boolean reveal_invis = FALSE, learn_it = FALSE;
    boolean dbldam = Role_if(PM_KNIGHT) && u.uhave.questart;
    boolean skilled_spell, helpful_gesture = FALSE;
    int dmg, otyp = otmp->otyp;
    const char *zap_type_text = "spell";
    struct obj *obj;
    boolean disguised_mimic = (mtmp->data->mlet == S_MIMIC
                               && M_AP_TYPE(mtmp) != M_AP_NOTHING);

    if (u.uswallow && mtmp == u.ustuck)
        reveal_invis = FALSE;

    g.notonhead = (mtmp->mx != g.bhitpos.x || mtmp->my != g.bhitpos.y);
    skilled_spell = (otmp && otmp->oclass == SPBOOK_CLASS && otmp->blessed);

    switch (otyp) {
    case WAN_STRIKING:
        zap_type_text = "wand";
    /*FALLTHRU*/
    case SPE_FORCE_BOLT:
        reveal_invis = TRUE;
        if (disguised_mimic)
            seemimic(mtmp);
        if (resists_magm(mtmp)) { /* match effect on player */
            shieldeff(mtmp->mx, mtmp->my);
            pline("Boing!");
            break; /* skip makeknown */
        } else if (u.uswallow || rnd(20) < 10 + find_mac(mtmp)) {
            dmg = d(2, 12);
            if (dbldam)
                dmg *= 2;
            if (otyp == SPE_FORCE_BOLT)
                dmg = spell_damage_bonus(dmg);
            hit(zap_type_text, mtmp, exclam(dmg));
            (void) resist(mtmp, otmp->oclass, dmg, TELL);
        } else
            miss(zap_type_text, mtmp);
        learn_it = TRUE;
        break;
    case WAN_SLOW_MONSTER:
    case SPE_SLOW_MONSTER:
        if (!resist(mtmp, otmp->oclass, 0, NOTELL)) {
            if (disguised_mimic)
                seemimic(mtmp);
            mon_adjust_speed(mtmp, -1, otmp);
            m_dowear(mtmp, FALSE); /* might want speed boots */
            if (u.uswallow && (mtmp == u.ustuck) && is_whirly(mtmp->data)) {
                You("disrupt %s!", mon_nam(mtmp));
                pline("A huge hole opens up...");
                expels(mtmp, mtmp->data, TRUE);
            }
        }
        break;
    case WAN_SPEED_MONSTER:
        if (!resist(mtmp, otmp->oclass, 0, NOTELL)) {
            if (disguised_mimic)
                seemimic(mtmp);
            mon_adjust_speed(mtmp, 1, otmp);
            m_dowear(mtmp, FALSE); /* might want speed boots */
        }
        if (mtmp->mtame)
            helpful_gesture = TRUE;
        break;
    case WAN_UNDEAD_TURNING:
    case SPE_TURN_UNDEAD:
        wake = FALSE;
        if (unturn_dead(mtmp))
            wake = TRUE;
        if (is_undead(mtmp->data) || is_vampshifter(mtmp)) {
            reveal_invis = TRUE;
            wake = TRUE;
            dmg = rnd(8);
            if (dbldam)
                dmg *= 2;
            if (otyp == SPE_TURN_UNDEAD)
                dmg = spell_damage_bonus(dmg);
            g.context.bypasses = TRUE; /* for make_corpse() */
            if (!resist(mtmp, otmp->oclass, dmg, NOTELL)) {
                if (!DEADMONSTER(mtmp))
                    monflee(mtmp, 0, FALSE, TRUE);
            }
        }
        break;
    case WAN_POLYMORPH:
    case SPE_POLYMORPH:
    case POT_POLYMORPH:
        if (mtmp->data == &mons[PM_LONG_WORM] && has_mcorpsenm(mtmp)) {
            /* if a long worm has mcorpsenm set, it was polymophed by
               the current zap and shouldn't be affected if hit again */
            ;
        } else if (resists_magm(mtmp)) {
            /* magic resistance protects from polymorph traps, so make
               it guard against involuntary polymorph attacks too... */
            shieldeff(mtmp->mx, mtmp->my);
        } else if (!resist(mtmp, otmp->oclass, 0, NOTELL)) {
            boolean polyspot = (otyp != POT_POLYMORPH),
                    give_msg = (!Hallucination
                                && (canseemon(mtmp)
                                    || (u.uswallow && mtmp == u.ustuck)));

            /* dropped inventory (due to death by system shock,
               or loss of wielded weapon and/or worn armor due to
               limitations of new shape) won't be hit by this zap */
            if (polyspot)
                for (obj = mtmp->minvent; obj; obj = obj->nobj)
                    bypass_obj(obj);

            /* natural shapechangers aren't affected by system shock
               (unless protection from shapechangers is interfering
               with their metabolism...) */
            if (mtmp->cham == NON_PM && !rn2(25)) {
                if (canseemon(mtmp)) {
                    pline("%s shudders!", Monnam(mtmp));
                    learn_it = TRUE;
                }
                /* g.context.bypasses = TRUE; ## for make_corpse() */
                /* no corpse after system shock */
                xkilled(mtmp, XKILL_GIVEMSG | XKILL_NOCORPSE);
            } else if (newcham(mtmp, (struct permonst *) 0,
                               polyspot, give_msg) != 0
                       /* if shapechange failed because there aren't
                          enough eligible candidates (most likely for
                          vampshifter), try reverting to original form */
                       || (mtmp->cham >= LOW_PM
                           && newcham(mtmp, &mons[mtmp->cham],
                                      polyspot, give_msg) != 0)) {
                if (give_msg && (canspotmon(mtmp)
                                 || (u.uswallow && mtmp == u.ustuck)))
                    learn_it = TRUE;
            }

            /* do this even if polymorphed failed (otherwise using
               flags.mon_polycontrol prompting to force mtmp to remain
               'long worm' would prompt again if zap hit another segment) */
            if (!DEADMONSTER(mtmp) && mtmp->data == &mons[PM_LONG_WORM]) {
                if (!has_mcorpsenm(mtmp))
                    newmcorpsenm(mtmp);
                /* flag to indicate that mtmp became a long worm
                   on current zap, so further hits (on mtmp's new
                   tail) don't do further transforms */
                MCORPSENM(mtmp) = PM_LONG_WORM;
                /* flag to indicate that cleanup is needed; object
                   bypass cleanup also clears mon->mextra->mcorpsenm
                   for all long worms on the level */
                g.context.bypasses = TRUE;
            }
        }
        break;
    case WAN_CANCELLATION:
    case SPE_CANCELLATION:
        if (disguised_mimic)
            seemimic(mtmp);
        (void) cancel_monst(mtmp, otmp, TRUE, TRUE, FALSE);
        break;
    case WAN_TELEPORTATION:
    case SPE_TELEPORT_AWAY:
        if (disguised_mimic)
            seemimic(mtmp);
        reveal_invis = !u_teleport_mon(mtmp, TRUE);
        break;
    case WAN_MAKE_INVISIBLE: {
        int oldinvis = mtmp->minvis;
        char nambuf[BUFSZ];

        if (disguised_mimic)
            seemimic(mtmp);
        /* format monster's name before altering its visibility */
        Strcpy(nambuf, Monnam(mtmp));
        mon_set_minvis(mtmp);
        if (!oldinvis && knowninvisible(mtmp)) {
            pline("%s turns transparent!", nambuf);
            reveal_invis = TRUE;
            learn_it = TRUE;
        }
        break;
    }
    case WAN_LOCKING:
    case SPE_WIZARD_LOCK:
        wake = closeholdingtrap(mtmp, &learn_it);
        break;
    case WAN_PROBING:
        wake = FALSE;
        reveal_invis = TRUE;
        probe_monster(mtmp);
        learn_it = TRUE;
        break;
    case WAN_OPENING:
    case SPE_KNOCK:
        wake = FALSE; /* don't want immediate counterattack */
        if (u.uswallow && mtmp == u.ustuck) {
            if (is_animal(mtmp->data)) {
                if (Blind)
                    You_feel("a sudden rush of air!");
                else
                    pline("%s opens its mouth!", Monnam(mtmp));
            }
            expels(mtmp, mtmp->data, TRUE);
            /* zap which hits steed will only release saddle if it
               doesn't hit a holding or falling trap; playability
               here overrides the more logical target ordering */
        } else if (openholdingtrap(mtmp, &learn_it)) {
            break;
        } else if (openfallingtrap(mtmp, TRUE, &learn_it)) {
            /* mtmp might now be on the migrating monsters list */
            break;
        } else if ((obj = which_armor(mtmp, W_SADDLE)) != 0) {
            char buf[BUFSZ];

            Sprintf(buf, "%s %s", s_suffix(Monnam(mtmp)),
                    distant_name(obj, xname));
            if (cansee(mtmp->mx, mtmp->my)) {
                if (!canspotmon(mtmp))
                    Strcpy(buf, An(distant_name(obj, xname)));
                pline("%s falls to the %s.", buf,
                      surface(mtmp->mx, mtmp->my));
            } else if (canspotmon(mtmp)) {
                pline("%s falls off.", buf);
            }
            obj_extract_self(obj);
            mdrop_obj(mtmp, obj, FALSE);
        }
        break;
    case SPE_HEALING:
    case SPE_EXTRA_HEALING:
        reveal_invis = TRUE;
        if (mtmp->data != &mons[PM_PESTILENCE]) {
            wake = FALSE; /* wakeup() makes the target angry */
            mtmp->mhp += d(6, otyp == SPE_EXTRA_HEALING ? 8 : 4);
            if (mtmp->mhp > mtmp->mhpmax)
                mtmp->mhp = mtmp->mhpmax;
            /* plain healing must be blessed to cure blindness; extra
               healing only needs to not be cursed, so spell always cures
               [potions quaffed by monsters behave slightly differently;
               we use the rules for the hero here...] */
            if (skilled_spell || otyp == SPE_EXTRA_HEALING)
                mcureblindness(mtmp, canseemon(mtmp));
            if (canseemon(mtmp)) {
                if (disguised_mimic) {
                    if (is_obj_mappear(mtmp,STRANGE_OBJECT)) {
                        /* it can do better now */
                        set_mimic_sym(mtmp);
                        newsym(mtmp->mx, mtmp->my);
                    } else
                        mimic_hit_msg(mtmp, otyp);
                } else
                    pline("%s looks%s better.", Monnam(mtmp),
                          otyp == SPE_EXTRA_HEALING ? " much" : "");
            }
            if (mtmp->mtame || mtmp->mpeaceful) {
                adjalign(Role_if(PM_HEALER) ? 1 : sgn(u.ualign.type));
            }
        } else { /* Pestilence */
            /* Pestilence will always resist; damage is half of 3d{4,8} */
            (void) resist(mtmp, otmp->oclass,
                          d(3, otyp == SPE_EXTRA_HEALING ? 8 : 4), TELL);
        }
        break;
    case WAN_LIGHT: /* (broken wand) */
        if (flash_hits_mon(mtmp, otmp)) {
            learn_it = TRUE;
            reveal_invis = TRUE;
        }
        break;
    case WAN_SLEEP: /* (broken wand) */
        /* [wakeup() doesn't rouse victims of temporary sleep,
           so it's okay to leave `wake' set to TRUE here] */
        reveal_invis = TRUE;
        if (sleep_monst(mtmp, d(1 + otmp->spe, 12), WAND_CLASS))
            slept_monst(mtmp);
        if (!Blind)
            learn_it = TRUE;
        break;
    case SPE_STONE_TO_FLESH:
        if (monsndx(mtmp->data) == PM_STONE_GOLEM) {
            char *name = Monnam(mtmp);

            /* turn into flesh golem */
            if (newcham(mtmp, &mons[PM_FLESH_GOLEM], FALSE, FALSE)) {
                if (canseemon(mtmp))
                    pline("%s turns to flesh!", name);
            } else {
                if (canseemon(mtmp))
                    pline("%s looks rather fleshy for a moment.", name);
            }
        } else
            wake = FALSE;
        break;
    case SPE_DRAIN_LIFE:
        if (disguised_mimic)
            seemimic(mtmp);
        dmg = monhp_per_lvl(mtmp);
        if (dbldam)
            dmg *= 2;
        if (otyp == SPE_DRAIN_LIFE)
            dmg = spell_damage_bonus(dmg);
        if (resists_drli(mtmp)) {
            shieldeff(mtmp->mx, mtmp->my);
        } else if (!resist(mtmp, otmp->oclass, dmg, NOTELL)
                   && !DEADMONSTER(mtmp)) {
            mtmp->mhp -= dmg;
            mtmp->mhpmax -= dmg;
            /* die if already level 0, regardless of hit points */
            if (DEADMONSTER(mtmp) || mtmp->mhpmax <= 0 || mtmp->m_lev < 1) {
                killed(mtmp);
            } else {
                mtmp->m_lev--;
                if (canseemon(mtmp))
                    pline("%s suddenly seems weaker!", Monnam(mtmp));
            }
        }
        break;
    case WAN_NOTHING:
        wake = FALSE;
        break;
    default:
        impossible("What an interesting effect (%d)", otyp);
        break;
    }
    if (wake) {
        if (!DEADMONSTER(mtmp)) {
            wakeup(mtmp, helpful_gesture ? FALSE : TRUE);
            m_respond(mtmp);
            if (mtmp->isshk && !*u.ushops)
                hot_pursuit(mtmp);
        } else if (M_AP_TYPE(mtmp))
            seemimic(mtmp); /* might unblock if mimicing a boulder/door */
    }
    /* note: g.bhitpos won't be set if swallowed, but that's okay since
     * reveal_invis will be false.  We can't use mtmp->mx, my since it
     * might be an invisible worm hit on the tail.
     */
    if (reveal_invis) {
        if (!DEADMONSTER(mtmp) && cansee(g.bhitpos.x, g.bhitpos.y)
            && !canspotmon(mtmp))
            map_invisible(g.bhitpos.x, g.bhitpos.y);
    }
    /* if effect was observable then discover the wand type provided
       that the wand itself has been seen */
    if (learn_it)
        learnwand(otmp);
    return 0;
}

void
probe_monster(mtmp)
struct monst *mtmp;
{
    struct obj *otmp;

    mstatusline(mtmp);
    if (g.notonhead)
        return; /* don't show minvent for long worm tail */

    if (mtmp->minvent) {
        for (otmp = mtmp->minvent; otmp; otmp = otmp->nobj) {
            otmp->dknown = 1; /* treat as "seen" */
            if (Is_container(otmp) || otmp->otyp == STATUE) {
                otmp->lknown = 1;
                if (!SchroedingersBox(otmp))
                    otmp->cknown = 1;
            }
        }
        (void) display_minventory(mtmp, MINV_ALL | MINV_NOLET | PICK_NONE,
                                  (char *) 0);
    } else {
        pline("%s is not carrying anything%s.", noit_Monnam(mtmp),
              (u.uswallow && mtmp == u.ustuck) ? " besides you" : "");
    }
}

/*
 * Return the object's physical location.  This only makes sense for
 * objects that are currently on the level (i.e. migrating objects
 * are nowhere).  By default, only things that can be seen (in hero's
 * inventory, monster's inventory, or on the ground) are reported.
 * By adding BURIED_TOO and/or CONTAINED_TOO flags, you can also get
 * the location of buried and contained objects.  Note that if an
 * object is carried by a monster, its reported position may change
 * from turn to turn.  This function returns FALSE if the position
 * is not available or subject to the constraints above.
 */
boolean
get_obj_location(obj, xp, yp, locflags)
struct obj *obj;
xchar *xp, *yp;
int locflags;
{
    switch (obj->where) {
    case OBJ_INVENT:
        *xp = u.ux;
        *yp = u.uy;
        return TRUE;
    case OBJ_FLOOR:
        *xp = obj->ox;
        *yp = obj->oy;
        return TRUE;
    case OBJ_MINVENT:
        if (obj->ocarry->mx) {
            *xp = obj->ocarry->mx;
            *yp = obj->ocarry->my;
            return TRUE;
        }
        break; /* !mx => migrating monster */
    case OBJ_BURIED:
        if (locflags & BURIED_TOO) {
            *xp = obj->ox;
            *yp = obj->oy;
            return TRUE;
        }
        break;
    case OBJ_CONTAINED:
        if (locflags & CONTAINED_TOO)
            return get_obj_location(obj->ocontainer, xp, yp, locflags);
        break;
    }
    *xp = *yp = 0;
    return FALSE;
}

boolean
get_mon_location(mon, xp, yp, locflags)
struct monst *mon;
xchar *xp, *yp;
int locflags; /* non-zero means get location even if monster is buried */
{
    if (mon == &g.youmonst) {
        *xp = u.ux;
        *yp = u.uy;
        return TRUE;
    } else if (mon->mx > 0 && (!mon->mburied || locflags)) {
        *xp = mon->mx;
        *yp = mon->my;
        return TRUE;
    } else { /* migrating or buried */
        *xp = *yp = 0;
        return FALSE;
    }
}

/* used by revive() and animate_statue() */
struct monst *
montraits(obj, cc, adjacentok)
struct obj *obj;
coord *cc;
boolean adjacentok; /* False: at obj's spot only, True: nearby is allowed */
{
    struct monst *mtmp, *mtmp2 = has_omonst(obj) ? get_mtraits(obj, TRUE) : 0;

    if (mtmp2) {
        /* save_mtraits() validated mtmp2->mnum */
        mtmp2->data = &mons[mtmp2->mnum];
        if (mtmp2->mhpmax <= 0 && !is_rider(mtmp2->data))
            return (struct monst *) 0;
        mtmp = makemon(mtmp2->data, cc->x, cc->y,
                       (NO_MINVENT | MM_NOWAIT | MM_NOCOUNTBIRTH
                        | (adjacentok ? MM_ADJACENTOK : 0)));
        if (!mtmp) {
            /* mtmp2 is a copy of obj's object->oextra->omonst extension
               and is not on the map or on any monst lists */
            dealloc_monst(mtmp2);
            return (struct monst *) 0;
        }

        /* heal the monster */
        if (mtmp->mhpmax > mtmp2->mhpmax && is_rider(mtmp2->data))
            mtmp2->mhpmax = mtmp->mhpmax;
        mtmp2->mhp = mtmp2->mhpmax;
        /* Get these ones from mtmp */
        mtmp2->minvent = mtmp->minvent; /*redundant*/
        /* monster ID is available if the monster died in the current
           game, but will be zero if the corpse was in a bones level
           (we cleared it when loading bones) */
        if (mtmp->m_id) {
            mtmp2->m_id = mtmp->m_id;
            /* might be bringing quest leader back to life */
            if (g.quest_status.leader_is_dead
                /* leader_is_dead implies leader_m_id is valid */
                && mtmp2->m_id == g.quest_status.leader_m_id)
                g.quest_status.leader_is_dead = FALSE;
        }
        mtmp2->mx = mtmp->mx;
        mtmp2->my = mtmp->my;
        mtmp2->mux = mtmp->mux;
        mtmp2->muy = mtmp->muy;
        mtmp2->mw = mtmp->mw;
        mtmp2->wormno = mtmp->wormno;
        mtmp2->misc_worn_check = mtmp->misc_worn_check;
        mtmp2->weapon_check = mtmp->weapon_check;
        mtmp2->mtrapseen = mtmp->mtrapseen;
        mtmp2->mflee = mtmp->mflee;
        mtmp2->mburied = mtmp->mburied;
        mtmp2->mundetected = mtmp->mundetected;
        mtmp2->mfleetim = mtmp->mfleetim;
        mtmp2->mlstmv = mtmp->mlstmv;
        mtmp2->m_ap_type = mtmp->m_ap_type;
        /* set these ones explicitly */
        mtmp2->mrevived = 1;
        mtmp2->mavenge = 0;
        mtmp2->meating = 0;
        mtmp2->mleashed = 0;
        mtmp2->mtrapped = 0;
        mtmp2->msleeping = 0;
        mtmp2->mfrozen = 0;
        mtmp2->mcanmove = 1;
        /* most cancelled monsters return to normal,
           but some need to stay cancelled */
        if (!dmgtype(mtmp2->data, AD_SEDU)
            && (!SYSOPT_SEDUCE || !dmgtype(mtmp2->data, AD_SSEX)))
            mtmp2->mcan = 0;
        mtmp2->mcansee = 1; /* set like in makemon */
        mtmp2->mblinded = 0;
        mtmp2->mstun = 0;
        mtmp2->mconf = 0;
        /* when traits are for a shopeekper, dummy monster 'mtmp' won't
           have necessary eshk data for replmon() -> replshk() */
        if (mtmp2->isshk) {
            neweshk(mtmp);
            *ESHK(mtmp) = *ESHK(mtmp2);
            if (ESHK(mtmp2)->bill_p != 0
                && ESHK(mtmp2)->bill_p != (struct bill_x *) -1000)
                ESHK(mtmp)->bill_p = &(ESHK(mtmp)->bill[0]);
            mtmp->isshk = 1;
        }
        replmon(mtmp, mtmp2);
        newsym(mtmp2->mx, mtmp2->my); /* Might now be invisible */

        /* in case Protection_from_shape_changers is different
           now than it was when the traits were stored */
        restore_cham(mtmp2);
    }
    return mtmp2;
}

/*
 * get_container_location() returns the following information
 * about the outermost container:
 * loc argument gets set to:
 *      OBJ_INVENT      if in hero's inventory; return 0.
 *      OBJ_FLOOR       if on the floor; return 0.
 *      OBJ_BURIED      if buried; return 0.
 *      OBJ_MINVENT     if in monster's inventory; return monster.
 * container_nesting is updated with the nesting depth of the containers
 * if applicable.
 */
struct monst *
get_container_location(obj, loc, container_nesting)
struct obj *obj;
int *loc;
int *container_nesting;
{
    if (!obj || !loc)
        return 0;

    if (container_nesting)
        *container_nesting = 0;
    while (obj && obj->where == OBJ_CONTAINED) {
        if (container_nesting)
            *container_nesting += 1;
        obj = obj->ocontainer;
    }
    if (obj) {
        *loc = obj->where; /* outermost container's location */
        if (obj->where == OBJ_MINVENT)
            return obj->ocarry;
    }
    return (struct monst *) 0;
}

/*
 * Attempt to revive the given corpse, return the revived monster if
 * successful.  Note: this does NOT use up the corpse if it fails.
 * If corpse->quan is more than 1, only one corpse will be affected
 * and only one monster will be resurrected.
 */
struct monst *
revive(corpse, by_hero)
struct obj *corpse;
boolean by_hero;
{
    struct monst *mtmp = 0;
    struct permonst *mptr;
    struct obj *container;
    coord xy;
    xchar x, y;
    boolean one_of;
    int montype, container_nesting = 0;

    if (corpse->otyp != CORPSE) {
        impossible("Attempting to revive %s?", xname(corpse));
        return (struct monst *) 0;
    }

    x = y = 0;
    if (corpse->where != OBJ_CONTAINED) {
        /* only for invent, minvent, or floor */
        container = 0;
        (void) get_obj_location(corpse, &x, &y, 0);
    } else {
        /* deal with corpses in [possibly nested] containers */
        struct monst *carrier;
        int holder = OBJ_FREE;

        container = corpse->ocontainer;
        carrier =
            get_container_location(container, &holder, &container_nesting);
        switch (holder) {
        case OBJ_MINVENT:
            x = carrier->mx, y = carrier->my;
            break;
        case OBJ_INVENT:
            x = u.ux, y = u.uy;
            break;
        case OBJ_FLOOR:
            (void) get_obj_location(corpse, &x, &y, CONTAINED_TOO);
            break;
        default:
            break; /* x,y are 0 */
        }
    }
    if (!x || !y
        /* Rules for revival from containers:
         *  - the container cannot be locked
         *  - the container cannot be heavily nested (>2 is arbitrary)
         *  - the container cannot be a statue or bag of holding
         *    (except in very rare cases for the latter)
         */
        || (container && (container->olocked || container_nesting > 2
                          || container->otyp == STATUE
                          || (container->otyp == BAG_OF_HOLDING && rn2(40)))))
        return (struct monst *) 0;

    /* record the object's location now that we're sure where it is */
    corpse->ox = x, corpse->oy = y;

    /* prepare for the monster */
    montype = corpse->corpsenm;
    mptr = &mons[montype];
    /* [should probably handle recorporealization first; if corpse and
       ghost are at same location, revived creature shouldn't be bumped
       to an adjacent spot by ghost which joins with it] */
    if (MON_AT(x, y)) {
        if (enexto(&xy, x, y, mptr))
            x = xy.x, y = xy.y;
    }

    if ((mons[montype].mlet == S_EEL && !IS_POOL(levl[x][y].typ))
        || (mons[montype].mlet == S_TROLL
            && uwep && uwep->oartifact == ART_TROLLSBANE)) {
        if (by_hero && cansee(x, y))
            pline("%s twitches feebly.",
                upstart(corpse_xname(corpse, (const char *) 0, CXN_PFX_THE)));
        return (struct monst *) 0;
    }

    if (cant_revive(&montype, TRUE, corpse)) {
        /* make a zombie or doppelganger instead */
        /* note: montype has changed; mptr keeps old value for newcham() */
        mtmp = makemon(&mons[montype], x, y, NO_MINVENT | MM_NOWAIT);
        if (mtmp) {
            /* skip ghost handling */
            if (has_omid(corpse))
                free_omid(corpse);
            if (has_omonst(corpse))
                free_omonst(corpse);
            if (mtmp->cham == PM_DOPPELGANGER) {
                /* change shape to match the corpse */
                (void) newcham(mtmp, mptr, FALSE, FALSE);
            } else if (mtmp->data->mlet == S_ZOMBIE) {
                mtmp->mhp = mtmp->mhpmax = 100;
                mon_adjust_speed(mtmp, 2, (struct obj *) 0); /* MFAST */
            }
        }
    } else if (has_omonst(corpse)) {
        /* use saved traits */
        xy.x = x, xy.y = y;
        mtmp = montraits(corpse, &xy, FALSE);
        if (mtmp && mtmp->mtame && !mtmp->isminion)
            wary_dog(mtmp, TRUE);
    } else {
        /* make a new monster */
        mtmp = makemon(mptr, x, y, NO_MINVENT | MM_NOWAIT | MM_NOCOUNTBIRTH);
    }
    if (!mtmp)
        return (struct monst *) 0;

    /* hiders shouldn't already be re-hidden when they revive */
    if (mtmp->mundetected) {
        mtmp->mundetected = 0;
        newsym(mtmp->mx, mtmp->my);
    }
    if (M_AP_TYPE(mtmp))
        seemimic(mtmp);

    one_of = (corpse->quan > 1L);
    if (one_of)
        corpse = splitobj(corpse, 1L);

    /* if this is caused by the hero there might be a shop charge */
    if (by_hero) {
        struct monst *shkp = 0;

        x = corpse->ox, y = corpse->oy;
        if (costly_spot(x, y)
            && (carried(corpse) ? corpse->unpaid : !corpse->no_charge))
            shkp = shop_keeper(*in_rooms(x, y, SHOPBASE));

        if (cansee(x, y)) {
            char buf[BUFSZ];

            Strcpy(buf, one_of ? "one of " : "");
            /* shk_your: "the " or "your " or "<mon>'s " or "<Shk>'s ".
               If the result is "Shk's " then it will be ambiguous:
               is Shk the mon carrying it, or does Shk's shop own it?
               Let's not worry about that... */
            (void) shk_your(eos(buf), corpse);
            if (one_of)
                corpse->quan++; /* force plural */
            Strcat(buf, corpse_xname(corpse, (const char *) 0, CXN_NO_PFX));
            if (one_of) /* could be simplified to ''corpse->quan = 1L;'' */
                corpse->quan--;
            pline("%s glows iridescently.", upstart(buf));
        } else if (shkp) {
            /* need some prior description of the corpse since
               stolen_value() will refer to the object as "it" */
            pline("A corpse is resuscitated.");
        }
        /* don't charge for shopkeeper's own corpse if we just revived him */
        if (shkp && mtmp != shkp)
            (void) stolen_value(corpse, x, y, (boolean) shkp->mpeaceful,
                                FALSE);

        /* [we don't give any comparable message about the corpse for
           the !by_hero case because caller might have already done so] */
    }

    /* handle recorporealization of an active ghost */
    if (has_omid(corpse)) {
        unsigned m_id;
        struct monst *ghost;
        struct obj *otmp;

        (void) memcpy((genericptr_t) &m_id, (genericptr_t) OMID(corpse),
                      sizeof m_id);
        ghost = find_mid(m_id, FM_FMON);
        if (ghost && ghost->data == &mons[PM_GHOST]) {
            if (canseemon(ghost))
                pline("%s is suddenly drawn into its former body!",
                      Monnam(ghost));
            /* transfer the ghost's inventory along with it */
            while ((otmp = ghost->minvent) != 0) {
                obj_extract_self(otmp);
                add_to_minv(mtmp, otmp);
            }
            /* tame the revived monster if its ghost was tame */
            if (ghost->mtame && !mtmp->mtame) {
                if (tamedog(mtmp, (struct obj *) 0)) {
                    /* ghost's edog data is ignored */
                    mtmp->mtame = ghost->mtame;
                }
            }
            /* was ghost, now alive, it's all very confusing */
            mtmp->mconf = 1;
            /* separate ghost monster no longer exists */
            mongone(ghost);
        }
        free_omid(corpse);
    }

    /* monster retains its name */
    if (has_oname(corpse) && !unique_corpstat(mtmp->data))
        mtmp = christen_monst(mtmp, ONAME(corpse));
    /* partially eaten corpse yields wounded monster */
    if (corpse->oeaten)
        mtmp->mhp = eaten_stat(mtmp->mhp, corpse);
    /* track that this monster was revived at least once */
    mtmp->mrevived = 1;

    /* finally, get rid of the corpse--it's gone now */
    switch (corpse->where) {
    case OBJ_INVENT:
        useup(corpse);
        break;
    case OBJ_FLOOR:
        /* in case MON_AT+enexto for invisible mon */
        x = corpse->ox, y = corpse->oy;
        /* not useupf(), which charges */
        if (corpse->quan > 1L)
            corpse = splitobj(corpse, 1L);
        delobj(corpse);
        newsym(x, y);
        break;
    case OBJ_MINVENT:
        m_useup(corpse->ocarry, corpse);
        break;
    case OBJ_CONTAINED:
        obj_extract_self(corpse);
        obfree(corpse, (struct obj *) 0);
        break;
    default:
        panic("revive");
    }

    return mtmp;
}

static void
revive_egg(obj)
struct obj *obj;
{
    /*
     * Note: generic eggs with corpsenm set to NON_PM will never hatch.
     */
    if (obj->otyp != EGG)
        return;
    if (obj->corpsenm != NON_PM && !dead_species(obj->corpsenm, TRUE))
        attach_egg_hatch_timeout(obj, 0L);
}

/* try to revive all corpses and eggs carried by `mon' */
int
unturn_dead(mon)
struct monst *mon;
{
    struct obj *otmp, *otmp2;
    struct monst *mtmp2;
    char owner[BUFSZ], corpse[BUFSZ];
    boolean youseeit;
    int res = 0;

    youseeit = (mon == &g.youmonst) ? TRUE : canseemon(mon);
    otmp2 = (mon == &g.youmonst) ? g.invent : mon->minvent;
    owner[0] = corpse[0] = '\0'; /* lint suppression */

    while ((otmp = otmp2) != 0) {
        otmp2 = otmp->nobj;
        if (otmp->otyp == EGG)
            revive_egg(otmp);
        if (otmp->otyp != CORPSE)
            continue;
        /* save the name; the object is liable to go away */
        if (youseeit) {
            Strcpy(corpse,
                   corpse_xname(otmp, (const char *) 0, CXN_SINGULAR));
            Shk_Your(owner, otmp); /* includes a trailing space */
        }

        /* for a stack, only one is revived */
        if ((mtmp2 = revive(otmp, !g.context.mon_moving)) != 0) {
            ++res;
            if (youseeit)
                pline("%s%s suddenly comes alive!", owner, corpse);
            else if (canseemon(mtmp2))
                pline("%s suddenly appears!", Amonnam(mtmp2));
        }
    }
    return res;
}

/* cancel obj, possibly carried by you or a monster */
void
cancel_item(obj)
register struct obj *obj;
{
    boolean u_ring = (obj == uleft || obj == uright);
    int otyp = obj->otyp;

    switch (otyp) {
    case RIN_GAIN_STRENGTH:
        if ((obj->owornmask & W_RING) && u_ring) {
            ABON(A_STR) -= obj->spe;
            g.context.botl = 1;
        }
        break;
    case RIN_GAIN_CONSTITUTION:
        if ((obj->owornmask & W_RING) && u_ring) {
            ABON(A_CON) -= obj->spe;
            g.context.botl = 1;
        }
        break;
    case RIN_ADORNMENT:
        if ((obj->owornmask & W_RING) && u_ring) {
            ABON(A_CHA) -= obj->spe;
            g.context.botl = 1;
        }
        break;
    case RIN_INCREASE_ACCURACY:
        if ((obj->owornmask & W_RING) && u_ring)
            u.uhitinc -= obj->spe;
        break;
    case RIN_INCREASE_DAMAGE:
        if ((obj->owornmask & W_RING) && u_ring)
            u.udaminc -= obj->spe;
        break;
    case GAUNTLETS_OF_DEXTERITY:
        if ((obj->owornmask & W_ARMG) && (obj == uarmg)) {
            ABON(A_DEX) -= obj->spe;
            g.context.botl = 1;
        }
        break;
    case HELM_OF_BRILLIANCE:
        if ((obj->owornmask & W_ARMH) && (obj == uarmh)) {
            ABON(A_INT) -= obj->spe;
            ABON(A_WIS) -= obj->spe;
            g.context.botl = 1;
        }
        break;
        /* case RIN_PROTECTION:  not needed */
    }
    if (objects[otyp].oc_magic
        || (obj->spe && (obj->oclass == ARMOR_CLASS
                         || obj->oclass == WEAPON_CLASS || is_weptool(obj)))
        || otyp == POT_ACID
        || otyp == POT_SICKNESS
        || (otyp == POT_WATER && (obj->blessed || obj->cursed))) {
        if (obj->spe != ((obj->oclass == WAND_CLASS) ? -1 : 0)
            && otyp != WAN_CANCELLATION /* can't cancel cancellation */
            && otyp != MAGIC_LAMP /* cancelling doesn't remove djinni */
            && otyp != CANDELABRUM_OF_INVOCATION) {
            costly_alteration(obj, COST_CANCEL);
            obj->spe = (obj->oclass == WAND_CLASS) ? -1 : 0;
        }
        switch (obj->oclass) {
        case SCROLL_CLASS:
            costly_alteration(obj, COST_CANCEL);
            obj->otyp = SCR_BLANK_PAPER;
            obj->spe = 0;
            break;
        case SPBOOK_CLASS:
            if (otyp != SPE_CANCELLATION && otyp != SPE_NOVEL
                && otyp != SPE_BOOK_OF_THE_DEAD) {
                costly_alteration(obj, COST_CANCEL);
                obj->otyp = SPE_BLANK_PAPER;
            }
            break;
        case POTION_CLASS:
            costly_alteration(obj,
                              (otyp != POT_WATER)
                                  ? COST_CANCEL
                                  : obj->cursed ? COST_UNCURS : COST_UNBLSS);
            if (otyp == POT_SICKNESS || otyp == POT_SEE_INVISIBLE) {
                /* sickness is "biologically contaminated" fruit juice;
                   cancel it and it just becomes fruit juice...
                   whereas see invisible tastes like "enchanted" fruit
                   juice, it similarly cancels */
                obj->otyp = POT_FRUIT_JUICE;
            } else {
                obj->otyp = POT_WATER;
                obj->odiluted = 0; /* same as any other water */
            }
            break;
        }
    }
    unbless(obj);
    uncurse(obj);
    return;
}

/* Remove a positive enchantment or charge from obj,
 * possibly carried by you or a monster
 */
boolean
drain_item(obj, by_you)
struct obj *obj;
boolean by_you;
{
    boolean u_ring;

    /* Is this a charged/enchanted object? */
    if (!obj
        || (!objects[obj->otyp].oc_charged && obj->oclass != WEAPON_CLASS
            && obj->oclass != ARMOR_CLASS && !is_weptool(obj))
        || obj->spe <= 0)
        return FALSE;
    if (defends(AD_DRLI, obj) || defends_when_carried(AD_DRLI, obj)
        || obj_resists(obj, 10, 90))
        return FALSE;

    /* Charge for the cost of the object */
    if (by_you)
        costly_alteration(obj, COST_DRAIN);

    /* Drain the object and any implied effects */
    obj->spe--;
    u_ring = (obj == uleft) || (obj == uright);
    switch (obj->otyp) {
    case RIN_GAIN_STRENGTH:
        if ((obj->owornmask & W_RING) && u_ring) {
            ABON(A_STR)--;
            g.context.botl = 1;
        }
        break;
    case RIN_GAIN_CONSTITUTION:
        if ((obj->owornmask & W_RING) && u_ring) {
            ABON(A_CON)--;
            g.context.botl = 1;
        }
        break;
    case RIN_ADORNMENT:
        if ((obj->owornmask & W_RING) && u_ring) {
            ABON(A_CHA)--;
            g.context.botl = 1;
        }
        break;
    case RIN_INCREASE_ACCURACY:
        if ((obj->owornmask & W_RING) && u_ring)
            u.uhitinc--;
        break;
    case RIN_INCREASE_DAMAGE:
        if ((obj->owornmask & W_RING) && u_ring)
            u.udaminc--;
        break;
    case RIN_PROTECTION:
        if (u_ring)
            g.context.botl = 1; /* bot() will recalc u.uac */
        break;
    case HELM_OF_BRILLIANCE:
        if ((obj->owornmask & W_ARMH) && (obj == uarmh)) {
            ABON(A_INT)--;
            ABON(A_WIS)--;
            g.context.botl = 1;
        }
        break;
    case GAUNTLETS_OF_DEXTERITY:
        if ((obj->owornmask & W_ARMG) && (obj == uarmg)) {
            ABON(A_DEX)--;
            g.context.botl = 1;
        }
        break;
    default:
        break;
    }
    if (g.context.botl)
        bot();
    if (carried(obj))
        update_inventory();
    return TRUE;
}

boolean
obj_resists(obj, ochance, achance)
struct obj *obj;
int ochance, achance; /* percent chance for ordinary objects, artifacts */
{
    if (obj->otyp == AMULET_OF_YENDOR
        || obj->otyp == SPE_BOOK_OF_THE_DEAD
        || obj->otyp == CANDELABRUM_OF_INVOCATION
        || obj->otyp == BELL_OF_OPENING
        || (obj->otyp == CORPSE && is_rider(&mons[obj->corpsenm]))) {
        return TRUE;
    } else {
        int chance = rn2(100);

        return (boolean) (chance < (obj->oartifact ? achance : ochance));
    }
}

boolean
obj_shudders(obj)
struct obj *obj;
{
    int zap_odds;

    if (g.context.bypasses && obj->bypass)
        return FALSE;

    if (obj->oclass == WAND_CLASS)
        zap_odds = 3; /* half-life = 2 zaps */
    else if (obj->cursed)
        zap_odds = 3; /* half-life = 2 zaps */
    else if (obj->blessed)
        zap_odds = 12; /* half-life = 8 zaps */
    else
        zap_odds = 8; /* half-life = 6 zaps */

    /* adjust for "large" quantities of identical things */
    if (obj->quan > 4L)
        zap_odds /= 2;

    return (boolean) !rn2(zap_odds);
}

/* Use up at least minwt number of things made of material mat.
 * There's also a chance that other stuff will be used up.  Finally,
 * there's a random factor here to keep from always using the stuff
 * at the top of the pile.
 */
static void
polyuse(objhdr, mat, minwt)
struct obj *objhdr;
int mat, minwt;
{
    register struct obj *otmp, *otmp2;

    for (otmp = objhdr; minwt > 0 && otmp; otmp = otmp2) {
        otmp2 = otmp->nexthere;
        if (g.context.bypasses && otmp->bypass)
            continue;
        if (otmp == uball || otmp == uchain)
            continue;
        if (obj_resists(otmp, 0, 0))
            continue; /* preserve unique objects */
#ifdef MAIL_STRUCTURES
        if (otmp->otyp == SCR_MAIL)
            continue;
#endif

        if (((int) objects[otmp->otyp].oc_material == mat)
            == (rn2(minwt + 1) != 0)) {
            /* appropriately add damage to bill */
            if (costly_spot(otmp->ox, otmp->oy)) {
                if (*u.ushops)
                    addtobill(otmp, FALSE, FALSE, FALSE);
                else
                    (void) stolen_value(otmp, otmp->ox, otmp->oy, FALSE,
                                        FALSE);
            }
            if (otmp->quan < LARGEST_INT)
                minwt -= (int) otmp->quan;
            else
                minwt = 0;
            delobj(otmp);
        }
    }
}

/*
 * Polymorph some of the stuff in this pile into a monster, preferably
 * a golem of the kind okind.
 */
static void
create_polymon(obj, okind)
struct obj *obj;
int okind;
{
    struct permonst *mdat = (struct permonst *) 0;
    struct monst *mtmp;
    const char *material;
    int pm_index;

    if (g.context.bypasses) {
        /* this is approximate because the "no golems" !obj->nexthere
           check below doesn't understand bypassed objects; but it
           should suffice since bypassed objects always end up as a
           consecutive group at the top of their pile */
        while (obj && obj->bypass)
            obj = obj->nexthere;
    }

    /* no golems if you zap only one object -- not enough stuff */
    if (!obj || (!obj->nexthere && obj->quan == 1L))
        return;

    /* some of these choices are arbitrary */
    switch (okind) {
    case IRON:
    case METAL:
    case MITHRIL:
        pm_index = PM_IRON_GOLEM;
        material = "metal ";
        break;
    case COPPER:
    case SILVER:
    case PLATINUM:
    case GEMSTONE:
    case MINERAL:
        pm_index = rn2(2) ? PM_STONE_GOLEM : PM_CLAY_GOLEM;
        material = "lithic ";
        break;
    case 0:
    case FLESH:
        /* there is no flesh type, but all food is type 0, so we use it */
        pm_index = PM_FLESH_GOLEM;
        material = "organic ";
        break;
    case WOOD:
        pm_index = PM_WOOD_GOLEM;
        material = "wood ";
        break;
    case LEATHER:
        pm_index = PM_LEATHER_GOLEM;
        material = "leather ";
        break;
    case CLOTH:
        pm_index = PM_ROPE_GOLEM;
        material = "cloth ";
        break;
    case BONE:
        pm_index = PM_SKELETON; /* nearest thing to "bone golem" */
        material = "bony ";
        break;
    case GOLD:
        pm_index = PM_GOLD_GOLEM;
        material = "gold ";
        break;
    case GLASS:
        pm_index = PM_GLASS_GOLEM;
        material = "glassy ";
        break;
    case PAPER:
        pm_index = PM_PAPER_GOLEM;
        material = "paper ";
        break;
    default:
        /* if all else fails... */
        pm_index = PM_STRAW_GOLEM;
        material = "";
        break;
    }

    if (!(g.mvitals[pm_index].mvflags & G_GENOD))
        mdat = &mons[pm_index];

    mtmp = makemon(mdat, obj->ox, obj->oy, NO_MM_FLAGS);
    polyuse(obj, okind, (int) mons[pm_index].cwt);

    if (mtmp && cansee(mtmp->mx, mtmp->my)) {
        pline("Some %sobjects meld, and %s arises from the pile!", material,
              a_monnam(mtmp));
    }
}

/* Assumes obj is on the floor. */
void
do_osshock(obj)
struct obj *obj;
{
    long i;

#ifdef MAIL_STRUCTURES
    if (obj->otyp == SCR_MAIL)
        return;
#endif
    g.obj_zapped = TRUE;

    if (g.poly_zapped < 0) {
        /* some may metamorphosize */
        for (i = obj->quan; i; i--)
            if (!rn2(Luck + 45)) {
                g.poly_zapped = objects[obj->otyp].oc_material;
                break;
            }
    }

    /* if quan > 1 then some will survive intact */
    if (obj->quan > 1L) {
        if (obj->quan > LARGEST_INT)
            obj = splitobj(obj, (long) rnd(30000));
        else
            obj = splitobj(obj, (long) rnd((int) obj->quan - 1));
    }

    /* appropriately add damage to bill */
    if (costly_spot(obj->ox, obj->oy)) {
        if (*u.ushops)
            addtobill(obj, FALSE, FALSE, FALSE);
        else
            (void) stolen_value(obj, obj->ox, obj->oy, FALSE, FALSE);
    }

    /* zap the object */
    delobj(obj);
}

/* classes of items whose current charge count carries over across polymorph
 */
static const char charged_objs[] = { WAND_CLASS, WEAPON_CLASS, ARMOR_CLASS,
                                     '\0' };

/*
 * Polymorph the object to the given object ID.  If the ID is STRANGE_OBJECT
 * then pick random object from the source's class (this is the standard
 * "polymorph" case).  If ID is set to a specific object, inhibit fusing
 * n objects into 1.  This could have been added as a flag, but currently
 * it is tied to not being the standard polymorph case. The new polymorphed
 * object replaces obj in its link chains.  Return value is a pointer to
 * the new object.
 *
 * This should be safe to call for an object anywhere.
 */
struct obj *
poly_obj(obj, id)
struct obj *obj;
int id;
{
    struct obj *otmp;
    xchar ox = 0, oy = 0;
    long old_wornmask, new_wornmask = 0L;
    boolean can_merge = (id == STRANGE_OBJECT);
    int obj_location = obj->where;

    if (obj->otyp == BOULDER)
        sokoban_guilt();
    if (id == STRANGE_OBJECT) { /* preserve symbol */
        int try_limit = 3;
        unsigned magic_obj = objects[obj->otyp].oc_magic;

        if (obj->otyp == UNICORN_HORN && obj->degraded_horn)
            magic_obj = 0;
        /* Try up to 3 times to make the magic-or-not status of
           the new item be the same as it was for the old one. */
        otmp = (struct obj *) 0;
        do {
            if (otmp)
                delobj(otmp);
            otmp = mkobj(obj->oclass, FALSE);
        } while (--try_limit > 0
                 && objects[otmp->otyp].oc_magic != magic_obj);
    } else {
        /* literally replace obj with this new thing */
        otmp = mksobj(id, FALSE, FALSE);
/* Actually more things use corpsenm but they polymorph differently */
#define USES_CORPSENM(typ) \
    ((typ) == CORPSE || (typ) == STATUE || (typ) == FIGURINE)

        if (USES_CORPSENM(obj->otyp) && USES_CORPSENM(id))
            set_corpsenm(otmp, obj->corpsenm);
#undef USES_CORPSENM
    }

    /* preserve quantity */
    otmp->quan = obj->quan;
    /* preserve the shopkeepers (lack of) interest */
    otmp->no_charge = obj->no_charge;
    /* preserve inventory letter if in inventory */
    if (obj_location == OBJ_INVENT)
        otmp->invlet = obj->invlet;
#ifdef MAIL_STRUCTURES
    /* You can't send yourself 100 mail messages and then
     * polymorph them into useful scrolls
     */
    if (obj->otyp == SCR_MAIL) {
        otmp->otyp = SCR_MAIL;
        otmp->spe = 1;
    }
#endif

    /* avoid abusing eggs laid by you */
    if (obj->otyp == EGG && obj->spe) {
        int mnum, tryct = 100;

        /* first, turn into a generic egg */
        if (otmp->otyp == EGG)
            kill_egg(otmp);
        else {
            otmp->otyp = EGG;
            otmp->owt = weight(otmp);
        }
        otmp->corpsenm = NON_PM;
        otmp->spe = 0;

        /* now change it into something laid by the hero */
        while (tryct--) {
            mnum = can_be_hatched(random_monster(rn2));
            if (mnum != NON_PM && !dead_species(mnum, TRUE)) {
                otmp->spe = 1;            /* laid by hero */
                set_corpsenm(otmp, mnum); /* also sets hatch timer */
                break;
            }
        }
    }

    /* keep special fields (including charges on wands) */
    if (index(charged_objs, otmp->oclass))
        otmp->spe = obj->spe;
    otmp->recharged = obj->recharged;

    otmp->cursed = obj->cursed;
    otmp->blessed = obj->blessed;

    if (erosion_matters(otmp)) {
        if (is_flammable(otmp) || is_rustprone(otmp))
            otmp->oeroded = obj->oeroded;
        if (is_corrodeable(otmp) || is_rottable(otmp))
            otmp->oeroded2 = obj->oeroded2;
        if (is_damageable(otmp))
            otmp->oerodeproof = obj->oerodeproof;
    }

    /* Keep chest/box traps and poisoned ammo if we may */
    if (obj->otrapped && Is_box(otmp))
        otmp->otrapped = TRUE;

    if (obj->opoisoned && is_poisonable(otmp))
        otmp->opoisoned = TRUE;

    if (id == STRANGE_OBJECT && obj->otyp == CORPSE) {
        /* turn crocodile corpses into shoes */
        if (obj->corpsenm == PM_CROCODILE) {
            otmp->otyp = LOW_BOOTS;
            otmp->oclass = ARMOR_CLASS;
            otmp->spe = 0;
            otmp->oeroded = 0;
            otmp->oerodeproof = TRUE;
            otmp->quan = 1L;
            otmp->cursed = FALSE;
        }
    }

    /* no box contents --KAA */
    if (Has_contents(otmp))
        delete_contents(otmp);

    /* 'n' merged objects may be fused into 1 object */
    if (otmp->quan > 1L && (!objects[otmp->otyp].oc_merge
                            || (can_merge && otmp->quan > (long) rn2(1000))))
        otmp->quan = 1L;

    switch (otmp->oclass) {
    case TOOL_CLASS:
        if (otmp->otyp == MAGIC_LAMP) {
            otmp->otyp = OIL_LAMP;
            otmp->age = 1500L; /* "best" oil lamp possible */
        } else if (otmp->otyp == MAGIC_MARKER) {
            otmp->recharged = 1; /* degraded quality */
        }
        /* don't care about the recharge count of other tools */
        break;

    case WAND_CLASS:
        while (otmp->otyp == WAN_WISHING || otmp->otyp == WAN_POLYMORPH)
            otmp->otyp = rnd_class(WAN_LIGHT, WAN_LIGHTNING);
        /* altering the object tends to degrade its quality
           (analogous to spellbook `read count' handling) */
        if ((int) otmp->recharged < rn2(7)) /* recharge_limit */
            otmp->recharged++;
        break;

    case POTION_CLASS:
        while (otmp->otyp == POT_POLYMORPH)
            otmp->otyp = rnd_class(POT_GAIN_ABILITY, POT_WATER);
        break;

    case SPBOOK_CLASS:
        while (otmp->otyp == SPE_POLYMORPH)
            otmp->otyp = rnd_class(SPE_DIG, SPE_BLANK_PAPER);
        /* reduce spellbook abuse; non-blank books degrade */
        if (otmp->otyp != SPE_BLANK_PAPER) {
            otmp->spestudied = obj->spestudied + 1;
            if (otmp->spestudied > MAX_SPELL_STUDY) {
                otmp->otyp = SPE_BLANK_PAPER;
                /* writing a new book over it will yield an unstudied
                   one; re-polymorphing this one as-is may or may not
                   get something non-blank */
                otmp->spestudied = rn2(otmp->spestudied);
            }
        }
        break;

    case GEM_CLASS:
        if (otmp->quan > (long) rnd(4)
            && objects[obj->otyp].oc_material == MINERAL
            && objects[otmp->otyp].oc_material != MINERAL) {
            otmp->otyp = ROCK; /* transmutation backfired */
            otmp->quan /= 2L;  /* some material has been lost */
        }
        break;
    }

    /* update the weight */
    otmp->owt = weight(otmp);

    /*
     * ** we are now done adjusting the object (except possibly wearing it) **
     */

    (void) get_obj_location(obj, &ox, &oy, BURIED_TOO | CONTAINED_TOO);
    old_wornmask = obj->owornmask & ~(W_ART | W_ARTI);
    /* swap otmp for obj */
    replace_object(obj, otmp);
    if (obj_location == OBJ_INVENT) {
        /*
         * We may need to do extra adjustments for the hero if we're
         * messing with the hero's inventory.  The following calls are
         * equivalent to calling freeinv on obj and addinv on otmp,
         * while doing an in-place swap of the actual objects.
         */
        freeinv_core(obj);
        addinv_core1(otmp);
        addinv_core2(otmp);
        /*
         * Handle polymorph of worn item.  Stone-to-flesh cast on self can
         * affect multiple objects at once, but their new forms won't
         * produce any side-effects.  A single worn item dipped into potion
         * of polymorph can produce side-effects but those won't yield out
         * of sequence messages because current polymorph is finished.
         */
        if (old_wornmask) {
            boolean was_twohanded = bimanual(obj), was_twoweap = u.twoweap;

            /* wearslot() returns a mask which might have multiple bits set;
               narrow that down to the bit(s) currently in use */
            new_wornmask = wearslot(otmp) & old_wornmask;
            remove_worn_item(obj, TRUE);
            /* if the new form can be worn in the same slot, make it so */
            if ((new_wornmask & W_WEP) != 0L) {
                if (was_twohanded || !bimanual(otmp) || !uarms)
                    setuwep(otmp);
                if (was_twoweap && uwep && !bimanual(uwep))
                    u.twoweap = TRUE;
            } else if ((new_wornmask & W_SWAPWEP) != 0L) {
                if (was_twohanded || !bimanual(otmp))
                    setuswapwep(otmp);
                if (was_twoweap && uswapwep)
                    u.twoweap = TRUE;
            } else if ((new_wornmask & W_QUIVER) != 0L) {
                setuqwep(otmp);
            } else if (new_wornmask) {
                setworn(otmp, new_wornmask);
                /* set_wear() might result in otmp being destroyed if
                   worn amulet has been turned into an amulet of change */
                set_wear(otmp);
                otmp = wearmask_to_obj(new_wornmask); /* might be Null */
            }
        } /* old_wornmask */
    } else if (obj_location == OBJ_FLOOR) {
        if (obj->otyp == BOULDER && otmp->otyp != BOULDER
            && !does_block(ox, oy, &levl[ox][oy]))
            unblock_point(ox, oy);
        else if (obj->otyp != BOULDER && otmp->otyp == BOULDER)
            /* (checking does_block() here would be redundant) */
            block_point(ox, oy);
    }

    /* note: if otmp is gone, billing for it was handled by useup() */
    if (((otmp && !carried(otmp)) || obj->unpaid) && costly_spot(ox, oy)) {
        struct monst *shkp = shop_keeper(*in_rooms(ox, oy, SHOPBASE));

        if ((!obj->no_charge
             || (Has_contents(obj)
                 && (contained_cost(obj, shkp, 0L, FALSE, FALSE) != 0L)))
            && inhishop(shkp)) {
            if (shkp->mpeaceful) {
                if (*u.ushops
                    && (*in_rooms(u.ux, u.uy, 0)
                        == *in_rooms(shkp->mx, shkp->my, 0))
                    && !costly_spot(u.ux, u.uy)) {
                    make_angry_shk(shkp, ox, oy);
                } else {
                    pline("%s gets angry!", Monnam(shkp));
                    hot_pursuit(shkp);
                }
            } else
                Norep("%s is furious!", Monnam(shkp));
        }
    }
    delobj(obj);
    return otmp;
}

/* stone-to-flesh spell hits and maybe transforms or animates obj */
static int
stone_to_flesh_obj(obj)
struct obj *obj;
{
    int res = 1; /* affected object by default */
    struct permonst *ptr;
    struct monst *mon, *shkp;
    struct obj *item;
    xchar oox, ooy;
    boolean smell = FALSE, golem_xform = FALSE;

    if (objects[obj->otyp].oc_material != MINERAL
        && objects[obj->otyp].oc_material != GEMSTONE)
        return 0;
    /* Heart of Ahriman usually resists; ordinary items rarely do */
    if (obj_resists(obj, 2, 98))
        return 0;

    (void) get_obj_location(obj, &oox, &ooy, 0);
    /* add more if stone objects are added.. */
    switch (objects[obj->otyp].oc_class) {
    case ROCK_CLASS: /* boulders and statues */
    case TOOL_CLASS: /* figurines */
        if (obj->otyp == BOULDER) {
            obj = poly_obj(obj, HUGE_CHUNK_OF_MEAT);
            smell = TRUE;
        } else if (obj->otyp == STATUE || obj->otyp == FIGURINE) {
            ptr = &mons[obj->corpsenm];
            if (is_golem(ptr)) {
                golem_xform = (ptr != &mons[PM_FLESH_GOLEM]);
            } else if (vegetarian(ptr)) {
                /* Don't animate monsters that aren't flesh */
                obj = poly_obj(obj, MEATBALL);
                smell = TRUE;
                break;
            }
            if (obj->otyp == STATUE) {
                /* animate_statue() forces all golems to become flesh golems */
                mon = animate_statue(obj, oox, ooy, ANIMATE_SPELL, (int *) 0);
            } else { /* (obj->otyp == FIGURINE) */
                if (golem_xform)
                    ptr = &mons[PM_FLESH_GOLEM];
                mon = makemon(ptr, oox, ooy, NO_MINVENT);
                if (mon) {
                    if (costly_spot(oox, ooy)
                        && (carried(obj) ? obj->unpaid : !obj->no_charge)) {
                        shkp = shop_keeper(*in_rooms(oox, ooy, SHOPBASE));
                        stolen_value(obj, oox, ooy,
                                     (shkp && shkp->mpeaceful), FALSE);
                    }
                    if (obj->timed)
                        obj_stop_timers(obj);
                    if (carried(obj))
                        useup(obj);
                    else
                        delobj(obj);
                    if (cansee(mon->mx, mon->my))
                        pline_The("figurine %sanimates!",
                                  golem_xform ? "turns to flesh and " : "");
                }
            }
            if (mon) {
                ptr = mon->data;
                /* this golem handling is redundant... */
                if (is_golem(ptr) && ptr != &mons[PM_FLESH_GOLEM])
                    (void) newcham(mon, &mons[PM_FLESH_GOLEM], TRUE, FALSE);
            } else if ((ptr->geno & (G_NOCORPSE | G_UNIQ)) != 0) {
                /* didn't revive but can't leave corpse either */
                res = 0;
            } else {
                /* unlikely to get here since genociding monsters also
                   sets the G_NOCORPSE flag; drop statue's contents */
                while ((item = obj->cobj) != 0) {
                    bypass_obj(item); /* make stone-to-flesh miss it */
                    obj_extract_self(item);
                    place_object(item, oox, ooy);
                }
                obj = poly_obj(obj, CORPSE);
            }
        } else { /* miscellaneous tool or unexpected rock... */
            res = 0;
        }
        break;
    /* maybe add weird things to become? */
    case RING_CLASS: /* some of the rings are stone */
        obj = poly_obj(obj, MEAT_RING);
        smell = TRUE;
        break;
    case WAND_CLASS: /* marble wand */
        obj = poly_obj(obj, MEAT_STICK);
        smell = TRUE;
        break;
    case GEM_CLASS: /* stones & gems */
        obj = poly_obj(obj, MEATBALL);
        smell = TRUE;
        break;
    case WEAPON_CLASS: /* crysknife */
        /*FALLTHRU*/
    default:
        res = 0;
        break;
    }

    if (smell) {
        /* non-meat eaters smell meat, meat eaters smell its flavor;
           monks are considered non-meat eaters regardless of behavior;
           other roles are non-meat eaters if they haven't broken
           vegetarian conduct yet (or if poly'd into non-carnivorous/
           non-omnivorous form, regardless of whether it's herbivorous,
           non-eating, or something stranger) */
        if (Role_if(PM_MONK) || !u.uconduct.unvegetarian
            || !carnivorous(g.youmonst.data))
            Norep("You smell the odor of meat.");
        else
            Norep("You smell a delicious smell.");
    }
    newsym(oox, ooy);
    return res;
}

/*
 * Object obj was hit by the effect of the wand/spell otmp.  Return
 * non-zero if the wand/spell had any effect.
 */
int
bhito(obj, otmp)
struct obj *obj, *otmp;
{
    int res = 1; /* affected object by default */
    boolean learn_it = FALSE, maybelearnit;

    /* fundamental: a wand effect hitting itself doesn't do anything;
       otherwise we need to guard against accessing otmp after something
       strange has happened to it (along the lines of polymorph or
       stone-to-flesh [which aren't good examples since polymorph wands
       aren't affected by polymorph zaps and stone-to-flesh isn't
       available in wand form, but the concept still applies...]) */
    if (obj == otmp)
        return 0;

    if (obj->bypass) {
        /* The bypass bit is currently only used as follows:
         *
         * POLYMORPH - When a monster being polymorphed drops something
         *             from its inventory as a result of the change.
         *             If the items fall to the floor, they are not
         *             subject to direct subsequent polymorphing
         *             themselves on that same zap.  This makes it
         *             consistent with items that remain in the monster's
         *             inventory.  They are not polymorphed either.
         * UNDEAD_TURNING - When an undead creature gets killed via
         *             undead turning, prevent its corpse from being
         *             immediately revived by the same effect.
         * STONE_TO_FLESH - If a statue can't be revived, its
         *             contents get dropped before turning it into
         *             meat; prevent those contents from being hit.
         * retouch_equipment() - bypass flag is used to track which
         *             items have been handled (bhito isn't involved).
         * menu_drop(), askchain() - inventory traversal where multiple
         *             Drop can alter the invent chain while traversal
         *             is in progress (bhito isn't involved).
         * destroy_item(), destroy_mitem() - inventory traversal where
         *             item destruction can trigger drop or destruction of
         *             other item(s) and alter the invent or mon->minvent
         *             chain, possibly recursively.
         *
         * The bypass bit on all objects is reset each turn, whenever
         * g.context.bypasses is set.
         *
         * We check the obj->bypass bit above AND g.context.bypasses
         * as a safeguard against any stray occurrence left in an obj
         * struct someplace, although that should never happen.
         */
        if (g.context.bypasses) {
            return 0;
        } else {
            debugpline1("%s for a moment.", Tobjnam(obj, "pulsate"));
            obj->bypass = 0;
        }
    }

    /*
     * Some parts of this function expect the object to be on the floor
     * obj->{ox,oy} to be valid.  The exception to this (so far) is
     * for the STONE_TO_FLESH spell.
     */
    if (!(obj->where == OBJ_FLOOR || otmp->otyp == SPE_STONE_TO_FLESH))
        impossible("bhito: obj is not floor or Stone To Flesh spell");

    if (obj == uball) {
        res = 0;
    } else if (obj == uchain) {
        if (otmp->otyp == WAN_OPENING || otmp->otyp == SPE_KNOCK) {
            learn_it = TRUE;
            unpunish();
        } else
            res = 0;
    } else
        switch (otmp->otyp) {
        case WAN_POLYMORPH:
        case SPE_POLYMORPH:
            if (obj->otyp == WAN_POLYMORPH || obj->otyp == SPE_POLYMORPH
                || obj->otyp == POT_POLYMORPH || obj_resists(obj, 5, 95)) {
                res = 0;
                break;
            }
            /* KMH, conduct */
            u.uconduct.polypiles++;
            /* any saved lock context will be dangerously obsolete */
            if (Is_box(obj))
                (void) boxlock(obj, otmp);

            if (obj_shudders(obj)) {
                boolean cover = ((obj == g.level.objects[u.ux][u.uy])
                                 && u.uundetected
                                 && hides_under(g.youmonst.data));

                if (cansee(obj->ox, obj->oy))
                    learn_it = TRUE;
                do_osshock(obj);
                /* eek - your cover might have been blown */
                if (cover)
                    (void) hideunder(&g.youmonst);
                break;
            }
            obj = poly_obj(obj, STRANGE_OBJECT);
            newsym(obj->ox, obj->oy);
            break;
        case WAN_PROBING:
            res = !obj->dknown;
            /* target object has now been "seen (up close)" */
            obj->dknown = 1;
            if (Is_container(obj) || obj->otyp == STATUE) {
                obj->cknown = obj->lknown = 1;
                if (!obj->cobj) {
                    pline("%s empty.", Tobjnam(obj, "are"));
                } else if (SchroedingersBox(obj)) {
                    /* we don't want to force alive vs dead
                       determination for Schroedinger's Cat here,
                       so just make probing be inconclusive for it */
                    You("aren't sure whether %s has %s or its corpse inside.",
                        the(xname(obj)),
                        /* unfortunately, we can't tell whether rndmonnam()
                           picks a form which can't leave a corpse */
                        an(Hallucination ? rndmonnam((char *) 0) : "cat"));
                    obj->cknown = 0;
                } else {
                    struct obj *o;

                    /* view contents (not recursively) */
                    for (o = obj->cobj; o; o = o->nobj)
                        o->dknown = 1; /* "seen", even if blind */
                    (void) display_cinventory(obj);
                }
                res = 1;
            }
            if (res)
                learn_it = TRUE;
            break;
        case WAN_STRIKING:
        case SPE_FORCE_BOLT:
            /* learn the type if you see or hear something break
               (the sound could be implicit) */
            maybelearnit = cansee(obj->ox, obj->oy) || !Deaf;
            if (obj->otyp == BOULDER) {
                if (cansee(obj->ox, obj->oy))
                    pline_The("boulder falls apart.");
                else
                    You_hear("a crumbling sound.");
                fracture_rock(obj);
            } else if (obj->otyp == STATUE) {
                if (break_statue(obj)) {
                    if (cansee(obj->ox, obj->oy)) {
                        if (Hallucination)
                            pline_The("%s shatters.", rndmonnam(NULL));
                        else
                            pline_The("statue shatters.");
                    } else
                        You_hear("a crumbling sound.");
                }
            } else {
                int oox = obj->ox;
                int ooy = obj->oy;
                if (g.context.mon_moving
                        ? !breaks(obj, obj->ox, obj->oy)
                        : !hero_breaks(obj, obj->ox, obj->oy, FALSE))
                    maybelearnit = FALSE; /* nothing broke */
                else
                    newsym_force(oox,ooy);
                res = 0;
            }
            if (maybelearnit)
                learn_it = TRUE;
            break;
        case WAN_CANCELLATION:
        case SPE_CANCELLATION:
            cancel_item(obj);
#ifdef TEXTCOLOR
            newsym(obj->ox, obj->oy); /* might change color */
#endif
            break;
        case SPE_DRAIN_LIFE:
            (void) drain_item(obj, TRUE);
            break;
        case WAN_TELEPORTATION:
        case SPE_TELEPORT_AWAY:
            (void) rloco(obj);
            break;
        case WAN_MAKE_INVISIBLE:
            break;
        case WAN_UNDEAD_TURNING:
        case SPE_TURN_UNDEAD:
            if (obj->otyp == EGG) {
                revive_egg(obj);
            } else if (obj->otyp == CORPSE) {
                struct monst *mtmp;
                xchar ox, oy;
                int corpsenm = corpse_revive_type(obj);
                char *corpsname = cxname_singular(obj);

                /* get corpse's location before revive() uses it up */
                if (!get_obj_location(obj, &ox, &oy, 0))
                    ox = obj->ox, oy = obj->oy; /* won't happen */

                mtmp = revive(obj, TRUE);
                if (!mtmp) {
                    res = 0; /* no monster implies corpse was left intact */
                } else {
                    if (cansee(ox, oy)) {
                        if (canspotmon(mtmp)) {
                            pline("%s is resurrected!",
                                  upstart(noname_monnam(mtmp, ARTICLE_THE)));
                            learn_it = TRUE;
                        } else {
                            /* saw corpse but don't see monster: maybe
                               mtmp is invisible, or has been placed at
                               a different spot than <ox,oy> */
                            if (!type_is_pname(&mons[corpsenm]))
                                corpsname = The(corpsname);
                            pline("%s disappears.", corpsname);
                        }
                    } else {
                        /* couldn't see corpse's location */
                        if (Role_if(PM_HEALER) && !Deaf
                            && !nonliving(&mons[corpsenm])) {
                            if (!type_is_pname(&mons[corpsenm]))
                                corpsname = an(corpsname);
                            if (!Hallucination)
                                You_hear("%s reviving.", corpsname);
                            else
                                You_hear("a defibrillator.");
                            learn_it = TRUE;
                        }
                        if (canspotmon(mtmp))
                            /* didn't see corpse but do see monster: it
                               has been placed somewhere other than <ox,oy>
                               or blind hero spots it with ESP */
                            pline("%s appears.", Monnam(mtmp));
                    }
                    if (learn_it)
                        exercise(A_WIS, TRUE);
                }
            }
            break;
        case WAN_OPENING:
        case SPE_KNOCK:
        case WAN_LOCKING:
        case SPE_WIZARD_LOCK:
            if (Is_box(obj))
                res = boxlock(obj, otmp);
            else
                res = 0;
            if (res)
                learn_it = TRUE;
            break;
        case WAN_SLOW_MONSTER: /* no effect on objects */
        case SPE_SLOW_MONSTER:
        case WAN_SPEED_MONSTER:
        case WAN_NOTHING:
        case SPE_HEALING:
        case SPE_EXTRA_HEALING:
            res = 0;
            break;
        case SPE_STONE_TO_FLESH:
            res = stone_to_flesh_obj(obj);
            break;
        default:
            impossible("What an interesting effect (%d)", otmp->otyp);
            break;
        }
    /* if effect was observable then discover the wand type provided
       that the wand itself has been seen */
    if (learn_it)
        learnwand(otmp);
    return res;
}

/* returns nonzero if something was hit */
int
bhitpile(obj, fhito, tx, ty, zz)
struct obj *obj;
int FDECL((*fhito), (OBJ_P, OBJ_P));
int tx, ty;
schar zz;
{
    int hitanything = 0;
    register struct obj *otmp, *next_obj;

    if (obj->otyp == SPE_FORCE_BOLT || obj->otyp == WAN_STRIKING) {
        struct trap *t = t_at(tx, ty);

        /* We can't settle for the default calling sequence of
           bhito(otmp) -> break_statue(otmp) -> activate_statue_trap(ox,oy)
           because that last call might end up operating on our `next_obj'
           (below), rather than on the current object, if it happens to
           encounter a statue which mustn't become animated. */
        if (t && t->ttyp == STATUE_TRAP
            && activate_statue_trap(t, tx, ty, TRUE))
            learnwand(obj);
    }

    g.poly_zapped = -1;
    for (otmp = g.level.objects[tx][ty]; otmp; otmp = next_obj) {
        next_obj = otmp->nexthere;
        /* for zap downwards, don't hit object poly'd hero is hiding under */
        if (zz > 0 && u.uundetected && otmp == g.level.objects[u.ux][u.uy]
            && hides_under(g.youmonst.data))
            continue;

        hitanything += (*fhito)(otmp, obj);
    }
    if (g.poly_zapped >= 0)
        create_polymon(g.level.objects[tx][ty], g.poly_zapped);

    return hitanything;
}

/*
 * zappable - returns 1 if zap is available, 0 otherwise.
 *            it removes a charge from the wand if zappable.
 * added by GAN 11/03/86
 */
int
zappable(wand)
register struct obj *wand;
{
    if (wand->spe < 0 || (wand->spe == 0 && rn2(121)))
        return 0;
    if (wand->spe == 0)
        You("wrest one last charge from the worn-out wand.");
    wand->spe--;
    return 1;
}

/*
 * zapnodir - zaps a NODIR wand/spell.
 * added by GAN 11/03/86
 */
void
zapnodir(obj)
register struct obj *obj;
{
    boolean known = FALSE;

    switch (obj->otyp) {
    case WAN_LIGHT:
    case SPE_LIGHT:
        litroom(TRUE, obj);
        if (!Blind)
            known = TRUE;
        if (lightdamage(obj, TRUE, 5))
            known = TRUE;
        break;
    case WAN_SECRET_DOOR_DETECTION:
    case SPE_DETECT_UNSEEN:
        if (!findit())
            return;
        if (!Blind)
            known = TRUE;
        break;
    case WAN_CREATE_MONSTER:
        known = create_critters(rn2(23) ? 1 : rn1(7, 2),
                                (struct permonst *) 0, FALSE);
        break;
    case WAN_WISHING:
        known = TRUE;
        if (Luck + rn2(5) < 0) {
            pline("Unfortunately, nothing happens.");
            break;
        }
        makewish();
        break;
    case WAN_ENLIGHTENMENT:
        known = TRUE;
        You_feel("self-knowledgeable...");
        display_nhwindow(WIN_MESSAGE, FALSE);
        enlightenment(MAGICENLIGHTENMENT, ENL_GAMEINPROGRESS);
        pline_The("feeling subsides.");
        exercise(A_WIS, TRUE);
        break;
    }
    if (known) {
        if (!objects[obj->otyp].oc_name_known)
            more_experienced(0, 10);
        /* effect was observable; discover the wand type provided
           that the wand itself has been seen */
        learnwand(obj);
    }
}

static void
backfire(otmp)
struct obj *otmp;
{
    int dmg;

    otmp->in_use = TRUE; /* in case losehp() is fatal */
    pline("%s suddenly explodes!", The(xname(otmp)));
    dmg = d(otmp->spe + 2, 6);
    losehp(Maybe_Half_Phys(dmg), "exploding wand", KILLED_BY_AN);
    useup(otmp);
}

static NEARDATA const char zap_syms[] = { WAND_CLASS, 0 };

/* 'z' command (or 'y' if numbed_pad==-1) */
int
dozap()
{
    register struct obj *obj;
    int damage;

    if (check_capacity((char *) 0))
        return 0;
    obj = getobj(zap_syms, "zap");
    if (!obj)
        return 0;

    check_unpaid(obj);

    /* zappable addition done by GAN 11/03/86 */
    if (!zappable(obj))
        pline1(nothing_happens);
    else if (obj->cursed && !rn2(WAND_BACKFIRE_CHANCE)) {
        backfire(obj); /* the wand blows up in your face! */
        exercise(A_STR, FALSE);
        return 1;
    } else if (!(objects[obj->otyp].oc_dir == NODIR) && !getdir((char *) 0)) {
        if (!Blind)
            pline("%s glows and fades.", The(xname(obj)));
        /* make him pay for knowing !NODIR */
    } else if (!u.dx && !u.dy && !u.dz
               && !(objects[obj->otyp].oc_dir == NODIR)) {
        if ((damage = zapyourself(obj, TRUE)) != 0) {
            char buf[BUFSZ];

            Sprintf(buf, "zapped %sself with a wand", uhim());
            losehp(Maybe_Half_Phys(damage), buf, NO_KILLER_PREFIX);
        }
    } else {
        /*      Are we having fun yet?
         * weffects -> buzz(obj->otyp) -> zhitm (temple priest) ->
         * attack -> hitum -> known_hitum -> ghod_hitsu ->
         * buzz(AD_ELEC) -> destroy_item(WAND_CLASS) ->
         * useup -> obfree -> dealloc_obj -> free(obj)
         */
        g.current_wand = obj;
        weffects(obj);
        obj = g.current_wand;
        g.current_wand = 0;
    }
    if (obj && obj->spe < 0) {
        pline("%s to dust.", Tobjnam(obj, "turn"));
        useup(obj);
    }
    update_inventory(); /* maybe used a charge */
    return 1;
}

int
zapyourself(obj, ordinary)
struct obj *obj;
boolean ordinary;
{
    boolean learn_it = FALSE;
    int damage = 0;

    switch (obj->otyp) {
    case WAN_STRIKING:
    case SPE_FORCE_BOLT:
        learn_it = TRUE;
        if (Antimagic) {
            shieldeff(u.ux, u.uy);
            pline("Boing!");
        } else {
            if (ordinary) {
                You("bash yourself!");
                damage = d(2, 12);
            } else
                damage = d(1 + obj->spe, 6);
            exercise(A_STR, FALSE);
        }
        break;

    case WAN_LIGHTNING:
        learn_it = TRUE;
        if (!Shock_resistance) {
            You("shock yourself!");
            damage = d(12, 6);
            exercise(A_CON, FALSE);
        } else {
            shieldeff(u.ux, u.uy);
            You("zap yourself, but seem unharmed.");
            ugolemeffects(AD_ELEC, d(12, 6));
        }
        destroy_item(WAND_CLASS, AD_ELEC);
        destroy_item(RING_CLASS, AD_ELEC);
        (void) flashburn((long) rnd(100));
        break;

    case SPE_FIREBALL:
        You("explode a fireball on top of yourself!");
        explode(u.ux, u.uy, 11, d(6, 6), WAND_CLASS, EXPL_FIERY);
        break;
    case WAN_FIRE:
    case FIRE_HORN:
        learn_it = TRUE;
        if (Fire_resistance) {
            shieldeff(u.ux, u.uy);
            You_feel("rather warm.");
            ugolemeffects(AD_FIRE, d(12, 6));
        } else {
            pline("You've set yourself afire!");
            damage = d(12, 6);
        }
        burn_away_slime();
        (void) burnarmor(&g.youmonst);
        destroy_item(SCROLL_CLASS, AD_FIRE);
        destroy_item(POTION_CLASS, AD_FIRE);
        destroy_item(SPBOOK_CLASS, AD_FIRE);
        destroy_item(FOOD_CLASS, AD_FIRE); /* only slime for now */
        break;

    case WAN_COLD:
    case SPE_CONE_OF_COLD:
    case FROST_HORN:
        learn_it = TRUE;
        if (Cold_resistance) {
            shieldeff(u.ux, u.uy);
            You_feel("a little chill.");
            ugolemeffects(AD_COLD, d(12, 6));
        } else {
            You("imitate a popsicle!");
            damage = d(12, 6);
        }
        destroy_item(POTION_CLASS, AD_COLD);
        break;

    case WAN_MAGIC_MISSILE:
    case SPE_MAGIC_MISSILE:
        learn_it = TRUE;
        if (Antimagic) {
            shieldeff(u.ux, u.uy);
            pline_The("missiles bounce!");
        } else {
            damage = d(4, 6);
            pline("Idiot!  You've shot yourself!");
        }
        break;

    case WAN_POLYMORPH:
    case SPE_POLYMORPH:
        if (!Unchanging) {
            learn_it = TRUE;
            polyself(0);
        }
        break;

    case WAN_CANCELLATION:
    case SPE_CANCELLATION:
        (void) cancel_monst(&g.youmonst, obj, TRUE, TRUE, TRUE);
        break;

    case SPE_DRAIN_LIFE:
        if (!Drain_resistance) {
            learn_it = TRUE; /* (no effect for spells...) */
            losexp("life drainage");
        }
        damage = 0; /* No additional damage */
        break;

    case WAN_MAKE_INVISIBLE: {
        /* have to test before changing HInvis but must change
         * HInvis before doing newsym().
         */
        int msg = !Invis && !Blind && !BInvis;

        if (BInvis && uarmc->otyp == MUMMY_WRAPPING) {
            /* A mummy wrapping absorbs it and protects you */
            You_feel("rather itchy under %s.", yname(uarmc));
            break;
        }
        if (ordinary || !rn2(10)) { /* permanent */
            HInvis |= FROMOUTSIDE;
        } else { /* temporary */
            incr_itimeout(&HInvis, d(obj->spe, 250));
        }
        if (msg) {
            learn_it = TRUE;
            newsym(u.ux, u.uy);
            self_invis_message();
        }
        break;
    }

    case WAN_SPEED_MONSTER:
        if (!(HFast & INTRINSIC)) {
            learn_it = TRUE;
            if (!Fast)
                You("speed up.");
            else
                Your("quickness feels more natural.");
            exercise(A_DEX, TRUE);
        }
        HFast |= FROMOUTSIDE;
        break;

    case WAN_SLEEP:
    case SPE_SLEEP:
        learn_it = TRUE;
        if (Sleep_resistance) {
            shieldeff(u.ux, u.uy);
            You("don't feel sleepy!");
        } else {
            pline_The("sleep ray hits you!");
            fall_asleep(-rnd(50), TRUE);
        }
        break;

    case WAN_SLOW_MONSTER:
    case SPE_SLOW_MONSTER:
        if (HFast & (TIMEOUT | INTRINSIC)) {
            learn_it = TRUE;
            u_slow_down();
        }
        break;

    case WAN_TELEPORTATION:
    case SPE_TELEPORT_AWAY:
        tele();
        /* same criteria as when mounted (zap_steed) */
        if ((Teleport_control && !Stunned) || !couldsee(u.ux0, u.uy0)
            || distu(u.ux0, u.uy0) >= 16)
            learn_it = TRUE;
        break;

    case WAN_DEATH:
    case SPE_FINGER_OF_DEATH:
        if (nonliving(g.youmonst.data) || is_demon(g.youmonst.data)) {
            pline((obj->otyp == WAN_DEATH)
                      ? "The wand shoots an apparently harmless beam at you."
                      : "You seem no deader than before.");
            break;
        }
        learn_it = TRUE;
        Sprintf(g.killer.name, "shot %sself with a death ray", uhim());
        g.killer.format = NO_KILLER_PREFIX;
        You("irradiate yourself with pure energy!");
        You("die.");
        /* They might survive with an amulet of life saving */
        done(DIED);
        break;
    case WAN_UNDEAD_TURNING:
    case SPE_TURN_UNDEAD:
        learn_it = TRUE;
        (void) unturn_dead(&g.youmonst);
        if (is_undead(g.youmonst.data)) {
            You_feel("frightened and %sstunned.",
                     Stunned ? "even more " : "");
            make_stunned((HStun & TIMEOUT) + (long) rnd(30), FALSE);
        } else
            You("shudder in dread.");
        break;
    case SPE_HEALING:
    case SPE_EXTRA_HEALING:
        learn_it = TRUE; /* (no effect for spells...) */
        healup(d(6, obj->otyp == SPE_EXTRA_HEALING ? 8 : 4), 0, FALSE,
               (obj->blessed || obj->otyp == SPE_EXTRA_HEALING));
        You_feel("%sbetter.", obj->otyp == SPE_EXTRA_HEALING ? "much " : "");
        break;
    case WAN_LIGHT: /* (broken wand) */
        /* assert( !ordinary ); */
        damage = d(obj->spe, 25);
        /*FALLTHRU*/
    case EXPENSIVE_CAMERA:
        if (!damage)
            damage = 5;
        damage = lightdamage(obj, ordinary, damage);
        damage += rnd(25);
        if (flashburn((long) damage))
            learn_it = TRUE;
        damage = 0; /* reset */
        break;
    case WAN_OPENING:
    case SPE_KNOCK:
        if (Punished) {
            learn_it = TRUE;
            unpunish();
        }
        /* invent is hit iff hero doesn't escape from a trap */
        if (!u.utrap || !openholdingtrap(&g.youmonst, &learn_it)) {
            struct obj *otmp;
            boolean boxing = FALSE;

            /* unlock carried boxes */
            for (otmp = g.invent; otmp; otmp = otmp->nobj)
                if (Is_box(otmp)) {
                    (void) boxlock(otmp, obj);
                    boxing = TRUE;
                }
            if (boxing)
                update_inventory(); /* in case any box->lknown has changed */

            /* trigger previously escaped trapdoor */
            (void) openfallingtrap(&g.youmonst, TRUE, &learn_it);
        }
        break;
    case WAN_LOCKING:
    case SPE_WIZARD_LOCK:
        /* similar logic to opening; invent is hit iff no trap triggered */
        if (u.utrap || !closeholdingtrap(&g.youmonst, &learn_it)) {
            struct obj *otmp;
            boolean boxing = FALSE;

            /* lock carried boxes */
            for (otmp = g.invent; otmp; otmp = otmp->nobj)
                if (Is_box(otmp)) {
                    (void) boxlock(otmp, obj);
                    boxing = TRUE;
                }
            if (boxing)
                update_inventory(); /* in case any box->lknown has changed */
        }
        break;
    case WAN_DIGGING:
    case SPE_DIG:
    case SPE_DETECT_UNSEEN:
    case WAN_NOTHING:
        break;
    case WAN_PROBING: {
        struct obj *otmp;

        for (otmp = g.invent; otmp; otmp = otmp->nobj) {
            otmp->dknown = 1;
            if (Is_container(otmp) || otmp->otyp == STATUE) {
                otmp->lknown = 1;
                if (!SchroedingersBox(otmp))
                    otmp->cknown = 1;
            }
        }
        update_inventory();
        learn_it = TRUE;
        ustatusline();
        break;
    }
    case SPE_STONE_TO_FLESH: {
        struct obj *otmp, *onxt;
        boolean didmerge;

        if (u.umonnum == PM_STONE_GOLEM) {
            learn_it = TRUE;
            (void) polymon(PM_FLESH_GOLEM);
        }
        if (Stoned) {
            learn_it = TRUE;
            fix_petrification(); /* saved! */
        }
        /* but at a cost.. */
        for (otmp = g.invent; otmp; otmp = onxt) {
            onxt = otmp->nobj;
            if (bhito(otmp, obj))
                learn_it = TRUE;
        }
        /*
         * It is possible that we can now merge some inventory.
         * Do a highly paranoid merge.  Restart from the beginning
         * until no merges.
         */
        do {
            didmerge = FALSE;
            for (otmp = g.invent; !didmerge && otmp; otmp = otmp->nobj)
                for (onxt = otmp->nobj; onxt; onxt = onxt->nobj)
                    if (merged(&otmp, &onxt)) {
                        didmerge = TRUE;
                        break;
                    }
        } while (didmerge);
        break;
    }
    default:
        impossible("zapyourself: object %d used?", obj->otyp);
        break;
    }
    /* if effect was observable then discover the wand type provided
       that the wand itself has been seen */
    if (learn_it)
        learnwand(obj);
    return damage;
}

/* called when poly'd hero uses breath attack against self */
void
ubreatheu(mattk)
struct attack *mattk;
{
    int dtyp = 20 + mattk->adtyp - 1;      /* breath by hero */
    const char *fltxt = flash_types[dtyp]; /* blast of <something> */

    zhitu(dtyp, mattk->damn, fltxt, u.ux, u.uy);
}

/* light damages hero in gremlin form */
int
lightdamage(obj, ordinary, amt)
struct obj *obj;  /* item making light (fake book if spell) */
boolean ordinary; /* wand/camera zap vs wand destruction */
int amt;          /* pseudo-damage used to determine blindness duration */
{
    char buf[BUFSZ];
    const char *how;
    int dmg = amt;

    if (dmg && g.youmonst.data == &mons[PM_GREMLIN]) {
        /* reduce high values (from destruction of wand with many charges) */
        dmg = rnd(dmg);
        if (dmg > 10)
            dmg = 10 + rnd(dmg - 10);
        if (dmg > 20)
            dmg = 20;
        pline("Ow, that light hurts%c", (dmg > 2 || u.mh <= 5) ? '!' : '.');
        /* [composing killer/reason is superfluous here; if fatal, cause
           of death will always be "killed while stuck in creature form"] */
        if (obj->oclass == SCROLL_CLASS || obj->oclass == SPBOOK_CLASS)
            ordinary = FALSE; /* say blasted rather than zapped */
        how = (obj->oclass != SPBOOK_CLASS)
                  ? (const char *) ansimpleoname(obj)
                  : "spell of light";
        Sprintf(buf, "%s %sself with %s", ordinary ? "zapped" : "blasted",
                uhim(), how);
        /* might rehumanize(); could be fatal, but only for Unchanging */
        losehp(Maybe_Half_Phys(dmg), buf, NO_KILLER_PREFIX);
    }
    return dmg;
}

/* light[ning] causes blindness */
boolean
flashburn(duration)
long duration;
{
    if (!resists_blnd(&g.youmonst)) {
        You(are_blinded_by_the_flash);
        make_blinded(duration, FALSE);
        if (!Blind)
            Your1(vision_clears);
        return TRUE;
    }
    return FALSE;
}

/* you've zapped a wand downwards while riding
 * Return TRUE if the steed was hit by the wand.
 * Return FALSE if the steed was not hit by the wand.
 */
static boolean
zap_steed(obj)
struct obj *obj; /* wand or spell */
{
    int steedhit = FALSE;

    g.bhitpos.x = u.usteed->mx, g.bhitpos.y = u.usteed->my;
    g.notonhead = FALSE;
    switch (obj->otyp) {
    /*
     * Wands that are allowed to hit the steed
     * Carefully test the results of any that are
     * moved here from the bottom section.
     */
    case WAN_PROBING:
        probe_monster(u.usteed);
        learnwand(obj);
        steedhit = TRUE;
        break;
    case WAN_TELEPORTATION:
    case SPE_TELEPORT_AWAY:
        /* you go together */
        tele();
        /* same criteria as when unmounted (zapyourself) */
        if ((Teleport_control && !Stunned) || !couldsee(u.ux0, u.uy0)
            || distu(u.ux0, u.uy0) >= 16)
            learnwand(obj);
        steedhit = TRUE;
        break;

    /* Default processing via bhitm() for these */
    case SPE_CURE_SICKNESS:
    case WAN_MAKE_INVISIBLE:
    case WAN_CANCELLATION:
    case SPE_CANCELLATION:
    case WAN_POLYMORPH:
    case SPE_POLYMORPH:
    case WAN_STRIKING:
    case SPE_FORCE_BOLT:
    case WAN_SLOW_MONSTER:
    case SPE_SLOW_MONSTER:
    case WAN_SPEED_MONSTER:
    case SPE_HEALING:
    case SPE_EXTRA_HEALING:
    case SPE_DRAIN_LIFE:
    case WAN_OPENING:
    case SPE_KNOCK:
        (void) bhitm(u.usteed, obj);
        steedhit = TRUE;
        break;

    default:
        steedhit = FALSE;
        break;
    }
    return steedhit;
}

/*
 * cancel a monster (possibly the hero).  inventory is cancelled only
 * if the monster is zapping itself directly, since otherwise the
 * effect is too strong.  currently non-hero monsters do not zap
 * themselves with cancellation.
 */
boolean
cancel_monst(mdef, obj, youattack, allow_cancel_kill, self_cancel)
register struct monst *mdef;
register struct obj *obj;
boolean youattack, allow_cancel_kill, self_cancel;
{
    boolean youdefend = (mdef == &g.youmonst);
    static const char writing_vanishes[] =
        "Some writing vanishes from %s head!";
    static const char your[] = "your"; /* should be extern */

    if (youdefend ? (!youattack && Antimagic)
                  : resist(mdef, obj->oclass, 0, NOTELL))
        return FALSE; /* resisted cancellation */

    if (self_cancel) { /* 1st cancel inventory */
        struct obj *otmp;

        for (otmp = (youdefend ? g.invent : mdef->minvent); otmp;
             otmp = otmp->nobj)
            cancel_item(otmp);
        if (youdefend) {
            g.context.botl = 1; /* potential AC change */
            find_ac();
        }
    }

    /* now handle special cases */
    if (youdefend) {
        if (Upolyd) { /* includes lycanthrope in creature form */
            /*
             * Return to normal form unless Unchanging.
             * Hero in clay golem form dies if Unchanging.
             * Does not cure lycanthropy or stop timed random polymorph.
             */
            if (u.umonnum == PM_CLAY_GOLEM) {
                if (!Blind)
                    pline(writing_vanishes, your);
                else /* note: "dark" rather than "heavy" is intentional... */
                    You_feel("%s headed.", Hallucination ? "dark" : "light");
                u.mh = 0; /* fatal; death handled by rehumanize() */
            }
            if (Unchanging && u.mh > 0)
                Your("amulet grows hot for a moment, then cools.");
            else
                rehumanize();
        }
    } else {
        mdef->mcan = 1;
        /* force shapeshifter into its base form */
        if (M_AP_TYPE(mdef) != M_AP_NOTHING)
            seemimic(mdef);
        /* [not 'else if'; chameleon might have been hiding as a mimic] */
        if (mdef->cham >= LOW_PM) {
            /* note: newcham() uncancels shapechangers (resets m->mcan
               to 0), but only for shapechangers whose m->cham is already
               NON_PM and we just verified that it's LOW_PM or higher */
            newcham(mdef, &mons[mdef->cham], FALSE, FALSE);
            mdef->cham = NON_PM; /* cancelled shapeshifter can't shift */
        }
        if (is_were(mdef->data) && !is_human(mdef->data))
            were_change(mdef);

        if (mdef->data == &mons[PM_CLAY_GOLEM]) {
            if (canseemon(mdef))
                pline(writing_vanishes, s_suffix(mon_nam(mdef)));
            /* !allow_cancel_kill is for Magicbane, where clay golem
               will be killed somewhere back up the call/return chain... */
            if (allow_cancel_kill) {
                if (youattack)
                    killed(mdef);
                else
                    monkilled(mdef, "", AD_SPEL);
            }
        }
    }
    return TRUE;
}

/* you've zapped an immediate type wand up or down */
static boolean
zap_updown(obj)
struct obj *obj; /* wand or spell */
{
    boolean striking = FALSE, disclose = FALSE;
    int x, y, xx, yy, ptmp;
    struct obj *otmp;
    struct engr *e;
    struct trap *ttmp;
    char buf[BUFSZ];

    /* some wands have special effects other than normal bhitpile */
    /* drawbridge might change <u.ux,u.uy> */
    x = xx = u.ux;     /* <x,y> is zap location */
    y = yy = u.uy;     /* <xx,yy> is drawbridge (portcullis) position */
    ttmp = t_at(x, y); /* trap if there is one */

    switch (obj->otyp) {
    case WAN_PROBING:
        ptmp = 0;
        if (u.dz < 0) {
            You("probe towards the %s.", ceiling(x, y));
        } else {
            ptmp += bhitpile(obj, bhito, x, y, u.dz);
            You("probe beneath the %s.", surface(x, y));
            ptmp += display_binventory(x, y, TRUE);
        }
        if (!ptmp)
            Your("probe reveals nothing.");
        return TRUE; /* we've done our own bhitpile */
    case WAN_OPENING:
    case SPE_KNOCK:
        /* up or down, but at closed portcullis only */
        if (is_db_wall(x, y) && find_drawbridge(&xx, &yy)) {
            open_drawbridge(xx, yy);
            disclose = TRUE;
        } else if (u.dz > 0 && (x == xdnstair && y == ydnstair)
                   /* can't use the stairs down to quest level 2 until
                      leader "unlocks" them; give feedback if you try */
                   && on_level(&u.uz, &qstart_level) && !ok_to_quest()) {
            pline_The("stairs seem to ripple momentarily.");
            disclose = TRUE;
        }
        /* down will release you from bear trap or web */
        if (u.dz > 0 && u.utrap) {
            (void) openholdingtrap(&g.youmonst, &disclose);
            /* down will trigger trapdoor, hole, or [spiked-] pit */
        } else if (u.dz > 0 && !u.utrap) {
            (void) openfallingtrap(&g.youmonst, FALSE, &disclose);
        }
        break;
    case WAN_STRIKING:
    case SPE_FORCE_BOLT:
        striking = TRUE;
        /*FALLTHRU*/
    case WAN_LOCKING:
    case SPE_WIZARD_LOCK:
        /* down at open bridge or up or down at open portcullis */
        if (((levl[x][y].typ == DRAWBRIDGE_DOWN)
                 ? (u.dz > 0)
                 : (is_drawbridge_wall(x, y) >= 0 && !is_db_wall(x, y)))
            && find_drawbridge(&xx, &yy)) {
            if (!striking)
                close_drawbridge(xx, yy);
            else
                destroy_drawbridge(xx, yy);
            disclose = TRUE;
        } else if (striking && u.dz < 0 && rn2(3) && !Is_airlevel(&u.uz)
                   && !Is_waterlevel(&u.uz) && !Underwater
                   && !Is_qstart(&u.uz)) {
            int dmg;
            /* similar to zap_dig() */
            pline("A rock is dislodged from the %s and falls on your %s.",
                  ceiling(x, y), body_part(HEAD));
            dmg = rnd((uarmh && is_metallic(uarmh)) ? 2 : 6);
            losehp(Maybe_Half_Phys(dmg), "falling rock", KILLED_BY_AN);
            if ((otmp = mksobj_at(ROCK, x, y, FALSE, FALSE)) != 0) {
                (void) xname(otmp); /* set dknown, maybe bknown */
                stackobj(otmp);
            }
            newsym(x, y);
        } else if (u.dz > 0 && ttmp) {
            if (!striking && closeholdingtrap(&g.youmonst, &disclose)) {
                ; /* now stuck in web or bear trap */
            } else if (striking && ttmp->ttyp == TRAPDOOR) {
                /* striking transforms trapdoor into hole */
                if (Blind && !ttmp->tseen) {
                    pline("%s beneath you shatters.", Something);
                } else if (!ttmp->tseen) { /* => !Blind */
                    pline("There's a trapdoor beneath you; it shatters.");
                } else {
                    pline("The trapdoor beneath you shatters.");
                    disclose = TRUE;
                }
                ttmp->ttyp = HOLE;
                ttmp->tseen = 1;
                newsym(x, y);
                /* might fall down hole */
                dotrap(ttmp, 0);
            } else if (!striking && ttmp->ttyp == HOLE) {
                /* locking transforms hole into trapdoor */
                ttmp->ttyp = TRAPDOOR;
                if (Blind || !ttmp->tseen) {
                    pline("Some %s swirls beneath you.",
                          is_ice(x, y) ? "frost" : "dust");
                } else {
                    ttmp->tseen = 1;
                    newsym(x, y);
                    pline("A trapdoor appears beneath you.");
                    disclose = TRUE;
                }
                /* hadn't fallen down hole; won't fall now */
            }
        }
        break;
    case SPE_STONE_TO_FLESH:
        if (Is_airlevel(&u.uz) || Is_waterlevel(&u.uz) || Underwater
            || (Is_qstart(&u.uz) && u.dz < 0)) {
            pline1(nothing_happens);
        } else if (u.dz < 0) { /* we should do more... */
            pline("Blood drips on your %s.", body_part(FACE));
        } else if (u.dz > 0 && !OBJ_AT(u.ux, u.uy)) {
            /*
            Print this message only if there wasn't an engraving
            affected here.  If water or ice, act like waterlevel case.
            */
            e = engr_at(u.ux, u.uy);
            if (!(e && e->engr_type == ENGRAVE)) {
                if (is_pool(u.ux, u.uy) || is_ice(u.ux, u.uy))
                    pline1(nothing_happens);
                else
                    pline("Blood %ss %s your %s.",
                          is_lava(u.ux, u.uy) ? "boil" : "pool",
                          Levitation ? "beneath" : "at",
                          makeplural(body_part(FOOT)));
            }
        }
        break;
    default:
        break;
    }

    if (u.dz > 0) {
        /* zapping downward */
        (void) bhitpile(obj, bhito, x, y, u.dz);

        /* subset of engraving effects; none sets `disclose' */
        if ((e = engr_at(x, y)) != 0 && e->engr_type != HEADSTONE) {
            switch (obj->otyp) {
            case WAN_POLYMORPH:
            case SPE_POLYMORPH:
                del_engr(e);
                make_engr_at(x, y, random_engraving(buf), g.moves, (xchar) 0);
                break;
            case WAN_CANCELLATION:
            case SPE_CANCELLATION:
            case WAN_MAKE_INVISIBLE:
                del_engr(e);
                break;
            case WAN_TELEPORTATION:
            case SPE_TELEPORT_AWAY:
                rloc_engr(e);
                break;
            case SPE_STONE_TO_FLESH:
                if (e->engr_type == ENGRAVE) {
                    /* only affects things in stone */
                    pline_The(Hallucination
                                  ? "floor runs like butter!"
                                  : "edges on the floor get smoother.");
                    wipe_engr_at(x, y, d(2, 4), TRUE);
                }
                break;
            case WAN_STRIKING:
            case SPE_FORCE_BOLT:
                wipe_engr_at(x, y, d(2, 4), TRUE);
                break;
            default:
                break;
            }
        }
    } else if (u.dz < 0) {
        /* zapping upward */

        /* game flavor: if you're hiding under "something"
         * a zap upward should hit that "something".
         */
        if (u.uundetected && hides_under(g.youmonst.data)) {
            int hitit = 0;
            otmp = g.level.objects[u.ux][u.uy];

            if (otmp)
                hitit = bhito(otmp, obj);
            if (hitit) {
                (void) hideunder(&g.youmonst);
                disclose = TRUE;
            }
        }
    }

    return disclose;
}

/* used by do_break_wand() was well as by weffects() */
void
zapsetup()
{
    g.obj_zapped = FALSE;
}

void
zapwrapup()
{
    /* if do_osshock() set obj_zapped while polying, give a message now */
    if (g.obj_zapped)
        You_feel("shuddering vibrations.");
    g.obj_zapped = FALSE;
}

/* called for various wand and spell effects - M. Stephenson */
void
weffects(obj)
struct obj *obj;
{
    int otyp = obj->otyp;
    boolean disclose = FALSE, was_unkn = !objects[otyp].oc_name_known;

    exercise(A_WIS, TRUE);
    if (u.usteed && (objects[otyp].oc_dir != NODIR) && !u.dx && !u.dy
        && (u.dz > 0) && zap_steed(obj)) {
        disclose = TRUE;
    } else if (objects[otyp].oc_dir == IMMEDIATE) {
        zapsetup(); /* reset obj_zapped */
        if (u.uswallow) {
            (void) bhitm(u.ustuck, obj);
            /* [how about `bhitpile(u.ustuck->minvent)' effect?] */
        } else if (u.dz) {
            disclose = zap_updown(obj);
        } else {
            (void) bhit(u.dx, u.dy, rn1(8, 6), ZAPPED_WAND, bhitm, bhito,
                        &obj);
        }
        zapwrapup(); /* give feedback for obj_zapped */

    } else if (objects[otyp].oc_dir == NODIR) {
        zapnodir(obj);

    } else {
        /* neither immediate nor directionless */

        if (otyp == WAN_DIGGING || otyp == SPE_DIG)
            zap_dig();
        else if (otyp >= SPE_MAGIC_MISSILE && otyp <= SPE_FINGER_OF_DEATH)
            buzz(otyp - SPE_MAGIC_MISSILE + 10, u.ulevel / 2 + 1, u.ux, u.uy,
                 u.dx, u.dy);
        else if (otyp >= WAN_MAGIC_MISSILE && otyp <= WAN_LIGHTNING)
            buzz(otyp - WAN_MAGIC_MISSILE,
                 (otyp == WAN_MAGIC_MISSILE) ? 2 : 6, u.ux, u.uy, u.dx, u.dy);
        else
            impossible("weffects: unexpected spell or wand");
        disclose = TRUE;
    }
    if (disclose) {
        learnwand(obj);
        if (was_unkn)
            more_experienced(0, 10);
    }
    return;
}

/* augment damage for a spell dased on the hero's intelligence (and level) */
int
spell_damage_bonus(dmg)
int dmg; /* base amount to be adjusted by bonus or penalty */
{
    int intell = ACURR(A_INT);

    /* Punish low intelligence before low level else low intelligence
       gets punished only when high level */
    if (intell <= 9) {
        /* -3 penalty, but never reduce combined amount below 1
           (if dmg is 0 for some reason, we're careful to leave it there) */
        if (dmg > 1)
            dmg = (dmg <= 3) ? 1 : dmg - 3;
    } else if (intell <= 13 || u.ulevel < 5)
        ; /* no bonus or penalty; dmg remains same */
    else if (intell <= 18)
        dmg += 1;
    else if (intell <= 24 || u.ulevel < 14)
        dmg += 2;
    else
        dmg += 3; /* Int 25 */

    return dmg;
}

/*
 * Generate the to hit bonus for a spell.  Based on the hero's skill in
 * spell class and dexterity.
 */
static int
spell_hit_bonus(skill)
int skill;
{
    int hit_bon = 0;
    int dex = ACURR(A_DEX);

    switch (P_SKILL(spell_skilltype(skill))) {
    case P_ISRESTRICTED:
    case P_UNSKILLED:
        hit_bon = -4;
        break;
    case P_BASIC:
        hit_bon = 0;
        break;
    case P_SKILLED:
        hit_bon = 2;
        break;
    case P_EXPERT:
        hit_bon = 3;
        break;
    }

    if (dex < 4)
        hit_bon -= 3;
    else if (dex < 6)
        hit_bon -= 2;
    else if (dex < 8)
        hit_bon -= 1;
    else if (dex < 14)
        /* Will change when print stuff below removed */
        hit_bon -= 0;
    else
        /* Even increment for dextrous heroes (see weapon.c abon) */
        hit_bon += dex - 14;

    return hit_bon;
}

const char *
exclam(force)
int force;
{
    /* force == 0 occurs e.g. with sleep ray */
    /* note that large force is usual with wands so that !! would
            require information about hand/weapon/wand */
    return (const char *) ((force < 0) ? "?" : (force <= 4) ? "." : "!");
}

void
hit(str, mtmp, force)
const char *str;
struct monst *mtmp;
const char *force; /* usually either "." or "!" */
{
    if ((!cansee(g.bhitpos.x, g.bhitpos.y) && !canspotmon(mtmp)
         && !(u.uswallow && mtmp == u.ustuck)) || !flags.verbose)
        pline("%s %s it.", The(str), vtense(str, "hit"));
    else
        pline("%s %s %s%s", The(str), vtense(str, "hit"),
              mon_nam(mtmp), force);
}

void
miss(str, mtmp)
register const char *str;
register struct monst *mtmp;
{
    pline(
        "%s %s %s.", The(str), vtense(str, "miss"),
        ((cansee(g.bhitpos.x, g.bhitpos.y) || canspotmon(mtmp)) && flags.verbose)
            ? mon_nam(mtmp)
            : "it");
}

static void
skiprange(range, skipstart, skipend)
int range, *skipstart, *skipend;
{
    int tr = (range / 4);
    int tmp = range - ((tr > 0) ? rnd(tr) : 0);

    *skipstart = tmp;
    *skipend = tmp - ((tmp / 4) * rnd(3));
    if (*skipend >= tmp)
        *skipend = tmp - 1;
}

/*
 *  Called for the following distance effects:
 *      when a weapon is thrown (weapon == THROWN_WEAPON)
 *      when an object is kicked (KICKED_WEAPON)
 *      when an IMMEDIATE wand is zapped (ZAPPED_WAND)
 *      when a light beam is flashed (FLASHED_LIGHT)
 *      when a mirror is applied (INVIS_BEAM)
 *  A thrown/kicked object falls down at end of its range or when a monster
 *  is hit.  The variable 'g.bhitpos' is set to the final position of the weapon
 *  thrown/zapped.  The ray of a wand may affect (by calling a provided
 *  function) several objects and monsters on its path.  The return value
 *  is the monster hit (weapon != ZAPPED_WAND), or a null monster pointer.
 *
 * Thrown and kicked objects (THROWN_WEAPON or KICKED_WEAPON) may be
 * destroyed and *pobj set to NULL to indicate this.
 *
 *  Check !u.uswallow before calling bhit().
 *  This function reveals the absence of a remembered invisible monster in
 *  necessary cases (throwing or kicking weapons).  The presence of a real
 *  one is revealed for a weapon, but if not a weapon is left up to fhitm().
 */
struct monst *
bhit(ddx, ddy, range, weapon, fhitm, fhito, pobj)
register int ddx, ddy, range;          /* direction and range */
enum bhit_call_types weapon;           /* defined in hack.h */
int FDECL((*fhitm), (MONST_P, OBJ_P)), /* fns called when mon/obj hit */
    FDECL((*fhito), (OBJ_P, OBJ_P));
struct obj **pobj; /* object tossed/used, set to NULL
                    * if object is destroyed */
{
    struct monst *mtmp, *result = (struct monst *) 0;
    struct obj *obj = *pobj;
    uchar typ;
    boolean shopdoor = FALSE, point_blank = TRUE;
    boolean in_skip = FALSE, allow_skip = FALSE;
    boolean tethered_weapon = FALSE;
    int skiprange_start = 0, skiprange_end = 0, skipcount = 0;

    if (weapon == KICKED_WEAPON) {
        /* object starts one square in front of player */
        g.bhitpos.x = u.ux + ddx;
        g.bhitpos.y = u.uy + ddy;
        range--;
    } else {
        g.bhitpos.x = u.ux;
        g.bhitpos.y = u.uy;
    }

    if (weapon == THROWN_WEAPON && obj && obj->otyp == ROCK) {
        skiprange(range, &skiprange_start, &skiprange_end);
        allow_skip = !rn2(3);
    }

    if (weapon == FLASHED_LIGHT) {
        tmp_at(DISP_BEAM, cmap_to_glyph(S_flashbeam));
    } else if (weapon == THROWN_TETHERED_WEAPON && obj) {
        tethered_weapon = TRUE;
        weapon = THROWN_WEAPON; /* simplify 'if's that follow below */
        tmp_at(DISP_TETHER, obj_to_glyph(obj, rn2_on_display_rng));
    } else if (weapon != ZAPPED_WAND && weapon != INVIS_BEAM)
        tmp_at(DISP_FLASH, obj_to_glyph(obj, rn2_on_display_rng));

    while (range-- > 0) {
        int x, y;

        g.bhitpos.x += ddx;
        g.bhitpos.y += ddy;
        x = g.bhitpos.x;
        y = g.bhitpos.y;

        if (!isok(x, y)) {
            g.bhitpos.x -= ddx;
            g.bhitpos.y -= ddy;
            break;
        }

        if (is_pick(obj) && inside_shop(x, y)
            && (mtmp = shkcatch(obj, x, y)) != 0) {
            tmp_at(DISP_END, 0);
            result = mtmp;
            goto bhit_done;
        }

        typ = levl[g.bhitpos.x][g.bhitpos.y].typ;

        /* iron bars will block anything big enough and break some things */
        if (weapon == THROWN_WEAPON || weapon == KICKED_WEAPON) {
            if (typ == IRONBARS
                && hits_bars(pobj, x - ddx, y - ddy, g.bhitpos.x, g.bhitpos.y,
                             point_blank ? 0 : !rn2(5), 1)) {
                /* caveat: obj might now be null... */
                obj = *pobj;
                g.bhitpos.x -= ddx;
                g.bhitpos.y -= ddy;
                break;
            } else if (obj->lamplit && !Blind) {
                show_transient_light(obj, g.bhitpos.x, g.bhitpos.y);
            }
        }

        if (weapon == ZAPPED_WAND && find_drawbridge(&x, &y)) {
            boolean learn_it = FALSE;

            switch (obj->otyp) {
            case WAN_OPENING:
            case SPE_KNOCK:
                if (is_db_wall(g.bhitpos.x, g.bhitpos.y)) {
                    if (cansee(x, y) || cansee(g.bhitpos.x, g.bhitpos.y))
                        learn_it = TRUE;
                    open_drawbridge(x, y);
                }
                break;
            case WAN_LOCKING:
            case SPE_WIZARD_LOCK:
                if ((cansee(x, y) || cansee(g.bhitpos.x, g.bhitpos.y))
                    && levl[x][y].typ == DRAWBRIDGE_DOWN)
                    learn_it = TRUE;
                close_drawbridge(x, y);
                break;
            case WAN_STRIKING:
            case SPE_FORCE_BOLT:
                if (typ != DRAWBRIDGE_UP)
                    destroy_drawbridge(x, y);
                learn_it = TRUE;
                break;
            }
            if (learn_it)
                learnwand(obj);
        }

        mtmp = m_at(g.bhitpos.x, g.bhitpos.y);

        /*
         * skipping rocks
         *
         * skiprange_start is only set if this is a thrown rock
         */
        if (skiprange_start && (range == skiprange_start) && allow_skip) {
            if (is_pool(g.bhitpos.x, g.bhitpos.y) && !mtmp) {
                in_skip = TRUE;
                if (!Blind)
                    pline("%s %s%s.", Yname2(obj), otense(obj, "skip"),
                          skipcount ? " again" : "");
                else
                    You_hear("%s skip.", yname(obj));
                skipcount++;
            } else if (skiprange_start > skiprange_end + 1) {
                --skiprange_start;
            }
        }
        if (in_skip) {
            if (range <= skiprange_end) {
                in_skip = FALSE;
                if (range > 3) /* another bounce? */
                    skiprange(range, &skiprange_start, &skiprange_end);
            } else if (mtmp && M_IN_WATER(mtmp->data)) {
                if (!Blind && canspotmon(mtmp))
                    pline("%s %s over %s.", Yname2(obj), otense(obj, "pass"),
                          mon_nam(mtmp));
                mtmp = (struct monst *) 0;
            }
        }

<<<<<<< HEAD
        if (mtmp && !(in_skip && M_IN_WATER(mtmp->data))) {
            g.notonhead = (g.bhitpos.x != mtmp->mx || g.bhitpos.y != mtmp->my);
=======
        /* if mtmp is a shade and missile passes harmlessly through it,
           give message and skip it in order to keep going */
        if (mtmp && (weapon == THROWN_WEAPON || weapon == KICKED_WEAPON)
            && shade_miss(&youmonst, mtmp, obj, TRUE, TRUE))
            mtmp = (struct monst *) 0;

        if (mtmp) {
            notonhead = (bhitpos.x != mtmp->mx || bhitpos.y != mtmp->my);
>>>>>>> aec4ce01
            if (weapon == FLASHED_LIGHT) {
                /* FLASHED_LIGHT hitting invisible monster should
                   pass through instead of stop so we call
                   flash_hits_mon() directly rather than returning
                   mtmp back to caller.  That allows the flash to
                   keep on going.  Note that we use mtmp->minvis
                   not canspotmon() because it makes no difference
                   whether the hero can see the monster or not. */
                if (mtmp->minvis) {
                    obj->ox = u.ux, obj->oy = u.uy;
                    (void) flash_hits_mon(mtmp, obj);
                } else {
                    tmp_at(DISP_END, 0);
                    result = mtmp; /* caller will call flash_hits_mon */
                    goto bhit_done;
                }
            } else if (weapon == INVIS_BEAM) {
                /* Like FLASHED_LIGHT, INVIS_BEAM should continue
                   through invisible targets; unlike it, we aren't
                   prepared for multiple hits so just get first one
                   that's either visible or could see its invisible
                   self.  [No tmp_at() cleanup is needed here.] */
                if (!mtmp->minvis || perceives(mtmp->data)) {
                    result = mtmp;
                    goto bhit_done;
                }
            } else if (weapon != ZAPPED_WAND) {

                /* THROWN_WEAPON, KICKED_WEAPON */
                if (!tethered_weapon)
                    tmp_at(DISP_END, 0);

                if (cansee(g.bhitpos.x, g.bhitpos.y) && !canspotmon(mtmp))
                    map_invisible(g.bhitpos.x, g.bhitpos.y);
                result = mtmp;
                goto bhit_done;
            } else {
                /* ZAPPED_WAND */
                (*fhitm)(mtmp, obj);
                range -= 3;
            }
        } else {
            if (weapon == ZAPPED_WAND && obj->otyp == WAN_PROBING
                && glyph_is_invisible(levl[g.bhitpos.x][g.bhitpos.y].glyph)) {
                unmap_object(g.bhitpos.x, g.bhitpos.y);
                newsym(x, y);
            }
        }
        if (fhito) {
            if (bhitpile(obj, fhito, g.bhitpos.x, g.bhitpos.y, 0))
                range--;
        } else {
            if (weapon == KICKED_WEAPON
                && ((obj->oclass == COIN_CLASS
                     && OBJ_AT(g.bhitpos.x, g.bhitpos.y))
                    || ship_object(obj, g.bhitpos.x, g.bhitpos.y,
                                   costly_spot(g.bhitpos.x, g.bhitpos.y)))) {
                tmp_at(DISP_END, 0);
                goto bhit_done; /* result == (struct monst *) 0 */
            }
        }
        if (weapon == ZAPPED_WAND && (IS_DOOR(typ) || typ == SDOOR)) {
            switch (obj->otyp) {
            case WAN_OPENING:
            case WAN_LOCKING:
            case WAN_STRIKING:
            case SPE_KNOCK:
            case SPE_WIZARD_LOCK:
            case SPE_FORCE_BOLT:
                if (doorlock(obj, g.bhitpos.x, g.bhitpos.y)) {
                    if (cansee(g.bhitpos.x, g.bhitpos.y)
                        || (obj->otyp == WAN_STRIKING && !Deaf))
                        learnwand(obj);
                    if (levl[g.bhitpos.x][g.bhitpos.y].doormask == D_BROKEN
                        && *in_rooms(g.bhitpos.x, g.bhitpos.y, SHOPBASE)) {
                        shopdoor = TRUE;
                        add_damage(g.bhitpos.x, g.bhitpos.y, SHOP_DOOR_COST);
                    }
                }
                break;
            }
        }
        if (!ZAP_POS(typ) || closed_door(g.bhitpos.x, g.bhitpos.y)) {
            g.bhitpos.x -= ddx;
            g.bhitpos.y -= ddy;
            break;
        }
        if (weapon != ZAPPED_WAND && weapon != INVIS_BEAM) {
            /* 'I' present but no monster: erase */
            /* do this before the tmp_at() */
            if (glyph_is_invisible(levl[g.bhitpos.x][g.bhitpos.y].glyph)
                && cansee(x, y)) {
                unmap_object(g.bhitpos.x, g.bhitpos.y);
                newsym(x, y);
            }
            tmp_at(g.bhitpos.x, g.bhitpos.y);
            delay_output();
            /* kicked objects fall in pools */
            if ((weapon == KICKED_WEAPON)
                && (is_pool(g.bhitpos.x, g.bhitpos.y)
                    || is_lava(g.bhitpos.x, g.bhitpos.y)))
                break;
            if (IS_SINK(typ) && weapon != FLASHED_LIGHT)
                break; /* physical objects fall onto sink */
        }
        /* limit range of ball so hero won't make an invalid move */
        if (weapon == THROWN_WEAPON && range > 0
            && obj->otyp == HEAVY_IRON_BALL) {
            struct obj *bobj;
            struct trap *t;

            if ((bobj = sobj_at(BOULDER, x, y)) != 0) {
                if (cansee(x, y))
                    pline("%s hits %s.", The(distant_name(obj, xname)),
                          an(xname(bobj)));
                range = 0;
            } else if (obj == uball) {
                if (!test_move(x - ddx, y - ddy, ddx, ddy, TEST_MOVE)) {
                    /* nb: it didn't hit anything directly */
                    if (cansee(x, y))
                        pline("%s jerks to an abrupt halt.",
                              The(distant_name(obj, xname))); /* lame */
                    range = 0;
                } else if (Sokoban && (t = t_at(x, y)) != 0
                           && (is_pit(t->ttyp) || is_hole(t->ttyp))) {
                    /* hero falls into the trap, so ball stops */
                    range = 0;
                }
            }
        }

        /* thrown/kicked missile has moved away from its starting spot */
        point_blank = FALSE; /* affects passing through iron bars */
    }

    if (weapon != ZAPPED_WAND && weapon != INVIS_BEAM && !tethered_weapon)
        tmp_at(DISP_END, 0);

    if (shopdoor)
        pay_for_damage("destroy", FALSE);

 bhit_done:
    if (weapon == THROWN_WEAPON || weapon == KICKED_WEAPON)
        transient_light_cleanup();

    return result;
}

/* process thrown boomerang, which travels a curving path...
 * A multi-shot volley ought to have all missiles in flight at once,
 * but we're called separately for each one.  We terminate the volley
 * early on a failed catch since continuing to throw after being hit
 * is too obviously silly.
 */
struct monst *
boomhit(obj, dx, dy)
struct obj *obj;
int dx, dy;
{
    register int i, ct;
    int boom; /* showsym[] index  */
    struct monst *mtmp;
    boolean counterclockwise = TRUE; /* right-handed throw */

    /* counterclockwise traversal patterns:
     *  ..........................54.................................
     *  ..................43.....6..3....765.........................
     *  ..........32.....5..2...7...2...8...4....87..................
     *  .........4..1....6..1...8..1....9...3...9..6.....98..........
     *  ..21@....5...@...7..@....9@......@12....@...5...@..7.....@9..
     *  .3...9....6..9....89.....................1..4...1..6....1..8.
     *  .4...8.....78.............................23....2..5...2...7.
     *  ..567............................................34....3..6..
     *  ........................................................45...
     * (invert rows for corresponding clockwise patterns)
     */

    g.bhitpos.x = u.ux;
    g.bhitpos.y = u.uy;
    boom = counterclockwise ? S_boomleft : S_boomright;
    for (i = 0; i < 8; i++)
        if (xdir[i] == dx && ydir[i] == dy)
            break;
    tmp_at(DISP_FLASH, cmap_to_glyph(boom));
    for (ct = 0; ct < 10; ct++) {
        i = (i + 8) % 8;                          /* 0..7 (8 -> 0, -1 -> 7) */
        boom = (S_boomleft + S_boomright - boom); /* toggle */
        tmp_at(DISP_CHANGE, cmap_to_glyph(boom)); /* change glyph */
        dx = xdir[i];
        dy = ydir[i];
        g.bhitpos.x += dx;
        g.bhitpos.y += dy;
        if ((mtmp = m_at(g.bhitpos.x, g.bhitpos.y)) != 0) {
            m_respond(mtmp);
            tmp_at(DISP_END, 0);
            return mtmp;
        }
        if (!ZAP_POS(levl[g.bhitpos.x][g.bhitpos.y].typ)
            || closed_door(g.bhitpos.x, g.bhitpos.y)) {
            g.bhitpos.x -= dx;
            g.bhitpos.y -= dy;
            break;
        }
        if (g.bhitpos.x == u.ux && g.bhitpos.y == u.uy) { /* ct == 9 */
            if (Fumbling || rn2(20) >= ACURR(A_DEX)) {
                /* we hit ourselves */
                (void) thitu(10 + obj->spe, dmgval(obj, &g.youmonst), &obj,
                             "boomerang");
                endmultishot(TRUE);
                break;
            } else { /* we catch it */
                tmp_at(DISP_END, 0);
                You("skillfully catch the boomerang.");
                return &g.youmonst;
            }
        }
        tmp_at(g.bhitpos.x, g.bhitpos.y);
        delay_output();
        if (IS_SINK(levl[g.bhitpos.x][g.bhitpos.y].typ)) {
            if (!Deaf)
                pline("Klonk!");
            break; /* boomerang falls on sink */
        }
        /* ct==0, initial position, we want next delta to be same;
           ct==5, opposite position, repeat delta undoes first one */
        if (ct % 5 != 0)
            i += (counterclockwise ? -1 : 1);
    }
    tmp_at(DISP_END, 0); /* do not leave last symbol */
    return (struct monst *) 0;
}

/* used by buzz(); also used by munslime(muse.c); returns damage applied
   to mon; note: caller is responsible for killing mon if damage is fatal */
int
zhitm(mon, type, nd, ootmp)
register struct monst *mon;
register int type, nd;
struct obj **ootmp; /* to return worn armor for caller to disintegrate */
{
    register int tmp = 0;
    register int abstype = abs(type) % 10;
    boolean sho_shieldeff = FALSE;
    boolean spellcaster = is_hero_spell(type); /* maybe get a bonus! */

    *ootmp = (struct obj *) 0;
    switch (abstype) {
    case ZT_MAGIC_MISSILE:
        if (resists_magm(mon)) {
            sho_shieldeff = TRUE;
            break;
        }
        tmp = d(nd, 6);
        if (spellcaster)
            tmp = spell_damage_bonus(tmp);
        break;
    case ZT_FIRE:
        if (resists_fire(mon)) {
            sho_shieldeff = TRUE;
            break;
        }
        tmp = d(nd, 6);
        if (resists_cold(mon))
            tmp += 7;
        if (spellcaster)
            tmp = spell_damage_bonus(tmp);
        if (burnarmor(mon)) {
            if (!rn2(3))
                (void) destroy_mitem(mon, POTION_CLASS, AD_FIRE);
            if (!rn2(3))
                (void) destroy_mitem(mon, SCROLL_CLASS, AD_FIRE);
            if (!rn2(5))
                (void) destroy_mitem(mon, SPBOOK_CLASS, AD_FIRE);
            destroy_mitem(mon, FOOD_CLASS, AD_FIRE); /* carried slime */
        }
        break;
    case ZT_COLD:
        if (resists_cold(mon)) {
            sho_shieldeff = TRUE;
            break;
        }
        tmp = d(nd, 6);
        if (resists_fire(mon))
            tmp += d(nd, 3);
        if (spellcaster)
            tmp = spell_damage_bonus(tmp);
        if (!rn2(3))
            (void) destroy_mitem(mon, POTION_CLASS, AD_COLD);
        break;
    case ZT_SLEEP:
        tmp = 0;
        (void) sleep_monst(mon, d(nd, 25),
                           type == ZT_WAND(ZT_SLEEP) ? WAND_CLASS : '\0');
        break;
    case ZT_DEATH:                              /* death/disintegration */
        if (abs(type) != ZT_BREATH(ZT_DEATH)) { /* death */
            if (mon->data == &mons[PM_DEATH]) {
                mon->mhpmax += mon->mhpmax / 2;
                if (mon->mhpmax >= MAGIC_COOKIE)
                    mon->mhpmax = MAGIC_COOKIE - 1;
                mon->mhp = mon->mhpmax;
                tmp = 0;
                break;
            }
            if (nonliving(mon->data) || is_demon(mon->data)
                || is_vampshifter(mon) || resists_magm(mon)) {
                /* similar to player */
                sho_shieldeff = TRUE;
                break;
            }
            type = -1; /* so they don't get saving throws */
        } else {
            struct obj *otmp2;

            if (resists_disint(mon)) {
                sho_shieldeff = TRUE;
            } else if (mon->misc_worn_check & W_ARMS) {
                /* destroy shield; victim survives */
                *ootmp = which_armor(mon, W_ARMS);
            } else if (mon->misc_worn_check & W_ARM) {
                /* destroy body armor, also cloak if present */
                *ootmp = which_armor(mon, W_ARM);
                if ((otmp2 = which_armor(mon, W_ARMC)) != 0)
                    m_useup(mon, otmp2);
            } else {
                /* no body armor, victim dies; destroy cloak
                   and shirt now in case target gets life-saved */
                tmp = MAGIC_COOKIE;
                if ((otmp2 = which_armor(mon, W_ARMC)) != 0)
                    m_useup(mon, otmp2);
                if ((otmp2 = which_armor(mon, W_ARMU)) != 0)
                    m_useup(mon, otmp2);
            }
            type = -1; /* no saving throw wanted */
            break;     /* not ordinary damage */
        }
        tmp = mon->mhp + 1;
        break;
    case ZT_LIGHTNING:
        if (resists_elec(mon)) {
            sho_shieldeff = TRUE;
            tmp = 0;
            /* can still blind the monster */
        } else
            tmp = d(nd, 6);
        if (spellcaster)
            tmp = spell_damage_bonus(tmp);
        if (!resists_blnd(mon)
            && !(type > 0 && u.uswallow && mon == u.ustuck)) {
            register unsigned rnd_tmp = rnd(50);
            mon->mcansee = 0;
            if ((mon->mblinded + rnd_tmp) > 127)
                mon->mblinded = 127;
            else
                mon->mblinded += rnd_tmp;
        }
        if (!rn2(3))
            (void) destroy_mitem(mon, WAND_CLASS, AD_ELEC);
        /* not actually possible yet */
        if (!rn2(3))
            (void) destroy_mitem(mon, RING_CLASS, AD_ELEC);
        break;
    case ZT_POISON_GAS:
        if (resists_poison(mon)) {
            sho_shieldeff = TRUE;
            break;
        }
        tmp = d(nd, 6);
        break;
    case ZT_ACID:
        if (resists_acid(mon)) {
            sho_shieldeff = TRUE;
            break;
        }
        tmp = d(nd, 6);
        if (!rn2(6))
            acid_damage(MON_WEP(mon));
        if (!rn2(6))
            erode_armor(mon, ERODE_CORRODE);
        break;
    }
    if (sho_shieldeff)
        shieldeff(mon->mx, mon->my);
    if (is_hero_spell(type) && (Role_if(PM_KNIGHT) && u.uhave.questart))
        tmp *= 2;
    if (tmp > 0 && type >= 0
        && resist(mon, type < ZT_SPELL(0) ? WAND_CLASS : '\0', 0, NOTELL))
        tmp /= 2;
    if (tmp < 0)
        tmp = 0; /* don't allow negative damage */
    debugpline3("zapped monster hp = %d (= %d - %d)", mon->mhp - tmp,
                mon->mhp, tmp);
    mon->mhp -= tmp;
    return tmp;
}

static void
zhitu(type, nd, fltxt, sx, sy)
int type, nd;
const char *fltxt;
xchar sx, sy;
{
    int dam = 0, abstyp = abs(type);

    switch (abstyp % 10) {
    case ZT_MAGIC_MISSILE:
        if (Antimagic) {
            shieldeff(sx, sy);
            pline_The("missiles bounce off!");
        } else {
            dam = d(nd, 6);
            exercise(A_STR, FALSE);
        }
        break;
    case ZT_FIRE:
        if (Fire_resistance) {
            shieldeff(sx, sy);
            You("don't feel hot!");
            ugolemeffects(AD_FIRE, d(nd, 6));
        } else {
            dam = d(nd, 6);
        }
        burn_away_slime();
        if (burnarmor(&g.youmonst)) { /* "body hit" */
            if (!rn2(3))
                destroy_item(POTION_CLASS, AD_FIRE);
            if (!rn2(3))
                destroy_item(SCROLL_CLASS, AD_FIRE);
            if (!rn2(5))
                destroy_item(SPBOOK_CLASS, AD_FIRE);
            destroy_item(FOOD_CLASS, AD_FIRE);
        }
        break;
    case ZT_COLD:
        if (Cold_resistance) {
            shieldeff(sx, sy);
            You("don't feel cold.");
            ugolemeffects(AD_COLD, d(nd, 6));
        } else {
            dam = d(nd, 6);
        }
        if (!rn2(3))
            destroy_item(POTION_CLASS, AD_COLD);
        break;
    case ZT_SLEEP:
        if (Sleep_resistance) {
            shieldeff(u.ux, u.uy);
            You("don't feel sleepy.");
        } else {
            fall_asleep(-d(nd, 25), TRUE); /* sleep ray */
        }
        break;
    case ZT_DEATH:
        if (abstyp == ZT_BREATH(ZT_DEATH)) {
            if (Disint_resistance) {
                You("are not disintegrated.");
                break;
            } else if (uarms) {
                /* destroy shield; other possessions are safe */
                (void) destroy_arm(uarms);
                break;
            } else if (uarm) {
                /* destroy suit; if present, cloak goes too */
                if (uarmc)
                    (void) destroy_arm(uarmc);
                (void) destroy_arm(uarm);
                break;
            }
            /* no shield or suit, you're dead; wipe out cloak
               and/or shirt in case of life-saving or bones */
            if (uarmc)
                (void) destroy_arm(uarmc);
            if (uarmu)
                (void) destroy_arm(uarmu);
        } else if (nonliving(g.youmonst.data) || is_demon(g.youmonst.data)) {
            shieldeff(sx, sy);
            You("seem unaffected.");
            break;
        } else if (Antimagic) {
            shieldeff(sx, sy);
            You("aren't affected.");
            break;
        }
        g.killer.format = KILLED_BY_AN;
        Strcpy(g.killer.name, fltxt ? fltxt : "");
        /* when killed by disintegration breath, don't leave corpse */
        u.ugrave_arise = (type == -ZT_BREATH(ZT_DEATH)) ? -3 : NON_PM;
        done(DIED);
        return; /* lifesaved */
    case ZT_LIGHTNING:
        if (Shock_resistance) {
            shieldeff(sx, sy);
            You("aren't affected.");
            ugolemeffects(AD_ELEC, d(nd, 6));
        } else {
            dam = d(nd, 6);
            exercise(A_CON, FALSE);
        }
        if (!rn2(3))
            destroy_item(WAND_CLASS, AD_ELEC);
        if (!rn2(3))
            destroy_item(RING_CLASS, AD_ELEC);
        break;
    case ZT_POISON_GAS:
        poisoned("blast", A_DEX, "poisoned blast", 15, FALSE);
        break;
    case ZT_ACID:
        if (Acid_resistance) {
            pline_The("%s doesn't hurt.", hliquid("acid"));
            dam = 0;
        } else {
            pline_The("%s burns!", hliquid("acid"));
            dam = d(nd, 6);
            exercise(A_STR, FALSE);
        }
        /* using two weapons at once makes both of them more vulnerable */
        if (!rn2(u.twoweap ? 3 : 6))
            acid_damage(uwep);
        if (u.twoweap && !rn2(3))
            acid_damage(uswapwep);
        if (!rn2(6))
            erode_armor(&g.youmonst, ERODE_CORRODE);
        break;
    }

    /* Half_spell_damage protection yields half-damage for wands & spells,
       including hero's own ricochets; breath attacks do full damage */
    if (dam && Half_spell_damage && !(abstyp >= 20 && abstyp <= 29))
        dam = (dam + 1) / 2;
    losehp(dam, fltxt, KILLED_BY_AN);
    return;
}

/*
 * burn objects (such as scrolls and spellbooks) on floor
 * at position x,y; return the number of objects burned
 */
int
burn_floor_objects(x, y, give_feedback, u_caused)
int x, y;
boolean give_feedback; /* caller needs to decide about visibility checks */
boolean u_caused;
{
    struct obj *obj, *obj2;
    long i, scrquan, delquan;
    char buf1[BUFSZ], buf2[BUFSZ];
    int cnt = 0;

    for (obj = g.level.objects[x][y]; obj; obj = obj2) {
        obj2 = obj->nexthere;
        if (obj->oclass == SCROLL_CLASS || obj->oclass == SPBOOK_CLASS
            || (obj->oclass == FOOD_CLASS
                && obj->otyp == GLOB_OF_GREEN_SLIME)) {
            if (obj->otyp == SCR_FIRE || obj->otyp == SPE_FIREBALL
                || obj_resists(obj, 2, 100))
                continue;
            scrquan = obj->quan; /* number present */
            delquan = 0L;        /* number to destroy */
            for (i = scrquan; i > 0L; i--)
                if (!rn2(3))
                    delquan++;
            if (delquan) {
                /* save name before potential delobj() */
                if (give_feedback) {
                    obj->quan = 1L;
                    Strcpy(buf1, (x == u.ux && y == u.uy)
                                     ? xname(obj)
                                     : distant_name(obj, xname));
                    obj->quan = 2L;
                    Strcpy(buf2, (x == u.ux && y == u.uy)
                                     ? xname(obj)
                                     : distant_name(obj, xname));
                    obj->quan = scrquan;
                }
                /* useupf(), which charges, only if hero caused damage */
                if (u_caused)
                    useupf(obj, delquan);
                else if (delquan < scrquan)
                    obj->quan -= delquan;
                else
                    delobj(obj);
                cnt += delquan;
                if (give_feedback) {
                    if (delquan > 1L)
                        pline("%ld %s burn.", delquan, buf2);
                    else
                        pline("%s burns.", An(buf1));
                }
            }
        }
    }
    return cnt;
}

/* will zap/spell/breath attack score a hit against armor class `ac'? */
static int
zap_hit(ac, type)
int ac;
int type; /* either hero cast spell type or 0 */
{
    int chance = rn2(20);
    int spell_bonus = type ? spell_hit_bonus(type) : 0;

    /* small chance for naked target to avoid being hit */
    if (!chance)
        return rnd(10) < ac + spell_bonus;

    /* very high armor protection does not achieve invulnerability */
    ac = AC_VALUE(ac);

    return (3 - chance < ac + spell_bonus);
}

static void
disintegrate_mon(mon, type, fltxt)
struct monst *mon;
int type; /* hero vs other */
const char *fltxt;
{
    struct obj *otmp, *otmp2, *m_amulet = mlifesaver(mon);

    if (canseemon(mon)) {
        if (!m_amulet)
            pline("%s is disintegrated!", Monnam(mon));
        else
            hit(fltxt, mon, "!");
    }

/* note: worn amulet of life saving must be preserved in order to operate */
#define oresist_disintegration(obj)                                       \
    (objects[obj->otyp].oc_oprop == DISINT_RES || obj_resists(obj, 5, 50) \
     || is_quest_artifact(obj) || obj == m_amulet)

    for (otmp = mon->minvent; otmp; otmp = otmp2) {
        otmp2 = otmp->nobj;
        if (!oresist_disintegration(otmp)) {
            if (otmp->owornmask) {
                /* in case monster's life gets saved */
                mon->misc_worn_check &= ~otmp->owornmask;
                if (otmp->owornmask & W_WEP)
                    setmnotwielded(mon, otmp);
                /* also dismounts hero if this object is steed's saddle */
                update_mon_intrinsics(mon, otmp, FALSE, TRUE);
                otmp->owornmask = 0L;
            }
            obj_extract_self(otmp);
            obfree(otmp, (struct obj *) 0);
        }
    }

#undef oresist_disintegration

    if (type < 0)
        monkilled(mon, (char *) 0, -AD_RBRE);
    else
        xkilled(mon, XKILL_NOMSG | XKILL_NOCORPSE);
}

void
buzz(type, nd, sx, sy, dx, dy)
int type, nd;
xchar sx, sy;
int dx, dy;
{
    dobuzz(type, nd, sx, sy, dx, dy, TRUE);
}

/*
 * type ==   0 to   9 : you shooting a wand
 * type ==  10 to  19 : you casting a spell
 * type ==  20 to  29 : you breathing as a monster
 * type == -10 to -19 : monster casting spell
 * type == -20 to -29 : monster breathing at you
 * type == -30 to -39 : monster shooting a wand
 * called with dx = dy = 0 with vertical bolts
 */
void
dobuzz(type, nd, sx, sy, dx, dy, say)
register int type, nd;
register xchar sx, sy;
register int dx, dy;
boolean say; /* Announce out of sight hit/miss events if true */
{
    int range, abstype = abs(type) % 10;
    register xchar lsx, lsy;
    struct monst *mon;
    coord save_bhitpos;
    boolean shopdamage = FALSE;
    const char *fltxt;
    struct obj *otmp;
    int spell_type;

    /* if its a Hero Spell then get its SPE_TYPE */
    spell_type = is_hero_spell(type) ? SPE_MAGIC_MISSILE + abstype : 0;

    fltxt = flash_types[(type <= -30) ? abstype : abs(type)];
    if (u.uswallow) {
        register int tmp;

        if (type < 0)
            return;
        tmp = zhitm(u.ustuck, type, nd, &otmp);
        if (!u.ustuck)
            u.uswallow = 0;
        else
            pline("%s rips into %s%s", The(fltxt), mon_nam(u.ustuck),
                  exclam(tmp));
        /* Using disintegration from the inside only makes a hole... */
        if (tmp == MAGIC_COOKIE)
            u.ustuck->mhp = 0;
        if (DEADMONSTER(u.ustuck))
            killed(u.ustuck);
        return;
    }
    if (type < 0)
        newsym(u.ux, u.uy);
    range = rn1(7, 7);
    if (dx == 0 && dy == 0)
        range = 1;
    save_bhitpos = g.bhitpos;

    tmp_at(DISP_BEAM, zapdir_to_glyph(dx, dy, abstype));
    while (range-- > 0) {
        lsx = sx;
        sx += dx;
        lsy = sy;
        sy += dy;
        if (!isok(sx, sy) || levl[sx][sy].typ == STONE)
            goto make_bounce;

        mon = m_at(sx, sy);
        if (cansee(sx, sy)) {
            /* reveal/unreveal invisible monsters before tmp_at() */
            if (mon && !canspotmon(mon))
                map_invisible(sx, sy);
            else if (!mon)
                (void) unmap_invisible(sx, sy);
            if (ZAP_POS(levl[sx][sy].typ)
                || (isok(lsx, lsy) && cansee(lsx, lsy)))
                tmp_at(sx, sy);
            delay_output(); /* wait a little */
        }

        /* hit() and miss() need g.bhitpos to match the target */
        g.bhitpos.x = sx, g.bhitpos.y = sy;
        /* Fireballs only damage when they explode */
        if (type != ZT_SPELL(ZT_FIRE)) {
            range += zap_over_floor(sx, sy, type, &shopdamage, 0);
            /* zap with fire -> melt ice -> drown monster, so monster
               found and cached above might not be here any more */
            mon = m_at(sx, sy);
        }

        if (mon) {
            if (type == ZT_SPELL(ZT_FIRE))
                break;
            if (type >= 0)
                mon->mstrategy &= ~STRAT_WAITMASK;
 buzzmonst:
            g.notonhead = (mon->mx != g.bhitpos.x || mon->my != g.bhitpos.y);
            if (zap_hit(find_mac(mon), spell_type)) {
                if (mon_reflects(mon, (char *) 0)) {
                    if (cansee(mon->mx, mon->my)) {
                        hit(fltxt, mon, exclam(0));
                        shieldeff(mon->mx, mon->my);
                        (void) mon_reflects(mon,
                                            "But it reflects from %s %s!");
                    }
                    dx = -dx;
                    dy = -dy;
                } else {
                    boolean mon_could_move = mon->mcanmove;
                    int tmp = zhitm(mon, type, nd, &otmp);

                    if (is_rider(mon->data)
                        && abs(type) == ZT_BREATH(ZT_DEATH)) {
                        if (canseemon(mon)) {
                            hit(fltxt, mon, ".");
                            pline("%s disintegrates.", Monnam(mon));
                            pline("%s body reintegrates before your %s!",
                                  s_suffix(Monnam(mon)),
                                  (eyecount(g.youmonst.data) == 1)
                                      ? body_part(EYE)
                                      : makeplural(body_part(EYE)));
                            pline("%s resurrects!", Monnam(mon));
                        }
                        mon->mhp = mon->mhpmax;
                        break; /* Out of while loop */
                    }
                    if (mon->data == &mons[PM_DEATH] && abstype == ZT_DEATH) {
                        if (canseemon(mon)) {
                            hit(fltxt, mon, ".");
                            pline("%s absorbs the deadly %s!", Monnam(mon),
                                  type == ZT_BREATH(ZT_DEATH) ? "blast"
                                                              : "ray");
                            pline("It seems even stronger than before.");
                        }
                        break; /* Out of while loop */
                    }

                    if (tmp == MAGIC_COOKIE) { /* disintegration */
                        disintegrate_mon(mon, type, fltxt);
                    } else if (DEADMONSTER(mon)) {
                        if (type < 0) {
                            /* mon has just been killed by another monster */
                            monkilled(mon, fltxt, AD_RBRE);
                        } else {
                            int xkflags = XKILL_GIVEMSG; /* killed(mon); */

                            /* killed by hero; we know 'type' isn't negative;
                               if it's fire, highly flammable monsters leave
                               no corpse; don't bother reporting that they
                               "burn completely" -- unnecessary verbosity */
                            if ((type % 10 == ZT_FIRE)
                                /* paper golem or straw golem */
                                && completelyburns(mon->data))
                                xkflags |= XKILL_NOCORPSE;
                            xkilled(mon, xkflags);
                        }
                    } else {
                        if (!otmp) {
                            /* normal non-fatal hit */
                            if (say || canseemon(mon))
                                hit(fltxt, mon, exclam(tmp));
                        } else {
                            /* some armor was destroyed; no damage done */
                            if (canseemon(mon))
                                pline("%s %s is disintegrated!",
                                      s_suffix(Monnam(mon)),
                                      distant_name(otmp, xname));
                            m_useup(mon, otmp);
                        }
                        if (mon_could_move && !mon->mcanmove) /* ZT_SLEEP */
                            slept_monst(mon);
                    }
                }
                range -= 2;
            } else {
                if (say || canseemon(mon))
                    miss(fltxt, mon);
            }
        } else if (sx == u.ux && sy == u.uy && range >= 0) {
            nomul(0);
            if (u.usteed && !rn2(3) && !mon_reflects(u.usteed, (char *) 0)) {
                mon = u.usteed;
                goto buzzmonst;
            } else if (zap_hit((int) u.uac, 0)) {
                range -= 2;
                pline("%s hits you!", The(fltxt));
                if (Reflecting) {
                    if (!Blind) {
                        (void) ureflects("But %s reflects from your %s!",
                                         "it");
                    } else
                        pline("For some reason you are not affected.");
                    dx = -dx;
                    dy = -dy;
                    shieldeff(sx, sy);
                } else {
                    zhitu(type, nd, fltxt, sx, sy);
                }
            } else if (!Blind) {
                pline("%s whizzes by you!", The(fltxt));
            } else if (abstype == ZT_LIGHTNING) {
                Your("%s tingles.", body_part(ARM));
            }
            if (abstype == ZT_LIGHTNING)
                (void) flashburn((long) d(nd, 50));
            stop_occupation();
            nomul(0);
        }

        if (!ZAP_POS(levl[sx][sy].typ)
            || (closed_door(sx, sy) && range >= 0)) {
            int bounce, bchance;
            uchar rmn;
            boolean fireball;

 make_bounce:
            bchance = (levl[sx][sy].typ == STONE) ? 10
                : (In_mines(&u.uz) && IS_WALL(levl[sx][sy].typ)) ? 20
                : 75;
            bounce = 0;
            fireball = (type == ZT_SPELL(ZT_FIRE));
            if ((--range > 0 && isok(lsx, lsy) && cansee(lsx, lsy))
                || fireball) {
                if (Is_airlevel(&u.uz)) { /* nothing to bounce off of */
                    pline_The("%s vanishes into the aether!", fltxt);
                    if (fireball)
                        type = ZT_WAND(ZT_FIRE); /* skip pending fireball */
                    break;
                } else if (fireball) {
                    sx = lsx;
                    sy = lsy;
                    break; /* fireballs explode before the obstacle */
                } else
                    pline_The("%s bounces!", fltxt);
            }
            if (!dx || !dy || !rn2(bchance)) {
                dx = -dx;
                dy = -dy;
            } else {
                if (isok(sx, lsy) && ZAP_POS(rmn = levl[sx][lsy].typ)
                    && !closed_door(sx, lsy)
                    && (IS_ROOM(rmn) || (isok(sx + dx, lsy)
                                         && ZAP_POS(levl[sx + dx][lsy].typ))))
                    bounce = 1;
                if (isok(lsx, sy) && ZAP_POS(rmn = levl[lsx][sy].typ)
                    && !closed_door(lsx, sy)
                    && (IS_ROOM(rmn) || (isok(lsx, sy + dy)
                                         && ZAP_POS(levl[lsx][sy + dy].typ))))
                    if (!bounce || rn2(2))
                        bounce = 2;

                switch (bounce) {
                case 0:
                    dx = -dx;
                    /*FALLTHRU*/
                case 1:
                    dy = -dy;
                    break;
                case 2:
                    dx = -dx;
                    break;
                }
                tmp_at(DISP_CHANGE, zapdir_to_glyph(dx, dy, abstype));
            }
        }
    }
    tmp_at(DISP_END, 0);
    if (type == ZT_SPELL(ZT_FIRE))
        explode(sx, sy, type, d(12, 6), 0, EXPL_FIERY);
    if (shopdamage)
        pay_for_damage(abstype == ZT_FIRE
                          ? "burn away"
                          : abstype == ZT_COLD
                             ? "shatter"
                             /* "damage" indicates wall rather than door */
                             : abstype == ZT_ACID
                                ? "damage"
                                : abstype == ZT_DEATH
                                   ? "disintegrate"
                                   : "destroy",
                       FALSE);
    g.bhitpos = save_bhitpos;
}

void
melt_ice(x, y, msg)
xchar x, y;
const char *msg;
{
    struct rm *lev = &levl[x][y];
    struct obj *otmp;
    struct monst *mtmp;

    if (!msg)
        msg = "The ice crackles and melts.";
    if (lev->typ == DRAWBRIDGE_UP || lev->typ == DRAWBRIDGE_DOWN) {
        lev->drawbridgemask &= ~DB_ICE; /* revert to DB_MOAT */
    } else { /* lev->typ == ICE */
#ifdef STUPID
        if (lev->icedpool == ICED_POOL)
            lev->typ = POOL;
        else
            lev->typ = MOAT;
#else
        lev->typ = (lev->icedpool == ICED_POOL ? POOL : MOAT);
#endif
        lev->icedpool = 0;
    }
    spot_stop_timers(x, y, MELT_ICE_AWAY); /* no more ice to melt away */
    obj_ice_effects(x, y, FALSE);
    unearth_objs(x, y);
    if (Underwater)
        vision_recalc(1);
    newsym(x, y);
    if (cansee(x, y))
        Norep("%s", msg);
    if ((otmp = sobj_at(BOULDER, x, y)) != 0) {
        if (cansee(x, y))
            pline("%s settles...", An(xname(otmp)));
        do {
            obj_extract_self(otmp); /* boulder isn't being pushed */
            if (!boulder_hits_pool(otmp, x, y, FALSE))
                impossible("melt_ice: no pool?");
            /* try again if there's another boulder and pool didn't fill */
        } while (is_pool(x, y) && (otmp = sobj_at(BOULDER, x, y)) != 0);
        newsym(x, y);
    }
    if (x == u.ux && y == u.uy)
        spoteffects(TRUE); /* possibly drown, notice objects */
    else if (is_pool(x, y) && (mtmp = m_at(x, y)) != 0)
        (void) minliquid(mtmp);
}

#define MIN_ICE_TIME 50
#define MAX_ICE_TIME 2000
/*
 * Usually start a melt_ice timer; sometimes the ice will become
 * permanent instead.
 */
void
start_melt_ice_timeout(x, y, min_time)
xchar x, y;
long min_time; /* <x,y>'s old melt timeout (deleted by time we get here) */
{
    int when;
    long where;

    when = (int) min_time;
    if (when < MIN_ICE_TIME - 1)
        when = MIN_ICE_TIME - 1;

    /* random timeout; surrounding ice locations ought to be a factor... */
    while (++when <= MAX_ICE_TIME)
        if (!rn2((MAX_ICE_TIME - when) + MIN_ICE_TIME))
            break;

    /* if we're within MAX_ICE_TIME, install a melt timer;
       otherwise, omit it to leave this ice permanent */
    if (when <= MAX_ICE_TIME) {
        where = ((long) x << 16) | (long) y;
        (void) start_timer((long) when, TIMER_LEVEL, MELT_ICE_AWAY,
                           long_to_any(where));
    }
}
#undef MIN_ICE_TIME
#undef MAX_ICE_TIME

/*
 * Called when ice has melted completely away.
 */
void
melt_ice_away(arg, timeout)
anything *arg;
long timeout UNUSED;
{
    xchar x, y;
    long where = arg->a_long;
    boolean save_mon_moving = g.context.mon_moving; /* will be False */

    /* melt_ice -> minliquid -> mondead|xkilled shouldn't credit/blame hero */
    g.context.mon_moving = TRUE; /* hero isn't causing this ice to melt */
    y = (xchar) (where & 0xFFFF);
    x = (xchar) ((where >> 16) & 0xFFFF);
    /* melt_ice does newsym when appropriate */
    melt_ice(x, y, "Some ice melts away.");
    g.context.mon_moving = save_mon_moving;
}

/* Burn floor scrolls, evaporate pools, etc... in a single square.
 * Used both for normal bolts of fire, cold, etc... and for fireballs.
 * Sets shopdamage to TRUE if a shop door is destroyed, and returns the
 * amount by which range is reduced (the latter is just ignored by fireballs)
 */
int
zap_over_floor(x, y, type, shopdamage, exploding_wand_typ)
xchar x, y;
int type;
boolean *shopdamage;
short exploding_wand_typ;
{
    const char *zapverb;
    struct monst *mon;
    struct trap *t;
    struct rm *lev = &levl[x][y];
    boolean see_it = cansee(x, y), yourzap;
    int rangemod = 0, abstype = abs(type) % 10;

    switch (abstype) {
    case ZT_FIRE:
        t = t_at(x, y);
        if (t && t->ttyp == WEB) {
            /* a burning web is too flimsy to notice if you can't see it */
            if (see_it)
                Norep("A web bursts into flames!");
            (void) delfloortrap(t);
            if (see_it)
                newsym(x, y);
        }
        if (is_ice(x, y)) {
            melt_ice(x, y, (char *) 0);
        } else if (is_pool(x, y)) {
            const char *msgtxt = (!Deaf)
                                     ? "You hear hissing gas." /* Deaf-aware */
                                     : (type >= 0)
                                         ? "That seemed remarkably uneventful."
                                         : (const char *) 0;

            if (lev->typ != POOL) { /* MOAT or DRAWBRIDGE_UP */
                if (see_it)
                    msgtxt = "Some water evaporates.";
            } else {
                rangemod -= 3;
                lev->typ = ROOM, lev->flags = 0;
                t = maketrap(x, y, PIT);
                if (t)
                    t->tseen = 1;
                if (see_it)
                    msgtxt = "The water evaporates.";
            }
            if (msgtxt)
                Norep("%s", msgtxt);
            if (lev->typ == ROOM)
                newsym(x, y);
        } else if (IS_FOUNTAIN(lev->typ)) {
            if (see_it)
                pline("Steam billows from the fountain.");
            rangemod -= 1;
            dryup(x, y, type > 0);
        }
        break; /* ZT_FIRE */

    case ZT_COLD:
        if (is_pool(x, y) || is_lava(x, y)) {
            boolean lava = is_lava(x, y),
                    moat = is_moat(x, y);

            if (lev->typ == WATER) {
                /* For now, don't let WATER freeze. */
                if (see_it)
                    pline_The("%s freezes for a moment.", hliquid("water"));
                else
                    You_hear("a soft crackling.");
                rangemod -= 1000; /* stop */
            } else {
                char buf[BUFSZ];

                Strcpy(buf, waterbody_name(x, y)); /* for MOAT */
                rangemod -= 3;
                if (lev->typ == DRAWBRIDGE_UP) {
                    lev->drawbridgemask &= ~DB_UNDER; /* clear lava */
                    lev->drawbridgemask |= (lava ? DB_FLOOR : DB_ICE);
                } else {
                    lev->icedpool = lava ? 0
                                         : (lev->typ == POOL) ? ICED_POOL
                                                              : ICED_MOAT;
                    lev->typ = lava ? ROOM : ICE;
                }
                bury_objs(x, y);
                if (see_it) {
                    if (lava)
                        Norep("The %s cools and solidifies.", hliquid("lava"));
                    else if (moat)
                        Norep("The %s is bridged with ice!", buf);
                    else
                        Norep("The %s freezes.", hliquid("water"));
                    newsym(x, y);
                } else if (!lava)
                    You_hear("a crackling sound.");

                if (x == u.ux && y == u.uy) {
                    if (u.uinwater) { /* not just `if (Underwater)' */
                        /* leave the no longer existent water */
                        u.uinwater = 0;
                        u.uundetected = 0;
                        docrt();
                        g.vision_full_recalc = 1;
                    } else if (u.utrap && u.utraptype == TT_LAVA) {
                        if (Passes_walls) {
                            You("pass through the now-solid rock.");
                            reset_utrap(TRUE);
                        } else {
                            set_utrap(rn1(50, 20), TT_INFLOOR);
                            You("are firmly stuck in the cooling rock.");
                        }
                    }
                } else if ((mon = m_at(x, y)) != 0) {
                    /* probably ought to do some hefty damage to any
                       non-ice creature caught in freezing water;
                       at a minimum, eels are forced out of hiding */
                    if (is_swimmer(mon->data) && mon->mundetected) {
                        mon->mundetected = 0;
                        newsym(x, y);
                    }
                }
                if (!lava) {
                    start_melt_ice_timeout(x, y, 0L);
                    obj_ice_effects(x, y, TRUE);
                }
            } /* ?WATER */

        } else if (is_ice(x, y)) {
            long melt_time;

            /* Already ice here, so just firm it up. */
            /* Now ensure that only ice that is already timed is affected */
            if ((melt_time = spot_time_left(x, y, MELT_ICE_AWAY)) != 0L) {
                spot_stop_timers(x, y, MELT_ICE_AWAY);
                start_melt_ice_timeout(x, y, melt_time);
            }
        }
        break; /* ZT_COLD */

    case ZT_POISON_GAS:
        (void) create_gas_cloud(x, y, 1, 8);
        break;

    case ZT_ACID:
        if (lev->typ == IRONBARS) {
            if ((lev->wall_info & W_NONDIGGABLE) != 0) {
                if (see_it)
                    Norep("The %s corrode somewhat but remain intact.",
                          defsyms[S_bars].explanation);
                /* but nothing actually happens... */
            } else {
                rangemod -= 3;
                if (see_it)
                    Norep("The %s melt.", defsyms[S_bars].explanation);
                if (*in_rooms(x, y, SHOPBASE)) {
                    /* in case we ever have a shop bounded by bars */
                    lev->typ = ROOM, lev->flags = 0;
                    if (see_it)
                        newsym(x, y);
                    add_damage(x, y, (type >= 0) ? SHOP_BARS_COST : 0L);
                    if (type >= 0)
                        *shopdamage = TRUE;
                } else {
                    lev->typ = DOOR, lev->doormask = D_NODOOR;
                    if (see_it)
                        newsym(x, y);
                }
            }
        }
        break; /* ZT_ACID */

    default:
        break;
    }

    /* set up zap text for possible door feedback; for exploding wand, we
       want "the blast" rather than "your blast" even if hero caused it */
    yourzap = (type >= 0 && !exploding_wand_typ);
    zapverb = "blast"; /* breath attack or wand explosion */
    if (!exploding_wand_typ) {
        if (abs(type) < ZT_SPELL(0))
            zapverb = "bolt"; /* wand zap */
        else if (abs(type) < ZT_BREATH(0))
            zapverb = "spell";
    }

    /* secret door gets revealed, converted into regular door */
    if (levl[x][y].typ == SDOOR) {
        cvt_sdoor_to_door(&levl[x][y]); /* .typ = DOOR */
        /* target spot will now pass closed_door() test below
           (except on rogue level) */
        newsym(x, y);
        if (see_it)
            pline("%s %s reveals a secret door.",
                  yourzap ? "Your" : "The", zapverb);
        else if (Is_rogue_level(&u.uz))
            draft_message(FALSE); /* "You feel a draft." (open doorway) */
    }

    /* regular door absorbs remaining zap range, possibly gets destroyed */
    if (closed_door(x, y)) {
        int new_doormask = -1;
        const char *see_txt = 0, *sense_txt = 0, *hear_txt = 0;

        rangemod = -1000;
        switch (abstype) {
        case ZT_FIRE:
            new_doormask = D_NODOOR;
            see_txt = "The door is consumed in flames!";
            sense_txt = "smell smoke.";
            break;
        case ZT_COLD:
            new_doormask = D_NODOOR;
            see_txt = "The door freezes and shatters!";
            sense_txt = "feel cold.";
            break;
        case ZT_DEATH:
            /* death spells/wands don't disintegrate */
            if (abs(type) != ZT_BREATH(ZT_DEATH))
                goto def_case;
            new_doormask = D_NODOOR;
            see_txt = "The door disintegrates!";
            hear_txt = "crashing wood.";
            break;
        case ZT_LIGHTNING:
            new_doormask = D_BROKEN;
            see_txt = "The door splinters!";
            hear_txt = "crackling.";
            break;
        default:
 def_case:
            if (exploding_wand_typ > 0) {
                /* Magical explosion from misc exploding wand */
                if (exploding_wand_typ == WAN_STRIKING) {
                    new_doormask = D_BROKEN;
                    see_txt = "The door crashes open!";
                    sense_txt = "feel a burst of cool air.";
                    break;
                }
            }
            if (see_it) {
                /* "the door absorbs the blast" would be
                   inaccurate for an exploding wand since
                   other adjacent locations still get hit */
                if (exploding_wand_typ)
                    pline_The("door remains intact.");
                else
                    pline_The("door absorbs %s %s!", yourzap ? "your" : "the",
                              zapverb);
            } else
                You_feel("vibrations.");
            break;
        }
        if (new_doormask >= 0) { /* door gets broken */
            if (*in_rooms(x, y, SHOPBASE)) {
                if (type >= 0) {
                    add_damage(x, y, SHOP_DOOR_COST);
                    *shopdamage = TRUE;
                } else /* caused by monster */
                    add_damage(x, y, 0L);
            }
            lev->doormask = new_doormask;
            unblock_point(x, y); /* vision */
            if (see_it) {
                pline1(see_txt);
                newsym(x, y);
            } else if (sense_txt) {
                You1(sense_txt);
            } else if (hear_txt)
                You_hear1(hear_txt);
            if (picking_at(x, y)) {
                stop_occupation();
                reset_pick();
            }
        }
    }

    if (OBJ_AT(x, y) && abstype == ZT_FIRE)
        if (burn_floor_objects(x, y, FALSE, type > 0) && couldsee(x, y)) {
            newsym(x, y);
            You("%s of smoke.", !Blind ? "see a puff" : "smell a whiff");
        }
    if ((mon = m_at(x, y)) != 0) {
        wakeup(mon, FALSE);
        if (type >= 0) {
            setmangry(mon, TRUE);
            if (mon->ispriest && *in_rooms(mon->mx, mon->my, TEMPLE))
                ghod_hitsu(mon);
            if (mon->isshk && !*u.ushops)
                hot_pursuit(mon);
        }
    }
    return rangemod;
}

/* fractured by pick-axe or wand of striking */
void
fracture_rock(obj)
register struct obj *obj; /* no texts here! */
{
    xchar x, y;
    boolean by_you = !g.context.mon_moving;

    if (by_you && get_obj_location(obj, &x, &y, 0) && costly_spot(x, y)) {
        struct monst *shkp = 0;
        char objroom = *in_rooms(x, y, SHOPBASE);

        if (billable(&shkp, obj, objroom, FALSE)) {
            /* shop message says "you owe <shk> <$> for it!" so we need
               to precede that with a message explaining what "it" is */
            You("fracture %s %s.", s_suffix(shkname(shkp)), xname(obj));
            breakobj(obj, x, y, TRUE, FALSE); /* charges for shop goods */
        }
    }
    if (by_you && obj->otyp == BOULDER)
        sokoban_guilt();

    obj->otyp = ROCK;
    obj->oclass = GEM_CLASS;
    obj->quan = (long) rn1(60, 7);
    obj->owt = weight(obj);
    obj->dknown = obj->bknown = obj->rknown = 0;
    obj->known = objects[obj->otyp].oc_uses_known ? 0 : 1;
    dealloc_oextra(obj);

    if (obj->where == OBJ_FLOOR) {
        obj_extract_self(obj); /* move rocks back on top */
        place_object(obj, obj->ox, obj->oy);
        if (!does_block(obj->ox, obj->oy, &levl[obj->ox][obj->oy]))
            unblock_point(obj->ox, obj->oy);
        if (cansee(obj->ox, obj->oy))
            newsym(obj->ox, obj->oy);
    }
}

/* handle statue hit by striking/force bolt/pick-axe */
boolean
break_statue(obj)
register struct obj *obj;
{
    /* [obj is assumed to be on floor, so no get_obj_location() needed] */
    struct trap *trap = t_at(obj->ox, obj->oy);
    struct obj *item;
    boolean by_you = !g.context.mon_moving;

    if (trap && trap->ttyp == STATUE_TRAP
        && activate_statue_trap(trap, obj->ox, obj->oy, TRUE))
        return FALSE;
    /* drop any objects contained inside the statue */
    while ((item = obj->cobj) != 0) {
        obj_extract_self(item);
        place_object(item, obj->ox, obj->oy);
    }
    if (by_you && Role_if(PM_ARCHEOLOGIST) && (obj->spe & STATUE_HISTORIC)) {
        You_feel("guilty about damaging such a historic statue.");
        adjalign(-1);
    }
    obj->spe = 0;
    fracture_rock(obj);
    return TRUE;
}

/*
 * destroy_strings[dindx][0:singular,1:plural,2:killer_reason]
 *      [0] freezing potion
 *      [1] boiling potion other than oil
 *      [2] boiling potion of oil
 *      [3] burning scroll
 *      [4] burning spellbook
 *      [5] shocked ring
 *      [6] shocked wand
 * (books, rings, and wands don't stack so don't need plural form;
 *  crumbling ring doesn't do damage so doesn't need killer reason)
 */
const char *const destroy_strings[][3] = {
    /* also used in trap.c */
    { "freezes and shatters", "freeze and shatter", "shattered potion" },
    { "boils and explodes", "boil and explode", "boiling potion" },
    { "ignites and explodes", "ignite and explode", "exploding potion" },
    { "catches fire and burns", "catch fire and burn", "burning scroll" },
    { "catches fire and burns", "", "burning book" },
    { "turns to dust and vanishes", "", "" },
    { "breaks apart and explodes", "", "exploding wand" },
};

/* guts of destroy_item(), which ought to be called maybe_destroy_items();
   caller must decide whether obj is eligible */
static void
destroy_one_item(obj, osym, dmgtyp)
struct obj *obj;
int osym, dmgtyp;
{
    long i, cnt, quan;
    int dmg, xresist, skip, dindx;
    const char *mult;
    boolean physical_damage;

    physical_damage = FALSE;
    xresist = skip = 0;
    /* lint suppression */
    dmg = dindx = 0;
    quan = 0L;

    switch (dmgtyp) {
    case AD_COLD:
        if (osym == POTION_CLASS && obj->otyp != POT_OIL) {
            quan = obj->quan;
            dindx = 0;
            dmg = rnd(4);
        } else
            skip++;
        break;
    case AD_FIRE:
        xresist = (Fire_resistance && obj->oclass != POTION_CLASS
                   && obj->otyp != GLOB_OF_GREEN_SLIME);
        if (obj->otyp == SCR_FIRE || obj->otyp == SPE_FIREBALL)
            skip++;
        if (obj->otyp == SPE_BOOK_OF_THE_DEAD) {
            skip++;
            if (!Blind)
                pline("%s glows a strange %s, but remains intact.",
                      The(xname(obj)), hcolor("dark red"));
        }
        quan = obj->quan;
        switch (osym) {
        case POTION_CLASS:
            dindx = (obj->otyp != POT_OIL) ? 1 : 2;
            dmg = rnd(6);
            break;
        case SCROLL_CLASS:
            dindx = 3;
            dmg = 1;
            break;
        case SPBOOK_CLASS:
            dindx = 4;
            dmg = 1;
            break;
        case FOOD_CLASS:
            if (obj->otyp == GLOB_OF_GREEN_SLIME) {
                dindx = 1; /* boil and explode */
                dmg = (obj->owt + 19) / 20;
            } else {
                skip++;
            }
            break;
        default:
            skip++;
            break;
        }
        break;
    case AD_ELEC:
        xresist = (Shock_resistance && obj->oclass != RING_CLASS);
        quan = obj->quan;
        switch (osym) {
        case RING_CLASS:
            if (obj->otyp == RIN_SHOCK_RESISTANCE) {
                skip++;
                break;
            }
            dindx = 5;
            dmg = 0;
            break;
        case WAND_CLASS:
            if (obj->otyp == WAN_LIGHTNING) {
                skip++;
                break;
            }
#if 0
            if (obj == g.current_wand) {  skip++;  break;  }
#endif
            dindx = 6;
            dmg = rnd(10);
            break;
        default:
            skip++;
            break;
        }
        break;
    default:
        skip++;
        break;
    }

    if (!skip) {
        if (obj->in_use)
            --quan; /* one will be used up elsewhere */
        for (i = cnt = 0L; i < quan; i++)
            if (!rn2(3))
                cnt++;

        if (!cnt)
            return;
        mult = (cnt == 1L)
                ? ((quan == 1L) ? "Your"                         /* 1 of 1 */
                                : "One of your")                 /* 1 of N */
                : ((cnt < quan) ? "Some of your"                 /* n of N */
                                : (quan == 2L) ? "Both of your"  /* 2 of 2 */
                                               : "All of your"); /* N of N */
        pline("%s %s %s!", mult, xname(obj),
              destroy_strings[dindx][(cnt > 1L)]);
        if (osym == POTION_CLASS && dmgtyp != AD_COLD) {
            if (!breathless(g.youmonst.data) || haseyes(g.youmonst.data))
                potionbreathe(obj);
        }
        if (obj->owornmask) {
            if (obj->owornmask & W_RING) /* ring being worn */
                Ring_gone(obj);
            else
                setnotworn(obj);
        }
        if (obj == g.current_wand)
            g.current_wand = 0; /* destroyed */
        for (i = 0; i < cnt; i++)
            useup(obj);
        if (dmg) {
            if (xresist) {
                You("aren't hurt!");
            } else {
                const char *how = destroy_strings[dindx][2];
                boolean one = (cnt == 1L);

                if (dmgtyp == AD_FIRE && osym == FOOD_CLASS)
                    how = "exploding glob of slime";
                if (physical_damage)
                    dmg = Maybe_Half_Phys(dmg);
                losehp(dmg, one ? how : (const char *) makeplural(how),
                       one ? KILLED_BY_AN : KILLED_BY);
                exercise(A_STR, FALSE);
            }
        }
    }
}

/* target items of specified class for possible destruction */
void
destroy_item(osym, dmgtyp)
int osym, dmgtyp;
{
    register struct obj *obj;
    int i, deferral_indx = 0;
    /* 1+52+1: try to handle a full inventory; it doesn't matter if
      inventory actually has more, even if everything should be deferred */
    unsigned short deferrals[1 + 52 + 1]; /* +1: gold, overflow */

    (void) memset((genericptr_t) deferrals, 0, sizeof deferrals);
    /*
     * Sometimes destroying an item can change inventory aside from
     * the item itself (cited case was a potion of unholy water; when
     * boiled, potionbreathe() caused hero to transform into were-beast
     * form and that resulted in dropping or destroying some worn armor).
     *
     * Unlike other uses of the object bybass mechanism, destroy_item()
     * can be called multiple times for the same event.  So we have to
     * explicitly clear it before each use and hope no other section of
     * code expects it to retain previous value.
     *
     * Destruction of a ring of levitation or form change which pushes
     * off levitation boots could drop hero onto a fire trap that
     * could destroy other items and we'll get called recursively.  Or
     * onto a trap which transports hero elsewhere, which won't disrupt
     * traversal but could yield message sequencing issues.  So we
     * defer handling such things until after rest of inventory has
     * been processed.  If some other combination of items and events
     * triggers a recursive call, rest of inventory after the triggering
     * item will be skipped by the outer call since the inner one will
     * have set the bypass bits of the whole list.
     *
     * [Unfortunately, death while poly'd into flyer and subsequent
     * rehumanization could also drop hero onto a trap, and there's no
     * straightforward way to defer that.  Things could be improved by
     * redoing this to use two passes, first to collect a list or array
     * of o_id and quantity of what is targetted for destruction,
     * second pass to handle the destruction.]
     */
    bypass_objlist(g.invent, FALSE); /* clear bypass bit for invent */

    while ((obj = nxt_unbypassed_obj(g.invent)) != 0) {
        if (obj->oclass != osym)
            continue; /* test only objs of type osym */
        if (obj->oartifact)
            continue; /* don't destroy artifacts */
        if (obj->in_use && obj->quan == 1L)
            continue; /* not available */

        /* if loss of this item might dump us onto a trap, hold off
           until later because potential recursive destroy_item() will
           result in setting bypass bits on whole chain--we would skip
           the rest as already processed once control returns here */
        if (deferral_indx < SIZE(deferrals)
            && ((obj->owornmask != 0L
                 && (objects[obj->otyp].oc_oprop == LEVITATION
                     || objects[obj->otyp].oc_oprop == FLYING))
                /* destroyed wands and potions of polymorph don't trigger
                   polymorph so don't need to be deferred */
                || (obj->otyp == POT_WATER && u.ulycn >= LOW_PM
                    && (Upolyd ? obj->blessed : obj->cursed)))) {
            deferrals[deferral_indx++] = obj->o_id;
            continue;
        }
        /* obj is eligible; maybe destroy it */
        destroy_one_item(obj, osym, dmgtyp);
    }
    /* if we saved some items for later (most likely just a worn ring
       of levitation) and they're still in inventory, handle them now */
    for (i = 0; i < deferral_indx; ++i) {
        /* note: obj->nobj is only referenced when obj is skipped;
           having obj be dropped or destroyed won't affect traversal */
        for (obj = g.invent; obj; obj = obj->nobj)
            if (obj->o_id == deferrals[i]) {
                destroy_one_item(obj, osym, dmgtyp);
                break;
            }
    }
    return;
}

int
destroy_mitem(mtmp, osym, dmgtyp)
struct monst *mtmp;
int osym, dmgtyp;
{
    struct obj *obj;
    int skip, tmp = 0;
    long i, cnt, quan;
    int dindx;
    boolean vis;

    if (mtmp == &g.youmonst) { /* this simplifies artifact_hit() */
        destroy_item(osym, dmgtyp);
        return 0; /* arbitrary; value doesn't matter to artifact_hit() */
    }

    vis = canseemon(mtmp);

    /* see destroy_item(); object destruction could disrupt inventory list */
    bypass_objlist(mtmp->minvent, FALSE); /* clear bypass bit for minvent */

    while ((obj = nxt_unbypassed_obj(mtmp->minvent)) != 0) {
        if (obj->oclass != osym)
            continue; /* test only objs of type osym */
        skip = 0;
        quan = 0L;
        dindx = 0;

        switch (dmgtyp) {
        case AD_COLD:
            if (osym == POTION_CLASS && obj->otyp != POT_OIL) {
                quan = obj->quan;
                dindx = 0;
                tmp++;
            } else
                skip++;
            break;
        case AD_FIRE:
            if (obj->otyp == SCR_FIRE || obj->otyp == SPE_FIREBALL)
                skip++;
            if (obj->otyp == SPE_BOOK_OF_THE_DEAD) {
                skip++;
                if (vis)
                    pline("%s glows a strange %s, but remains intact.",
                          The(distant_name(obj, xname)), hcolor("dark red"));
            }
            quan = obj->quan;
            switch (osym) {
            case POTION_CLASS:
                dindx = (obj->otyp != POT_OIL) ? 1 : 2;
                tmp++;
                break;
            case SCROLL_CLASS:
                dindx = 3;
                tmp++;
                break;
            case SPBOOK_CLASS:
                dindx = 4;
                tmp++;
                break;
            case FOOD_CLASS:
                if (obj->otyp == GLOB_OF_GREEN_SLIME) {
                    dindx = 1; /* boil and explode */
                    tmp += (obj->owt + 19) / 20;
                } else {
                    skip++;
                }
                break;
            default:
                skip++;
                break;
            }
            break;
        case AD_ELEC:
            quan = obj->quan;
            switch (osym) {
            case RING_CLASS:
                if (obj->otyp == RIN_SHOCK_RESISTANCE) {
                    skip++;
                    break;
                }
                dindx = 5;
                break;
            case WAND_CLASS:
                if (obj->otyp == WAN_LIGHTNING) {
                    skip++;
                    break;
                }
                dindx = 6;
                tmp++;
                break;
            default:
                skip++;
                break;
            }
            break;
        default:
            skip++;
            break;
        }
        if (!skip) {
            for (i = cnt = 0L; i < quan; i++)
                if (!rn2(3))
                    cnt++;

            if (!cnt)
                continue;
            if (vis)
                pline("%s%s %s!",
                      (cnt == obj->quan) ? "" : (cnt > 1L) ? "Some of "
                                                           : "One of ",
                      (cnt == obj->quan) ? Yname2(obj) : yname(obj),
                      destroy_strings[dindx][(cnt > 1L)]);
            for (i = 0; i < cnt; i++)
                m_useup(mtmp, obj);
        }
    }
    return tmp;
}

int
resist(mtmp, oclass, damage, tell)
struct monst *mtmp;
char oclass;
int damage, tell;
{
    int resisted;
    int alev, dlev;

    /* fake players always pass resistance test against Conflict
       (this doesn't guarantee that they're never affected by it) */
    if (oclass == RING_CLASS && !damage && !tell && is_mplayer(mtmp->data))
        return 1;

    /* attack level */
    switch (oclass) {
    case WAND_CLASS:
        alev = 12;
        break;
    case TOOL_CLASS:
        alev = 10;
        break; /* instrument */
    case WEAPON_CLASS:
        alev = 10;
        break; /* artifact */
    case SCROLL_CLASS:
        alev = 9;
        break;
    case POTION_CLASS:
        alev = 6;
        break;
    case RING_CLASS:
        alev = 5;
        break;
    default:
        alev = u.ulevel;
        break; /* spell */
    }
    /* defense level */
    dlev = (int) mtmp->m_lev;
    if (dlev > 50)
        dlev = 50;
    else if (dlev < 1)
        dlev = is_mplayer(mtmp->data) ? u.ulevel : 1;

    resisted = rn2(100 + alev - dlev) < mtmp->data->mr;
    if (resisted) {
        if (tell) {
            shieldeff(mtmp->mx, mtmp->my);
            pline("%s resists!", Monnam(mtmp));
        }
        damage = (damage + 1) / 2;
    }

    if (damage) {
        mtmp->mhp -= damage;
        if (DEADMONSTER(mtmp)) {
            if (g.m_using)
                monkilled(mtmp, "", AD_RBRE);
            else
                killed(mtmp);
        }
    }
    return resisted;
}

#define MAXWISHTRY 5

static void
wishcmdassist(triesleft)
int triesleft;
{
    static NEARDATA const char *
        wishinfo[] = {
  "Wish details:",
  "",
  "Enter the name of an object, such as \"potion of monster detection\",",
  "\"scroll labeled README\", \"elven mithril-coat\", or \"Grimtooth\"",
  "(without the quotes).",
  "",
  "For object types which come in stacks, you may specify a plural name",
  "such as \"potions of healing\", or specify a count, such as \"1000 gold",
  "pieces\", although that aspect of your wish might not be granted.",
  "",
  "You may also specify various prefix values which might be used to",
  "modify the item, such as \"uncursed\" or \"rustproof\" or \"+1\".",
  "Most modifiers shown when viewing your inventory can be specified.",
  "",
  "You may specify 'nothing' to explicitly decline this wish.",
  0,
    },
        preserve_wishless[] = "Doing so will preserve 'wishless' conduct.",
        retry_info[] =
                    "If you specify an unrecognized object name %s%s time%s,",
        retry_too[] = "a randomly chosen item will be granted.",
        suppress_cmdassist[] =
            "(Suppress this assistance with !cmdassist in your config file.)",
        *cardinals[] = { "zero",  "one",  "two", "three", "four", "five" },
        too_many[] = "too many";
    int i;
    winid win;
    char buf[BUFSZ];

    win = create_nhwindow(NHW_TEXT);
    if (!win)
        return;
    for (i = 0; i < SIZE(wishinfo) - 1; ++i)
        putstr(win, 0, wishinfo[i]);
    if (!u.uconduct.wishes)
        putstr(win, 0, preserve_wishless);
    putstr(win, 0, "");
    Sprintf(buf, retry_info,
            (triesleft >= 0 && triesleft < SIZE(cardinals))
               ? cardinals[triesleft]
               : too_many,
            (triesleft < MAXWISHTRY) ? " more" : "",
            plur(triesleft));
    putstr(win, 0, buf);
    putstr(win, 0, retry_too);
    putstr(win, 0, "");
    if (iflags.cmdassist)
        putstr(win, 0, suppress_cmdassist);
    display_nhwindow(win, FALSE);
    destroy_nhwindow(win);
}

void
makewish()
{
    char buf[BUFSZ] = DUMMY;
    char promptbuf[BUFSZ];
    struct obj *otmp, nothing;
    int tries = 0;

    promptbuf[0] = '\0';
    nothing = cg.zeroobj; /* lint suppression; only its address matters */
    if (flags.verbose)
        You("may wish for an object.");
 retry:
    Strcpy(promptbuf, "For what do you wish");
    if (iflags.cmdassist && tries > 0)
        Strcat(promptbuf, " (enter 'help' for assistance)");
    Strcat(promptbuf, "?");
    getlin(promptbuf, buf);
    (void) mungspaces(buf);
    if (buf[0] == '\033') {
        buf[0] = '\0';
    } else if (!strcmpi(buf, "help")) {
        wishcmdassist(MAXWISHTRY - tries);
        buf[0] = '\0'; /* for EDIT_GETLIN */
        goto retry;
    }
    /*
     *  Note: if they wished for and got a non-object successfully,
     *  otmp == &cg.zeroobj.  That includes gold, or an artifact that
     *  has been denied.  Wishing for "nothing" requires a separate
     *  value to remain distinct.
     */
    otmp = readobjnam(buf, &nothing);
    if (!otmp) {
        pline("Nothing fitting that description exists in the game.");
        if (++tries < MAXWISHTRY)
            goto retry;
        pline1(thats_enough_tries);
        otmp = readobjnam((char *) 0, (struct obj *) 0);
        if (!otmp)
            return; /* for safety; should never happen */
    } else if (otmp == &nothing) {
        /* explicitly wished for "nothing", presumably attempting
           to retain wishless conduct */
        return;
    }

    /* KMH, conduct */
    u.uconduct.wishes++;

    if (otmp != &cg.zeroobj) {
        const char
            *verb = ((Is_airlevel(&u.uz) || u.uinwater) ? "slip" : "drop"),
            *oops_msg = (u.uswallow
                         ? "Oops!  %s out of your reach!"
                         : (Is_airlevel(&u.uz) || Is_waterlevel(&u.uz)
                            || levl[u.ux][u.uy].typ < IRONBARS
                            || levl[u.ux][u.uy].typ >= ICE)
                            ? "Oops!  %s away from you!"
                            : "Oops!  %s to the floor!");

        /* The(aobjnam()) is safe since otmp is unidentified -dlc */
        (void) hold_another_object(otmp, oops_msg,
                                   The(aobjnam(otmp, verb)),
                                   (const char *) 0);
        u.ublesscnt += rn1(100, 50); /* the gods take notice */
    }
}

/*zap.c*/<|MERGE_RESOLUTION|>--- conflicted
+++ resolved
@@ -3348,19 +3348,14 @@
             }
         }
 
-<<<<<<< HEAD
-        if (mtmp && !(in_skip && M_IN_WATER(mtmp->data))) {
-            g.notonhead = (g.bhitpos.x != mtmp->mx || g.bhitpos.y != mtmp->my);
-=======
         /* if mtmp is a shade and missile passes harmlessly through it,
            give message and skip it in order to keep going */
         if (mtmp && (weapon == THROWN_WEAPON || weapon == KICKED_WEAPON)
-            && shade_miss(&youmonst, mtmp, obj, TRUE, TRUE))
+            && shade_miss(&g.youmonst, mtmp, obj, TRUE, TRUE))
             mtmp = (struct monst *) 0;
 
         if (mtmp) {
-            notonhead = (bhitpos.x != mtmp->mx || bhitpos.y != mtmp->my);
->>>>>>> aec4ce01
+            g.notonhead = (g.bhitpos.x != mtmp->mx || g.bhitpos.y != mtmp->my);
             if (weapon == FLASHED_LIGHT) {
                 /* FLASHED_LIGHT hitting invisible monster should
                    pass through instead of stop so we call
