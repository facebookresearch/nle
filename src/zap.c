--- conflicted
+++ resolved
@@ -3270,32 +3270,19 @@
 
         typ = levl[g.bhitpos.x][g.bhitpos.y].typ;
 
-<<<<<<< HEAD
-        /* iron bars will block anything big enough */
-        if ((weapon == THROWN_WEAPON || weapon == KICKED_WEAPON)
-            && typ == IRONBARS
-            && hits_bars(pobj, x - ddx, y - ddy, g.bhitpos.x, g.bhitpos.y,
-                         point_blank ? 0 : !rn2(5), 1)) {
-            /* caveat: obj might now be null... */
-            obj = *pobj;
-            g.bhitpos.x -= ddx;
-            g.bhitpos.y -= ddy;
-            break;
-=======
         /* iron bars will block anything big enough and break some things */
         if (weapon == THROWN_WEAPON || weapon == KICKED_WEAPON) {
             if (typ == IRONBARS
-                && hits_bars(pobj, x - ddx, y - ddy, bhitpos.x, bhitpos.y,
+                && hits_bars(pobj, x - ddx, y - ddy, g.bhitpos.x, g.bhitpos.y,
                              point_blank ? 0 : !rn2(5), 1)) {
                 /* caveat: obj might now be null... */
                 obj = *pobj;
-                bhitpos.x -= ddx;
-                bhitpos.y -= ddy;
+                g.bhitpos.x -= ddx;
+                g.bhitpos.y -= ddy;
                 break;
             } else if (obj->lamplit && !Blind) {
-                show_transient_light(obj, bhitpos.x, bhitpos.y);
-            }
->>>>>>> 7ea69225
+                show_transient_light(obj, g.bhitpos.x, g.bhitpos.y);
+            }
         }
 
         if (weapon == ZAPPED_WAND && find_drawbridge(&x, &y)) {
@@ -3394,16 +3381,10 @@
                 if (!tethered_weapon)
                     tmp_at(DISP_END, 0);
 
-<<<<<<< HEAD
                 if (cansee(g.bhitpos.x, g.bhitpos.y) && !canspotmon(mtmp))
                     map_invisible(g.bhitpos.x, g.bhitpos.y);
-                return mtmp;
-=======
-                if (cansee(bhitpos.x, bhitpos.y) && !canspotmon(mtmp))
-                    map_invisible(bhitpos.x, bhitpos.y);
                 result = mtmp;
                 goto bhit_done;
->>>>>>> 7ea69225
             } else {
                 /* ZAPPED_WAND */
                 (*fhitm)(mtmp, obj);
