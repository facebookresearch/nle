# NetHack 3.6	Makefile.GCC	$NHDT-Date: 1519600525 2018/02/25 23:15:25 $  $NHDT-Branch: NetHack-3.6.0 $:$NHDT-Revision: 1.34 $
#	Copyright (c) NetHack PC Development Team 1996-2019.
#	PC NetHack 3.6 Makefile for djgpp V2
#
#	Gnu gcc compiler for msdos (djgpp)
#	Requires Gnu Make utility (V3.79.1 or greater) supplied with djgpp
#
#	For questions or comments: devteam@nethack.org
#
#	In addition to your C compiler,
#
#       if you want to change     you will need a
#       files with suffix         workalike for
#	  .y	                     yacc
#	  .l	                     lex
#
#	Note that flex (lex) and bison (yacc) are included with the
#	djgpp distribution and work quite well.	 This makefile assumes
#	you have them installed correctly.

# Game Installation Variables
# NOTE: Make sure GAMEDIR exists before make is started.

GAME = nethack
# The GNU Make has a problem if you include a drive spec below (unfortunately).
GAMEDIR =../binary

# Optional PDCurses support
#    Uncomment these and set them appropriately if you want to
#    include curses port support alongside TTY support in your
#    NetHack.exe binary. 
#
#    You'll have to set PDCURSES_H to the correct location of the 
#    PDCurses header (.h) files and PDCURSES_C to the location
#    of your PDCurses C files which must already be resident on 
#    your machine.
#
ADD_CURSES=Y
PDCURSES_TOP=../../pdcurses

<<<<<<< HEAD
#---------------------------------------------------------------
# Location of LUA
ADD_LUA=Y
LUATOP=../../lua-535

=======
>>>>>>> a7e31299
#
#==============================================================================
# This marks the end of the BUILD DECISIONS section.
#==============================================================================
#
# Directories, gcc likes unix style directory specs
#

OBJ  = o
DAT  = ../dat
DOC  = ../doc
INCL = ../include
MSYS = ../sys/msdos
SRC  = ../src
SSHR = ../sys/share
UTIL = ../util
WIN  = ../win/tty
WCURSES = ../win/curses
WSHR = ../win/share

#
#  Executables.

CC    = gcc
LINK  = gcc
MAKEBIN  = make

#
# Special libraries and how to link them in.

LIBS = -lpc

# If TERMLIB is defined in pcconf.h, comment out the upper line and
# uncomment the lower.	Note that you must build the termc library
# and place it in djgpp's lib directory.  See termcap.zip for details

TERMLIB =
#TERMLIB = -ltermc

LIBRARIES = $(LIBS) $(TERMLIB)

#
#  Yacc/Lex ... if you got 'em.
#
# If you have yacc/lex or a work-alike set YACC_LEX to Y
#
YACC_LEX = N

ifeq "$(YACC_LEX)" "Y"
DO_YACC = YACC_ACT
DO_LEX  = LEX_ACT
endif

# If YACC_LEX is Y above, set the following to values appropriate for
# your tools.
#
YACC   = bison -y
LEX    = flex
#
# If your flex and bison port mess with the output names directly
# you must set the file names to the appropriate output file names
# here
#YTABC  = y_tab.c
#YTABH  = y_tab.h
#LEXYYC = lexyy.c
#
# If your flex and bison are able to produce files named
# y.tab.c, y.tab.h or lex.yy.c you might have to set these
# to the short file name equivalent (DIR /X to reveal them):
YTABC  = ytab~1.c
YTABH  = ytab~1.h
LEXYYC = lexyy~1.c

#
# Uncomment the line below if you want to store all the level files,
# help files, etc. in a single library file.

USE_DLB = Y

# djgpp includes ls.exe and touch.exe in fil41b.zip from the v2gnu 
# folder so be sure to include that when downloading djgpp. Doing
# so will make changing this unnecessary.

LS = ls -1		# ls.exe from djgpp distribution
#LS = dir /l/b		# DOS command

# To build a binary without any graphics
# suitable for blind players,
# set SUPPRESS_GRAPHICS to Y
# (Note: binary will require ANSI.SYS driver or equivalent loaded)
# SUPPRESS_GRAPHICS = Y
SUPPRESS_GRAPHICS = 

# ZLIB Support
# To support zlib compression in bones and save files, you must
# define ZLIB_COMP in include/config.h.
# You must also have a zlib library to link NetHack with, and
# for the djgpp build, you need one compatible with djgpp.
# At the time that this was written (post-NetHack 3.4.3) the 
# following URL was a valid place to get a pre-built djgpp library
# to add to your djgpp tools directory tree.
# http://www.delorie.com/pub/djgpp/current/v2tk/zlib114b.zip
#
# If you defined ZLIB_COMP in include/config.h to build in support
# for ZLIB compression, you need to uncomment the line below.
#ZLIB= -lz

#===============================================
#======= End of Modification Section ===========
#===============================================
################################################
#                                              #
# Nothing below here should have to be changed.#
#                                              #
################################################

GAMEFILE = $(GAMEDIR)/$(GAME).exe

# Changing this conditional block is not recommended
ifeq "$(USE_DLB)" "Y"
DLBFLG = -DDLB
else
DLBFLG =
endif

TERMLIB =
# Build NetHack suitable for blind players

#==========================================
#================ MACROS ==================
#==========================================
# This section creates shorthand macros for many objects
# referenced later on in the Makefile.
#
# Have windows path styles available for use in commands
#
W_OBJ     =$(subst /,\, $(OBJ))
W_INCL    =$(subst /,\, $(INCL))
W_DAT     =$(subst /,\, $(DAT))
W_DOC     =$(subst /,\, $(DOC))
W_UTIL    =$(subst /,\, $(UTIL))
W_SRC     =$(subst /,\, $(SRC))
W_SSYS    =$(subst /,\, $(SSYS))
W_MSWSYS  =$(subst /,\, $(MSWSYS))
W_TTY     =$(subst /,\, $(TTY))
W_MSWIN   =$(subst /,\, $(MSWIN))
ifeq "$(ADD_CURSES)" "Y"
W_WCURSES =$(subst /,\, $(WCURSES))
endif
W_WSHR    =$(subst /,\, $(WSHR))
W_GAMEDIR =$(subst /,\, $(GAMEDIR))

#
# Shorten up the location for some files
#

O  = $(OBJ)/

U  = $(UTIL)/

#==========================================
#  Utility Objects.
#==========================================

VGAOBJ      = $(O)vidvga.o $(O)vidvesa.o

MAKESRC	    = makedefs.c

ifneq "$(ADD_LUA)" "Y"
SPLEVSRC    = lev_yacc.c  lev_$(LEX).c	 lev_main.c  panic.c
endif

DGNCOMPSRC  = dgn_yacc.c  dgn_$(LEX).c	 dgn_main.c

MAKEDEFSOBJS    = $(O)makedefs.o  $(O)monst.o	 $(O)objects.o

ifneq "$(ADD_LUA)" "Y"
SPLEVOBJS   = $(O)lev_yacc.o  $(O)lev_$(LEX).o	$(O)lev_main.o  $(O)alloc.o	\
		$(O)monst.o	    $(O)objects.o	    $(O)panic.o  \
		$(O)drawing.o	$(O)decl.o	$(O)stubvid.o
endif

DGNCOMPOBJS = $(O)dgn_yacc.o  $(O)dgn_$(LEX).o	$(O)dgn_main.o  $(O)alloc.o	 \
		$(O)panic.o

RECOVOBJS   = $(O)recover.o


#==========================================
#  Tile related object files.
#==========================================

ifeq ($(SUPPRESS_GRAPHICS),Y)
TILOBJ       =
TILOBJ2      =
TEXTIO       =
TEXTIO2      =
TILE_BMP     =
TILEUTIL     = 
TILEFILES    = 
TILEFILES2   = 
GIFREADERS   = 
GIFREAD2     = 
PPMWRITERS   = 
PPMWRIT2     = 

else

TILOBJ      = $(O)tile.o $(VGAOBJ)

TILOBJ2     = $(O)tileset.o $(O)bmptiles.o $(O)giftiles.o

TEXTIO      = $(O)tiletext.o $(O)tiletxt.o $(O)drawing.o $(O)decl.o $(O)monst.o \
		$(O)objects.o $(O)stubvid.o

TEXTIO2     = $(O)tiletex2.o $(O)tiletxt2.o $(O)drawing.o $(O)decl.o $(O)monst.o \
		$(O)objects.o $(O)stubvid.o

TILE_BMP    = $(DAT)/nhtiles.bmp

TILEUTIL    = $(TILOBJ) $(U)tile2bin.exe $(U)til2bin2.exe $(TILE_BMP)

TILEFILES   = $(WSHR)/monsters.txt $(WSHR)/objects.txt $(WSHR)/other.txt

TILEFILES2  = $(WSHR)/monthin.txt $(WSHR)/objthin.txt $(WSHR)/oththin.txt

GIFREADERS  = $(O)gifread.o $(O)alloc.o $(O)panic.o

GIFREAD2    = $(O)gifread2.o $(O)alloc.o $(O)panic.o

PPMWRITERS  = $(O)ppmwrite.o $(O)alloc.o $(O)panic.o

PPMWRIT2    = $(O)ppmwrit2.o $(O)alloc.o $(O)panic.o
endif

#REGEX = $(O)pmatchregex.o
#REGEX = $(O)cppregex.o
REGEX = $(O)posixreg.o

DLBOBJ = $(O)dlb.o

#  Object files for the game itself.


VOBJ01 = $(O)allmain.o  $(O)alloc.o   $(O)apply.o    $(O)artifact.o $(O)attrib.o
VOBJ02 = $(O)ball.o     $(O)bones.o   $(O)botl.o     $(O)cmd.o      $(O)dbridge.o
VOBJ03 = $(O)decl.o     $(O)detect.o  $(O)display.o  $(O)do.o       $(O)do_name.o
VOBJ04 = $(O)do_wear.o  $(O)dog.o     $(O)dogmove.o  $(O)dokick.o   $(O)dothrow.o
VOBJ05 = $(O)drawing.o  $(O)dungeon.o $(O)eat.o      $(O)end.o      $(O)engrave.o
VOBJ06 = $(O)exper.o    $(O)explode.o $(O)extralev.o $(O)files.o    $(O)fountain.o
VOBJ07 = $(O)getline.o  $(O)hack.o    $(O)hacklib.o  $(O)invent.o   $(O)lock.o
VOBJ08 = $(O)mail.o     $(O)main.o    $(O)makemon.o  $(O)mapglyph.o $(O)mcastu.o $(O)mhitm.o
VOBJ09 = $(O)mhitu.o    $(O)minion.o  $(O)mkmap.o    $(O)mklev.o    $(O)mkmaze.o
VOBJ10 = $(O)mkobj.o    $(O)mkroom.o  $(O)mon.o      $(O)mondata.o  $(O)monmove.o
VOBJ11 = $(O)monst.o    $(O)monstr.o  $(O)mplayer.o  $(O)mthrowu.o  $(O)muse.o
VOBJ12 = $(O)music.o    $(O)o_init.o  $(O)objects.o  $(O)objnam.o   $(O)options.o
VOBJ13 = $(O)pickup.o   $(O)pline.o   $(O)polyself.o $(O)potion.o   $(O)quest.o
VOBJ14 = $(O)questpgr.o $(O)pager.o   $(O)pray.o     $(O)priest.o   $(O)read.o
VOBJ15 = $(O)rect.o     $(O)restore.o $(O)rip.o      $(O)rnd.o      $(O)role.o
VOBJ16 = $(O)rumors.o   $(O)save.o    $(O)shk.o      $(O)shknam.o   $(O)sit.o
VOBJ17 = $(O)sounds.o   $(O)sp_lev.o  $(O)spell.o    $(O)steal.o    $(O)steed.o
VOBJ18 = $(O)termcap.o  $(O)timeout.o $(O)topl.o     $(O)topten.o   $(O)track.o
VOBJ19 = $(O)trap.o     $(O)u_init.o  $(O)uhitm.o    $(O)vault.o    $(O)vision.o
VOBJ20 = $(O)vis_tab.o  $(O)weapon.o  $(O)were.o     $(O)wield.o    $(O)windows.o
VOBJ21 = $(O)wintty.o   $(O)wizard.o  $(O)worm.o     $(O)worn.o     $(O)write.o
VOBJ22 = $(O)zap.o      $(O)light.o   $(O)dlb.o      $(O)dig.o      $(O)teleport.o
VOBJ23 = $(O)region.o   $(O)sys.o     $(REGEX)       $(O)isaac64.o
<<<<<<< HEAD
VOBJ24 = $(O)sfbase.o   $(O)sfdata.o
VOBJ25 = $(O)sfstruct.o $(O)sfascii.o $(O)sflendian.o
=======
>>>>>>> a7e31299

SOBJ   = $(O)msdos.o    $(O)pcsys.o    $(O)tty.o	    $(O)unix.o \
	 $(O)video.o    $(O)vidtxt.o  $(O)pckeys.o

VVOBJ  = $(O)version.o

<<<<<<< HEAD
ifeq "$(ADD_LUA)" "Y"
LUAOBJ = $(O)nhlua.o    $(O)nhlsel.o
endif

=======
>>>>>>> a7e31299
ifeq "$(ADD_CURSES)" "Y"
CURSESOBJ= $(O)cursdial.o $(O)cursinit.o $(O)cursinvt.o $(O)cursmain.o \
	   $(O)cursmesg.o $(O)cursmisc.o $(O)cursstat.o $(O)curswins.o
else
CURSESOBJ=
endif

VOBJ  = $(VOBJ01) $(VOBJ02) $(VOBJ03) $(VOBJ04) $(VOBJ05) \
	$(VOBJ06) $(VOBJ07) $(VOBJ08) $(VOBJ09) $(VOBJ10) \
	$(VOBJ11) $(VOBJ12) $(VOBJ13) $(VOBJ14) $(VOBJ15) \
	$(VOBJ16) $(VOBJ17) $(VOBJ18) $(VOBJ19) $(VOBJ20) \
<<<<<<< HEAD
	$(VOBJ21) $(VOBJ22) $(VOBJ23) $(VOBJ24) $(VOBJ25) \
	$(CURSESOBJ) $(LUAOBJ)

ALLOBJ = $(VOBJ) $(SOBJ) $(TILOBJ) $(TILOBJ2) $(VVOBJ)

ifeq "$(ADD_LUA)" "Y"
#===============-=================================================
# LUA library
# Source from http://www.lua.org/ftp/lua-5.3.5.tar.gz
#=================================================================

LUASRC   = $(LUATOP)/src
LUALIB   = $(O)lua535s.a
LUADLL   = $(O)lua535.a
LUAINCL  = -I$(LUASRC)
#LUAFLAGS = unix added -lm here?
LUATARGETS = lua.exe luac.exe $(LUADLL) $(LUALIB)

LUASRCFILES =   lapi.c lauxlib.c lbaselib.c lbitlib.c lcode.c    \
		lcorolib.c lctype.c ldblib.c ldebug.c ldo.c      \
		ldump.c lfunc.c lgc.c linit.c liolib.c llex.c    \
		lmathlib.c lmem.c loadlib.c lobject.c lopcodes.c \
		loslib.c lparser.c lstate.c lstring.c lstrlib.c  \
		ltable.c ltablib.c ltm.c lundump.c lutf8lib.c    \
		lvm.c lzio.c

LUAOBJFILES =   $(O)lapi.o $(O)lauxlib.o $(O)lbaselib.o $(O)lbitlib.o  \
		$(O)lcode.o $(O)lcorolib.o $(O)lctype.o $(O)ldblib.o   \
		$(O)ldebug.o $(O)ldo.o $(O)ldump.o $(O)lfunc.o         \
		$(O)lgc.o $(O)linit.o $(O)liolib.o $(O)llex.o          \
		$(O)lmathlib.o $(O)lmem.o $(O)loadlib.o $(O)lobject.o  \
		$(O)lopcodes.o $(O)loslib.o $(O)lparser.o $(O)lstate.o \
		$(O)lstring.o $(O)lstrlib.o $(O)ltable.o $(O)ltablib.o \
		$(O)ltm.o $(O)lundump.o $(O)lutf8lib.o $(O)lvm.o $(O)lzio.o
endif

=======
	$(VOBJ21) $(VOBJ22) $(VOBJ23) \
	$(CURSESOBJ)

ALLOBJ = $(VOBJ) $(SOBJ) $(TILOBJ) $(TILOBJ2) $(VVOBJ)

>>>>>>> a7e31299
ifeq "$(ADD_CURSES)" "Y"
#==========================================
# PDCurses build macros
#==========================================
PDCURSES_CURSES_H	= $(PDCURSES_TOP)/curses.h
PDCURSES_CURSPRIV_H	= $(PDCURSES_TOP)/curspriv.h
PDCURSES_HEADERS	= $(PDCURSES_CURSES_H) $(PDCURSES_CURSPRIV_H)
PDCSRC                  = $(PDCURSES_TOP)/pdcurses
PDCDOS               = $(PDCURSES_TOP)/dos
<<<<<<< HEAD
PDCLIBOBJS = $(O)addch.o $(O)addchstr.o $(O)addstr.o $(O)attr.o $(O)beep.o             \
	$(O)bkgd.o $(O)border.o $(O)clear.o $(O)color.o $(O)delch.o $(O)deleteln.o     \
	$(O)getch.o $(O)getstr.o $(O)getyx.o $(O)inch.o $(O)inchstr.o     \
	$(O)initscr.o $(O)inopts.o $(O)insch.o $(O)insstr.o $(O)instr.o $(O)kernel.o   \
	$(O)keyname.o $(O)mouse.o $(O)move.o $(O)outopts.o $(O)overlay.o $(O)pad.o     \
	$(O)panel.o $(O)printw.o $(O)refresh.o $(O)scanw.o $(O)scr_dump.o $(O)scroll.o \
	$(O)slk.o $(O)termattr.o $(O)touch.o $(O)util.o $(O)window.o    \
	$(O)debug.o
=======
PDCLIBOBJS1 = $(O)addch.o $(O)addchstr.o $(O)addstr.o $(O)attr.o $(O)beep.o            \
	$(O)bkgd.o $(O)border.o $(O)clear.o $(O)color.o $(O)delch.o $(O)deleteln.o     \
	$(O)getch.o
PDCLIBOBJS2 = $(O)getstr.o $(O)getyx.o $(O)inch.o $(O)inchstr.o $(O)initscr.o \
	$(O)inopts.o $(O)insch.o $(O)insstr.o $(O)instr.o $(O)kernel.o        \
	$(O)keyname.o $(O)mouse.o
PDCLIBOBJS3 = $(O)move.o $(O)outopts.o $(O)overlay.o $(O)pad.o $(O)panel.o \
	$(O)printw.o $(O)refresh.o $(O)scanw.o $(O)scr_dump.o $(O)scroll.o \
	$(O)slk.o $(O)termattr.o
PDCLIBOBJS4 = $(O)touch.o $(O)util.o $(O)window.o $(O)debug.o
PDCLIBOBJS = $(PDCLIBOBJS1) $(PDCLIBOBJS2) $(PDCLIBOBJS3) $(PDCLIBOBJS4)
>>>>>>> a7e31299

PDCOBJS = $(O)pdcclip.o $(O)pdcdisp.o $(O)pdcgetsc.o $(O)pdckbd.o \
	$(O)pdcscrn.o $(O)pdcsetsc.o $(O)pdcutil.o

#PDCOBJS = $(O)pdcclip.o $(O)pdcdisp.o $(O)pdcgetsc.o $(O)pdckbd.o $(O)pdcscrn.o \
#	  $(O)pdcsetsc.o $(O)pdcutil.o

PDCLIB = $(O)pdcurses.a

PDCINCL = -I$(PDCURSES_TOP) -I$(PDCSRC) -I$(PDCDOS)
else
PDCLIB = 
endif

#==========================================
# Header file macros
#==========================================

PATCHLEV_H = $(INCL)/patchlev.h
DGN_FILE_H = $(INCL)/align.h	$(INCL)/dgn_file.h
DUNGEON_H  = $(INCL)/align.h	$(INCL)/dungeon.h
MONDATA_H  = $(INCL)/align.h	$(INCL)/mondata.h
MONST_H	   = $(INCL)/align.h	$(INCL)/monst.h $(INCL)/mextra.h
PERMONST_H = $(INCL)/monattk.h	$(INCL)/monflag.h   $(INCL)/align.h   \
	    $(INCL)/permonst.h
REGION_H   = $(INCL)/region.h
RM_H	   = $(INCL)/align.h	$(INCL)/rm.h
SKILLS_H   = $(INCL)/skills.h
SP_LEV_H   = $(INCL)/align.h	$(INCL)/sp_lev.h
YOUPROP_H  = $(PERMONST_H)	$(MONDATA_H)	    $(INCL)/prop.h    \
	    $(INCL)/pm.h       $(INCL)/youprop.h
YOU_H	   = $(MONST_H)		$(YOUPROP_H)	    $(INCL)/align.h   \
	     $(INCL)/attrib.h	$(INCL)/you.h
DISPLAY_H  = $(MONDATA_H)	$(INCL)/vision.h    $(INCL)/display.h
PCCONF_H   = $(INCL)/micro.h	$(INCL)/system.h    $(INCL)/pcconf.h \
	    $(MSYS)/pcvideo.h
CONFIG_H   = $(GLOBAL_H)	$(INCL)/tradstdc.h  $(INCL)/config1.h \
	    $(INCL)/config.h
DECL_H	   = $(YOU_H)		$(INCL)/spell.h	    $(INCL)/color.h   \
	     $(INCL)/obj.h	$(INCL)/onames.h    $(INCL)/pm.h      \
	      $(INCL)/decl.h
GLOBAL_H   = $(PCCONF_H)	$(INCL)/coord.h	   $(INCL)/global.h
HACK_H	   = $(CONFIG_H)	$(INCL)/context.h  $(DUNGEON_H)	       \
	     $(DECL_H)	      	$(DISPLAY_H)	   $(INCL)/monsym.h    \
	     $(INCL)/mkroom.h	$(INCL)/objclass.h $(INCL)/trap.h      \
	     $(INCL)/flag.h     $(RM_H)		   $(INCL)/vision.h    \
	     $(INCL)/wintype.h  $(INCL)/engrave.h  $(INCL)/rect.h      \
	     $(INCL)/trampoli.h $(INCL)/hack.h     $(REGION_H)	       \
	     $(INCL)/sys.h
DLB_H      = $(INCL)/dlb.h

ifeq ($(SUPPRESS_GRAPHICS),Y)
TILE_H     =
else
TILE_H	   = $(WSHR)/tile.h $(INCL)/tileset.h
endif

ifeq ($(USE_DLB),Y)
DLB = dlb
DLBOBJS = $(O)dlb_main.o $(O)dlb.o $(O)alloc.o $(O)panic.o
else
DLB =
DLBOBJS =
endif

ifdef DJGPP
DJ1 = $(dir $(DJGPP))
CWSDPMI = $(subst /,\,$(DJ1))bin\CWSDPMI.*
endif

#==========================================
# More compiler setup macros
#==========================================
#
ifeq "$(ADD_CURSES)" "Y"
CURSESDEF=-D"CURSES_GRAPHICS" -D"CURSES_BRIEF_INCLUDE"
else
CURSESDEF=
CURSESLIB=
endif

<<<<<<< HEAD
INCLDIR=-I../include -I../sys/msdos $(LUAINCL)
=======
INCLDIR=-I../include -I../sys/msdos
>>>>>>> a7e31299

# Debugging
#cflags = -pg -c $(INCLDIR) $(DLBFLG) $(CURSESDEF) -DSUPPRESS_GRAPHICS
#LFLAGS = -pg

cflags = -c -O $(INCLDIR) $(DLBFLG) $(CURSESDEF) -DSUPPRESS_GRAPHICS
LFLAGS =

# Debugging
#cflags = -g -c $(INCLDIR) $(DLBFLG) $(CURSESDEF) -DUSE_TILES
#LFLAGS = -g

#    Normal
cflags = -c -O $(INCLDIR) $(DLBFLG) $(CURSESDEF) -DUSE_TILES
LFLAGS =

#==========================================
#================ RULES ==================
#==========================================

.SUFFIXES: .exe .o .til .uu .c .y .l

#==========================================
# Rules for files in src
#==========================================

$(OBJ)/%.o : /%.c
	$(CC) $(cflags) -o$@ $<

$(OBJ)/%.o : $(SRC)/%.c
	$(CC) $(cflags) -o$@ $<

#==========================================
# Rules for files in sys/share
#==========================================

$(OBJ)/%.o : $(SSHR)/%.c
	$(CC) $(cflags) -o$@ $<

#==========================================
# Rules for files in sys/msdos
#==========================================

$(OBJ)/%.o : $(MSYS)/%.c
	$(CC) $(cflags) -I../sys/msdos -o$@ $<

#==========================================
# Rules for files in util
#==========================================

$(OBJ)/%.o : $(UTIL)/%.c
	$(CC) $(cflags) -o$@ $<

#==========================================
# Rules for files in win/share
#==========================================

$(OBJ)/%.o : $(WSHR)/%.c
	$(CC) $(cflags) -I../win/share -o$@ $<

#{$(WSHR)}.txt{$(DAT)}.txt:
#	copy $< $@

#==========================================
# Rules for files in win/tty
#==========================================

$(OBJ)/%.o : $(TTY)/%.c
	$(CC) $(cflags) -o$@ $<

#==========================================
# Rules for files in win/curses
#==========================================

$(OBJ)/%.o : $(WCURSES)/%.c
	$(CC) -DPDC_NCMOUSE $(PDCINCL) $(cflags) -o$@  $<

#==========================================
# Rules for files in PDCurses
#==========================================

$(OBJ)/%.o : $(PDCURSES_TOP)/%.c
	$(CC) $(PDCINCL) $(cflags)  -o$@  $<

$(OBJ)/%.o : $(PDCSRC)/%.c
	$(CC) $(PDCINCL) $(cflags)  -o$@  $<

$(OBJ)/%.o : $(PDCDOS)/%.c
	$(CC) $(PDCINCL) $(cflags)  -o$@  $<

<<<<<<< HEAD
ifeq "$(ADD_LUA)" "Y"
#==========================================
# Rules for LUA files
#==========================================

$(OBJ)/%.o : $(LUASRC)/%.c
	$(CC) $(cflags)  -o$@  $<
endif

=======
>>>>>>> a7e31299
#==========================================
#  Primary Targets.
#==========================================

#  The default target.

all :   install

install: $(GAMEFILE) $(O)install.tag 
	@echo Done.

default: $(GAMEFILE)

util: $(O)utility.tag

<<<<<<< HEAD
ifneq "$(ADD_LUA)" "Y"
LEVCOMPEXE = $(U)lev_comp.exe
else
LEVCOMPEXE =
endif
=======
LEVCOMPEXE = $(U)lev_comp.exe

>>>>>>> a7e31299
$(O)utility.tag: $(INCL)/date.h $(INCL)/trap.h    $(INCL)/onames.h \
	$(INCL)/pm.h	  monstr.c   vis_tab.c	$(LEVCOMPEXE) \
	$(U)dgn_comp.exe $(TILEUTIL)
	$(subst /,\,echo utilities made > $@)

tileutil: $(U)gif2txt.exe $(U)txt2ppm.exe
	@echo Optional tile development utilities are up to date.

recover: $(U)recover.exe
	@$(subst /,\,if exist $(U)recover.exe copy $(U)recover.exe $(GAMEDIR))
	@$(subst /,\,if exist $(DOC)/recover.txt copy $(DOC)/recover.txt $(GAMEDIR))

$(O)install.tag: $(O)dat.tag $(GAMEFILE)
ifeq ($(USE_DLB),Y)
	@$(subst /,\,copy $(DAT)/nhdat $(GAMEDIR))
	@$(subst /,\,copy $(DAT)/license $(GAMEDIR))
else
	@$(subst /,\,copy $(DAT)/*. $(GAMEDIR))
	@$(subst /,\,copy $(DAT)/*.dat $(GAMEDIR))
ifeq "$(ADD_LUA)" "Y"
	@$(subst /,\,copy $(DAT)/*.lua $(GAMEDIR))
else
	@$(subst /,\,copy $(DAT)/*.lev $(GAMEDIR))
endif
	@$(subst /,\,copy $(MSYS)/msdoshlp.txt $(GAMEDIR))
	@$(subst /,\,if exist $(GAMEDIR)/makefile. del $(GAMEDIR)/makefile.)
endif
ifdef TERMLIB
	@$(subst /,\,copy $(SSHR)/termcap $(GAMEDIR))
endif
	@$(subst /,\,if exist $(TILE_BMP) copy $(TILE_BMP) $(GAMEDIR))
	@$(subst /,\,if exist $(DAT)/symbols copy $(DAT)/symbols $(GAMEDIR))
	@$(subst /,\,copy $(SSHR)/NetHack.cnf  $(GAMEDIR)/defaults.nh)
	-@$(subst /,\,touch $(GAMEDIR)/record)
	@$(subst /,\,copy $(DOC)/guideb*.txt  $(GAMEDIR))
	@$(subst /,\,copy ../sys/winnt/sysconf  $(GAMEDIR))
	@$(subst /,\,if exist $(DOC)/nethack.txt copy $(DOC)/nethack.txt $(GAMEDIR))
ifdef CWSDPMI
	@$(subst /,\,if exist $(CWSDPMI) copy $(CWSDPMI) $(GAMEDIR))
else
	@$(subst /,\,echo Could not find a copy of CWSDPMI.EXE to put into $(GAMEDIR))
endif
	@$(subst /,\,echo install done > $@)

#==========================================
#  The main target.
#==========================================

<<<<<<< HEAD
$(GAMEFILE): $(O)obj.tag $(PATCHLEV_H) $(PDCLIB) $(LUATARGETS) \
=======
$(GAMEFILE): $(O)obj.tag $(PATCHLEV_H) $(PDCLIB) \
>>>>>>> a7e31299
	$(O)utility.tag $(ALLOBJ) $(O)$(GAME).lnk
	 @if exist temp.a del temp.a
	 @ar ru temp.a $(VOBJ01)
	 @ar ru temp.a $(VOBJ02)
	 @ar ru temp.a $(VOBJ03)
	 @ar ru temp.a $(VOBJ04)
	 @ar ru temp.a $(VOBJ05)
	 @ar ru temp.a $(VOBJ06)
	 @ar ru temp.a $(VOBJ07)
	 @ar ru temp.a $(VOBJ08)
	 @ar ru temp.a $(VOBJ09)
	 @ar ru temp.a $(VOBJ10)
	 @ar ru temp.a $(VOBJ11)
	 @ar ru temp.a $(VOBJ12)
	 @ar ru temp.a $(VOBJ13)
	 @ar ru temp.a $(VOBJ14)
	 @ar ru temp.a $(VOBJ15)
	 @ar ru temp.a $(VOBJ16)
	 @ar ru temp.a $(VOBJ17)
	 @ar ru temp.a $(VOBJ18)
	 @ar ru temp.a $(VOBJ19)
	 @ar ru temp.a $(VOBJ20)
	 @ar ru temp.a $(VOBJ21)
	 @ar ru temp.a $(VOBJ22)
	 @ar ru temp.a $(VOBJ23)
	 @ar ru temp.a $(VOBJ24)
	 @ar ru temp.a $(VOBJ25)
	 @ar ru temp.a $(SOBJ)
	 @ar ru temp.a $(TILOBJ)
	 @ar ru temp.a $(TILOBJ2)
	 @ar ru temp.a $(VVOBJ)
<<<<<<< HEAD
ifeq "$(ADD_LUA)" "Y"
	 @ar ru temp.a $(LUAOBJ)
endif
=======
>>>>>>> a7e31299
ifeq "$(ADD_CURSES)" "Y"
	 @ar ru temp.a $(CURSESOBJ)
endif
	$(LINK) $(LFLAGS) -o$(GAME).exe temp.a \
<<<<<<< HEAD
	$(PDCLIB) $(LUALIB) $(LIBRARIES) $(ZLIB)
=======
	$(PDCLIB) $(LIBRARIES) $(ZLIB)
>>>>>>> a7e31299
	@$(subst /,\,stubedit $(GAME).exe minstack=2048K)
	@$(subst /,\,copy $(GAME).exe $(GAMEFILE))
	@$(subst /,\,del $(GAME).exe)

$(O)$(GAME).lnk: $(ALLOBJ)
	 echo $(VOBJ01) > $(subst /,\,$@)
	 echo $(VOBJ02) >> $(subst /,\,$@)
	 echo $(VOBJ03) >> $(subst /,\,$@)
	 echo $(VOBJ04) >> $(subst /,\,$@)
	 echo $(VOBJ05) >> $(subst /,\,$@)
	 echo $(VOBJ06) >> $(subst /,\,$@)
	 echo $(VOBJ07) >> $(subst /,\,$@)
	 echo $(VOBJ08) >> $(subst /,\,$@)
	 echo $(VOBJ09) >> $(subst /,\,$@)
	 echo $(VOBJ10) >> $(subst /,\,$@)
	 echo $(VOBJ11) >> $(subst /,\,$@)
	 echo $(VOBJ12) >> $(subst /,\,$@)
	 echo $(VOBJ13) >> $(subst /,\,$@)
	 echo $(VOBJ14) >> $(subst /,\,$@)
	 echo $(VOBJ15) >> $(subst /,\,$@)
	 echo $(VOBJ16) >> $(subst /,\,$@)
	 echo $(VOBJ17) >> $(subst /,\,$@)
	 echo $(VOBJ18) >> $(subst /,\,$@)
	 echo $(VOBJ19) >> $(subst /,\,$@)
	 echo $(VOBJ20) >> $(subst /,\,$@)
	 echo $(VOBJ21) >> $(subst /,\,$@)
	 echo $(VOBJ22) >> $(subst /,\,$@)
	 echo $(VOBJ23) >> $(subst /,\,$@)
	 echo $(VOBJ24) >> $(subst /,\,$@)
	 echo $(VOBJ25) >> $(subst /,\,$@)
	 echo $(SOBJ)   >> $(subst /,\,$@)
	 echo $(TILOBJ) >> $(subst /,\,$@)
	 echo $(TILOBJ2) >> $(subst /,\,$@)
	 echo $(VVOBJ)  >> $(subst /,\,$@)
<<<<<<< HEAD
ifeq "$(ADD_LUA)" "Y"
	 echo $(LUAOBJ) >> $(subst /,\,$@)
endif
=======
>>>>>>> a7e31299
ifeq "$(ADD_CURSES)" "Y"
	 echo $(CURSESOBJ) >> $(subst /,\,$@)
endif

#==========================================
#=========== SECONDARY TARGETS ============
#==========================================
#
#  The following include files depend on makedefs to be created.
#
#  date.h should be remade every time any of the source or include
#  files is modified.


$(INCL)/date.h : $(U)makedefs.exe
	-$(subst /,\,$(U)makedefs -v)

$(INCL)/onames.h: $(U)makedefs.exe
	-$(subst /,\,$(U)makedefs -o)

$(INCL)/pm.h: $(U)makedefs.exe
	-$(subst /,\,$(U)makedefs -p)

monstr.c: $(U)makedefs.exe
	-$(subst /,\,$(U)makedefs -m)

$(INCL)/vis_tab.h: $(U)makedefs.exe
	-$(subst /,\,$(U)makedefs -z)

vis_tab.c: $(U)makedefs.exe
	-$(subst /,\,$(U)makedefs -z)

#==========================================
#  Makedefs Stuff
#==========================================

$(U)makedefs.exe:  $(MAKEDEFSOBJS)
	$(LINK) $(LFLAGS) -o$@ $(MAKEDEFSOBJS)

$(O)makedefs.o:  $(CONFIG_H)	$(PERMONST_H)	   $(INCL)/objclass.h \
		$(INCL)/monsym.h   $(INCL)/qtext.h $(U)makedefs.c

ifneq "$(ADD_LUA)" "Y"
#==========================================
#  Level Compiler Dependencies
#==========================================

$(U)lev_comp.exe:  $(SPLEVOBJS)
	-rm -f temp.a
	@ar ru temp.a $(SPLEVOBJS)
	$(LINK) $(LFLAGS) -o$@ temp.a

ifeq ($(YACC_LEX),Y)

$(O)lev_yacc.o:  $(HACK_H)	 $(SP_LEV_H)	$(U)lev_yacc.c
	$(CC) $(cflags) -o$@ $(U)lev_yacc.c

else

$(O)lev_yacc.o:  $(HACK_H)	 $(SP_LEV_H) $(INCL)/lev_comp.h $(U)lev_yacc.c
	$(CC) $(cflags) -o$@ $(U)lev_yacc.c

endif

$(O)lev_$(LEX).o:  $(HACK_H)   $(SP_LEV_H)	  $(INCL)/lev_comp.h \
	$(U)lev_$(LEX).c
	$(CC) $(cflags) -o$@ $(U)lev_$(LEX).c

$(O)lev_main.o:  $(HACK_H) $(INCL)/sp_lev.h $(INCL)/date.h $(U)lev_main.c

ifeq  "$(DO_YACC)" "YACC_ACT"

$(INCL)/lev_comp.h: $(U)lev_yacc.c

$(U)lev_yacc.c $(INCL)/lev_comp.h : $(U)lev_comp.y
	@$(subst /,\,chdir $(UTIL))
	@$(subst /,\,$(YACC) -d lev_comp.y)
	@$(subst /,\,copy $(YTABC) lev_yacc.c)
	@$(subst /,\,copy $(YTABH) $(INCL)/lev_comp.h)
	@$(subst /,\,@del $(YTABC))
	@$(subst /,\,@del $(YTABH))
	@$(subst /,\,chdir $(SRC))
else

$(U)lev_yacc.c: $(SSHR)/lev_yacc.c
	@echo ---
	@echo For now, we will copy the prebuilt
	@echo lev_comp.c from $(SSHR) into $(U) and use that.
	@$(subst /,\,copy $(SSHR)/lev_yacc.c $(U)lev_yacc.c)
	@$(subst /,\,echo.>>$(U)lev_yacc.c)

$(INCL)/lev_comp.h : $(SSHR)/lev_comp.h
	@echo ---
	@echo For now, we will copy the prebuilt lev_comp.h
	@echo from $(SSHR) into $(INCL) and use that.
	@$(subst /,\,copy $(SSHR)/lev_comp.h $(INCL)/lev_comp.h)
	@$(subst /,\,echo.>>$(INCL)/lev_comp.h)

endif

$(U)lev_$(LEX).c: $(U)lev_comp.l
ifeq  "$(DO_LEX)" "LEX_ACT"
	@$(subst /,\,chdir $(UTIL))
	@$(subst /,\,$(LEX) $(FLEXSKEL) lev_comp.l)
	@$(subst /,\,if exist $@ del $@)
	@$(subst /,\,copy $(LEXYYC) $@)
	@$(subst /,\,del $(LEXYYC))
	@$(subst /,\,chdir $(SRC))
else
	@echo ---
	@echo For now, we will copy the prebuilt lev_lex.c
	@echo from $(SSHR) into $(U) and use it.
	@$(subst /,\,copy $(SSHR)/lev_lex.c $@)
	@$(subst /,\,echo.>>$@)
endif
endif

#==========================================
#  Dungeon Dependencies
#==========================================

$(U)dgn_comp.exe:  $(DGNCOMPOBJS)
	$(LINK) $(LFLAGS) -o$@ $(DGNCOMPOBJS)

ifeq  "$(DO_YACC)" "YACC_ACT"
$(U)dgn_yacc.c $(INCL)/dgn_comp.h : $(U)dgn_comp.y
	@$(subst /,\,chdir $(UTIL))
	@$(subst /,\,$(YACC) -d dgn_comp.y)
	@$(subst /,\,copy $(YTABC) dgn_yacc.c)
	@$(subst /,\,copy $(YTABH) $(INCL)/dgn_comp.h)
	@$(subst /,\,@del $(YTABC))
	@$(subst /,\,@del $(YTABH))
	@$(subst /,\,chdir $(SRC))
else
$(U)dgn_yacc.c: $(SSHR)/dgn_yacc.c
	@echo ---
	@echo For now, we will copy the prebuilt $(U)dgn_yacc.c and
	@echo dgn_comp.h from $(SSHR) into $(U) and use that.
	@$(subst /,\,copy $(SSHR)/dgn_yacc.c $(U)dgn_yacc.c)
	@$(subst /,\,echo.>>$(U)dgn_yacc.c)

$(INCL)/dgn_comp.h: $(SSHR)/dgn_comp.h
	@echo ---
	@echo For now, we will copy the prebuilt dgn_comp.h
	@echo from $(SSHR) into $(INCL) and use that.
	@$(subst /,\,copy $(SSHR)/dgn_comp.h $(INCL)/dgn_comp.h)
	@$(subst /,\,echo.>>$(INCL)/dgn_comp.h)

endif

ifeq  "$(DO_LEX)" "LEX_ACT"

$(U)dgn_$(LEX).c: $(U)dgn_comp.l $(INCL)/dgn_comp.h
	@$(subst /,\,chdir $(UTIL))
	@$(subst /,\,$(LEX) $(FLEXSKEL) dgn_comp.l)
	@$(subst /,\,if exist $@ del $@)
	@$(subst /,\,copy $(LEXYYC) $@)
	@$(subst /,\,del $(LEXYYC))
	@$(subst /,\,chdir $(SRC))
else

$(U)dgn_$(LEX).c: $(SSHR)/dgn_lex.c $(INCL)/dgn_comp.h
	@echo ---
	@echo For now, we will copy the prebuilt dgn_lex.c
	@echo from $(SSHR) into $(U) and use it.
	@$(subst /,\,copy $(SSHR)/dgn_lex.c $@)
	@$(subst /,\,echo.>>$@)

endif

#==========================================
#  Recover Utility
#==========================================

$(U)recover.exe:   $(RECOVOBJS)
	$(LINK) $(LFLAGS) -o$@ $(O)recover.o

$(O)recover.o:   $(CONFIG_H) $(U)recover.c
	$(CC) $(cflags) -o$@ $(U)recover.c

#==========================================
#  Header file moves required for tile support
#==========================================

ifeq ($(SUPPRESS_GRAPHICS),Y)

else
#
#  Tile Mapping
#

$(SRC)/tile.c: $(U)tilemap.exe
	@$(subst /,\,$(U)tilemap.exe)
	@echo A new $@ has been created

$(U)tilemap.exe: $(O)tilemap.o
	$(LINK) $(LFLAGS) -o$@ $(O)tilemap.o

$(O)tilemap.o: $(WSHR)/tilemap.c $(HACK_H) $(TILE_H)
	$(CC) $(cflags) -I$(WSHR) -I$(MSYS) -o$@ $(WSHR)/tilemap.c


#==========================================
#   Tile Utilities
#  Required for tile support
#==========================================

$(DAT)/nhtiles.bmp: $(TILEFILES) $(U)tile2bmp.exe
	@echo Creating binary tile files (this may take some time)
	@$(subst /,\,chdir $(DAT))
	@$(subst /,\,$(U)tile2bmp.exe $@)
	@$(subst /,\,chdir $(SRC))

$(U)tile2bmp.exe: $(O)tile2bmp.o $(TEXTIO)
	-rm -f temp.a
	@ar ru temp.a $(TEXTIO)
	$(LINK) $(LFLAGS) -o$@ $(O)tile2bmp.o temp.a

$(U)tile2bin.exe: $(O)tile2bin.o $(TEXTIO)
	-rm -f temp.a
	@ar ru temp.a $(TEXTIO)
	$(LINK) $(LFLAGS) -o$@ $(O)tile2bin.o temp.a

$(U)til2bin2.exe: $(O)til2bin2.o $(TEXTIO2)
	-rm -f temp.a
	@ar ru temp.a $(TEXTIO2)
	$(LINK) $(LFLAGS) -o$@ $(O)til2bin2.o temp.a

$(U)thintile.exe: $(O)thintile.o 
	$(LINK) $(LFLAGS) -o$@ $(O)thintile.o

$(O)thintile.o:  $(HACK_H) $(WSHR)/tile.h $(WSHR)/thintile.c
	$(CC) $(cflags) -o$@ $(WSHR)/thintile.c

$(O)thintile.tag: $(U)thintile.exe $(TILEFILES)
	@$(subst /,\,$(U)thintile.exe)
	@$(subst /,\,echo thintiles created >$@)

$(O)tile2bmp.o:  $(HACK_H) $(TILE_H) $(WSHR)/tile2bmp.c
	$(CC) $(cflags) -I$(MSYS) -I$(WSHR) -o$@ $(WSHR)/tile2bmp.c

$(O)tile2bin.o:  $(HACK_H) $(TILE_H) $(MSYS)/pctiles.h $(MSYS)/pcvideo.h $(MSYS)/tile2bin.c
	$(CC) $(cflags) -I$(MSYS) -I$(WSHR) -o$@ $(MSYS)/tile2bin.c

$(O)til2bin2.o:  $(HACK_H) $(TILE_H) $(MSYS)/pctiles.h $(MSYS)/pcvideo.h $(MSYS)/tile2bin.c
	$(CC) $(cflags) -I$(MSYS) -I$(WSHR) -DTILE_X=8 -DOVERVIEW_FILE -o$@ $(MSYS)/tile2bin.c

$(O)tiletext.o:  $(CONFIG_H) $(TILE_H) $(WSHR)/tiletext.c
	$(CC) $(cflags) -I$(MSYS) -I$(WSHR) -o$@ $(WSHR)/tiletext.c

$(O)tiletex2.o:  $(CONFIG_H) $(TILE_H) $(WSHR)/tiletext.c
	$(CC) $(cflags) -I$(MSYS) -I$(WSHR) -DTILE_X=8 -o$@ $(WSHR)/tiletext.c

$(O)tiletxt.o: $(CONFIG_H) $(TILE_H) $(WSHR)/tilemap.c
	$(CC) $(cflags) -I$(MSYS) -I$(WSHR) -DTILETEXT -o$@ $(WSHR)/tilemap.c
  
$(O)tiletxt2.o: $(CONFIG_H) $(TILE_H) $(WSHR)/tilemap.c
	$(CC) $(cflags) -I$(MSYS) -I$(WSHR) -DTILETEXT -DTILE_X=8 -o$@ $(WSHR)/tilemap.c
#
# Optional GIF Utilities (for development)
#

$(U)gif2txt.exe: $(GIFREADERS) $(TEXTIO)
	$(LINK) $(LFLAGS) -o$@ $(GIFREADERS) $(TEXTIO)

$(U)gif2txt2.exe: $(GIFREAD2) $(TEXTIO2)
	$(LINK) $(LFLAGS) -o$@ $(GIFREAD2) $(TEXTIO2)

$(U)txt2ppm.exe: $(PPMWRITERS) $(TEXTIO)
	$(LINK) $(LFLAGS) -o$@ $(PPMWRITERS) $(TEXTIO)

$(U)txt2ppm2.exe: $(PPMWRIT2) $(TEXTIO2)
	$(LINK) $(LFLAGS) -o$@ $(PPMWRIT2) $(TEXTIO2)

$(O)gifread.o: $(CONFIG_H) $(WSHR)/tile.h $(WSHR)/gifread.c

$(O)gifread2.o: $(CONFIG_H) $(WSHR)/tile.h $(WSHR)/gifread.c
	$(CC) $(cflags) -DTILE_X=8 -o$@ $(WSHR)/gifread.c

ppmwrite.c: $(WSHR)/ppmwrite.c
	@$(subst /,\,copy $(WSHR)/ppmwrite.c .)

$(O)ppmwrite.o: $(CONFIG_H)	$(WSHR)/tile.h

$(O)ppmwrit2.o:  $(CONFIG_H) $(WSHR)/tile.h ppmwrite.c
	$(CC) $(cflags) -DTILE_X=8 -o$@ ppmwrite.c

#
#  Optional tile viewer (development sources only)
#

$(U)viewtib.exe: $(O)viewtib.o
	$(LINK) $(LFLAGS) -o$@ $(O)viewtib.o $(LIBRARIES)

$(O)viewtib.o: $(MSYS)/viewtib.c

endif

#==========================================
# PDCurses Library
#==========================================

$(O)pdcurses.a : $(PDCLIBOBJS) $(PDCOBJS)
<<<<<<< HEAD
	ar rcs $@ $(PDCLIBOBJS) $(PDCOBJS)
=======
	ar rcS $@ $(PDCLIBOBJS1)
	ar rcS $@ $(PDCLIBOBJS2)
	ar rcS $@ $(PDCLIBOBJS3)
	ar rcS $@ $(PDCLIBOBJS4)
	ar rcs $@ $(PDCOBJS)
>>>>>>> a7e31299

#==========================================
#  Other Util Dependencies.
#==========================================

$(O)alloc.o: $(CONFIG_H)	 alloc.c
	$(CC) $(cflags) -o$@ alloc.c

$(O)drawing.o: $(CONFIG_H) drawing.c $(MSYS)/pcvideo.h
	$(CC) $(cflags) -I$(MSYS) -o$@ drawing.c

$(O)decl.o: $(CONFIG_H) decl.c
	$(CC) $(cflags) -o$@ decl.c

$(O)monst.o: $(CONFIG_H) $(PERMONST_H) $(INCL)/monsym.h   \
	$(INCL)/color.h	 monst.c
	$(CC) $(cflags) -o$@ monst.c

$(O)objects.o: $(CONFIG_H)	      $(INCL)/obj.h	 $(INCL)/objclass.h \
	$(INCL)/prop.h	    $(INCL)/color.h    objects.c
	$(CC) $(cflags) -o$@ objects.c

$(O)panic.o:   $(CONFIG_H)	  $(U)panic.c

#============================================================
# make data.base an 8.3 filename to prevent an make warning
#============================================================

DATABASE = $(DAT)/data.bas


$(O)dat.tag: $(DAT)/nhdat
	@$(subst /,\,echo dat done >$@)

$(DAT)/data: $(O)utility.tag	$(DATABASE)
	@$(subst /,\,$(U)makedefs.exe -d)

$(DAT)/rumors:	     $(O)utility.tag    $(DAT)/rumors.tru	$(DAT)/rumors.fal
	@$(subst /,\,$(U)makedefs.exe -r)

$(DAT)/quest.dat: $(O)utility.tag  $(DAT)/quest.txt
	@$(subst /,\,$(U)makedefs.exe -q)

$(DAT)/oracles:	     $(O)utility.tag    $(DAT)/oracles.txt
	@$(subst /,\,$(U)makedefs.exe -h)

$(DAT)/bogusmon:     $(O)utility.tag    $(DAT)/bogusmon.txt
	@$(subst /,\,$(U)makedefs.exe -s)

$(DAT)/engrave:	     $(O)utility.tag    $(DAT)/engrave.txt
	@$(subst /,\,$(U)makedefs.exe -s)

$(DAT)/epitaph:	     $(O)utility.tag    $(DAT)/epitaph.txt
	@$(subst /,\,$(U)makedefs.exe -s)

<<<<<<< HEAD
ifneq "$(ADD_LUA)" "Y"
=======
>>>>>>> a7e31299
$(O)sp_lev.tag: $(O)utility.tag \
	$(DAT)/bigroom.des  $(DAT)/castle.des \
	$(DAT)/endgame.des $(DAT)/gehennom.des $(DAT)/knox.des \
	$(DAT)/medusa.des  $(DAT)/oracle.des   $(DAT)/tower.des \
	$(DAT)/yendor.des  $(DAT)/arch.des     $(DAT)/barb.des \
	$(DAT)/caveman.des   $(DAT)/healer.des   $(DAT)/knight.des \
	$(DAT)/monk.des      $(DAT)/priest.des   $(DAT)/ranger.des \
	$(DAT)/rogue.des     $(DAT)/samurai.des  $(DAT)/tourist.des \
	$(DAT)/valkyrie.des  $(DAT)/wizard.des
	@$(subst /,\,cd $(DAT))
	@$(subst /,\,$(U)lev_comp bigroom.des)
	@$(subst /,\,$(U)lev_comp castle.des)
	@$(subst /,\,$(U)lev_comp endgame.des)
	@$(subst /,\,$(U)lev_comp gehennom.des)
	@$(subst /,\,$(U)lev_comp knox.des)
	@$(subst /,\,$(U)lev_comp mines.des)
	@$(subst /,\,$(U)lev_comp medusa.des)
	@$(subst /,\,$(U)lev_comp oracle.des)
	@$(subst /,\,$(U)lev_comp sokoban.des)
	@$(subst /,\,$(U)lev_comp tower.des)
	@$(subst /,\,$(U)lev_comp yendor.des)
	@$(subst /,\,$(U)lev_comp arch.des)
	@$(subst /,\,$(U)lev_comp barb.des)
	@$(subst /,\,$(U)lev_comp caveman.des)
	@$(subst /,\,$(U)lev_comp healer.des)
	@$(subst /,\,$(U)lev_comp knight.des)
	@$(subst /,\,$(U)lev_comp monk.des)
	@$(subst /,\,$(U)lev_comp priest.des)
	@$(subst /,\,$(U)lev_comp ranger.des)
	@$(subst /,\,$(U)lev_comp rogue.des)
	@$(subst /,\,$(U)lev_comp samurai.des)
	@$(subst /,\,$(U)lev_comp tourist.des)
	@$(subst /,\,$(U)lev_comp valkyrie.des)
	@$(subst /,\,$(U)lev_comp wizard.des)
	@$(subst /,\,cd $(SRC))
else
$(O)sp_lev.tag: $(O)utility.tag
endif
	@$(subst /,\,echo sp_levs done > $@)

$(DAT)/dungeon:	  $(O)utility.tag  $(DAT)/dungeon.def
	@$(subst /,\,$(U)makedefs.exe -e)
	@$(subst /,\,cd $(DAT))
	@$(subst /,\,$(U)dgn_comp.exe dungeon.pdf)
	@$(subst /,\,cd $(SRC))

#==========================================
# DLB stuff
#==========================================

#note that dir below assumes bin/dir.exe from djgpp distribution
#
$(DAT)/nhdat:	$(U)dlb_main.exe $(DAT)/data $(DAT)/rumors $(DAT)/dungeon \
	    $(DAT)/oracles $(DAT)/quest.dat $(O)sp_lev.tag \
	    $(DAT)/bogusmon $(DAT)/engrave $(DAT)/epitaph $(DAT)/tribute
	@$(subst /,\,echo dat done >$(O)dat.tag)
	@$(subst /,\,cd $(DAT))
	@$(subst /,\,copy $(MSYS)/msdoshlp.txt .)
	@$(LS) data dungeon oracles options quest.dat rumors help hh >dlb.lst
	@$(LS) cmdhelp history opthelp wizhelp license msdoshlp.txt >>dlb.lst
	@$(LS) bogusmon engrave epitaph tribute >>dlb.lst
ifeq "$(ADD_LUA)" "Y"
	$(LS) $(subst /,\,*.lua) >>dlb.lst
else
	$(LS) $(subst /,\,*.lev) >>dlb.lst
endif
	@$(subst /,\,$(U)dlb_main cvIf dlb.lst nhdat)
	@$(subst /,\,cd $(SRC))

$(U)dlb_main.exe: $(DLBOBJS)
	$(LINK) $(LFLAGS) -o$@ $(DLBOBJS)

$(O)dlb_main.o: $(U)dlb_main.c $(INCL)/config.h $(DLB_H)
	$(CC) $(cflags) -o$@ $(U)dlb_main.c

#=============================================================
# LUA
#=============================================================

lua.exe: $(O)lua.o $(LUALIB) 
	$(link) $(LFLAGS) -o$@ $(O)lua.o $(LUALIB)

luac.exe: $(O)luac.o $(O)lua535s.a
	$(link) $(LFLAGSU) -o$@ $(O)luac.o $(LUALIB)

$(O)lua535.a: $(LUAOBJFILES)
	$(cc) -shared -Wl,--export-all-symbols \
		-Wl,--add-stdcall-alias -o $@ $<

$(O)lua535s.a: $(LUAOBJFILES)
	ar rcs $@ $(LUAOBJFILES)

$(O)lua.o: $(LUASRC)/lua.c
$(O)luac.o: $(LUASRC)/luac.c

#==========================================
#  Housekeeping.
#==========================================

clean:
	$(subst /,\,if exist $(O)*.o del $(O)*.o)
	$(subst /,\,if exist $(O)dat.tag del $(O)dat.tag)
	$(subst /,\,if exist $(O)install.tag del $(O)install.tag)
	$(subst /,\,if exist $(O)$(GAME).lnk del $(O)$(GAME).lnk)
	$(subst /,\,if exist $(O)obj.tag del $(O)obj.tag)
	$(subst /,\,if exist $(O)sp_lev.tag del $(O)sp_lev.tag)
	$(subst /,\,if exist $(O)thintile.tag del $(O)thintile.tag)
	$(subst /,\,if exist $(O)utility.tag del $(O)utility.tag)
	$(subst /,\,if exist temp.a del temp.a)

spotless: clean

	$(subst /,\,if exist $(U)dgn_flex.c del $(U)dgn_flex.c)
	$(subst /,\,if exist $(U)dgn_lex.c del $(U)dgn_lex.c)
	$(subst /,\,if exist $(U)makedefs.exe del $(U)makedefs.exe)
	$(subst /,\,if exist $(U)dgn_comp.exe del $(U)dgn_comp.exe)
	$(subst /,\,if exist $(U)recover.exe del $(U)recover.exe)
	$(subst /,\,if exist $(U)tilemap.exe del $(U)tilemap.exe)
	$(subst /,\,if exist $(U)tile2bmp.exe del $(U)tile2bmp.exe)
	$(subst /,\,if exist $(U)tile2bin.exe del $(U)tile2bin.exe)
	$(subst /,\,if exist $(U)til2bin2.exe del $(U)til2bin2.exe)
	$(subst /,\,if exist $(U)thintile.exe del $(U)thintile.exe)
	$(subst /,\,if exist $(U)dlb_main.exe del $(U)dlb_main.exe)
	$(subst /,\,if exist $(INCL)/vis_tab.h del $(INCL)/vis_tab.h)
	$(subst /,\,if exist $(INCL)/onames.h del $(INCL)/onames.h)
	$(subst /,\,if exist $(INCL)/pm.h del $(INCL)/pm.h)
	$(subst /,\,if exist $(INCL)/date.h del $(INCL)/date.h)
	$(subst /,\,if exist $(INCL)/dgn_comp.h del $(INCL)/dgn_comp.h)
ifneq "$(ADD_LUA)" "Y"
	$(subst /,\,if exist $(INCL)/lev_comp.h del $(INCL)/lev_comp.h)
endif
	$(subst /,\,if exist $(SRC)/monstr.c del $(SRC)/monstr.c)
	$(subst /,\,if exist $(SRC)/vis_tab.c del $(SRC)/vis_tab.c)
	$(subst /,\,if exist $(SRC)/tile.c del $(SRC)/tile.c)
	$(subst /,\,if exist $(DAT)/options del $(DAT)/options)
	$(subst /,\,if exist $(DAT)/data del $(DAT)/data)
	$(subst /,\,if exist $(DAT)/rumors del $(DAT)/rumors)
	$(subst /,\,if exist $(DAT)/dungeon.pdf del $(DAT)/dungeon.pdf)
	$(subst /,\,if exist $(DAT)/dungeon del $(DAT)/dungeon)
	$(subst /,\,if exist $(DAT)/oracles del $(DAT)/oracles)
	$(subst /,\,if exist $(DAT)/quest.dat del $(DAT)/quest.dat)
	$(subst /,\,if exist $(DAT)/bogusmon del $(DAT)/bogusmon)
	$(subst /,\,if exist $(DAT)/engrave del $(DAT)/engrave)
	$(subst /,\,if exist $(DAT)/epitaph del $(DAT)/epitaph)
	$(subst /,\,if exist $(DAT)/dlb.lst del $(DAT)/dlb.lst)
	$(subst /,\,if exist $(DAT)/nhdat del $(DAT)/nhdat)
ifneq "$(ADD_LUA)" "Y"
	$(subst /,\,if exist $(DAT)/*.lev del $(DAT)/*.lev)
endif
	$(subst /,\,if exist $(TILE_BMP) del $(TILE_BMP))
	$(subst /,\,if exist $(WSHR)/monthin.txt del $(WSHR)/monthin.txt)
	$(subst /,\,if exist $(WSHR)/objthin.txt del $(WSHR)/objthin.txt)
	$(subst /,\,if exist $(WSHR)/oththin.txt del $(WSHR)/oththin.txt)

#==========================================
# Create directory for holding object files
#==========================================

$(O)obj.tag:
	-$(subst /,\,@if not exist $(OBJ)/*.* mkdir $(OBJ))
	@$(subst /,\,@echo directory created > $@)

#===========================================
# Work around some djgpp long file name woes
#===========================================

$(PATCHLEV_H):
	@$(subst /,\,if not exist $@ copy $(INCL)/patchlevel.h $(INCL)/patchlev.h)

#==========================================
#  Housekeeping.
#==========================================

clean:
	$(subst /,\,if exist $(O)*.o del $(O)*.o)
	$(subst /,\,if exist $(O)dat.tag del $(O)dat.tag)
	$(subst /,\,if exist $(O)install.tag del $(O)install.tag)
	$(subst /,\,if exist $(O)$(GAME).lnk del $(O)$(GAME).lnk)
	$(subst /,\,if exist $(O)obj.tag del $(O)obj.tag)
	$(subst /,\,if exist $(O)sp_lev.tag del $(O)sp_lev.tag)
	$(subst /,\,if exist $(O)thintile.tag del $(O)thintile.tag)
	$(subst /,\,if exist $(O)utility.tag del $(O)utility.tag)
	$(subst /,\,if exist temp.a del temp.a)

spotless: clean

	$(subst /,\,if exist $(U)dgn_flex.c del $(U)dgn_flex.c)
	$(subst /,\,if exist $(U)dgn_lex.c del $(U)dgn_lex.c)
	$(subst /,\,if exist $(U)makedefs.exe del $(U)makedefs.exe)
	$(subst /,\,if exist $(U)dgn_comp.exe del $(U)dgn_comp.exe)
	$(subst /,\,if exist $(U)recover.exe del $(U)recover.exe)
	$(subst /,\,if exist $(U)tilemap.exe del $(U)tilemap.exe)
	$(subst /,\,if exist $(U)tile2bmp.exe del $(U)tile2bmp.exe)
	$(subst /,\,if exist $(U)tile2bin.exe del $(U)tile2bin.exe)
	$(subst /,\,if exist $(U)til2bin2.exe del $(U)til2bin2.exe)
	$(subst /,\,if exist $(U)thintile.exe del $(U)thintile.exe)
	$(subst /,\,if exist $(U)dlb_main.exe del $(U)dlb_main.exe)
	$(subst /,\,if exist $(INCL)/vis_tab.h del $(INCL)/vis_tab.h)
	$(subst /,\,if exist $(INCL)/onames.h del $(INCL)/onames.h)
	$(subst /,\,if exist $(INCL)/pm.h del $(INCL)/pm.h)
	$(subst /,\,if exist $(INCL)/date.h del $(INCL)/date.h)
	$(subst /,\,if exist $(INCL)/dgn_comp.h del $(INCL)/dgn_comp.h)
	$(subst /,\,if exist $(INCL)/lev_comp.h del $(INCL)/lev_comp.h)
	$(subst /,\,if exist $(SRC)/monstr.c del $(SRC)/monstr.c)
	$(subst /,\,if exist $(SRC)/vis_tab.c del $(SRC)/vis_tab.c)
	$(subst /,\,if exist $(SRC)/tile.c del $(SRC)/tile.c)
	$(subst /,\,if exist $(DAT)/options del $(DAT)/options)
	$(subst /,\,if exist $(DAT)/data del $(DAT)/data)
	$(subst /,\,if exist $(DAT)/rumors del $(DAT)/rumors)
	$(subst /,\,if exist $(DAT)/dungeon.pdf del $(DAT)/dungeon.pdf)
	$(subst /,\,if exist $(DAT)/dungeon del $(DAT)/dungeon)
	$(subst /,\,if exist $(DAT)/oracles del $(DAT)/oracles)
	$(subst /,\,if exist $(DAT)/quest.dat del $(DAT)/quest.dat)
	$(subst /,\,if exist $(DAT)/bogusmon del $(DAT)/bogusmon)
	$(subst /,\,if exist $(DAT)/engrave del $(DAT)/engrave)
	$(subst /,\,if exist $(DAT)/epitaph del $(DAT)/epitaph)
	$(subst /,\,if exist $(DAT)/dlb.lst del $(DAT)/dlb.lst)
	$(subst /,\,if exist $(DAT)/nhdat del $(DAT)/nhdat)
	$(subst /,\,if exist $(DAT)/*.lev del $(DAT)/*.lev)
	$(subst /,\,if exist $(TILE_BMP) del $(TILE_BMP))
	$(subst /,\,if exist $(WSHR)/monthin.txt del $(WSHR)/monthin.txt)
	$(subst /,\,if exist $(WSHR)/objthin.txt del $(WSHR)/objthin.txt)
	$(subst /,\,if exist $(WSHR)/oththin.txt del $(WSHR)/oththin.txt)

#==========================================
# Create directory for holding object files
#==========================================

$(O)obj.tag:
	-$(subst /,\,@if not exist $(OBJ)/*.* mkdir $(OBJ))
	@$(subst /,\,@echo directory created > $@)

#===========================================
# Work around some djgpp long file name woes
#===========================================

$(PATCHLEV_H):
	@$(subst /,\,if not exist $@ copy $(INCL)/patchlevel.h $(INCL)/patchlev.h)

#==========================================
# Game Dependencies
#==========================================

# sys/share
$(O)main.o:	 $(HACK_H) $(DLB_H) $(SSHR)/pcmain.c
	$(CC) $(cflags) -o$@ $(SSHR)/pcmain.c

$(O)tty.o:	 $(HACK_H) $(INCL)/wintty.h $(SSHR)/pctty.c
	$(CC) $(cflags) -o$@ $(SSHR)/pctty.c

$(O)unix.o:	 $(HACK_H) $(SSHR)/pcunix.c
	$(CC) $(cflags) -o$@ $(SSHR)/pcunix.c

$(O)pcsys.o : $(HACK_H) $(SSHR)/pcsys.c
	$(CC) $(cflags) -o$@ $(SSHR)/pcsys.c

$(O)posixreg.o : $(HACK_H) $(SSHR)/posixreg.c
	$(CC) $(cflags) -o$@ $(SSHR)/posixreg.c

$(O)cppregex.o : $(HACK_H) $(SSHR)/cppregex.cpp
	gpp $(cflags) -std=c++11 -o$@ $(SSHR)/cppregex.cpp

$(O)pmatchre.o : $(HACK_H) $(SSHR)/pmatchre.c
	$(CC) $(cflags) -o$@ $(SSHR)/pmatchre.c

# sys/msdos
$(O)msdos.o : $(HACK_H)  $(MSYS)/msdos.c
#	$(CC) $(cflags) -o$@ $(MSYS)/msdos.c

$(O)pckeys.o : $(HACK_H)  $(MSYS)/pckeys.c
#	$(CC) $(cflags) -o$@ $(MSYS)/pckeys.c

$(O)pctiles.o : $(HACK_H)  $(MSYS)/pctiles.c $(MSYS)/portio.h
	$(CC) $(cflags) -I$(MSYS) -I$(WSHR) -o$@ $(MSYS)/pctiles.c

$(O)video.o : $(HACK_H)  $(MSYS)/pcvideo.h $(MSYS)/portio.h $(MSYS)/video.c
#	$(CC) $(cflags) -o$@ -I$(MSYS) $(MSYS)/video.c

$(O)vidvga.o : $(HACK_H)  $(MSYS)/pcvideo.h $(MSYS)/portio.h $(TILE_H) $(MSYS)/vidvga.c
	$(CC) $(cflags) -I$(MSYS) -I$(WSHR) -o$@ $(MSYS)/vidvga.c

$(O)vidvesa.o : $(HACK_H)  $(MSYS)/pcvideo.h $(MSYS)/portio.h $(TILE_H) $(MSYS)/vidvesa.c
	$(CC) $(cflags) -I$(MSYS) -I$(WSHR) -o$@ $(MSYS)/vidvesa.c

$(O)vidtxt.o : $(HACK_H)  $(MSYS)/pcvideo.h $(MSYS)/portio.h $(TILE_H) $(MSYS)/vidtxt.c
#	$(CC) $(cflags) -o$@ -I$(MSYS) $(MSYS)/vidtxt.c

$(O)stubvid.o : $(HACK_H) $(MSYS)/pcvideo.h $(MSYS)/video.c
	$(CC) $(cflags) -I$(MSYS) -DSTUBVIDEO -o$@ $(MSYS)/video.c


# src dependencies

#
# The rest are stolen from sys/unix/Makefile.src,
# with the following changes:
#  o -c (which is included in cflags) substituted with -o$@ , 
#  o an explicit build instruction for dlb.o because it requires 
#    a .h file in ../sys/msdos.
#  o the PATCHLEV_H macro is substitued for $(INCL)/patchlevel.h 
#    to work around a long filename issue.
#  o $(CFLAGS) changed to $(cflags)
# Other than that, these dependencies are untouched.
# That means that there is some irrelevant stuff
# in here, but maintenance should be easier.
#
$(O)tos.o: ../sys/atari/tos.c $(HACK_H) $(INCL)/tcap.h
	$(CC) $(cflags) -o$@ ../sys/atari/tos.c
$(O)pcmain.o: ../sys/share/pcmain.c $(HACK_H) $(INCL)/dlb.h \
		#$(INCL)/win32api.h
	$(CC) $(cflags) -o$@ ../sys/share/pcmain.c
$(O)pctty.o: ../sys/share/pctty.c $(HACK_H)
	$(CC) $(cflags) -o$@ ../sys/share/pctty.c
$(O)pcunix.o: ../sys/share/pcunix.c $(HACK_H)
	$(CC) $(cflags) -o$@ ../sys/share/pcunix.c
$(O)random.o: ../sys/share/random.c $(HACK_H)
	$(CC) $(cflags) -o$@ ../sys/share/random.c
$(O)ioctl.o: ../sys/share/ioctl.c $(HACK_H) $(INCL)/tcap.h
	$(CC) $(cflags) -o$@ ../sys/share/ioctl.c
$(O)unixtty.o: ../sys/share/unixtty.c $(HACK_H)
	$(CC) $(cflags) -o$@ ../sys/share/unixtty.c
$(O)unixmain.o: ../sys/unix/unixmain.c $(HACK_H) $(INCL)/dlb.h
	$(CC) $(cflags) -o$@ ../sys/unix/unixmain.c
$(O)unixunix.o: ../sys/unix/unixunix.c $(HACK_H)
	$(CC) $(cflags) -o$@ ../sys/unix/unixunix.c
$(O)unixres.o: ../sys/unix/unixres.c $(CONFIG_H)
	$(CC) $(cflags) -o$@ ../sys/unix/unixres.c
$(O)bemain.o: ../sys/be/bemain.c $(HACK_H) $(INCL)/dlb.h
	$(CC) $(cflags) -o$@ ../sys/be/bemain.c
$(O)getline.o: ../win/tty/getline.c $(HACK_H) $(INCL)/func_tab.h
	$(CC) $(cflags) -o$@ ../win/tty/getline.c
$(O)termcap.o: ../win/tty/termcap.c $(HACK_H) $(INCL)/tcap.h
	$(CC) $(cflags) -o$@ ../win/tty/termcap.c
$(O)topl.o: ../win/tty/topl.c $(HACK_H) $(INCL)/tcap.h
	$(CC) $(cflags) -o$@ ../win/tty/topl.c
$(O)wintty.o: ../win/tty/wintty.c $(HACK_H) $(INCL)/dlb.h \
		$(INCL)/date.h $(PATCHLEV_H) $(INCL)/tcap.h
	$(CC) $(cflags) -o$@ ../win/tty/wintty.c
$(O)Window.o: ../win/X11/Window.c $(INCL)/xwindowp.h $(INCL)/xwindow.h \
		$(CONFIG_H)
	$(CC) $(cflags) -o$@ ../win/X11/Window.c
$(O)dialogs.o: ../win/X11/dialogs.c $(CONFIG_H)
	$(CC) $(cflags) -o$@ ../win/X11/dialogs.c
$(O)winX.o: ../win/X11/winX.c $(HACK_H) $(INCL)/winX.h $(INCL)/dlb.h \
		$(PATCHLEV_H) ../win/X11/nh72icon \
		../win/X11/nh56icon ../win/X11/nh32icon
	$(CC) $(cflags) -o$@ ../win/X11/winX.c
$(O)winmap.o: ../win/X11/winmap.c $(INCL)/xwindow.h $(HACK_H) $(INCL)/dlb.h \
		$(INCL)/winX.h $(INCL)/tile2x11.h
	$(CC) $(cflags) -o$@ ../win/X11/winmap.c
$(O)winmenu.o: ../win/X11/winmenu.c $(HACK_H) $(INCL)/winX.h
	$(CC) $(cflags) -o$@ ../win/X11/winmenu.c
$(O)winmesg.o: ../win/X11/winmesg.c $(INCL)/xwindow.h $(HACK_H) $(INCL)/winX.h
	$(CC) $(cflags) -o$@ ../win/X11/winmesg.c
$(O)winmisc.o: ../win/X11/winmisc.c $(HACK_H) $(INCL)/func_tab.h \
		$(INCL)/winX.h
	$(CC) $(cflags) -o$@ ../win/X11/winmisc.c
$(O)winstat.o: ../win/X11/winstat.c $(HACK_H) $(INCL)/winX.h
	$(CC) $(cflags) -o$@ ../win/X11/winstat.c
$(O)wintext.o: ../win/X11/wintext.c $(HACK_H) $(INCL)/winX.h $(INCL)/xwindow.h
	$(CC) $(cflags) -o$@ ../win/X11/wintext.c
$(O)winval.o: ../win/X11/winval.c $(HACK_H) $(INCL)/winX.h
	$(CC) $(cflags) -o$@ ../win/X11/winval.c
$(O)tile.o: tile.c $(HACK_H)
$(O)gnaskstr.o: ../win/gnome/gnaskstr.c ../win/gnome/gnaskstr.h \
		../win/gnome/gnmain.h
	$(CC) $(cflags) $(GNOMEINC) -o$@ ../win/gnome/gnaskstr.c
$(O)gnbind.o: ../win/gnome/gnbind.c ../win/gnome/gnbind.h ../win/gnome/gnmain.h \
		../win/gnome/gnaskstr.h ../win/gnome/gnyesno.h
	$(CC) $(cflags) $(GNOMEINC) -o$@ ../win/gnome/gnbind.c
$(O)gnglyph.o: ../win/gnome/gnglyph.c ../win/gnome/gnglyph.h $(INCL)/tile2x11.h
	$(CC) $(cflags) $(GNOMEINC) -o$@ ../win/gnome/gnglyph.c
$(O)gnmain.o: ../win/gnome/gnmain.c ../win/gnome/gnmain.h ../win/gnome/gnsignal.h \
		../win/gnome/gnbind.h ../win/gnome/gnopts.h $(HACK_H) \
		$(INCL)/date.h
	$(CC) $(cflags) $(GNOMEINC) -o$@ ../win/gnome/gnmain.c
$(O)gnmap.o: ../win/gnome/gnmap.c ../win/gnome/gnmap.h ../win/gnome/gnglyph.h \
		../win/gnome/gnsignal.h $(HACK_H)
	$(CC) $(cflags) $(GNOMEINC) -o$@ ../win/gnome/gnmap.c
$(O)gnmenu.o: ../win/gnome/gnmenu.c ../win/gnome/gnmenu.h ../win/gnome/gnmain.h \
		../win/gnome/gnbind.h
	$(CC) $(cflags) $(GNOMEINC) -o$@ ../win/gnome/gnmenu.c
$(O)gnmesg.o: ../win/gnome/gnmesg.c ../win/gnome/gnmesg.h ../win/gnome/gnsignal.h
	$(CC) $(cflags) $(GNOMEINC) -o$@ ../win/gnome/gnmesg.c
$(O)gnopts.o: ../win/gnome/gnopts.c ../win/gnome/gnopts.h ../win/gnome/gnglyph.h \
		../win/gnome/gnmain.h ../win/gnome/gnmap.h $(HACK_H)
	$(CC) $(cflags) $(GNOMEINC) -o$@ ../win/gnome/gnopts.c
$(O)gnplayer.o: ../win/gnome/gnplayer.c ../win/gnome/gnplayer.h \
		../win/gnome/gnmain.h $(HACK_H)
	$(CC) $(cflags) $(GNOMEINC) -o$@ ../win/gnome/gnplayer.c
$(O)gnsignal.o: ../win/gnome/gnsignal.c ../win/gnome/gnsignal.h \
		../win/gnome/gnmain.h
	$(CC) $(cflags) $(GNOMEINC) -o$@ ../win/gnome/gnsignal.c
$(O)gnstatus.o: ../win/gnome/gnstatus.c ../win/gnome/gnstatus.h \
		../win/gnome/gnsignal.h ../win/gnome/gn_xpms.h \
		../win/gnome/gnomeprv.h
	$(CC) $(cflags) $(GNOMEINC) -o$@ ../win/gnome/gnstatus.c
$(O)gntext.o: ../win/gnome/gntext.c ../win/gnome/gntext.h ../win/gnome/gnmain.h \
		../win/gnome/gn_rip.h
	$(CC) $(cflags) $(GNOMEINC) -o$@ ../win/gnome/gntext.c
$(O)gnworn.o: ../win/gnome/gnworn.c ../win/gnome/gnworn.h ../win/gnome/gnglyph.h \
		../win/gnome/gnsignal.h ../win/gnome/gnomeprv.h
	$(CC) $(cflags) $(GNOMEINC) -o$@ ../win/gnome/gnworn.c
$(O)gnyesno.o: ../win/gnome/gnyesno.c ../win/gnome/gnbind.h ../win/gnome/gnyesno.h
	$(CC) $(cflags) $(GNOMEINC) -o$@ ../win/gnome/gnyesno.c
$(O)wingem.o: ../win/gem/wingem.c $(HACK_H) $(INCL)/func_tab.h $(INCL)/dlb.h \
		$(PATCHLEV_H) $(INCL)/wingem.h
	$(CC) $(cflags) -o$@ ../win/gem/wingem.c
$(O)wingem1.o: ../win/gem/wingem1.c $(INCL)/gem_rsc.h $(INCL)/load_img.h \
		$(INCL)/gr_rect.h $(INCL)/wintype.h $(INCL)/wingem.h
	$(CC) $(cflags) -o$@ ../win/gem/wingem1.c
$(O)load_img.o: ../win/gem/load_img.c $(INCL)/load_img.h
	$(CC) $(cflags) -o$@ ../win/gem/load_img.c
$(O)gr_rect.o: ../win/gem/gr_rect.c $(INCL)/gr_rect.h
	$(CC) $(cflags) -o$@ ../win/gem/gr_rect.c
$(O)tile.o: tile.c $(HACK_H)
$(O)qt_win.o: ../win/Qt/qt_win.cpp $(HACK_H) $(INCL)/func_tab.h \
		$(INCL)/dlb.h $(PATCHLEV_H) $(INCL)/tile2x11.h \
		$(INCL)/qt_win.h $(INCL)/qt_clust.h $(INCL)/qt_kde0.h \
		$(INCL)/qt_xpms.h qt_win.moc qt_kde0.moc qttableview.moc
	$(CXX) $(CXXFLAGS) -o$@ ../win/Qt/qt_win.cpp
$(O)qt_clust.o: ../win/Qt/qt_clust.cpp $(INCL)/qt_clust.h
	$(CXX) $(CXXFLAGS) -o$@ ../win/Qt/qt_clust.cpp
$(O)qttableview.o: ../win/Qt/qttableview.cpp $(INCL)/qttableview.h
	$(CXX) $(CXXFLAGS) -o$@ ../win/Qt/qttableview.cpp
$(O)monstr.o: monstr.c $(CONFIG_H)
$(O)vis_tab.o: vis_tab.c $(CONFIG_H) $(INCL)/vis_tab.h
$(O)allmain.o: allmain.c $(HACK_H)
$(O)alloc.o: alloc.c $(CONFIG_H)
$(O)apply.o: apply.c $(HACK_H)
$(O)artifact.o: artifact.c $(HACK_H) $(INCL)/artifact.h $(INCL)/artilist.h
$(O)attrib.o: attrib.c $(HACK_H)
$(O)ball.o: ball.c $(HACK_H)
$(O)bones.o: bones.c $(HACK_H) $(INCL)/lev.h
$(O)botl.o: botl.c $(HACK_H)
$(O)cmd.o: cmd.c $(HACK_H) $(INCL)/func_tab.h
$(O)dbridge.o: dbridge.c $(HACK_H)
$(O)decl.o: decl.c $(HACK_H)
$(O)detect.o: detect.c $(HACK_H) $(INCL)/artifact.h
$(O)dig.o: dig.c $(HACK_H)
$(O)display.o: display.c $(HACK_H)
$(O)dlb.o: dlb.c $(CONFIG_H) $(INCL)/dlb.h
	$(CC) $(cflags) -I../sys/msdos -o$@ dlb.c
$(O)do.o: do.c $(HACK_H) $(INCL)/lev.h
$(O)do_name.o: do_name.c $(HACK_H)
$(O)do_wear.o: do_wear.c $(HACK_H)
$(O)dog.o: dog.c $(HACK_H)
$(O)dogmove.o: dogmove.c $(HACK_H) $(INCL)/mfndpos.h
$(O)dokick.o: dokick.c $(HACK_H)
$(O)dothrow.o: dothrow.c $(HACK_H)
$(O)drawing.o: drawing.c $(HACK_H) $(INCL)/tcap.h
$(O)dungeon.o: dungeon.c $(HACK_H) $(INCL)/dgn_file.h $(INCL)/dlb.h
$(O)eat.o: eat.c $(HACK_H)
$(O)end.o: end.c $(HACK_H) $(INCL)/lev.h $(INCL)/dlb.h
$(O)engrave.o: engrave.c $(HACK_H) $(INCL)/lev.h
$(O)exper.o: exper.c $(HACK_H)
$(O)explode.o: explode.c $(HACK_H)
$(O)extralev.o: extralev.c $(HACK_H)
$(O)files.o: files.c $(HACK_H) $(INCL)/dlb.h
$(O)fountain.o: fountain.c $(HACK_H)
$(O)hack.o: hack.c $(HACK_H)
$(O)hacklib.o: hacklib.c $(HACK_H)
$(O)invent.o: invent.c $(HACK_H)
$(O)light.o: light.c $(HACK_H) $(INCL)/lev.h
$(O)lock.o: lock.c $(HACK_H)
$(O)mail.o: mail.c $(HACK_H) $(INCL)/mail.h
$(O)makemon.o: makemon.c $(HACK_H)
$(O)mapglyph.o: mapglyph.c $(HACK_H)
$(O)mcastu.o: mcastu.c $(HACK_H)
$(O)mhitm.o: mhitm.c $(HACK_H) $(INCL)/artifact.h
$(O)mhitu.o: mhitu.c $(HACK_H) $(INCL)/artifact.h
$(O)minion.o: minion.c $(HACK_H)
$(O)mklev.o: mklev.c $(HACK_H)
$(O)mkmap.o: mkmap.c $(HACK_H) $(INCL)/sp_lev.h
$(O)mkmaze.o: mkmaze.c $(HACK_H) $(INCL)/sp_lev.h $(INCL)/lev.h
$(O)mkobj.o: mkobj.c $(HACK_H)
$(O)mkroom.o: mkroom.c $(HACK_H)
$(O)mon.o: mon.c $(HACK_H) $(INCL)/mfndpos.h
$(O)mondata.o: mondata.c $(HACK_H)
$(O)monmove.o: monmove.c $(HACK_H) $(INCL)/mfndpos.h $(INCL)/artifact.h
$(O)monst.o: monst.c $(CONFIG_H) $(INCL)/permonst.h $(INCL)/align.h \
		$(INCL)/monattk.h $(INCL)/monflag.h $(INCL)/monsym.h \
		$(INCL)/color.h
$(O)mplayer.o: mplayer.c $(HACK_H)
$(O)mthrowu.o: mthrowu.c $(HACK_H)
$(O)muse.o: muse.c $(HACK_H)
$(O)music.o: music.c $(HACK_H) #interp.c
$(O)nhlua.o: nhlua.c $(HACK_H)
$(O)nhlsel.o: nhlsel.c $(HACK_H)
$(O)o_init.o: o_init.c $(HACK_H) $(INCL)/lev.h
$(O)objects.o: objects.c $(CONFIG_H) $(INCL)/obj.h $(INCL)/objclass.h \
		$(INCL)/prop.h $(INCL)/skills.h $(INCL)/color.h
$(O)objnam.o: objnam.c $(HACK_H)
$(O)options.o: options.c $(CONFIG_H) $(INCL)/objclass.h $(INCL)/flag.h \
		$(HACK_H) $(INCL)/tcap.h
$(O)pager.o: pager.c $(HACK_H) $(INCL)/dlb.h
$(O)pickup.o: pickup.c $(HACK_H)
$(O)pline.o: pline.c $(HACK_H)
$(O)polyself.o: polyself.c $(HACK_H)
$(O)potion.o: potion.c $(HACK_H)
$(O)pray.o: pray.c $(HACK_H)
$(O)priest.o: priest.c $(HACK_H) $(INCL)/mfndpos.h
$(O)quest.o: quest.c $(HACK_H) $(INCL)/qtext.h
$(O)questpgr.o: questpgr.c $(HACK_H) $(INCL)/dlb.h $(INCL)/qtext.h
$(O)read.o: read.c $(HACK_H)
$(O)rect.o: rect.c $(HACK_H)
$(O)region.o: region.c $(HACK_H) $(INCL)/lev.h
$(O)restore.o: restore.c $(HACK_H) $(INCL)/lev.h $(INCL)/tcap.h
$(O)rip.o: rip.c $(HACK_H)
$(O)rnd.o: rnd.c $(HACK_H)
$(O)role.o: role.c $(HACK_H)
$(O)rumors.o: rumors.c $(HACK_H) $(INCL)/lev.h $(INCL)/dlb.h
$(O)save.o: save.c $(HACK_H) $(INCL)/lev.h
$(O)shk.o: shk.c $(HACK_H)
$(O)shknam.o: shknam.c $(HACK_H)
$(O)sit.o: sit.c $(HACK_H) $(INCL)/artifact.h
$(O)sounds.o: sounds.c $(HACK_H)
$(O)sp_lev.o: sp_lev.c $(HACK_H) $(INCL)/dlb.h $(INCL)/sp_lev.h
$(O)spell.o: spell.c $(HACK_H)
$(O)steal.o: steal.c $(HACK_H)
$(O)steed.o: steed.c $(HACK_H)
$(O)sys.o: sys.c $(HACK_H)
$(O)teleport.o: teleport.c $(HACK_H)
$(O)timeout.o: timeout.c $(HACK_H) $(INCL)/lev.h
$(O)topten.o: topten.c $(HACK_H) $(INCL)/dlb.h $(PATCHLEV_H)
$(O)track.o: track.c $(HACK_H)
$(O)trap.o: trap.c $(HACK_H)
$(O)u_init.o: u_init.c $(HACK_H)
$(O)uhitm.o: uhitm.c $(HACK_H)
$(O)vault.o: vault.c $(HACK_H)
$(O)version.o: version.c $(HACK_H) $(INCL)/date.h $(PATCHLEV_H)
$(O)vision.o: vision.c $(HACK_H) $(INCL)/vis_tab.h
$(O)weapon.o: weapon.c $(HACK_H)
$(O)were.o: were.c $(HACK_H)
$(O)wield.o: wield.c $(HACK_H)
$(O)windows.o: windows.c $(HACK_H) $(INCL)/wingem.h $(INCL)/winGnome.h
$(O)wizard.o: wizard.c $(HACK_H) $(INCL)/qtext.h
$(O)worm.o: worm.c $(HACK_H) $(INCL)/lev.h
$(O)worn.o: worn.c $(HACK_H)
$(O)write.o: write.c $(HACK_H)
$(O)zap.o: zap.c $(HACK_H)
$(O)pmatchre.o: $(SSHR)/pmatchre.c $(HACK_H)
$(O)tileset.o: $(WSHR)/tileset.c $(HACK_H)
$(O)bmptiles.o: $(WSHR)/bmptiles.c $(INCL)/config.h $(INCL)/tileset.h $(INCL)/integer.h
$(O)giftiles.o: $(WSHR)/giftiles.c $(INCL)/config.h $(INCL)/tileset.h $(INCL)/integer.h

# end of file
<|MERGE_RESOLUTION|>--- conflicted
+++ resolved
@@ -38,14 +38,11 @@
 ADD_CURSES=Y
 PDCURSES_TOP=../../pdcurses
 
-<<<<<<< HEAD
 #---------------------------------------------------------------
 # Location of LUA
 ADD_LUA=Y
 LUATOP=../../lua-535
 
-=======
->>>>>>> a7e31299
 #
 #==============================================================================
 # This marks the end of the BUILD DECISIONS section.
@@ -313,24 +310,18 @@
 VOBJ21 = $(O)wintty.o   $(O)wizard.o  $(O)worm.o     $(O)worn.o     $(O)write.o
 VOBJ22 = $(O)zap.o      $(O)light.o   $(O)dlb.o      $(O)dig.o      $(O)teleport.o
 VOBJ23 = $(O)region.o   $(O)sys.o     $(REGEX)       $(O)isaac64.o
-<<<<<<< HEAD
 VOBJ24 = $(O)sfbase.o   $(O)sfdata.o
 VOBJ25 = $(O)sfstruct.o $(O)sfascii.o $(O)sflendian.o
-=======
->>>>>>> a7e31299
 
 SOBJ   = $(O)msdos.o    $(O)pcsys.o    $(O)tty.o	    $(O)unix.o \
 	 $(O)video.o    $(O)vidtxt.o  $(O)pckeys.o
 
 VVOBJ  = $(O)version.o
 
-<<<<<<< HEAD
 ifeq "$(ADD_LUA)" "Y"
 LUAOBJ = $(O)nhlua.o    $(O)nhlsel.o
 endif
 
-=======
->>>>>>> a7e31299
 ifeq "$(ADD_CURSES)" "Y"
 CURSESOBJ= $(O)cursdial.o $(O)cursinit.o $(O)cursinvt.o $(O)cursmain.o \
 	   $(O)cursmesg.o $(O)cursmisc.o $(O)cursstat.o $(O)curswins.o
@@ -342,7 +333,6 @@
 	$(VOBJ06) $(VOBJ07) $(VOBJ08) $(VOBJ09) $(VOBJ10) \
 	$(VOBJ11) $(VOBJ12) $(VOBJ13) $(VOBJ14) $(VOBJ15) \
 	$(VOBJ16) $(VOBJ17) $(VOBJ18) $(VOBJ19) $(VOBJ20) \
-<<<<<<< HEAD
 	$(VOBJ21) $(VOBJ22) $(VOBJ23) $(VOBJ24) $(VOBJ25) \
 	$(CURSESOBJ) $(LUAOBJ)
 
@@ -379,13 +369,6 @@
 		$(O)ltm.o $(O)lundump.o $(O)lutf8lib.o $(O)lvm.o $(O)lzio.o
 endif
 
-=======
-	$(VOBJ21) $(VOBJ22) $(VOBJ23) \
-	$(CURSESOBJ)
-
-ALLOBJ = $(VOBJ) $(SOBJ) $(TILOBJ) $(TILOBJ2) $(VVOBJ)
-
->>>>>>> a7e31299
 ifeq "$(ADD_CURSES)" "Y"
 #==========================================
 # PDCurses build macros
@@ -395,7 +378,6 @@
 PDCURSES_HEADERS	= $(PDCURSES_CURSES_H) $(PDCURSES_CURSPRIV_H)
 PDCSRC                  = $(PDCURSES_TOP)/pdcurses
 PDCDOS               = $(PDCURSES_TOP)/dos
-<<<<<<< HEAD
 PDCLIBOBJS = $(O)addch.o $(O)addchstr.o $(O)addstr.o $(O)attr.o $(O)beep.o             \
 	$(O)bkgd.o $(O)border.o $(O)clear.o $(O)color.o $(O)delch.o $(O)deleteln.o     \
 	$(O)getch.o $(O)getstr.o $(O)getyx.o $(O)inch.o $(O)inchstr.o     \
@@ -404,19 +386,6 @@
 	$(O)panel.o $(O)printw.o $(O)refresh.o $(O)scanw.o $(O)scr_dump.o $(O)scroll.o \
 	$(O)slk.o $(O)termattr.o $(O)touch.o $(O)util.o $(O)window.o    \
 	$(O)debug.o
-=======
-PDCLIBOBJS1 = $(O)addch.o $(O)addchstr.o $(O)addstr.o $(O)attr.o $(O)beep.o            \
-	$(O)bkgd.o $(O)border.o $(O)clear.o $(O)color.o $(O)delch.o $(O)deleteln.o     \
-	$(O)getch.o
-PDCLIBOBJS2 = $(O)getstr.o $(O)getyx.o $(O)inch.o $(O)inchstr.o $(O)initscr.o \
-	$(O)inopts.o $(O)insch.o $(O)insstr.o $(O)instr.o $(O)kernel.o        \
-	$(O)keyname.o $(O)mouse.o
-PDCLIBOBJS3 = $(O)move.o $(O)outopts.o $(O)overlay.o $(O)pad.o $(O)panel.o \
-	$(O)printw.o $(O)refresh.o $(O)scanw.o $(O)scr_dump.o $(O)scroll.o \
-	$(O)slk.o $(O)termattr.o
-PDCLIBOBJS4 = $(O)touch.o $(O)util.o $(O)window.o $(O)debug.o
-PDCLIBOBJS = $(PDCLIBOBJS1) $(PDCLIBOBJS2) $(PDCLIBOBJS3) $(PDCLIBOBJS4)
->>>>>>> a7e31299
 
 PDCOBJS = $(O)pdcclip.o $(O)pdcdisp.o $(O)pdcgetsc.o $(O)pdckbd.o \
 	$(O)pdcscrn.o $(O)pdcsetsc.o $(O)pdcutil.o
@@ -498,11 +467,7 @@
 CURSESLIB=
 endif
 
-<<<<<<< HEAD
 INCLDIR=-I../include -I../sys/msdos $(LUAINCL)
-=======
-INCLDIR=-I../include -I../sys/msdos
->>>>>>> a7e31299
 
 # Debugging
 #cflags = -pg -c $(INCLDIR) $(DLBFLG) $(CURSESDEF) -DSUPPRESS_GRAPHICS
@@ -593,7 +558,6 @@
 $(OBJ)/%.o : $(PDCDOS)/%.c
 	$(CC) $(PDCINCL) $(cflags)  -o$@  $<
 
-<<<<<<< HEAD
 ifeq "$(ADD_LUA)" "Y"
 #==========================================
 # Rules for LUA files
@@ -603,8 +567,6 @@
 	$(CC) $(cflags)  -o$@  $<
 endif
 
-=======
->>>>>>> a7e31299
 #==========================================
 #  Primary Targets.
 #==========================================
@@ -620,16 +582,11 @@
 
 util: $(O)utility.tag
 
-<<<<<<< HEAD
 ifneq "$(ADD_LUA)" "Y"
 LEVCOMPEXE = $(U)lev_comp.exe
 else
 LEVCOMPEXE =
 endif
-=======
-LEVCOMPEXE = $(U)lev_comp.exe
-
->>>>>>> a7e31299
 $(O)utility.tag: $(INCL)/date.h $(INCL)/trap.h    $(INCL)/onames.h \
 	$(INCL)/pm.h	  monstr.c   vis_tab.c	$(LEVCOMPEXE) \
 	$(U)dgn_comp.exe $(TILEUTIL)
@@ -678,11 +635,7 @@
 #  The main target.
 #==========================================
 
-<<<<<<< HEAD
 $(GAMEFILE): $(O)obj.tag $(PATCHLEV_H) $(PDCLIB) $(LUATARGETS) \
-=======
-$(GAMEFILE): $(O)obj.tag $(PATCHLEV_H) $(PDCLIB) \
->>>>>>> a7e31299
 	$(O)utility.tag $(ALLOBJ) $(O)$(GAME).lnk
 	 @if exist temp.a del temp.a
 	 @ar ru temp.a $(VOBJ01)
@@ -714,21 +667,14 @@
 	 @ar ru temp.a $(TILOBJ)
 	 @ar ru temp.a $(TILOBJ2)
 	 @ar ru temp.a $(VVOBJ)
-<<<<<<< HEAD
 ifeq "$(ADD_LUA)" "Y"
 	 @ar ru temp.a $(LUAOBJ)
 endif
-=======
->>>>>>> a7e31299
 ifeq "$(ADD_CURSES)" "Y"
 	 @ar ru temp.a $(CURSESOBJ)
 endif
 	$(LINK) $(LFLAGS) -o$(GAME).exe temp.a \
-<<<<<<< HEAD
 	$(PDCLIB) $(LUALIB) $(LIBRARIES) $(ZLIB)
-=======
-	$(PDCLIB) $(LIBRARIES) $(ZLIB)
->>>>>>> a7e31299
 	@$(subst /,\,stubedit $(GAME).exe minstack=2048K)
 	@$(subst /,\,copy $(GAME).exe $(GAMEFILE))
 	@$(subst /,\,del $(GAME).exe)
@@ -763,12 +709,9 @@
 	 echo $(TILOBJ) >> $(subst /,\,$@)
 	 echo $(TILOBJ2) >> $(subst /,\,$@)
 	 echo $(VVOBJ)  >> $(subst /,\,$@)
-<<<<<<< HEAD
 ifeq "$(ADD_LUA)" "Y"
 	 echo $(LUAOBJ) >> $(subst /,\,$@)
 endif
-=======
->>>>>>> a7e31299
 ifeq "$(ADD_CURSES)" "Y"
 	 echo $(CURSESOBJ) >> $(subst /,\,$@)
 endif
@@ -1072,15 +1015,11 @@
 #==========================================
 
 $(O)pdcurses.a : $(PDCLIBOBJS) $(PDCOBJS)
-<<<<<<< HEAD
-	ar rcs $@ $(PDCLIBOBJS) $(PDCOBJS)
-=======
 	ar rcS $@ $(PDCLIBOBJS1)
 	ar rcS $@ $(PDCLIBOBJS2)
 	ar rcS $@ $(PDCLIBOBJS3)
 	ar rcS $@ $(PDCLIBOBJS4)
 	ar rcs $@ $(PDCOBJS)
->>>>>>> a7e31299
 
 #==========================================
 #  Other Util Dependencies.
@@ -1136,10 +1075,7 @@
 $(DAT)/epitaph:	     $(O)utility.tag    $(DAT)/epitaph.txt
 	@$(subst /,\,$(U)makedefs.exe -s)
 
-<<<<<<< HEAD
 ifneq "$(ADD_LUA)" "Y"
-=======
->>>>>>> a7e31299
 $(O)sp_lev.tag: $(O)utility.tag \
 	$(DAT)/bigroom.des  $(DAT)/castle.des \
 	$(DAT)/endgame.des $(DAT)/gehennom.des $(DAT)/knox.des \
@@ -1215,100 +1151,6 @@
 $(O)dlb_main.o: $(U)dlb_main.c $(INCL)/config.h $(DLB_H)
 	$(CC) $(cflags) -o$@ $(U)dlb_main.c
 
-#=============================================================
-# LUA
-#=============================================================
-
-lua.exe: $(O)lua.o $(LUALIB) 
-	$(link) $(LFLAGS) -o$@ $(O)lua.o $(LUALIB)
-
-luac.exe: $(O)luac.o $(O)lua535s.a
-	$(link) $(LFLAGSU) -o$@ $(O)luac.o $(LUALIB)
-
-$(O)lua535.a: $(LUAOBJFILES)
-	$(cc) -shared -Wl,--export-all-symbols \
-		-Wl,--add-stdcall-alias -o $@ $<
-
-$(O)lua535s.a: $(LUAOBJFILES)
-	ar rcs $@ $(LUAOBJFILES)
-
-$(O)lua.o: $(LUASRC)/lua.c
-$(O)luac.o: $(LUASRC)/luac.c
-
-#==========================================
-#  Housekeeping.
-#==========================================
-
-clean:
-	$(subst /,\,if exist $(O)*.o del $(O)*.o)
-	$(subst /,\,if exist $(O)dat.tag del $(O)dat.tag)
-	$(subst /,\,if exist $(O)install.tag del $(O)install.tag)
-	$(subst /,\,if exist $(O)$(GAME).lnk del $(O)$(GAME).lnk)
-	$(subst /,\,if exist $(O)obj.tag del $(O)obj.tag)
-	$(subst /,\,if exist $(O)sp_lev.tag del $(O)sp_lev.tag)
-	$(subst /,\,if exist $(O)thintile.tag del $(O)thintile.tag)
-	$(subst /,\,if exist $(O)utility.tag del $(O)utility.tag)
-	$(subst /,\,if exist temp.a del temp.a)
-
-spotless: clean
-
-	$(subst /,\,if exist $(U)dgn_flex.c del $(U)dgn_flex.c)
-	$(subst /,\,if exist $(U)dgn_lex.c del $(U)dgn_lex.c)
-	$(subst /,\,if exist $(U)makedefs.exe del $(U)makedefs.exe)
-	$(subst /,\,if exist $(U)dgn_comp.exe del $(U)dgn_comp.exe)
-	$(subst /,\,if exist $(U)recover.exe del $(U)recover.exe)
-	$(subst /,\,if exist $(U)tilemap.exe del $(U)tilemap.exe)
-	$(subst /,\,if exist $(U)tile2bmp.exe del $(U)tile2bmp.exe)
-	$(subst /,\,if exist $(U)tile2bin.exe del $(U)tile2bin.exe)
-	$(subst /,\,if exist $(U)til2bin2.exe del $(U)til2bin2.exe)
-	$(subst /,\,if exist $(U)thintile.exe del $(U)thintile.exe)
-	$(subst /,\,if exist $(U)dlb_main.exe del $(U)dlb_main.exe)
-	$(subst /,\,if exist $(INCL)/vis_tab.h del $(INCL)/vis_tab.h)
-	$(subst /,\,if exist $(INCL)/onames.h del $(INCL)/onames.h)
-	$(subst /,\,if exist $(INCL)/pm.h del $(INCL)/pm.h)
-	$(subst /,\,if exist $(INCL)/date.h del $(INCL)/date.h)
-	$(subst /,\,if exist $(INCL)/dgn_comp.h del $(INCL)/dgn_comp.h)
-ifneq "$(ADD_LUA)" "Y"
-	$(subst /,\,if exist $(INCL)/lev_comp.h del $(INCL)/lev_comp.h)
-endif
-	$(subst /,\,if exist $(SRC)/monstr.c del $(SRC)/monstr.c)
-	$(subst /,\,if exist $(SRC)/vis_tab.c del $(SRC)/vis_tab.c)
-	$(subst /,\,if exist $(SRC)/tile.c del $(SRC)/tile.c)
-	$(subst /,\,if exist $(DAT)/options del $(DAT)/options)
-	$(subst /,\,if exist $(DAT)/data del $(DAT)/data)
-	$(subst /,\,if exist $(DAT)/rumors del $(DAT)/rumors)
-	$(subst /,\,if exist $(DAT)/dungeon.pdf del $(DAT)/dungeon.pdf)
-	$(subst /,\,if exist $(DAT)/dungeon del $(DAT)/dungeon)
-	$(subst /,\,if exist $(DAT)/oracles del $(DAT)/oracles)
-	$(subst /,\,if exist $(DAT)/quest.dat del $(DAT)/quest.dat)
-	$(subst /,\,if exist $(DAT)/bogusmon del $(DAT)/bogusmon)
-	$(subst /,\,if exist $(DAT)/engrave del $(DAT)/engrave)
-	$(subst /,\,if exist $(DAT)/epitaph del $(DAT)/epitaph)
-	$(subst /,\,if exist $(DAT)/dlb.lst del $(DAT)/dlb.lst)
-	$(subst /,\,if exist $(DAT)/nhdat del $(DAT)/nhdat)
-ifneq "$(ADD_LUA)" "Y"
-	$(subst /,\,if exist $(DAT)/*.lev del $(DAT)/*.lev)
-endif
-	$(subst /,\,if exist $(TILE_BMP) del $(TILE_BMP))
-	$(subst /,\,if exist $(WSHR)/monthin.txt del $(WSHR)/monthin.txt)
-	$(subst /,\,if exist $(WSHR)/objthin.txt del $(WSHR)/objthin.txt)
-	$(subst /,\,if exist $(WSHR)/oththin.txt del $(WSHR)/oththin.txt)
-
-#==========================================
-# Create directory for holding object files
-#==========================================
-
-$(O)obj.tag:
-	-$(subst /,\,@if not exist $(OBJ)/*.* mkdir $(OBJ))
-	@$(subst /,\,@echo directory created > $@)
-
-#===========================================
-# Work around some djgpp long file name woes
-#===========================================
-
-$(PATCHLEV_H):
-	@$(subst /,\,if not exist $@ copy $(INCL)/patchlevel.h $(INCL)/patchlev.h)
-
 #==========================================
 #  Housekeeping.
 #==========================================
@@ -1359,6 +1201,100 @@
 	$(subst /,\,if exist $(DAT)/dlb.lst del $(DAT)/dlb.lst)
 	$(subst /,\,if exist $(DAT)/nhdat del $(DAT)/nhdat)
 	$(subst /,\,if exist $(DAT)/*.lev del $(DAT)/*.lev)
+	$(subst /,\,if exist $(TILE_BMP) del $(TILE_BMP))
+	$(subst /,\,if exist $(WSHR)/monthin.txt del $(WSHR)/monthin.txt)
+	$(subst /,\,if exist $(WSHR)/objthin.txt del $(WSHR)/objthin.txt)
+	$(subst /,\,if exist $(WSHR)/oththin.txt del $(WSHR)/oththin.txt)
+
+#==========================================
+# Create directory for holding object files
+#==========================================
+
+$(O)obj.tag:
+	-$(subst /,\,@if not exist $(OBJ)/*.* mkdir $(OBJ))
+	@$(subst /,\,@echo directory created > $@)
+
+#===========================================
+# Work around some djgpp long file name woes
+#===========================================
+
+$(PATCHLEV_H):
+	@$(subst /,\,if not exist $@ copy $(INCL)/patchlevel.h $(INCL)/patchlev.h)
+
+#=============================================================
+# LUA
+#=============================================================
+
+lua.exe: $(O)lua.o $(LUALIB) 
+	$(link) $(LFLAGS) -o$@ $(O)lua.o $(LUALIB)
+
+luac.exe: $(O)luac.o $(O)lua535s.a
+	$(link) $(LFLAGSU) -o$@ $(O)luac.o $(LUALIB)
+
+$(O)lua535.a: $(LUAOBJFILES)
+	$(cc) -shared -Wl,--export-all-symbols \
+		-Wl,--add-stdcall-alias -o $@ $<
+
+$(O)lua535s.a: $(LUAOBJFILES)
+	ar rcs $@ $(LUAOBJFILES)
+
+$(O)lua.o: $(LUASRC)/lua.c
+$(O)luac.o: $(LUASRC)/luac.c
+
+#==========================================
+#  Housekeeping.
+#==========================================
+
+clean:
+	$(subst /,\,if exist $(O)*.o del $(O)*.o)
+	$(subst /,\,if exist $(O)dat.tag del $(O)dat.tag)
+	$(subst /,\,if exist $(O)install.tag del $(O)install.tag)
+	$(subst /,\,if exist $(O)$(GAME).lnk del $(O)$(GAME).lnk)
+	$(subst /,\,if exist $(O)obj.tag del $(O)obj.tag)
+	$(subst /,\,if exist $(O)sp_lev.tag del $(O)sp_lev.tag)
+	$(subst /,\,if exist $(O)thintile.tag del $(O)thintile.tag)
+	$(subst /,\,if exist $(O)utility.tag del $(O)utility.tag)
+	$(subst /,\,if exist temp.a del temp.a)
+
+spotless: clean
+
+	$(subst /,\,if exist $(U)dgn_flex.c del $(U)dgn_flex.c)
+	$(subst /,\,if exist $(U)dgn_lex.c del $(U)dgn_lex.c)
+	$(subst /,\,if exist $(U)makedefs.exe del $(U)makedefs.exe)
+	$(subst /,\,if exist $(U)dgn_comp.exe del $(U)dgn_comp.exe)
+	$(subst /,\,if exist $(U)recover.exe del $(U)recover.exe)
+	$(subst /,\,if exist $(U)tilemap.exe del $(U)tilemap.exe)
+	$(subst /,\,if exist $(U)tile2bmp.exe del $(U)tile2bmp.exe)
+	$(subst /,\,if exist $(U)tile2bin.exe del $(U)tile2bin.exe)
+	$(subst /,\,if exist $(U)til2bin2.exe del $(U)til2bin2.exe)
+	$(subst /,\,if exist $(U)thintile.exe del $(U)thintile.exe)
+	$(subst /,\,if exist $(U)dlb_main.exe del $(U)dlb_main.exe)
+	$(subst /,\,if exist $(INCL)/vis_tab.h del $(INCL)/vis_tab.h)
+	$(subst /,\,if exist $(INCL)/onames.h del $(INCL)/onames.h)
+	$(subst /,\,if exist $(INCL)/pm.h del $(INCL)/pm.h)
+	$(subst /,\,if exist $(INCL)/date.h del $(INCL)/date.h)
+	$(subst /,\,if exist $(INCL)/dgn_comp.h del $(INCL)/dgn_comp.h)
+ifneq "$(ADD_LUA)" "Y"
+	$(subst /,\,if exist $(INCL)/lev_comp.h del $(INCL)/lev_comp.h)
+endif
+	$(subst /,\,if exist $(SRC)/monstr.c del $(SRC)/monstr.c)
+	$(subst /,\,if exist $(SRC)/vis_tab.c del $(SRC)/vis_tab.c)
+	$(subst /,\,if exist $(SRC)/tile.c del $(SRC)/tile.c)
+	$(subst /,\,if exist $(DAT)/options del $(DAT)/options)
+	$(subst /,\,if exist $(DAT)/data del $(DAT)/data)
+	$(subst /,\,if exist $(DAT)/rumors del $(DAT)/rumors)
+	$(subst /,\,if exist $(DAT)/dungeon.pdf del $(DAT)/dungeon.pdf)
+	$(subst /,\,if exist $(DAT)/dungeon del $(DAT)/dungeon)
+	$(subst /,\,if exist $(DAT)/oracles del $(DAT)/oracles)
+	$(subst /,\,if exist $(DAT)/quest.dat del $(DAT)/quest.dat)
+	$(subst /,\,if exist $(DAT)/bogusmon del $(DAT)/bogusmon)
+	$(subst /,\,if exist $(DAT)/engrave del $(DAT)/engrave)
+	$(subst /,\,if exist $(DAT)/epitaph del $(DAT)/epitaph)
+	$(subst /,\,if exist $(DAT)/dlb.lst del $(DAT)/dlb.lst)
+	$(subst /,\,if exist $(DAT)/nhdat del $(DAT)/nhdat)
+ifneq "$(ADD_LUA)" "Y"
+	$(subst /,\,if exist $(DAT)/*.lev del $(DAT)/*.lev)
+endif
 	$(subst /,\,if exist $(TILE_BMP) del $(TILE_BMP))
 	$(subst /,\,if exist $(WSHR)/monthin.txt del $(WSHR)/monthin.txt)
 	$(subst /,\,if exist $(WSHR)/objthin.txt del $(WSHR)/objthin.txt)
