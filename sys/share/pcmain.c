<<<<<<< HEAD
/* NetHack 3.5	pcmain.c	$NHDT-Date: 1426966701 2015/03/21 19:38:21 $  $NHDT-Branch: master $:$NHDT-Revision: 1.51 $ */
=======
/* NetHack 3.5	pcmain.c	$NHDT-Date: 1427337317 2015/03/26 02:35:17 $  $NHDT-Branch: derek-farming $:$NHDT-Revision: 1.52 $ */
/* NetHack 3.5	pcmain.c	$Date: 2012/01/20 03:41:31 $  $Revision: 1.48 $ */
>>>>>>> 1a8cfeae
/* Copyright (c) Stichting Mathematisch Centrum, Amsterdam, 1985. */
/* NetHack may be freely redistributed.  See license for details. */

/* main.c - MSDOS, OS/2, ST, Amiga, and Windows NetHack */

#include "hack.h"
#include "dlb.h"

#ifndef NO_SIGNAL
#include <signal.h>
#endif

#include <ctype.h>

#if !defined(AMIGA) && !defined(GNUDOS)
#include <sys\stat.h>
#else
# ifdef GNUDOS
#include <sys/stat.h>
# endif
#endif

#ifdef WIN32
#include "win32api.h"			/* for GetModuleFileName */
#endif

#ifdef __DJGPP__
#include <unistd.h>			/* for getcwd() prototype */
#endif

char orgdir[PATHLEN];	/* also used in pcsys.c, amidos.c */

#ifdef TOS
boolean run_from_desktop = TRUE;	/* should we pause before exiting?? */
# ifdef __GNUC__
long _stksize = 16*1024;
# endif
#endif

#ifdef AMIGA
extern int bigscreen;
void NDECL( preserve_icon );
#endif

STATIC_DCL void FDECL(process_options,(int argc,char **argv));
STATIC_DCL void NDECL(nhusage);

#if defined(MICRO) || defined(WIN32) || defined(OS2)
extern void FDECL(nethack_exit,(int));
#else
#define nethack_exit exit
#endif

#ifdef WIN32
extern boolean getreturn_enabled;	/* from sys/share/pcsys.c */
extern int redirect_stdout;		/* from sys/share/pcsys.c */
#endif

#if defined(MSWIN_GRAPHICS)
extern void NDECL(mswin_destroy_reg);
#endif

#ifdef EXEPATH
STATIC_DCL char *FDECL(exepath,(char *));
#endif

int FDECL(main, (int,char **));

extern boolean FDECL(pcmain, (int,char **));


#if defined(__BORLANDC__) && !defined(_WIN32)
void NDECL( startup );
unsigned _stklen = STKSIZ;
#endif

/* If the graphics version is built, we don't need a main; it is skipped
 * to help MinGW decide which entry point to choose. If both main and 
 * WinMain exist, the resulting executable won't work correctly.
 */
#ifndef MSWIN_GRAPHICS
int
main(argc,argv)
int argc;
char *argv[];
{
     boolean resuming;

     sys_early_init();
     resuming = pcmain(argc,argv);
#ifdef LAN_FEATURES
     init_lan_features();
#endif
     moveloop(resuming);
     nethack_exit(EXIT_SUCCESS);
     /*NOTREACHED*/
     return 0;
}
#endif /*MSWIN_GRAPHICS*/

boolean
pcmain(argc,argv)
int argc;
char *argv[];
{

    register int fd;
    register char *dir;
#if defined(WIN32)
    char* envp = NULL;
    char* sptr = NULL;
    char fnamebuf[BUFSZ], encodedfnamebuf[BUFSZ];
    boolean save_getreturn_status = getreturn_enabled;
#endif
#ifdef NOCWD_ASSUMPTIONS
    char failbuf[BUFSZ];
#endif
    boolean resuming = FALSE;	/* assume new game */

#if defined(__BORLANDC__) && !defined(_WIN32)
    startup();
#endif

#ifdef TOS
    long clock_time;
    if (*argv[0]) { 		/* only a CLI can give us argv[0] */
        hname = argv[0];
        run_from_desktop = FALSE;
    } else
#endif
        hname = "NetHack";      /* used for syntax messages */

    choose_windows(DEFAULT_WINDOW_SYS);

#if !defined(AMIGA) && !defined(GNUDOS)
    /* Save current directory and make sure it gets restored when
     * the game is exited.
     */
    if (getcwd(orgdir, sizeof orgdir) == (char *)0)
        error("NetHack: current directory path too long");
# ifndef NO_SIGNAL
    signal(SIGINT, (SIG_RET_TYPE) nethack_exit);	/* restore original directory */
# endif
#endif /* !AMIGA && !GNUDOS */

    dir = nh_getenv("NETHACKDIR");
    if (dir == (char *)0)
        dir = nh_getenv("HACKDIR");
#ifdef EXEPATH
    if (dir == (char *)0)
        dir = exepath(argv[0]);
#endif
    if (dir != (char *)0) {
        (void) strncpy(hackdir, dir, PATHLEN - 1);
        hackdir[PATHLEN-1] = '\0';
#ifdef NOCWD_ASSUMPTIONS
        {
            int prefcnt;

            fqn_prefix[0] = (char *)alloc(strlen(hackdir)+2);
            Strcpy(fqn_prefix[0], hackdir);
            append_slash(fqn_prefix[0]);
            for (prefcnt = 1; prefcnt < PREFIX_COUNT; prefcnt++)
            fqn_prefix[prefcnt] = fqn_prefix[0];

# if defined(WIN32) || defined(MSDOS)
            /* sysconf should be searched for in this location */
            envp = nh_getenv("COMMONPROGRAMFILES");
            if (envp) {
                if ((sptr = index(envp, ';')) != 0) *sptr = '\0';
                if (strlen(envp) > 0) {
                    fqn_prefix[SYSCONFPREFIX] = (char *)alloc(strlen(envp) + 10);
                    Strcpy(fqn_prefix[SYSCONFPREFIX], envp);
                    append_slash(fqn_prefix[SYSCONFPREFIX]);
                    Strcat(fqn_prefix[SYSCONFPREFIX], "NetHack\\");
                }
            }
 
            /* user's home directory should default to this - unless overridden */
            envp = nh_getenv("USERPROFILE");
            if (envp) {
                if ((sptr = index(envp, ';')) != 0) *sptr = '\0';
                if (strlen(envp) > 0) {
                    fqn_prefix[CONFIGPREFIX] = (char *)alloc(strlen(envp)+2);
                    Strcpy(fqn_prefix[CONFIGPREFIX], envp);
                    append_slash(fqn_prefix[CONFIGPREFIX]);
                }
            }
# endif
        }
#endif
#if defined(CHDIR) && !defined(NOCWD_ASSUMPTIONS)
        chdirx (dir, 1);
#endif
    }
#ifdef AMIGA
# ifdef CHDIR
    /*
     * If we're dealing with workbench, change the directory.  Otherwise
     * we could get "Insert disk in drive 0" messages. (Must be done
     * before initoptions())....
     */
    if(argc == 0)
        chdirx(HACKDIR, 1);
# endif
    ami_wininit_data();
#endif
#ifdef WIN32CON
    save_getreturn_status = getreturn_enabled;
    raw_clear_screen();
    getreturn_enabled = TRUE;
#endif
    initoptions();

#ifdef NOCWD_ASSUMPTIONS
    if (!validate_prefix_locations(failbuf)) {
        raw_printf("Some invalid directory locations were specified:\n\t%s\n",
                failbuf);
         nethack_exit(EXIT_FAILURE);
    }
#endif

#if defined(TOS) && defined(TEXTCOLOR)
    if (iflags.BIOS && iflags.use_color)
        set_colors();
#endif
    if (!hackdir[0])
#if !defined(LATTICE) && !defined(AMIGA)
        Strcpy(hackdir, orgdir);
#else
        Strcpy(hackdir, HACKDIR);
#endif
    if(argc > 1) {
        if (!strncmp(argv[1], "-d", 2) && argv[1][2] != 'e') {
        /* avoid matching "-dec" for DECgraphics; since the man page
         * says -d directory, hope nobody's using -desomething_else
         */
        argc--;
        argv++;
        dir = argv[0]+2;
        if(*dir == '=' || *dir == ':') dir++;
        if(!*dir && argc > 1) {
            argc--;
            argv++;
            dir = argv[0];
        }
        if(!*dir)
            error("Flag -d must be followed by a directory name.");
        Strcpy(hackdir, dir);
        }
        if (argc > 1) {

        /*
         * Now we know the directory containing 'record' and
         * may do a prscore().
         */
        if (!strncmp(argv[1], "-s", 2)) {
#if defined(MSWIN_GRAPHICS) || defined(WIN32CON)
            int sfd = (int)_fileno(stdout);
            redirect_stdout = (sfd >= 0) ? !isatty(sfd) : 0;

# ifdef MSWIN_GRAPHICS
            if (!redirect_stdout) {
               raw_printf("-s is not supported for the Graphical Interface\n");
               nethack_exit(EXIT_SUCCESS);
            }
# endif
#endif

#if defined(CHDIR) && !defined(NOCWD_ASSUMPTIONS)
            chdirx(hackdir,0);
#endif
#ifdef SYSCF
            initoptions();
#endif
            prscore(argc, argv);
            nethack_exit(EXIT_SUCCESS);
        }

#ifdef MSWIN_GRAPHICS
        if (!strncmpi(argv[1], "-clearreg", 6)) {	/* clear registry */
            mswin_destroy_reg();
            nethack_exit(EXIT_SUCCESS);
        }
#endif
        /* Don't initialize the window system just to print usage */
        if (!strncmp(argv[1], "-?", 2) || !strncmp(argv[1], "/?", 2)) {
            nhusage();
            nethack_exit(EXIT_SUCCESS);
        }
        }
    }

#ifdef WIN32
    getreturn_enabled = save_getreturn_status;
#endif
    /*
     * It seems you really want to play.
     */
#ifdef TOS
    if (comp_times((long)time(&clock_time)))
        error("Your clock is incorrectly set!");
#endif
    if (!dlb_init()) {
        pline(
    "%s\n%s\n%s\n%s\n\nNetHack was unable to open the required file \"%s\".%s",
          copyright_banner_line(1), copyright_banner_line(2),
          copyright_banner_line(3), copyright_banner_line(4), DLBFILE,
#ifdef WIN32
          "\nAre you perhaps trying to run NetHack within a zip utility?");
#else
          "");
#endif
        error("dlb_init failure.");
    }

    u.uhp = 1;	/* prevent RIP on early quits */
    u.ux = 0;	/* prevent flush_screen() */

    /* chdir shouldn't be called before this point to keep the
     * code parallel to other ports.
     */
#if defined(CHDIR) && !defined(NOCWD_ASSUMPTIONS)
    chdirx(hackdir,1);
#endif

#ifdef MSDOS
    /* We do this early for MSDOS because there are several
     * display/tile related options that affect init_nhwindows()
     */
    process_options(argc, argv);
#endif

#if defined(MSDOS) || defined(WIN32)
    /* Player didn't specify any symbol set so use IBM defaults */
    if (!symset[PRIMARY].name) {
        load_symset("IBMGraphics_2", PRIMARY);
    }
    if (!symset[ROGUESET].name) {
        load_symset("RogueEpyx", ROGUESET);
    }
#endif

#ifdef MSDOS
    init_nhwindows(&argc,argv);
#else
    init_nhwindows(&argc,argv);
    process_options(argc, argv);
#endif

#ifdef WIN32CON
    toggle_mouse_support();	/* must come after process_options */
#endif

#ifdef MFLOPPY
    set_lock_and_bones();
# ifndef AMIGA
    copybones(FROMPERM);
# endif
#endif

    /* strip role,race,&c suffix; calls askname() if plname[] is empty
       or holds a generic user name like "player" or "games" */
    plnamesuffix();
    set_playmode();	/* sets plname to "wizard" for wizard mode */
#if 0
    /* unlike Unix where the game might be invoked with a script
       which forces a particular character name for each player
       using a shared account, we always allow player to rename
       the character during role/race/&c selection */
    iflags.renameallowed = TRUE;
#else
 /* until the getlock code is resolved, override askname()'s
    setting of renameallowed; when False, player_selection()
    won't resent renaming as an option */
 iflags.renameallowed = FALSE;
#endif

#if defined(PC_LOCKING)
    /* 3.3.0 added this to support detection of multiple games
     * under the same plname on the same machine in a windowed
     * or multitasking environment.
     *
     * That allows user confirmation prior to overwriting the
     * level files of a game in progress.
     *
     * Also prevents an aborted game's level files from being
     * overwritten without confirmation when a user starts up
     * another game with the same player name.
     */
# if defined(WIN32)
    /* Obtain the name of the logged on user and incorporate
     * it into the name. */
    Sprintf(fnamebuf, "%s-%s", get_username(0), plname);
    (void)fname_encode("ABCDEFGHIJKLMNOPQRSTUVWXYZabcdefghijklmnopqrstuvwxyz_-.",
                '%', fnamebuf, encodedfnamebuf, BUFSZ);
    Sprintf(lock, "%s",encodedfnamebuf);
    /* regularize(lock); */ /* we encode now, rather than substitute */
# else
    Strcpy(lock,plname);
    regularize(lock);
# endif
    getlock();
#else   /* What follows is !PC_LOCKING */
# ifdef AMIGA /* We'll put the bones & levels in the user specified directory -jhsa */
    Strcat(lock,plname);
    Strcat(lock,".99");
# else
#  ifndef MFLOPPY
    /* I'm not sure what, if anything, is left here, but MFLOPPY has
     * conflicts with set_lock_and_bones() in files.c.
     */
    Strcpy(lock,plname);
    Strcat(lock,".99");
    regularize(lock);	/* is this necessary? */
                /* not compatible with full path a la AMIGA */
#  endif
# endif
#endif	/* PC_LOCKING */

    /* Set up level 0 file to keep the game state.
     */
    fd = create_levelfile(0, (char *)0);
    if (fd < 0) {
        raw_print("Cannot create lock file");
    } else {
#ifdef WIN32
        hackpid = GetCurrentProcessId();
#else
        hackpid = 1;
#endif
<<<<<<< HEAD
		write(fd, (genericptr_t) &hackpid, sizeof(hackpid));
		nhclose(fd);
	}
=======
        write(fd, (genericptr_t) &hackpid, sizeof(hackpid));
		nhclose(fd);
    }
>>>>>>> 1a8cfeae
#ifdef MFLOPPY
    level_info[0].where = ACTIVE;
#endif

    /*
     *  Initialize the vision system.  This must be before mklev() on a
     *  new game or before a level restore on a saved game.
     */
    vision_init();

    display_gamewindows();
#ifdef WIN32
    getreturn_enabled = TRUE;
#endif

    /*
     * First, try to find and restore a save file for specified character.
     * We'll return here if new game player_selection() renames the hero.
     */
 attempt_restore:
    if ((fd = restore_saved_game()) >= 0) {
#ifndef NO_SIGNAL
        (void) signal(SIGINT, (SIG_RET_TYPE) done1);
#endif
#ifdef NEWS
        if(iflags.news){
            display_file(NEWS, FALSE);
            iflags.news = FALSE;
        }
#endif
        pline("Restoring save file...");
        mark_synch();	/* flush output */

        if (dorecover(fd)) {
            resuming = TRUE;	/* not starting new game */
            if (discover)
            You("are in non-scoring discovery mode.");
            if (discover || wizard) {
            if(yn("Do you want to keep the save file?") == 'n')
                (void) delete_savefile();
            else {
                nh_compress(fqname(SAVEF, SAVEPREFIX, 0));
            }
            }
        }
    }

    if (!resuming) {
        /* new game:  start by choosing role, race, etc;
           player might change the hero's name while doing that,
           in which case we try to restore under the new name
           and skip selection this time if that didn't succeed */
        if (!iflags.renameinprogress) {
            player_selection();
            if (iflags.renameinprogress) {
            /* player has renamed the hero while selecting role;
               discard current lock file and create another for
               the new character name */
#if 0       /* this needs to be reconciled with the getlock mess above... */
            delete_levelfile(0); /* remove empty lock file */
            getlock();
#endif
            goto attempt_restore;
            }
        }
        newgame();
        if (discover)
            You("are in non-scoring discovery mode.");
    }

#ifndef NO_SIGNAL
    (void) signal(SIGINT, SIG_IGN);
#endif
#ifdef OS2
    gettty(); /* somehow ctrl-P gets turned back on during startup ... */
#endif
    return resuming;
}

STATIC_OVL void
process_options(argc, argv)
int argc;
char *argv[];
{
    int i;


    /*
     * Process options.
     */
    while(argc > 1 && argv[1][0] == '-'){
        argv++;
        argc--;
        switch(argv[0][1]){
        case 'a':
            if (argv[0][2]) {
                if ((i = str2align(&argv[0][2])) >= 0)
                    flags.initalign = i;
            } else if (argc > 1) {
                argc--;
                argv++;
                if ((i = str2align(argv[0])) >= 0)
                    flags.initalign = i;
            }
            break;
        case 'D':
            wizard = TRUE, discover = FALSE;
            break;
        case 'X':
            discover = TRUE, wizard = FALSE;
            break;
#ifdef NEWS
        case 'n':
            iflags.news = FALSE;
            break;
#endif
        case 'u':
            if(argv[0][2])
              (void) strncpy(plname, argv[0]+2, sizeof(plname)-1);
            else if(argc > 1) {
              argc--;
              argv++;
              (void) strncpy(plname, argv[0], sizeof(plname)-1);
            } else
                raw_print("Player name expected after -u");
            break;
#ifndef AMIGA
        case 'I':
        case 'i':
            if (!strncmpi(argv[0]+1, "IBM", 3)) {
                load_symset("IBMGraphics", PRIMARY);
                load_symset("RogueIBM", ROGUESET);
                switch_symbols(TRUE);
            }
            break;
        /*	case 'D': */
        case 'd':
            if (!strncmpi(argv[0]+1, "DEC", 3)) {
                load_symset("DECGraphics", PRIMARY);
                switch_symbols(TRUE);
            }
            break;
#endif
        case 'g':
            if (argv[0][2]) {
                if ((i = str2gend(&argv[0][2])) >= 0)
                    flags.initgend = i;
            } else if (argc > 1) {
                argc--;
                argv++;
                if ((i = str2gend(argv[0])) >= 0)
                    flags.initgend = i;
            }
            break;
        case 'p': /* profession (role) */
            if (argv[0][2]) {
                if ((i = str2role(&argv[0][2])) >= 0)
                    flags.initrole = i;
            } else if (argc > 1) {
                argc--;
                argv++;
                if ((i = str2role(argv[0])) >= 0)
                    flags.initrole = i;
            }
            break;
        case 'r': /* race */
            if (argv[0][2]) {
                if ((i = str2race(&argv[0][2])) >= 0)
                    flags.initrace = i;
            } else if (argc > 1) {
                argc--;
                argv++;
                if ((i = str2race(argv[0])) >= 0)
                    flags.initrace = i;
            }
            break;
#ifdef MFLOPPY
# ifndef AMIGA
        /* Player doesn't want to use a RAM disk
         */
        case 'R':
            ramdisk = FALSE;
            break;
# endif
#endif
#ifdef AMIGA
            /* interlaced and non-interlaced screens */
        case 'L':
            bigscreen = 1;
            break;
        case 'l':
            bigscreen = -1;
            break;
#endif
        case '@':
            flags.randomall = 1;
            break;
        default:
            if ((i = str2role(&argv[0][1])) >= 0) {
                flags.initrole = i;
                break;
            } else raw_printf("\nUnknown switch: %s", argv[0]);
            /* FALL THROUGH */
        case '?':
            nhusage();
            nethack_exit(EXIT_SUCCESS);
        }
    }
}

STATIC_OVL void 
nhusage()
{
    char buf1[BUFSZ], buf2[BUFSZ], *bufptr;

    buf1[0] = '\0';
    bufptr = buf1;

#define ADD_USAGE(s)	if ((strlen(buf1) + strlen(s)) < (BUFSZ - 1)) Strcat(bufptr, s);

    /* -role still works for those cases which aren't already taken, but
     * is deprecated and will not be listed here.
     */
    (void) Sprintf(buf2,
"\nUsage:\n%s [-d dir] -s [-r race] [-p profession] [maxrank] [name]...\n       or",
        hname);
    ADD_USAGE(buf2);

    (void) Sprintf(buf2,
     "\n%s [-d dir] [-u name] [-r race] [-p profession] [-[DX]]",
        hname);
    ADD_USAGE(buf2);
#ifdef NEWS
    ADD_USAGE(" [-n]");
#endif
#ifndef AMIGA
    ADD_USAGE(" [-I] [-i] [-d]");
#endif
#ifdef MFLOPPY
# ifndef AMIGA
    ADD_USAGE(" [-R]");
# endif
#endif
#ifdef AMIGA
    ADD_USAGE(" [-[lL]]");
#endif
    if (!iflags.window_inited)
        raw_printf("%s\n",buf1);
    else
        (void) printf("%s\n",buf1);
#undef ADD_USAGE
}

#ifdef CHDIR
void
chdirx(dir, wr)
char *dir;
boolean wr;
{
# ifdef AMIGA
    static char thisdir[] = "";
# else
    static char thisdir[] = ".";
# endif
    if(dir && chdir(dir) < 0) {
        error("Cannot chdir to %s.", dir);
    }

# ifndef AMIGA
    /* Change the default drive as well.
     */
    chdrive(dir);
# endif

    /* warn the player if we can't write the record file */
    /* perhaps we should also test whether . is writable */
    /* unfortunately the access system-call is worthless */
    if (wr) check_recordfile(dir ? dir : thisdir);
}
#endif /* CHDIR */

#ifdef PORT_HELP
# if defined(MSDOS) || defined(WIN32)
void
port_help()
{
    /* display port specific help file */
    display_file( PORT_HELP, 1 );
}
# endif /* MSDOS || WIN32 */
#endif /* PORT_HELP */

/* validate wizard mode if player has requested access to it */
boolean
authorize_wizard_mode()
{
    if (!strcmp(plname, WIZARD_NAME)) return TRUE;
    return FALSE;
}

#ifdef EXEPATH
# ifdef __DJGPP__
#define PATH_SEPARATOR '/'
# else
#define PATH_SEPARATOR '\\'
# endif

#define EXEPATHBUFSZ 256
char exepathbuf[EXEPATHBUFSZ];

char *exepath(str)
char *str;
{
    char *tmp, *tmp2;
    int bsize;

    if (!str) return (char *)0;
    bsize = EXEPATHBUFSZ;
    tmp = exepathbuf;
# ifndef WIN32
    Strcpy (tmp, str);
# else
    #ifdef UNICODE
    {
        TCHAR wbuf[BUFSZ];
        GetModuleFileName((HANDLE)0, wbuf, BUFSZ);
        WideCharToMultiByte(CP_ACP, 0, wbuf, -1, tmp, bsize, NULL, NULL);
    }
    #else
        *(tmp + GetModuleFileName((HANDLE)0, tmp, bsize)) = '\0';
    #endif
# endif
    tmp2 = strrchr(tmp, PATH_SEPARATOR);
    if (tmp2) *tmp2 = '\0';
    return tmp;
}
#endif /* EXEPATH */

/*pcmain.c*/<|MERGE_RESOLUTION|>--- conflicted
+++ resolved
@@ -1,9 +1,4 @@
-<<<<<<< HEAD
-/* NetHack 3.5	pcmain.c	$NHDT-Date: 1426966701 2015/03/21 19:38:21 $  $NHDT-Branch: master $:$NHDT-Revision: 1.51 $ */
-=======
 /* NetHack 3.5	pcmain.c	$NHDT-Date: 1427337317 2015/03/26 02:35:17 $  $NHDT-Branch: derek-farming $:$NHDT-Revision: 1.52 $ */
-/* NetHack 3.5	pcmain.c	$Date: 2012/01/20 03:41:31 $  $Revision: 1.48 $ */
->>>>>>> 1a8cfeae
 /* Copyright (c) Stichting Mathematisch Centrum, Amsterdam, 1985. */
 /* NetHack may be freely redistributed.  See license for details. */
 
@@ -435,15 +430,9 @@
 #else
         hackpid = 1;
 #endif
-<<<<<<< HEAD
-		write(fd, (genericptr_t) &hackpid, sizeof(hackpid));
-		nhclose(fd);
-	}
-=======
         write(fd, (genericptr_t) &hackpid, sizeof(hackpid));
 		nhclose(fd);
     }
->>>>>>> 1a8cfeae
 #ifdef MFLOPPY
     level_info[0].where = ACTIVE;
 #endif
