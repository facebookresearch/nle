--- conflicted
+++ resolved
@@ -123,21 +123,11 @@
 quest_levs:
 	touch quest_levs
 
-<<<<<<< HEAD
-spotless:
-	-rm -f spec_levs quest_levs *.lev $(VARDAT)
-=======
-dungeon: dungeon.def ../util/makedefs ../util/dgn_comp
-	../util/makedefs -e
-	../util/dgn_comp dungeon.pdf
-
 # gitinfo.txt is optionally made by src/Makefile when creating date.h
 clean:
 	-rm -f gitinfo.txt
 
 spotless: clean
-	-rm -f spec_levs quest_levs *.lev $(VARDAT) dungeon dungeon.pdf
->>>>>>> fd6ecbaa
 	-rm -f nhdat x11tiles beostiles pet_mark.xbm pilemark.xbm rip.xpm mapbg.xpm
 	-rm -f rip.img GEM_RSC.RSC title.img nh16.img NetHack.ad
 	-rm -f nhsplash.xpm nhtiles.bmp