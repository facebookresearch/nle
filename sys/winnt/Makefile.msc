# NetHack 3.6	Makefile.msc	$NHDT-Date: 1572748386 2019/11/03 02:33:06 $  $NHDT-Branch: NetHack-3.6 $:$NHDT-Revision: 1.167 $ */
#       Copyright (c) NetHack PC Development Team 1993-2019
#
#==============================================================================
# Build Tools Environment
#
#       NetHack 3.7 Makefile for MS Visual Studio Visual C++ compiler
#  
#       Visual Studio Compilers Tested:
#            - Microsoft Visual Studio 2017 Community Edition
#            - Microsoft Visual Studio 2019 Community Edition
#
#==============================================================================
#   This is used for building two versions of NetHack:
#
#   A tty port utilizing the Win32 Console I/O subsystem, Console
#       NetHack.exe
#
#   A Win32 native port built on the Windows API, Graphical NetHack or
#       NetHackW.exe
#
#       In addition to your C compiler,
#
#       if you want to change           you will need a
#       files with suffix               workalike for
#              .y                           yacc   (such as bison)
#              .l                           lex    (such as flex)
#
#   If you have any questions read the sys/winnt/Install.nt file included 
#   with the distribution.
#========================================================================================
# DECISIONS SECTION
#
# Build Options Decisions
#
#       There are currently 4 decisions that you can choose to make. 
#       none of the 4 decisions are absolutely required because defaults are in place:
#	1. Where do you want your build to end up?
#	2. Do you want debug information in the executable?
#	3. Do you want to explicitly override auto-detection of a 32-bit or 64-bit target?
#       4. Do you want to include the optional curses port?
#
# Mandatory LUA source Location
#
#       LUA source code or is required to build NetHack-3.7.
#       LUATOP must point to the location of the LUA sources.
#
#-----------------------------------------------------------------------------------------
#=========================================================================================

#---------------------------------------------------------------
# 1. Where do you want the game to be built (which folder)?

GAMEDIR = ..\binary               # Default game build directory
 
#---------------------------------------------------------------
# 2. Do you want debug information available to the executable?
  
DEBUGINFO = Y

#---------------------------------------------------------------
# 3. This Makefile will attempt to auto-detect your selected target architecture
#    based on Visual Studio command prompt configuration settins etc.
#    However, if you want to manually override generation of a 
#    32-bit or 64-bit build target, you can uncomment the apppropriate
#    TARGET_CPU line below.
#
#TARGET_CPU=x64
#TARGET_CPU=x86

#---------------------------------------------------------------
# OPTIONAL - Curses window port support 
#
# 4. Uncomment these and set them appropriately if you want to
#    include curses port support alongside TTY support in your
#    NetHack.exe binary. 
#
#    You'll have to set PDCURSES_H to the correct location of the 
#    PDCurses header (.h) files and PDCURSES_C to the location
#    of your PDCurses C files.
#
ADD_CURSES=Y
PDCURSES_TOP=..\..\pdcurses
#
#---------------------------------------------------------------
# Location of LUA
#
# Original source needs to be obtained from: 
#    http://www.lua.org/ftp/lua-5.3.5.tar.gz
#
#    This build assumes that the LUA sources are located
#    at the specified location. If they are actually elsewhere
#    you'll need to specify the correct spot below in order to
#    successfully build NetHack-3.7.
#
LUATOP=..\..\lua-5.3.5
#
#==============================================================================
# This marks the end of the BUILD DECISIONS section.
#==============================================================================
#
#===============================================
#======= End of Modification Section ===========
#===============================================
#
################################################
#                                              #
# Nothing below here should have to be changed.#
#                                              #
################################################
#
#==============================================================================
#
#  The version of the game this Makefile was designed for
NETHACK_VERSION="3.7.0"

# A brief version for use in macros
NHV=$(NETHACK_VERSION:.=)
NHV=$(NHV:"=)

#
#  Source directories.    Makedefs hardcodes these, don't change them.
#

INCL    = ..\include     # NetHack include files
DAT     = ..\dat         # NetHack data files
DOC     = ..\doc         # NetHack documentation files
UTIL    = ..\util        # Utility source
SRC     = ..\src         # Main source
SSYS    = ..\sys\share   # Shared system files
MSWSYS  = ..\sys\winnt   # mswin specific files
TTY     = ..\win\tty     # window port files (tty)
MSWIN   = ..\win\win32   # window port files (win32)
WCURSES = ..\win\curses  # window port files (curses) 
WSHR    = ..\win\share   # Tile support files 

#
#  Object directory.
#

OBJ     = o

#
#==========================================
# Exe File Info.
#==========================================
 
#        
#
# Optional high-quality BSD random number generation routines
# (see pcconf.h). Set to nothing if not used.
#

RANDOM	= $(OBJ)\random.o
#RANDOM	=
BCRYPT=bcrypt.lib
WINPFLAG= -DTILES -DMSWIN_GRAPHICS -DWIN32CON

# To store all the level files,
# help files, etc. in a single library file.
# USE_DLB = Y is left uncommented

USE_DLB = Y

! IF ("$(USE_DLB)"=="Y")
DLBFLG = -DDLB
! ELSE
DLBFLG =
! ENDIF

#
# If you defined ZLIB_COMP in include/config.h and you need
# to link with the zlib.lib library, uncomment the line below.
# If necessary, prefix explicit path information to the file name
# otherwise it assumes the NetHack src directory.
#

#ZLIB = zlib.lib


#==========================================
#================ MACROS ==================
#==========================================
# This section creates shorthand macros for many objects
# referenced later on in the Makefile.
#
#
# Shorten up the location for some files
#

O  = $(OBJ)^\

U  = $(UTIL)^\

#
# Utility Objects.
#

MAKESRC       = $(U)makedefs.c

MAKEOBJS      = $(O)makedefs.o $(O)monst.o $(O)objects.o

!IFDEF OBSOLETE_LEVEL_COMPILER
LEVCOMPOBJS   = $(O)lev_yacc.o	$(O)lev_lex.o	$(O)lev_main.o	\
		$(O)alloc.o $(O)decl.o	$(O)drawing.o	$(O)monst.o	$(O)objects.o	$(O)panic.o
!ENDIF

DGNCOMPOBJS   = $(O)dgn_yacc.o	$(O)dgn_lex.o	$(O)dgn_main.o	\
		$(O)alloc.o	$(O)panic.o

RECOVOBJS      = $(O)recover.o

TILEFILES      = $(WSHR)\monsters.txt $(WSHR)\objects.txt $(WSHR)\other.txt

#
# These are not invoked during a normal game build in 3.4
#
TEXT_IO        = $(O)tiletext.o	$(O)tiletxt.o	$(O)drawing.o \
		 $(O)decl.o	$(O)monst.o	$(O)objects.o

TEXT_IO32      = $(O)tilete32.o $(O)tiletx32.o $(O)drawing.o \
		 $(O)decl.o	$(O)monst.o	$(O)objects.o

GIFREADERS     = $(O)gifread.o	$(O)alloc.o $(O)panic.o
GIFREADERS32   = $(O)gifrd32.o $(O)alloc.o $(O)panic.o

PPMWRITERS     = $(O)ppmwrite.o $(O)alloc.o $(O)panic.o

#
#  Object files for the game itself.
#

VOBJ01 = $(O)allmain.o  $(O)alloc.o    $(O)apply.o    $(O)artifact.o
VOBJ02 = $(O)attrib.o   $(O)ball.o     $(O)bones.o    $(O)botl.o    
VOBJ03 = $(O)cmd.o      $(O)dbridge.o  $(O)decl.o     $(O)detect.o  
VOBJ04 = $(O)dig.o      $(O)display.o  $(O)do.o       $(O)do_name.o 
VOBJ05 = $(O)do_wear.o  $(O)dog.o      $(O)dogmove.o  $(O)dokick.o  
VOBJ06 = $(O)dothrow.o  $(O)drawing.o  $(O)dungeon.o  $(O)eat.o     
VOBJ07 = $(O)end.o      $(O)engrave.o  $(O)exper.o    $(O)explode.o 
VOBJ08 = $(O)extralev.o $(O)files.o    $(O)fountain.o $(O)hack.o    
VOBJ09 = $(O)hacklib.o  $(O)invent.o   $(O)light.o    $(O)lock.o    
VOBJ10 = $(O)mail.o     $(O)makemon.o  $(O)mapglyph.o $(O)mcastu.o  
VOBJ11 = $(O)mhitm.o    $(O)mhitu.o    $(O)minion.o   $(O)mklev.o   
VOBJ12 = $(O)mkmap.o    $(O)mkmaze.o   $(O)mkobj.o    $(O)mkroom.o  
VOBJ13 = $(O)mon.o      $(O)mondata.o  $(O)monmove.o  $(O)monst.o   
VOBJ14 = $(O)mplayer.o  $(O)mthrowu.o  $(O)muse.o     $(O)isaac64.o
VOBJ15 = $(O)music.o    $(O)o_init.o   $(O)objects.o  $(O)objnam.o  
VOBJ16 = $(O)options.o  $(O)pager.o    $(O)pickup.o   $(O)pline.o   
VOBJ17 = $(O)polyself.o $(O)potion.o   $(O)pray.o     $(O)priest.o  
VOBJ18 = $(O)quest.o    $(O)questpgr.o $(RANDOM)      $(O)read.o    
VOBJ19 = $(O)rect.o     $(O)region.o   $(O)restore.o  $(O)rip.o     
VOBJ20 = $(O)rnd.o      $(O)role.o     $(O)rumors.o   $(O)save.o    
VOBJ21 = $(O)shk.o      $(O)shknam.o   $(O)sit.o      $(O)sounds.o  
VOBJ22 = $(O)sp_lev.o   $(O)spell.o    $(O)steal.o    $(O)steed.o   
VOBJ23 = $(O)sys.o      $(O)teleport.o $(O)timeout.o  $(O)topten.o
VOBJ24 = $(O)track.o    $(O)trap.o     $(O)u_init.o   $(O)uhitm.o
VOBJ25 = $(O)vault.o    $(O)vis_tab.o  $(O)vision.o   $(O)weapon.o
VOBJ26 = $(O)were.o     $(O)wield.o    $(O)windows.o  $(O)wizard.o
VOBJ27 = $(O)worm.o     $(O)worn.o     $(O)write.o    $(O)zap.o
VOBJ28 = $(O)sfbase.o   $(O)sfdata.o   
VOBJ29 = $(O)sfstruct.o $(O)sfascii.o  $(O)sflendian.o

LUAOBJ = $(O)nhlua.o    $(O)nhlsel.o

DLBOBJ = $(O)dlb.o

REGEX  = $(O)cppregex.o

TTYOBJ = $(O)topl.o     $(O)getline.o  $(O)wintty.o

!IFNDEF ADD_CURSES
CURSESOBJ=
!ELSE
CURSESOBJ= $(O)cursdial.o $(O)cursinit.o $(O)cursinvt.o $(O)cursmain.o \
	   $(O)cursmesg.o $(O)cursmisc.o $(O)cursstat.o $(O)curswins.o
!ENDIF

SOBJ   = $(O)windmain.o $(O)winnt.o $(O)win10.o \
	$(O)safeproc.o $(O)nhlan.o $(SOUND) 

OBJS   = $(VOBJ01) $(VOBJ02) $(VOBJ03) $(VOBJ04) $(VOBJ05) \
         $(VOBJ06) $(VOBJ07) $(VOBJ08) $(VOBJ09) $(VOBJ10) \
         $(VOBJ11) $(VOBJ12) $(VOBJ13) $(VOBJ14) $(VOBJ15) \
         $(VOBJ16) $(VOBJ17) $(VOBJ18) $(VOBJ19) $(VOBJ20) \
         $(VOBJ21) $(VOBJ22) $(VOBJ23) $(VOBJ24) $(VOBJ25) \
         $(VOBJ26) $(VOBJ27) $(VOBJ28) $(VOBJ29) $(VOBJ30) \
         $(REGEX)  $(CURSESOBJ)

GUIOBJ	= $(O)mhaskyn.o $(O)mhdlg.o \
	$(O)mhfont.o $(O)mhinput.o $(O)mhmain.o $(O)mhmap.o \
	$(O)mhmenu.o $(O)mhmsgwnd.o $(O)mhrip.o $(O)mhsplash.o \
	$(O)mhstatus.o $(O)mhtext.o $(O)mswproc.o $(O)NetHackW.o

GUIHDR	= $(MSWIN)\mhaskyn.h $(MSWIN)\mhdlg.h $(MSWIN)\mhfont.h \
	$(MSWIN)\mhinput.h $(MSWIN)\mhmain.h $(MSWIN)\mhmap.h $(MSWIN)\mhmenu.h \
	$(MSWIN)\mhmsg.h $(MSWIN)\mhmsgwnd.h $(MSWIN)\mhrip.h $(MSWIN)\mhstatus.h \
	$(MSWIN)\mhtext.h $(MSWIN)\resource.h $(MSWIN)\winMS.h

COMCTRL = comctl32.lib

KEYDLLS	= $(GAMEDIR)\nhdefkey.dll $(GAMEDIR)\nh340key.dll $(GAMEDIR)\nhraykey.dll

TILEUTIL16  = $(UTIL)\tile2bmp.exe
TILEBMP16   = $(SRC)\tiles.bmp

TILEUTIL32  = $(UTIL)\til2bm32.exe
TILEBMP32   = $(SRC)\tiles32.bmp

SOUND = $(OBJ)\ntsound.o

VVOBJ  = $(O)version.o

ALLOBJ  = $(SOBJ) $(DLBOBJ)  $(WOBJ) $(OBJS) $(VVOBJ) $(LUAOBJ)

OPTIONS_FILE = $(DAT)\options

#===============-=================================================
# LUA library
# Source from http://www.lua.org/ftp/lua-5.3.5.tar.gz
#=================================================================

LUASRC   = $(LUATOP)\src
LUALIB   = $(O)lua5.3.5-static.lib
LUADLL   = $(O)lua5.3.5.dll
LUAINCL  = /I$(LUASRC)
LUATARGETS = lua.exe luac.exe $(LUADLL) $(LUALIB)

LUASRCFILES =   lapi.c lauxlib.c lbaselib.c lbitlib.c lcode.c    \
		lcorolib.c lctype.c ldblib.c ldebug.c ldo.c      \
		ldump.c lfunc.c lgc.c linit.c liolib.c llex.c    \
		lmathlib.c lmem.c loadlib.c lobject.c lopcodes.c \
		loslib.c lparser.c lstate.c lstring.c lstrlib.c  \
		ltable.c ltablib.c ltm.c lundump.c lutf8lib.c    \
		lvm.c lzio.c

LUAOBJFILES =   $(O)lapi.o $(O)lauxlib.o $(O)lbaselib.o $(O)lbitlib.o  \
		$(O)lcode.o $(O)lcorolib.o $(O)lctype.o $(O)ldblib.o   \
		$(O)ldebug.o $(O)ldo.o $(O)ldump.o $(O)lfunc.o         \
		$(O)lgc.o $(O)linit.o $(O)liolib.o $(O)llex.o          \
		$(O)lmathlib.o $(O)lmem.o $(O)loadlib.o $(O)lobject.o  \
		$(O)lopcodes.o $(O)loslib.o $(O)lparser.o $(O)lstate.o \
		$(O)lstring.o $(O)lstrlib.o $(O)ltable.o $(O)ltablib.o \
		$(O)ltm.o $(O)lundump.o $(O)lutf8lib.o $(O)lvm.o $(O)lzio.o

!IF "$(ADD_CURSES)" == "Y"	
#===============-=================================================
# PDCurses build macros
# Latest PDCurses from https://github.com/wmcbrine/PDCurses.git
#=================================================================

PDCURSES_CURSES_H	= $(PDCURSES_TOP)\curses.h
PDCURSES_CURSPRIV_H	= $(PDCURSES_TOP)\curspriv.h
PDCURSES_HEADERS	= $(PDCURSES_CURSES_H) $(PDCURSES_CURSPRIV_H)
PDCSRC                  = $(PDCURSES_TOP)\pdcurses
PDCWINCON               = $(PDCURSES_TOP)\wincon

PDCLIBOBJS = $(O)addch.o $(O)addchstr.o $(O)addstr.o $(O)attr.o $(O)beep.o \
	$(O)bkgd.o $(O)border.o $(O)clear.o $(O)color.o $(O)delch.o $(O)deleteln.o \
	$(O)getch.o $(O)getstr.o $(O)getyx.o $(O)inch.o $(O)inchstr.o \
	$(O)initscr.o $(O)inopts.o $(O)insch.o $(O)insstr.o $(O)instr.o $(O)kernel.o \
	$(O)keyname.o $(O)mouse.o $(O)move.o $(O)outopts.o $(O)overlay.o $(O)pad.o \
	$(O)panel.o $(O)printw.o $(O)refresh.o $(O)scanw.o $(O)scr_dump.o $(O)scroll.o \
	$(O)slk.o $(O)termattr.o $(O)touch.o $(O)util.o $(O)window.o $(O)debug.o

PDCOBJS = $(O)pdcclip.o $(O)pdcdisp.o $(O)pdcgetsc.o $(O)pdckbd.o $(O)pdcscrn.o \
	$(O)pdcsetsc.o $(O)pdcutil.o

PDCLIB = $(O)pdcurses.lib

PDCINCL = /I$(PDCURSES_TOP) /I$(PDCSRC) /I$(PDCWINCON)

!ELSE
PDCLIB = 
!ENDIF

#==========================================
# Header file macros
#==========================================

CONFIG_H = $(INCL)\config.h $(INCL)\config1.h $(INCL)\tradstdc.h \
		$(INCL)\global.h $(INCL)\coord.h $(INCL)\vmsconf.h \
		$(INCL)\system.h $(INCL)\unixconf.h $(INCL)\os2conf.h \
		$(INCL)\micro.h $(INCL)\pcconf.h $(INCL)\tosconf.h \
		$(INCL)\amiconf.h $(INCL)\macconf.h $(INCL)\beconf.h \
		$(INCL)\ntconf.h

HACK_H = $(INCL)\hack.h $(CONFIG_H) $(INCL)\align.h $(INCL)\context.h \
		$(INCL)\dungeon.h $(INCL)\monsym.h $(INCL)\mkroom.h \
		$(INCL)\objclass.h $(INCL)\youprop.h $(INCL)\prop.h \
		$(INCL)\permonst.h $(INCL)\monattk.h \
		$(INCL)\monflag.h $(INCL)\mondata.h $(INCL)\pm.h \
		$(INCL)\wintype.h $(INCL)\decl.h $(INCL)\quest.h \
		$(INCL)\spell.h $(INCL)\color.h $(INCL)\obj.h \
		$(INCL)\you.h $(INCL)\attrib.h $(INCL)\monst.h $(INCL)\lint.h \
		$(INCL)\mextra.h $(INCL)\skills.h $(INCL)\onames.h \
		$(INCL)\timeout.h $(INCL)\trap.h $(INCL)\flag.h $(INCL)\rm.h \
		$(INCL)\vision.h $(INCL)\display.h $(INCL)\engrave.h \
		$(INCL)\rect.h $(INCL)\region.h $(INCL)\winprocs.h $(INCL)\botl.h \
		$(INCL)\wintty.h $(INCL)\sys.h $(INCL)\trampoli.h

LEV_H       = $(INCL)\lev.h
DGN_FILE_H  = $(INCL)\dgn_file.h
!IFDEF OBSOLETE_LEVEL_COMPILER
LEV_COMP_H  = $(INCL)\lev_comp.h
!ENDIF
SP_LEV_H    = $(INCL)\sp_lev.h
TILE_H      = ..\win\share\tile.h

#==========================================
# Miscellaneous
#==========================================

DATABASE = $(DAT)\data.base

#==========================================
#==========================================
# Setting up the compiler and linker
#==========================================
#==========================================

#
# ctags options
#
#CTAGSCMD=ctags-orig.exe
CTAGSCMD=..\..\..\ctags\ctags.exe
CTAGSOPT =--language-force=c --sort=no -D"Bitfield(x,n)=unsigned x : n" --excmd=pattern
#
# ctags wants unix-style pathnames
#
TINC = $(INCL:\=/)
TSRC = $(SRC:\=/)
 

cc=cl
cpp=cpp
link=link
rc=Rc

# Before we get started, this section is used to determine the version of 
# Visual Studio we are using.  We set VSVER to 0000 to flag any version that 
# is too old or untested.
#
#NMAKE version 1421277022 is distributed with latest VS 2019

#!MESSAGE $(MAKEFLAGS)
#!MESSAGE $(MAKEDIR)
#!MESSAGE $(MAKE)

MAKEVERSION=$(_NMAKE_VER:.= )
MAKEVERSION=$(MAKEVERSION: =)
#!MESSAGE $(_NMAKE_VER)
#!MESSAGE $(MAKEVERSION)

VSNEWEST=2019
!IF ($(MAKEVERSION) < 1000000000)
VSVER=0000		#untested ancient version
!ELSEIF ($(MAKEVERSION) > 1000000000) && ($(MAKEVERSION) < 1100000000)
VSVER=2010
!ELSEIF ($(MAKEVERSION) > 1100000000) && ($(MAKEVERSION) < 1200000000)
VSVER=2012
!ELSEIF ($(MAKEVERSION) > 1200000000) && ($(MAKEVERSION) < 1400000000)
VSVER=2013
!ELSEIF ($(MAKEVERSION) > 1400000000) && ($(MAKEVERSION) < 1411000000)
VSVER=2015
!ELSEIF ($(MAKEVERSION) > 1411000000) && ($(MAKEVERSION) < 1416270312)
VSVER=2017
!ELSEIF ($(MAKEVERSION) > 1416270311) && ($(MAKEVERSION) < 1421277023)
VSVER=$(VSNEWEST)
!ELSEIF ($(MAKEVERSION) > 1421277022)
VSVER=2999              #untested future version
!ENDIF

!IF ($(VSVER) >= 2012)
!MESSAGE Autodetected Visual Studio $(VSVER)
!ELSEIF ($(VSVER) == 2999
!MESSAGE The version of Visual Studio is newer than the most recent at
!MESSAGE the time this Makefile was crafted (Visual Studio $(VSNEWEST)).
!MESSAGE Because it is newer we'll proceed expecting that the 
!MESSAGE VS$(VSNEWEST) processing will still work.
!ELSEIF ($(VSVER) == 0000)
!MESSAGE The version of Visual Studio appears to be quite old, older
!MESSAGE than VS2010 which is the oldest supported version by this
!MESSAGE Makefile, so we'll stop now.
!ERROR Untested old Visual Studio version with NMAKE $(_NMAKE_VER).
!ENDIF

!IF ($(VSVER) == 2010)
# For VS2010 use "setenv /x86" or "setenv /x64" before invoking make process
# DO NOT DELETE THE FOLLOWING LINE
!include <win32.mak>
! ENDIF

#These will be in the environment variables with one of the VS2017
#developer command prompts.
#VSCMD_ARG_HOST_ARCH=x64
#VSCMD_ARG_TGT_ARCH=x86

!IFDEF VSCMD_ARG_HOST_ARCH
!MESSAGE Host architecture is $(VSCMD_ARG_HOST_ARCH)
!MESSAGE Target architecture is $(VSCMD_ARG_TGT_ARCH)
! IFNDEF TARGET_CPU
!  IF "$(VSCMD_ARG_TGT_ARCH)"=="x64"
TARGET_CPU=x64
!  ELSE
TARGET_CPU=x86
!  ENDIF
! ENDIF
!ENDIF

!IF "$(TARGET_CPU)" == ""
TARGET_CPU=x86
!ENDIF

!IF ($(VSVER) == 2010)
CL_RECENT=
!ELSE
! IF ($(VSVER) > 2010)
CL_RECENT=-sdl
! ENDIF
!ENDIF

#==========================================
# More compiler setup post-macros
#==========================================
#----------------------------------------------------------------

!IF "$(ADD_CURSES)" == "Y"
CURSESDEF=-D"CURSES_GRAPHICS" -D"CURSES_BRIEF_INCLUDE" -DCHTYPE_32
!ELSE
CURSDEF=
CURSESLIB=
!ENDIF

ccommon= -c -nologo -D"_CONSOLE" -D"_CRT_NONSTDC_NO_DEPRECATE" -D"_CRT_SECURE_NO_DEPRECATE" \
	-D"_LIB" -D"_SCL_SECURE_NO_DEPRECATE" -D"_VC80_UPGRADE=0x0600" -D"DLB" -D"_MBCS" \
	-DCRTAPI1=_cdecl -DCRTAPI2=_cdecl -D"NDEBUG" -D"YY_NO_UNISTD_H" \
	-DHAS_STDINT_H -DHAS_INLINE $(CURSESDEF) \
	-EHsc -fp:precise -Gd -GF -GS -Gy \
	$(CL_RECENT) -WX- -Zc:forScope -Zc:wchar_t -Zi
cdebug= -analyze- -D"_DEBUG" -MTd -RTC1 -Od
crelease= -analyze- -D"_MBCS" -errorReport:prompt -MT -O2 -Ot -Ox -Oy

lcommon= /NOLOGO /INCREMENTAL:NO

!IF "$(DEBUGINFO)" == "Y"
ldebug = /DEBUG
cflags1=$(ccommon) $(cdebug)
lflags1=$(lcommon) $(ldebug)
!ELSE
ldebug= /DEBUG
cflags1=$(ccommon) $(crelease)
lflags1=$(lcommon) $(ldebug)
!ENDIF

lflags= $(lflags1)

!IF "$(TARGET_CPU)" == "x86"
cflags = $(cflags1) -D_X86_=1  -DWIN32 -D_WIN32 -W3
scall  = -Gz

!ELSEIF "$(TARGET_CPU)" == "x64"
cflags = $(cflags1) -D_AMD64_=1 -DWIN64 -D_WIN64  -DWIN32 -D_WIN32 -W4
scall  =
!ENDIF

!IF ($(VSVER) >= 2012)
cflags = $(cflags:-W4=-W3)
!ENDIF

#More verbose warning output options below
#cflags = $(cflags:-W4=-wd4131
#cflags = $(cflags:-W4=-Wall)
#cflags = $(cflags:-W3=-wd4131
#cflags = $(cflags:-W3=-Wall)

# declarations for use on Intel x86 systems
!IF "$(TARGET_CPU)" == "x86"
DLLENTRY = @12
EXEVER=5.01
MACHINE=/MACHINE:X86
!ENDIF

# declarations for use on AMD64 systems
!IF "$(TARGET_CPU)" == "x64"
DLLENTRY =
EXEVER=5.02
MACHINE=/MACHINE:X64
!ENDIF

# for Windows applications
conlflags = $(lflags) -subsystem:console,$(EXEVER)
guilflags = $(lflags) -subsystem:windows,$(EXEVER)
dlllflags = $(lflags) -entry:_DllMainCRTStartup$(DLLENTRY) -dll

# basic subsystem specific libraries, less the C Run-Time
baselibs    = kernel32.lib $(optlibs) $(winsocklibs) advapi32.lib gdi32.lib \
		ole32.lib Shell32.lib
winlibs     = $(baselibs) user32.lib comdlg32.lib winspool.lib

# for Windows applications that use the C Run-Time libraries
conlibs     = $(baselibs)
guilibs     = $(winlibs)
#

INCLDIR= /I..\include /I..\sys\winnt $(LUAINCL)

#==========================================
# Util builds
#==========================================

cflagsBuild = $(cflags) $(INCLDIR) $(WINPFLAG) $(DLBFLG) -DSAFEPROCS
lflagsBuild = $(lflags) $(conlibs) $(MACHINE)

#==========================================
# - Game build
#==========================================

LIBS= user32.lib winmm.lib $(ZLIB) $(CURSESLIB)

! IF ("$(USE_DLB)"=="Y")
DLB = nhdat$(NHV)
! ELSE
DLB =
! ENDIF

#==========================================
#================ RULES ==================
#==========================================

.SUFFIXES: .exe .o .til .uu .c .y .l

#==========================================
# Rules for files in src
#==========================================

.c{$(OBJ)}.o:
	@$(cc) $(cflagsBuild)  -Fo$@ $<

{$(SRC)}.c{$(OBJ)}.o:
	@$(cc) $(cflagsBuild)   -Fo$@  $<

#==========================================
# Rules for files in sys\share
#==========================================

{$(SSYS)}.c{$(OBJ)}.o:
	@$(cc) $(cflagsBuild)  -Fo$@  $<

{$(SSYS)}.cpp{$(OBJ)}.o:
	@$(cc) $(cflagsBuild) /EHsc -Fo$@  $<

#==========================================
# Rules for files in sys\winnt
#==========================================

{$(MSWSYS)}.c{$(OBJ)}.o:
	@$(cc) $(cflagsBuild)  -Fo$@  $<

{$(MSWSYS)}.h{$(INCL)}.h:
	@copy $< $@

#==========================================
# Rules for files in util
#==========================================

{$(UTIL)}.c{$(OBJ)}.o:
	@$(cc) $(cflagsBuild) -Fo$@ $<

#==========================================
# Rules for files in win\share
#==========================================

{$(WSHR)}.c{$(OBJ)}.o:
	@$(cc) $(cflagsBuild)  -Fo$@ $<

{$(WSHR)}.h{$(INCL)}.h:
	@copy $< $@

#{$(WSHR)}.txt{$(DAT)}.txt:
#	@copy $< $@

#==========================================
# Rules for files in win\tty
#==========================================

{$(TTY)}.c{$(OBJ)}.o:
	$(cc) $(cflagsBuild)  -Fo$@  $<


#==========================================
# Rules for files in win\win32
#==========================================

{$(MSWIN)}.c{$(OBJ)}.o:
	@$(cc) $(cflagsBuild)  -Fo$@  $<

#==========================================
# Rules for files in win\curses
#==========================================

{$(WCURSES)}.c{$(OBJ)}.o:
	@$(cc) -DPDC_NCMOUSE $(PDCINCL) $(cflagsBuild)  -Fo$@ $<

#{$(WCURSES)}.txt{$(DAT)}.txt:
#	@copy $< $@

#==========================================
# Rules for files in PDCurses
#==========================================

{$(PDCURSES_TOP)}.c{$(OBJ)}.o:
	@$(cc) $(PDCINCL) $(cflagsBuild)  -Fo$@ $<

{$(PDCSRC)}.c{$(OBJ)}.o:
	@$(cc) $(PDCINCL) $(cflagsBuild)  -Fo$@ $<

{$(PDCWINCON)}.c{$(OBJ)}.o:
	@$(cc) $(PDCINCL) $(cflagsBuild)  -Fo$@ $<

#==========================================
# Rules for LUA files
#==========================================

{$(LUASRC)}.c{$(OBJ)}.o:
	@$(cc) $(cflagsBuild) -Fo$@ $<

#==========================================
#=============== TARGETS ==================
#==========================================

#
#  The default make target (so just typing 'nmake' is useful).
#
default : install

#
#  The game target.
#
#
#  Everything
#

all :	install

install: $(O)envchk.tag $(O)obj.tag $(O)utility.tag $(GAMEDIR)\NetHack.exe $(GAMEDIR)\NetHackW.exe $(O)install.tag
	 @echo Done.

<<<<<<< HEAD
=======
$(O)install.tag: 	$(DAT)\data	$(DAT)\rumors	 $(DAT)\dungeon \
	 	$(DAT)\oracles	$(DAT)\quest.dat $(O)sp_lev.tag $(DLB)
! IF ("$(USE_DLB)"=="Y")
	copy nhdat$(NHV)          $(GAMEDIR)
	copy $(DAT)\license       $(GAMEDIR)
	copy $(DAT)\opthelp       $(GAMEDIR)
! ELSE
	copy $(DAT)\*.            $(GAMEDIR)
	copy $(DAT)\*.dat         $(GAMEDIR)
	copy $(DAT)\*.lev         $(GAMEDIR)
	if exist $(GAMEDIR)\makefile del $(GAMEDIR)\makefile
! ENDIF
	if exist $(MSWSYS)\sysconf.template copy $(MSWSYS)\sysconf.template $(GAMEDIR)
	if exist $(DAT)\symbols copy $(DAT)\symbols $(GAMEDIR)\symbols.template
	if exist $(DOC)\guidebook.txt copy $(DOC)\guidebook.txt $(GAMEDIR)\Guidebook.txt
	if exist $(DOC)\nethack.txt copy $(DOC)\nethack.txt $(GAMEDIR)\NetHack.txt
	@if exist $(GAMEDIR)\NetHack.PDB echo NOTE: You may want to remove $(GAMEDIR:\=/)/NetHack.PDB to conserve space
	@if exist $(GAMEDIR)\NetHackW.PDB echo NOTE: You may want to remove $(GAMEDIR:\=/)/NetHackW.PDB to conserve space
	if exist $(MSWSYS)\.nethackrc.template copy $(MSWSYS)\.nethackrc.template $(GAMEDIR)
	-if not exist $(GAMEDIR)\record. goto>$(GAMEDIR)\record.
	echo install done > $@

#	copy $(MSWSYS)\winnt.hlp    $(GAMEDIR)

recover: $(U)recover.exe
	if exist $(U)recover.exe copy $(U)recover.exe  $(GAMEDIR)
	if exist $(DOC)\recover.txt copy $(DOC)\recover.txt $(GAMEDIR)\recover.txt

$(O)sp_lev.tag: $(O)utility.tag $(DAT)\bigroom.des  $(DAT)\castle.des \
	$(DAT)\endgame.des $(DAT)\gehennom.des $(DAT)\knox.des   \
	$(DAT)\medusa.des  $(DAT)\oracle.des   $(DAT)\tower.des  \
	$(DAT)\yendor.des  $(DAT)\arch.des     $(DAT)\barb.des   \
	$(DAT)\caveman.des $(DAT)\healer.des   $(DAT)\knight.des \
	$(DAT)\monk.des    $(DAT)\priest.des   $(DAT)\ranger.des \
	$(DAT)\rogue.des   $(DAT)\samurai.des  $(DAT)\sokoban.des \
	$(DAT)\tourist.des $(DAT)\valkyrie.des $(DAT)\wizard.des
	cd $(DAT)
	$(U)levcomp bigroom.des
	$(U)levcomp castle.des
	$(U)levcomp endgame.des
	$(U)levcomp gehennom.des
	$(U)levcomp knox.des
	$(U)levcomp mines.des
	$(U)levcomp medusa.des
	$(U)levcomp oracle.des
	$(U)levcomp sokoban.des
	$(U)levcomp tower.des
	$(U)levcomp yendor.des
	$(U)levcomp arch.des
	$(U)levcomp barb.des
	$(U)levcomp caveman.des
	$(U)levcomp healer.des
	$(U)levcomp knight.des
	$(U)levcomp monk.des
	$(U)levcomp priest.des
	$(U)levcomp ranger.des
	$(U)levcomp rogue.des
	$(U)levcomp samurai.des
	$(U)levcomp tourist.des
	$(U)levcomp valkyrie.des
	$(U)levcomp wizard.des
	cd $(SRC)
	echo sp_levs done > $(O)sp_lev.tag

$(O)utility.tag: $(INCL)\date.h $(INCL)\onames.h $(INCL)\pm.h \
		$(SRC)\vis_tab.c  \
		$(U)levcomp.exe	$(INCL)\vis_tab.h \
		$(U)dgncomp.exe $(TILEUTIL16)
             @echo utilities made >$@
	     @echo utilities made.

tileutil: $(U)gif2txt.exe $(U)gif2tx32.exe $(U)txt2ppm.exe
	@echo Optional tile development utilities are up to date.

$(O)NetHackW.res: $(TILEBMP16) $(MSWIN)\NetHackW.rc $(MSWIN)\mnsel.bmp \
	$(MSWIN)\mnselcnt.bmp $(MSWIN)\mnunsel.bmp \
	$(MSWIN)\petmark.bmp $(MSWIN)\pilemark.bmp $(MSWIN)\NetHack.ico $(MSWIN)\rip.bmp \
	$(MSWIN)\splash.bmp
	@$(rc) -r -fo$@ -i$(MSWIN) -dNDEBUG $(MSWIN)\NetHackW.rc

$(O)console.res: $(MSWSYS)\console.rc $(MSWSYS)\NetHack.ico
	@$(rc) -r -fo$@ -i$(MSWSYS) -dNDEBUG $(MSWSYS)\console.rc


>>>>>>> a7e31299
#==========================================
#  Main game targets.
#==========================================

#  The section for linking the NetHack image looks a little strange at 
#  first, especially if you are used to UNIX makes, or NDMAKE.  It is 
#  Microsoft nmake specific, and it gets around the problem of the 
#  link command line being too long for the linker.  An "in-line" linker 
#  response file is generated temporarily.
#
#  It takes advantage of the following features of nmake:
#
#  Inline files : 
#			Specifying the "<<" means to start an inline file.
#                 	Another "<<" at the start of a line closes the 
#                 	inline file.
#
#  Substitution within Macros:
#                       $(mymacro:string1=string2) replaces every
#                       occurrence of string1 with string2 in the 
#                       macro mymacro.  Special ascii key codes may be 
#                       used in the substitution text by preceding it 
#                       with ^ as we have done below.  Every occurence
#                       of a <tab> in $(ALLOBJ) is replaced by 
#                       <+><return><tab>.

GAMEOBJ=$(ALLOBJ:^	=^
)
GAMEOBJ=$(GAMEOBJ:^ =^
)

#
#  DO NOT INDENT THE << below!
#

# NetHack
# full gui linkage libs:
#    libs: $(LIBS) $(conlibs) $(guilibs) $(COMCTRL)
#    objs: $(GAMEOBJ) $(TTYOBJ) $(O)nttty.o $(O)tile.o $(GUIOBJ)
# otherwise:
#    libs: $(LIBS) $(conlibs) 
#    objs: $(GAMEOBJ) $(TTYOBJ) $(O)tile.o $(O)guistub.o


$(GAMEDIR)\NetHack.exe : $(O)gamedir.tag $(PDCLIB) $(O)tile.o $(O)nttty.o $(O)guistub.o \
			$(ALLOBJ) $(TTYOBJ) $(GUIOBJ) $(O)console.res $(KEYDLLS) \
			$(LUATARGETS)
	@if not exist $(GAMEDIR)\*.* mkdir $(GAMEDIR)
        @echo Linking $(@:\=/)
	$(link) $(lflagsBuild) $(conlflags) /STACK:2048 /PDB:$(GAMEDIR)\$(@B).PDB /MAP:$(O)$(@B).MAP \
		$(LIBS) $(PDCLIB) $(LUALIB) \
		$(conlibs) $(BCRYPT) -out:$@ @<<$(@B).lnk
		$(GAMEOBJ)
		$(TTYOBJ)
		$(O)nttty.o
		$(O)tile.o
		$(O)guistub.o
		$(O)console.res
<<
	@if exist $(O)install.tag del $(O)install.tag

# NetHackW
# full tty linkage libs:
#    libs: $(LIBS) $(PDCLIB) $(LUALIB) $(guilibs) $(COMCTRL)
#    objs: $(GAMEOBJ) $(GUIOBJ) $(TTYOBJ) $(O)tile.o $(O)nttty.o
# otherwise:
#    libs: $(LIBS) $(PDCLIB) $(LUALIB) $(guilibs) $(COMCTRL)
#    objs: $(GAMEOBJ) $(GUIOBJ) $(O)tile.o $(O)ttystub.o

$(GAMEDIR)\NetHackW.exe : $(O)gamedir.tag $(O)tile.o $(O)ttystub.o \
			$(ALLOBJ) $(TTYOBJ) $(GUIOBJ) $(O)NetHackW.res \
			$(O)gamedir.tag $(KEYDLLS) \
			$(LUATARGETS)
	@if not exist $(GAMEDIR)\*.* mkdir $(GAMEDIR)
	@echo   Linking $(@:\=/)
	$(link) $(lflagsBuild) $(guilflags) /STACK:2048 /PDB:$(GAMEDIR)\$(@B).PDB \
		/MAP:$(O)$(@B).MAP $(LIBS) $(PDCLIB) $(LUALIB) \
		$(guilibs) $(COMCTRL) $(BCRYPT) -out:$@ @<<$(@B).lnk
		$(GAMEOBJ)
		$(GUIOBJ)
		$(O)tile.o
		$(O)ttystub.o
		$(O)NetHackW.res
<<

$(O)gamedir.tag:
	@if not exist $(GAMEDIR)\*.* echo creating directory $(GAMEDIR:\=/)
	@if not exist $(GAMEDIR)\*.* mkdir $(GAMEDIR)
	@echo directory created > $@

$(O)nhdefkey.def:
	@echo LIBRARY $(@B) >$@
! IF "$(TARGET_CPU)"=="x64" || "$(PROCESSOR_ARCHITECTURE)"=="x64"
! ELSE
	@echo EXPORTS >>$@
	@echo    ProcessKeystroke >>$@
	@echo    NHkbhit >>$@
	@echo    CheckInput >>$@
	@echo    SourceWhere >>$@
	@echo    SourceAuthor >>$@
	@echo    KeyHandlerName >>$@
! ENDIF

$(GAMEDIR)\nhdefkey.dll : $(O)$(@B).o $(O)gamedir.tag $(O)$(@B).def
	@echo Linking $(@:\=/)
	@$(link) $(ldebug) /RELEASE /DLL user32.lib \
		/PDB:"$(O)$(@B).PDB" /MAP:"$(O)$(@B).map" /DEF:$(O)$(@B).def \
		/IMPLIB:$(O)$(@B).lib -out:$@ $(O)$(@B).o

$(O)nh340key.def:
	@echo LIBRARY $(@B) >$@
! IF "$(TARGET_CPU)"=="x64" || "$(PROCESSOR_ARCHITECTURE)"=="x64"
! ELSE
	@echo EXPORTS >>$@
	@echo    ProcessKeystroke >>$@
	@echo    NHkbhit >>$@
	@echo    CheckInput >>$@
	@echo    SourceWhere >>$@
	@echo    SourceAuthor >>$@
	@echo    KeyHandlerName >>$@
! ENDIF

$(GAMEDIR)\nh340key.dll : $(O)$(@B).o $(O)gamedir.tag $(O)$(@B).def
	@echo Linking $(@:\=/)
	@$(link) $(ldebug) /RELEASE /NOLOGO /DLL user32.lib \
		/PDB:"$(O)$(@B).PDB" /MAP:"$(O)$(@B).map" /DEF:$(O)$(@B).def \
		/IMPLIB:$(O)$(@B).lib -out:$@ $(O)$(@B).o

$(O)nhraykey.def:
	@echo LIBRARY $(@B) >$@
! IF "$(TARGET_CPU)"=="x64" || "$(PROCESSOR_ARCHITECTURE)"=="x64"
! ELSE
	@echo EXPORTS >>$@
	@echo    ProcessKeystroke >>$@
	@echo    NHkbhit >>$@
	@echo    CheckInput >>$@
	@echo    SourceWhere >>$@
	@echo    SourceAuthor >>$@
	@echo    KeyHandlerName >>$@
! ENDIF

$(GAMEDIR)\nhraykey.dll : $(O)$(@B).o $(O)gamedir.tag $(O)$(@B).def
	@echo Linking $(@:\=/)
	@$(link) $(ldebug) /RELEASE /NOLOGO /DLL user32.lib \
		/PDB:"$(O)$(@B).PDB" /MAP:"$(O)$(@B).map" /DEF:$(O)$(@B).def \
		/IMPLIB:$(O)$(@B).lib -out:$@ $(O)$(@B).o

$(O)install.tag: 	$(DAT)\data	$(DAT)\rumors	 $(DAT)\dungeon \
	 	$(DAT)\oracles	$(DAT)\quest.dat $(O)sp_lev.tag $(DLB)
! IF ("$(USE_DLB)"=="Y")
	copy nhdat$(NHV)          $(GAMEDIR)
	copy $(DAT)\license       $(GAMEDIR)
	copy $(DAT)\opthelp       $(GAMEDIR)
! ELSE
	copy $(DAT)\*.            $(GAMEDIR)
	copy $(DAT)\*.dat         $(GAMEDIR)
	if exist $(GAMEDIR)\makefile del $(GAMEDIR)\makefile
! ENDIF
	if not exist $(GAMEDIR)\sysconf copy $(MSWSYS)\sysconf $(GAMEDIR)
	if exist $(DAT)\symbols copy $(DAT)\symbols $(GAMEDIR)
	if exist $(DOC)\guidebook.txt copy $(DOC)\guidebook.txt $(GAMEDIR)\Guidebook.txt
	if exist $(DOC)\nethack.txt copy $(DOC)\nethack.txt $(GAMEDIR)\NetHack.txt
	@if exist $(GAMEDIR)\NetHack.PDB echo NOTE: You may want to remove $(GAMEDIR:\=/)/NetHack.PDB to conserve space
	@if exist $(GAMEDIR)\NetHackW.PDB echo NOTE: You may want to remove $(GAMEDIR:\=/)/NetHackW.PDB to conserve space
	-if not exist $(GAMEDIR)\defaults.nh copy $(MSWSYS)\defaults.nh   $(GAMEDIR)\defaults.nh
	-if not exist $(GAMEDIR)\record. goto>$(GAMEDIR)\record.
	echo install done > $@

#	copy $(MSWSYS)\winnt.hlp    $(GAMEDIR)

recover: $(U)recover.exe
	if exist $(U)recover.exe copy $(U)recover.exe  $(GAMEDIR)
	if exist $(DOC)\recover.txt copy $(DOC)\recover.txt $(GAMEDIR)\recover.txt

!IFDEF OBSOLETE_LEVEL_COMPILER
$(O)sp_lev.tag: $(O)utility.tag $(DAT)\bigroom.des  $(DAT)\castle.des \
	$(DAT)\endgame.des $(DAT)\gehennom.des $(DAT)\knox.des   \
	$(DAT)\medusa.des  $(DAT)\oracle.des   $(DAT)\tower.des  \
	$(DAT)\yendor.des  $(DAT)\arch.des     $(DAT)\barb.des   \
	$(DAT)\caveman.des $(DAT)\healer.des   $(DAT)\knight.des \
	$(DAT)\monk.des    $(DAT)\priest.des   $(DAT)\ranger.des \
	$(DAT)\rogue.des   $(DAT)\samurai.des  $(DAT)\sokoban.des \
	$(DAT)\tourist.des $(DAT)\valkyrie.des $(DAT)\wizard.des
	cd $(DAT)
	$(U)levcomp bigroom.des
	$(U)levcomp castle.des
	$(U)levcomp endgame.des
	$(U)levcomp gehennom.des
	$(U)levcomp knox.des
	$(U)levcomp mines.des
	$(U)levcomp medusa.des
	$(U)levcomp oracle.des
	$(U)levcomp sokoban.des
	$(U)levcomp tower.des
	$(U)levcomp yendor.des
	$(U)levcomp arch.des
	$(U)levcomp barb.des
	$(U)levcomp caveman.des
	$(U)levcomp healer.des
	$(U)levcomp knight.des
	$(U)levcomp monk.des
	$(U)levcomp priest.des
	$(U)levcomp ranger.des
	$(U)levcomp rogue.des
	$(U)levcomp samurai.des
	$(U)levcomp tourist.des
	$(U)levcomp valkyrie.des
	$(U)levcomp wizard.des
	cd $(SRC)
	echo sp_levs done > $(O)sp_lev.tag
!ELSE
$(O)sp_lev.tag:
	echo sp_levs done > $(O)sp_lev.tag
!ENDIF

$(O)utility.tag: $(INCL)\date.h $(INCL)\onames.h $(INCL)\pm.h \
		$(SRC)\vis_tab.c $(INCL)\vis_tab.h \
		$(U)dgncomp.exe $(TILEUTIL16)
             @echo utilities made >$@
	     @echo utilities made.

tileutil: $(U)gif2txt.exe $(U)gif2tx32.exe $(U)txt2ppm.exe
	@echo Optional tile development utilities are up to date.

$(O)NetHackW.res: $(TILEBMP16) $(MSWIN)\NetHackW.rc $(MSWIN)\mnsel.bmp \
	$(MSWIN)\mnselcnt.bmp $(MSWIN)\mnunsel.bmp \
	$(MSWIN)\petmark.bmp $(MSWIN)\pilemark.bmp $(MSWIN)\NetHack.ico $(MSWIN)\rip.bmp \
	$(MSWIN)\splash.bmp
	@$(rc) -r -fo$@ -i$(MSWIN) -dNDEBUG $(MSWIN)\NetHackW.rc

$(O)console.res: $(MSWSYS)\console.rc $(MSWSYS)\NetHack.ico
	@$(rc) -r -fo$@ -i$(MSWSYS) -dNDEBUG $(MSWSYS)\console.rc

#
#  Secondary Targets.
#
    
#==========================================
# Makedefs Stuff
#==========================================
$(U)nhsizes.exe: $(O)nhsizes.o
	@echo Linking $(@:\=/)
	$(link) $(lflagsBuild) -out:$@ $(O)nhsizes.o $(O)panic.o $(O)alloc.o

$(O)nhsizes.o: $(CONFIG_H) nhsizes.c
	@$(cc) $(cflagsBuild) -Fo$@ nhsizes.c

$(U)makedefs.exe:	$(MAKEOBJS)
	@echo Linking $(@:\=/)
	@$(link) $(lflagsBuild) /PDB:"$(O)$(@B).PDB" /MAP:"$(O)$(@B).MAP" -out:$@ $(MAKEOBJS)

$(O)makedefs.o: $(CONFIG_H)	$(INCL)\monattk.h $(INCL)\monflag.h   $(INCL)\objclass.h \
		 $(INCL)\monsym.h    $(INCL)\qtext.h	$(INCL)\patchlevel.h \
		 $(U)makedefs.c
	@if not exist $(OBJ)\*.* echo creating directory $(OBJ:\=/)
	@if not exist $(OBJ)\*.* mkdir $(OBJ)
	@$(cc) -DENUM_PM $(cflagsBuild) -Fo$@ $(U)makedefs.c

#
#  date.h should be remade every time any of the source or include
#  files is modified.
#

$(INCL)\date.h $(OPTIONS_FILE) : $(U)makedefs.exe
	$(U)makedefs -v

$(INCL)\onames.h : $(U)makedefs.exe
	$(U)makedefs -o

$(INCL)\pm.h : $(U)makedefs.exe
	$(U)makedefs -p

$(INCL)\vis_tab.h: $(U)makedefs.exe
	$(U)makedefs -z

$(SRC)\vis_tab.c: $(U)makedefs.exe
	$(U)makedefs -z

#==========================================
# uudecode utility and uuencoded targets
#==========================================

$(U)uudecode.exe: $(O)uudecode.o
	@echo Linking $(@:\=/)
	@$(link) $(lflagsBuild) /PDB:"$(O)$(@B).PDB" /MAP:"$(O)$(@B).MAP" -out:$@ $(O)uudecode.o

$(O)uudecode.o: $(SSYS)\uudecode.c
	@$(cc) $(cflagsBuild) /D_CRT_SECURE_NO_DEPRECATE -Fo$@ $(SSYS)\uudecode.c

$(MSWSYS)\NetHack.ico : $(U)uudecode.exe $(MSWSYS)\nhico.uu 
	chdir $(MSWSYS)
	..\..\util\uudecode.exe nhico.uu
	chdir ..\..\src

$(MSWIN)\NetHack.ico : $(U)uudecode.exe $(MSWSYS)\nhico.uu 
	chdir $(MSWIN)
	..\..\util\uudecode.exe ../../sys/winnt/nhico.uu
	chdir ..\..\src

$(MSWIN)\mnsel.bmp: $(U)uudecode.exe $(MSWIN)\mnsel.uu
	chdir $(MSWIN)
	..\..\util\uudecode.exe mnsel.uu
	chdir ..\..\src

$(MSWIN)\mnselcnt.bmp: $(U)uudecode.exe $(MSWIN)\mnselcnt.uu
	chdir $(MSWIN)
	..\..\util\uudecode.exe mnselcnt.uu
	chdir ..\..\src

$(MSWIN)\mnunsel.bmp: $(U)uudecode.exe $(MSWIN)\mnunsel.uu
	chdir $(MSWIN)
	..\..\util\uudecode.exe mnunsel.uu
	chdir ..\..\src

$(MSWIN)\petmark.bmp: $(U)uudecode.exe $(MSWIN)\petmark.uu
	chdir $(MSWIN)
	..\..\util\uudecode.exe petmark.uu
	chdir ..\..\src

$(MSWIN)\pilemark.bmp: $(U)uudecode.exe $(MSWIN)\pilemark.uu
	chdir $(MSWIN)
	..\..\util\uudecode.exe pilemark.uu
	chdir ..\..\src

$(MSWIN)\rip.bmp: $(U)uudecode.exe $(MSWIN)\rip.uu
	chdir $(MSWIN)
	..\..\util\uudecode.exe rip.uu
	chdir ..\..\src

$(MSWIN)\splash.bmp: $(U)uudecode.exe $(MSWIN)\splash.uu
	chdir $(MSWIN)
	..\..\util\uudecode.exe splash.uu
	chdir ..\..\src

#=================================================
# Level Compiler Stuff
#=================================================
#
# defer to the steps in ..\win\win32\levstuff.mak
#

!IFDEF OBSOLETE_LEVEL_COMPILER
$(U)lev_yacc.c: $(U)lev_comp.y
	nmake -nologo -f ..\win\win32\levstuff.mak $(U)lev_yacc.c

$(U)lev_lex.c: $(U)lev_comp.l
	nmake -nologo -f ..\win\win32\levstuff.mak $(U)lev_lex.c

$(INCL)\lev_comp.h:
	nmake -nologo -f ..\win\win32\levstuff.mak $(INCL)\lev_comp.h

$(O)lev_yacc.o: $(HACK_H)   $(SP_LEV_H) $(INCL)\lev_comp.h $(U)lev_yacc.c
	@$(cc) $(cflagsBuild) -Fo$@ $(U)lev_yacc.c

$(O)lev_lex.o: $(HACK_H) $(INCL)\lev_comp.h $(SP_LEV_H) $(U)lev_lex.c
	@$(cc) $(cflagsBuild) -Fo$@ $(U)lev_lex.c

$(O)lev_main.o:	$(U)lev_main.c $(HACK_H) $(SP_LEV_H)
	@$(cc) $(cflagsBuild) -Fo$@ $(U)lev_main.c

$(U)levcomp.exe: $(LEVCOMPOBJS)
	@echo Linking $(@:\=/)
	@$(link) $(lflagsBuild) /PDB:"$(O)$(@B).PDB" /MAP:"$(O)$(@B).MAP" -out:$@ @<<$(@B).lnk
 		$(LEVCOMPOBJS:^	=^
		)
<<
!ENDIF

#=================================================
# Dungeon Compiler Stuff
#=================================================
#
# defer to the steps in ..\win\win32\dgnstuff.mak
#
$(U)dgn_yacc.c: $(U)dgn_comp.y
	nmake -nologo -f ..\win\win32\dgnstuff.mak $(U)dgn_yacc.c

$(INCL)\dgn_comp.h:
	nmake -nologo -f ..\win\win32\dgnstuff.mak $(INCL)\dgn_comp.h

$(U)dgn_lex.c: $(U)dgn_comp.l
	nmake -nologo -f ..\win\win32\dgnstuff.mak $(U)dgn_lex.c

$(O)dgn_yacc.o:	$(HACK_H)   $(DGN_FILE_H) $(INCL)\dgn_comp.h $(U)dgn_yacc.c
	@$(cc) $(cflagsBuild) -Fo$@ $(U)dgn_yacc.c

$(O)dgn_lex.o: $(HACK_H)   $(DGN_FILE_H)  $(INCL)\dgn_comp.h \
	$(U)dgn_lex.c
	@$(cc) $(cflagsBuild) -Fo$@ $(U)dgn_lex.c

$(O)dgn_main.o:	$(HACK_H) $(U)dgn_main.c
	@$(cc) $(cflagsBuild) -Fo$@ $(U)dgn_main.c

$(U)dgncomp.exe: $(DGNCOMPOBJS)
    	@echo Linking $(@:\=/)
	@$(link) $(lflagsBuild) /PDB:"$(O)$(@B).PDB" /MAP:"$(O)$(@B).MAP" -out:$@ @<<$(@B).lnk
		$(DGNCOMPOBJS:^	=^
		)
<<

 
#=================================================
# Create directory for holding object files
#=================================================

$(O)obj.tag:
	@if not exist $(OBJ)\*.* echo creating directory $(OBJ:\=/)
	@if not exist $(OBJ)\*.* mkdir $(OBJ)
	@echo directory created >$@

#==========================================
# Notify of any CL environment variables
# in effect since they change the compiler
# options.
#==========================================

$(O)envchk.tag: $(O)obj.tag
!	IF "$(TARGET_CPU)"=="x64"
	@echo Windows x64 64-bit target build
!	ELSE
	@echo Windows x86 32-bit target build
!	ENDIF
!IFDEF TTYOBJ
	@echo tty window support included
! IF "$(ADD_CURSES)"=="Y"
	@echo curses window support also included
! ENDIF
!ENDIF
!	IF "$(CL)"!=""
#	   @echo Warning, the CL Environment variable is defined:
#	   @echo CL=$(CL)
!	ENDIF
        echo envchk >$@

#==========================================
#=========== SECONDARY TARGETS ============
#==========================================

#==========================================
# DLB utility and nhdatNNN file creation
#==========================================

$(U)dlb_main.exe: $(DLBOBJ) $(O)dlb.o
	@echo Linking $(@:\=/)
	@$(link) $(lflagsBuild) /PDB:"$(O)$(@B).PDB" /MAP:"$(O)$(@B).MAP" -out:$@ @<<$(@B).lnk
		$(O)dlb_main.o
		$(O)dlb.o
		$(O)alloc.o
		$(O)panic.o
<<

$(O)dlb.o:	$(O)dlb_main.o $(O)alloc.o $(O)panic.o $(INCL)\dlb.h
	@$(cc) $(cflagsBuild) /Fo$@ $(SRC)\dlb.c
	
$(O)dlb_main.o: $(UTIL)\dlb_main.c $(INCL)\config.h $(INCL)\dlb.h
	@$(cc) $(cflagsBuild) /Fo$@ $(UTIL)\dlb_main.c

$(DAT)\porthelp: $(MSWSYS)\porthelp
	@copy $(MSWSYS)\porthelp $@ >nul

nhdat$(NHV):	$(U)dlb_main.exe $(DAT)\data $(DAT)\oracles $(OPTIONS_FILE) \
	$(DAT)\quest.dat $(DAT)\rumors $(DAT)\help $(DAT)\hh $(DAT)\cmdhelp $(DAT)\keyhelp \
	$(DAT)\history $(DAT)\opthelp $(DAT)\wizhelp $(DAT)\dungeon $(DAT)\porthelp \
	$(DAT)\license $(DAT)\engrave $(DAT)\epitaph $(DAT)\bogusmon $(DAT)\tribute $(O)sp_lev.tag
	cd $(DAT)
	echo data >dlb.lst
	echo oracles >>dlb.lst
	if exist options echo options >>dlb.lst
	if exist ttyoptions echo ttyoptions >>dlb.lst
	if exist guioptions echo guioptions >>dlb.lst
	if exist porthelp echo porthelp >>dlb.lst
	echo quest.dat >>dlb.lst
	echo rumors >>dlb.lst
	echo help >>dlb.lst
	echo hh >>dlb.lst
	echo cmdhelp >>dlb.lst
	echo keyhelp >>dlb.lst
	echo history >>dlb.lst
	echo opthelp >>dlb.lst
	echo wizhelp >>dlb.lst
	echo dungeon >>dlb.lst
	echo license >>dlb.lst
	echo engrave >>dlb.lst
	echo epitaph >>dlb.lst
	echo bogusmon >>dlb.lst
	echo tribute >>dlb.lst
	for %%N in (*.lua) do echo %%N >>dlb.lst
	$(U)dlb_main cIf dlb.lst $(SRC)\nhdat
	cd $(SRC)

#==========================================
#  Recover Utility
#==========================================

$(U)recover.exe: $(RECOVOBJS)
	@echo Linking $(@:\=/)
	$(link) $(lflagsBuild) /PDB:"$(O)$(@B).PDB" /MAP:"$(O)$(@B).MAP" -out:$@ $(RECOVOBJS)

$(O)recover.o: $(CONFIG_H) $(U)recover.c $(MSWSYS)\win32api.h
	@$(cc) $(cflagsBuild) -Fo$@ $(U)recover.c

#==========================================
#  Tile Mapping
#==========================================

$(SRC)\tile.c: $(U)tilemap.exe
	@echo A new $(@:\=/) has been created
	@$(U)tilemap

$(U)tilemap.exe: $(O)tilemap.o
	@echo Linking $(@:\=/)
	@$(link) $(lflagsBuild) /PDB:"$(O)$(@B).PDB" /MAP:"$(O)$(@B).MAP" -out:$@ $(O)tilemap.o

$(O)tilemap.o: $(WSHR)\tilemap.c $(HACK_H)
	@$(cc) $(cflagsBuild) -Fo$@ $(WSHR)\tilemap.c

$(O)tiletx32.o: $(WSHR)\tilemap.c $(HACK_H)
	@$(cc) $(cflagsBuild) /DTILETEXT /DTILE_X=32 /DTILE_Y=32 -Fo$@ $(WSHR)\tilemap.c

$(O)tiletxt.o: $(WSHR)\tilemap.c $(HACK_H)
	@$(cc) $(cflagsBuild) /DTILETEXT -Fo$@ $(WSHR)\tilemap.c

$(O)gifread.o: $(WSHR)\gifread.c  $(CONFIG_H) $(TILE_H)
	@$(cc) $(cflagsBuild) -I$(WSHR) -Fo$@ $(WSHR)\gifread.c

$(O)gifrd32.o: $(WSHR)\gifread.c  $(CONFIG_H) $(TILE_H)
	@$(cc) $(cflagsBuild) -I$(WSHR) /DTILE_X=32 /DTILE_Y=32 -Fo$@ $(WSHR)\gifread.c

$(O)ppmwrite.o: $(WSHR)\ppmwrite.c $(CONFIG_H) $(TILE_H)
	@$(cc) $(cflagsBuild) -I$(WSHR) -Fo$@ $(WSHR)\ppmwrite.c

$(O)tiletext.o: $(WSHR)\tiletext.c  $(CONFIG_H) $(TILE_H)
	@$(cc) $(cflagsBuild) -I$(WSHR) -Fo$@ $(WSHR)\tiletext.c

$(O)tilete32.o: $(WSHR)\tiletext.c  $(CONFIG_H) $(TILE_H)
	@$(cc) $(cflagsBuild) -I$(WSHR) /DTILE_X=32 /DTILE_Y=32 -Fo$@ $(WSHR)\tiletext.c

#==========================================
# Optional Tile Utilities
#==========================================

$(U)gif2txt.exe: $(GIFREADERS) $(TEXT_IO)
    	@echo Linking $(@:\=/)
	@$(link) $(lflagsBuild) /PDB:"$(O)$(@B).PDB" /MAP:"$(O)$(@B).MAP" -out:$@ @<<$(@B).lnk
		$(GIFREADERS:^	=^
		)
		$(TEXT_IO:^	=^
		)
<<

$(U)gif2tx32.exe: $(GIFREADERS32) $(TEXT_IO32)
    	@echo Linking $(@:\=/)
	@$(link) $(lflagsBuild) /PDB:"$(O)$(@B).PDB" /MAP:"$(O)$(@B).MAP" -out:$@ @<<$(@B).lnk
		$(GIFREADERS32:^	=^
		)
		$(TEXT_IO32:^	=^
		)
<<

$(U)txt2ppm.exe: $(PPMWRITERS) $(TEXT_IO)
    	@echo Linking $(@:\=/)
	@$(link) $(lflagsBuild) /PDB:"$(O)$(@B).PDB" /MAP:"$(O)$(@B).MAP" -out:$@ @<<$(@B).lnk
		$(PPMWRITERS:^	=^
		)
		$(TEXT_IO:^	=^
		)
<<

$(TILEBMP16): $(TILEUTIL16) $(TILEFILES)
	@echo Creating 16x16 binary tile files (this may take some time)
	@$(U)tile2bmp $(TILEBMP16)
#$(TILEBMP32): $(TILEUTIL32) $(TILEFILES32)
#	@echo Creating 32x32 binary tile files (this may take some time)
#	@$(U)til2bm32 $(TILEBMP32)


$(U)tile2bmp.exe: $(O)tile2bmp.o $(TEXT_IO)
    	@echo Linking $(@:\=/)
	@$(link) $(lflagsBuild) /PDB:"$(O)$(@B).PDB" /MAP:"$(O)$(@B).MAP" -out:$@ @<<$(@B).lnk
		$(O)tile2bmp.o
		$(TEXT_IO:^  =^
		)
<<

$(U)til2bm32.exe: $(O)til2bm32.o $(TEXT_IO32)
    	@echo Linking $(@:\=/)
	@$(link) $(lflagsBuild) /PDB:"$(O)$(@B).PDB" /MAP:"$(O)$(@B).MAP" -out:$@ @<<$(@B).lnk
		$(O)til2bm32.o
		$(TEXT_IO32:^  =^
		)
<<

$(O)tile2bmp.o: $(WSHR)\tile2bmp.c $(HACK_H) $(TILE_H) $(MSWSYS)\win32api.h
	@$(cc) $(cflagsBuild) -I$(WSHR) /DPACKED_FILE /Fo$@ $(WSHR)\tile2bmp.c

$(O)til2bm32.o: $(WSHR)\tile2bmp.c $(HACK_H) $(TILE_H) $(MSWSYS)\win32api.h
	@$(cc) $(cflagsBuild) -I$(WSHR) /DPACKED_FILE /DTILE_X=32 /DTILE_Y=32 /Fo$@ $(WSHR)\tile2bmp.c

#===============================================================================
# PDCurses
#===============================================================================

$(O)pdcurses.lib : $(PDCLIBOBJS) $(PDCOBJS)
	lib -nologo /out:$@ $(PDCLIBOBJS) $(PDCOBJS)

$(O)pdcscrn.o : $(PDCURSES_HEADERS) $(PDCWINCON)\pdcscrn.c $(MSWSYS)\stub-pdcscrn.c
	$(cc) $(PDCINCL) $(cflagsBuild) -Fo$@ $(MSWSYS)\stub-pdcscrn.c

#===============================================================================
# LUA
#===============================================================================

lua.exe: $(O)lua.o $(LUALIB)
	link /OUT:$@ $(O)lua.o $(LUALIB)

luac.exe: $(O)luac.o $(LUALIB)
	link /OUT:$@ $(O)luac.o $(LUALIB)

$(O)lua5.3.5.dll: $(LUAOBJFILES)
	link /DLL /IMPLIB:lua5.3.5.lib /OUT:$@ $(LUAOBJFILES)

$(O)lua5.3.5-static.lib: $(LUAOBJFILES)
	lib /OUT:$@ $(LUAOBJFILES)

$(O)lua.o: $(LUASRC)\lua.c
$(O)luac.o: $(LUASRC)\luac.c

#===============================================================================
# Housekeeping
#===============================================================================

spotless: clean
! IF ("$(OBJ)"!="")
	if exist $(OBJ)\* rmdir $(OBJ) /s /Q
	if exist $(GAMEDIR)\nhdefkey.dll del $(GAMEDIR)\nhdefkey.dll
	if exist $(GAMEDIR)\nh340key.dll del $(GAMEDIR)\nh340key.dll
	if exist $(GAMEDIR)\nhraykey.dll del $(GAMEDIR)\nhraykey.dll
	if exist $(GAMEDIR)\NetHack.exe  del $(GAMEDIR)\NetHack.exe
	if exist $(GAMEDIR)\NetHack.pdb  del $(GAMEDIR)\NetHack.pdb
	if exist $(GAMEDIR)\nhdat$(NHV)  del $(GAMEDIR)\nhdat$(NHV)
! ENDIF
	if exist $(INCL)\date.h          del $(INCL)\date.h
	if exist $(INCL)\onames.h        del $(INCL)\onames.h
	if exist $(INCL)\pm.h            del $(INCL)\pm.h
	if exist $(INCL)\vis_tab.h       del $(INCL)\vis_tab.h
	if exist $(SRC)\vis_tab.c        del $(SRC)\vis_tab.c
	if exist $(SRC)\tile.c           del $(SRC)\tile.c
	if exist $(U)*.lnk               del $(U)*.lnk
	if exist $(U)*.map               del $(U)*.map
	if exist $(DAT)\data             del $(DAT)\data
	if exist $(DAT)\rumors           del $(DAT)\rumors
	if exist $(DAT)\engrave          del $(DAT)\engrave
	if exist $(DAT)\epitaph          del $(DAT)\epitaph
	if exist $(DAT)\bogusmon         del $(DAT)\bogusmon
	if exist $(DAT)\dlb.lst		 del $(DAT)\dlb.lst
	if exist $(DAT)\porthelp	 del $(DAT)\porthelp
	if exist $(O)sp_lev.tag	         del $(O)sp_lev.tag
	if exist $(SRC)\vis_tab.c        del $(SRC)\vis_tab.c
	if exist nhdat$(NHV).	         del nhdat$(NHV).
	if exist $(O)obj.tag             del $(O)obj.tag
	if exist $(O)gamedir.tag         del $(O)gamedir.tag
	if exist $(O)nh*key.lib          del $(O)nh*key.lib
	if exist $(O)nh*key.exp          del $(O)nh*key.exp
        if exist $(MSWIN)\mnsel.bmp      del $(MSWIN)\mnsel.bmp
        if exist $(MSWIN)\mnselcnt.bmp   del $(MSWIN)\mnselcnt.bmp
        if exist $(MSWIN)\mnunsel.bmp    del $(MSWIN)\mnunsel.bmp
        if exist $(MSWIN)\petmark.bmp    del $(MSWIN)\petmark.bmp
        if exist $(MSWIN)\pilemark.bmp   del $(MSWIN)\pilemark.bmp
        if exist $(MSWIN)\rip.bmp        del $(MSWIN)\rip.bmp
        if exist $(MSWIN)\splash.bmp     del $(MSWIN)\splash.bmp
        if exist $(MSWIN)\nethack.ico    del $(MSWIN)\nethack.ico
        if exist $(MSWSYS)\nethack.ico   del $(MSWSYS)\nethack.ico
	if exist $(U)recover.exe         del $(U)recover.exe
	if exist $(U)tile2bmp.exe        del $(U)tile2bmp.exe
	if exist $(U)tilemap.exe         del $(U)tilemap.exe
	if exist $(U)uudecode.exe        del $(U)uudecode.exe
	if exist $(U)dlb_main.exe        del $(U)dlb_main.exe
!IF "$(ADD_CURSES)" == "Y"	
	if exist $(O)pdcurses.lib        del $(O)pdcurses.lib
!ENDIF
	if exist $(DAT)\oracles		 del $(DAT)\oracles
	if exist $(DAT)\rumors		 del $(DAT)\rumors
	if exist $(DAT)\quest.dat	 del $(DAT)\quest.dat
	if exist $(DAT)\options		 del $(DAT)\options
	if exist $(DAT)\ttyoptions	 del $(DAT)\ttyoptions
	if exist $(DAT)\guioptions	 del $(DAT)\guioptions
	if exist $(DAT)\data		 del $(DAT)\data
	if exist $(DAT)\dungeon		 del $(DAT)\dungeon
	if exist $(DAT)\dungeon.pdf	 del $(DAT)\dungeon.pdf
!IFDEF OBSOLETE_LEVEL_COMPILER
	if exist $(DAT)\???-fil?.lev	 del $(DAT)\???-fil?.lev
	if exist $(DAT)\???-goal.lev	 del $(DAT)\???-goal.lev
	if exist $(DAT)\???-loca.lev	 del $(DAT)\???-loca.lev
	if exist $(DAT)\???-strt.lev	 del $(DAT)\???-strt.lev
	if exist $(DAT)\air.lev		 del $(DAT)\air.lev
	if exist $(DAT)\asmodeus.lev	 del $(DAT)\asmodeus.lev
	if exist $(DAT)\astral.lev	 del $(DAT)\astral.lev
	if exist $(DAT)\baalz.lev	 del $(DAT)\baalz.lev
	if exist $(DAT)\bigrm-*.lev	 del $(DAT)\bigrm-*.lev
	if exist $(DAT)\castle.lev	 del $(DAT)\castle.lev
	if exist $(DAT)\earth.lev	 del $(DAT)\earth.lev
	if exist $(DAT)\fakewiz?.lev	 del $(DAT)\fakewiz?.lev
	if exist $(DAT)\fire.lev	 del $(DAT)\fire.lev
	if exist $(DAT)\juiblex.lev	 del $(DAT)\juiblex.lev
	if exist $(DAT)\knox.lev	 del $(DAT)\knox.lev
	if exist $(DAT)\medusa-?.lev	 del $(DAT)\medusa-?.lev
	if exist $(DAT)\mine*.lev	 del $(DAT)\mine*.lev
	if exist $(DAT)\oracle.lev	 del $(DAT)\oracle.lev
	if exist $(DAT)\orcus.lev	 del $(DAT)\orcus.lev
	if exist $(DAT)\sanctum.lev	 del $(DAT)\sanctum.lev
	if exist $(DAT)\soko?-?.lev	 del $(DAT)\soko?-?.lev
	if exist $(DAT)\tower?.lev	 del $(DAT)\tower?.lev
	if exist $(DAT)\valley.lev	 del $(DAT)\valley.lev
	if exist $(DAT)\water.lev	 del $(DAT)\water.lev
	if exist $(DAT)\wizard?.lev	 del $(DAT)\wizard?.lev
!ENDIF
clean:
	if exist $(O)*.o del $(O)*.o
	if exist $(O)utility.tag   del $(O)utility.tag
	if exist $(U)makedefs.exe  del $(U)makedefs.exe
!IFDEF OBSOLETE_LEVEL_COMPILER
	if exist $(U)levcomp.exe   del $(U)levcomp.exe
!ENDIF
	if exist $(U)dgncomp.exe   del $(U)dgncomp.exe
	if exist $(SRC)\*.lnk      del $(SRC)\*.lnk
	if exist $(SRC)\*.map      del $(SRC)\*.map
	if exist $(O)install.tag   del $(O)install.tag
	if exist $(O)console.res  del $(O)console.res
	if exist $(O)dgncomp.MAP  del $(O)dgncomp.MAP
	if exist $(O)dgncomp.PDB  del $(O)dgncomp.PDB
	if exist $(O)dlb_main.MAP del $(O)dlb_main.MAP
	if exist $(O)dlb_main.PDB del $(O)dlb_main.PDB
	if exist $(O)gamedir.tag  del $(O)gamedir.tag
!IFDEF OBSOLETE_LEVEL_COMPILER
	if exist $(O)levcomp.MAP  del $(O)levcomp.MAP
	if exist $(O)levcomp.PDB  del $(O)levcomp.PDB
!ENDIF
	if exist $(O)makedefs.MAP del $(O)makedefs.MAP
	if exist $(O)makedefs.PDB del $(O)makedefs.PDB
	if exist $(O)NetHack.MAP  del $(O)NetHack.MAP
	if exist $(O)nh340key.def del $(O)nh340key.def
	if exist $(O)nh340key.exp del $(O)nh340key.exp
	if exist $(O)nh340key.lib del $(O)nh340key.lib
	if exist $(O)nh340key.map del $(O)nh340key.map
	if exist $(O)nh340key.PDB del $(O)nh340key.PDB
	if exist $(O)nhdefkey.def del $(O)nhdefkey.def
	if exist $(O)nhdefkey.exp del $(O)nhdefkey.exp
	if exist $(O)nhdefkey.lib del $(O)nhdefkey.lib
	if exist $(O)nhdefkey.map del $(O)nhdefkey.map
	if exist $(O)nhdefkey.PDB del $(O)nhdefkey.PDB
	if exist $(O)nhraykey.def del $(O)nhraykey.def
	if exist $(O)nhraykey.exp del $(O)nhraykey.exp
	if exist $(O)nhraykey.lib del $(O)nhraykey.lib
	if exist $(O)nhraykey.map del $(O)nhraykey.map
	if exist $(O)nhraykey.PDB del $(O)nhraykey.PDB
	if exist $(O)envchk.tag   del $(O)envchk.tag
	if exist $(O)obj.tag      del $(O)obj.tag
	if exist $(O)sp_lev.tag   del $(O)sp_lev.tag
	if exist $(O)uudecode.MAP del $(O)uudecode.MAP
	if exist $(O)uudecode.PDB del $(O)uudecode.PDB
	rem
	rem defer to the steps in ..\win\win32\levstuff.mak
	rem 
	nmake -nologo -f ..\win\win32\levstuff.mak clean
	rem
	rem defer to the steps in ..\win\win32\dgnstuff.mak
	rem
	nmake -nologo -f ..\win\win32\dgnstuff.mak clean
	if exist $(TILEBMP16)        del $(TILEBMP16)
	if exist $(TILEBMP32)        del $(TILEBMP32)

#===================================================================
# OTHER DEPENDENCIES
#===================================================================

#
# dat dependencies
#

$(DAT)\data: $(O)utility.tag    $(DATABASE)
	$(U)makedefs -d

$(DAT)\rumors: $(O)utility.tag    $(DAT)\rumors.tru   $(DAT)\rumors.fal
	$(U)makedefs -r

$(DAT)\quest.dat: $(O)utility.tag  $(DAT)\quest.txt
	$(U)makedefs -q

$(DAT)\oracles: $(O)utility.tag    $(DAT)\oracles.txt
	$(U)makedefs -h

$(DAT)\engrave: $(DAT)\engrave.txt $(U)makedefs.exe
	$(U)makedefs -s

$(DAT)\epitaph: $(DAT)\epitaph.txt $(U)makedefs.exe
	$(U)makedefs -s

$(DAT)\bogusmon: $(DAT)\bogusmon.txt $(U)makedefs.exe
	$(U)makedefs -s

$(DAT)\dungeon: $(O)utility.tag  $(DAT)\dungeon.def
	$(U)makedefs -e
	cd $(DAT)
	$(U)dgncomp dungeon.pdf
	cd $(SRC)

#
# NT dependencies
#

$(O)nttty.o:   $(HACK_H) $(TILE_H) $(MSWSYS)\win32api.h $(MSWSYS)\nttty.c
	@$(cc) $(cflagsBuild) -I$(WSHR) -Fo$@  $(MSWSYS)\nttty.c
$(O)winnt.o: $(HACK_H) $(MSWSYS)\win32api.h $(MSWSYS)\winnt.c
	@$(cc) $(cflagsBuild) -I$(MSWSYS) -I$(MSWIN) -Fo$@ $(MSWSYS)\win10.c
	@$(cc) $(cflagsBuild) -Fo$@  $(MSWSYS)\winnt.c
$(O)ntsound.o: $(HACK_H) $(MSWSYS)\ntsound.c
	@$(cc) $(cflagsBuild)  -Fo$@ $(MSWSYS)\ntsound.c

#if you aren't linking in the full gui then
#include the following stub for proper linkage.

$(O)guistub.o: $(HACK_H) $(MSWSYS)\stubs.c
	@$(cc) $(cflagsBuild) -DGUISTUB -Fo$@ $(MSWSYS)\stubs.c

#
# WIN32 dependencies
#

$(O)NetHackW.o: $(HACK_H) $(MSWIN)\NetHackW.c
	@$(cc) $(cflagsBuild) -I$(MSWSYS) -I$(MSWIN) -Fo$@ $(MSWIN)\NetHackW.c

#if you aren't linking in the full tty then
#include the following stub for proper linkage.

$(O)ttystub.o: $(HACK_H) $(MSWSYS)\stubs.c
	@$(cc) $(cflagsBuild) -DTTYSTUB -Fo$@ $(MSWSYS)\stubs.c

#
#============================================
# fieldlevel save dependencies
#============================================

$(O)sfbase.o: $(HACK_H) $(INCL)\sfproto.h $(INCL)\sfprocs.h \
		$(SRC)\sfbase.c
	@$(cc) $(cflagsBuild) -Fo$@ $(SRC)\sfbase.c

$(O)sfdata.o: $(HACK_H) $(INCL)\sfprocs.h $(SRC)\sfdata.c
	@$(cc) $(cflagsBuild) -Fo$@ $(SRC)\sfdata.c

$(O)sfstruct.o: $(HACK_H) $(SRC)\sfstruct.c
	@$(cc) $(cflagsBuild) -Fo$@ $(SRC)\sfstruct.c

$(O)sfascii.o: $(HACK_H) $(INCL)\sfprocs.h $(SRC)\sfascii.c
	@$(cc) $(cflagsBuild) -Fo$@ $(SRC)\sfascii.c

$(O)sflendian.o: $(HACK_H) $(INCL)\sfprocs.h $(SRC)\sflendian.c
	@$(cc) $(cflagsBuild) -Fo$@ $(SRC)\sflendian.c

$(SRC)\sfdata.c: $(U)readtags.exe $(U)nethack.tags
        $(U)readtags.exe

$(INCL)\sfproto.h: $(U)readtags.exe $(U)nethack.tags
        $(U)readtags.exe

$(U)readtags.exe: $(O)readtags.o
	@$(link) $(lflagsBuild) -out:$@ $(O)readtags.o

$(O)readtags.o: $(U)readtags.c $(U)nethack.tags $(CONFIG_H) $(PATCHLEVEL_H)
	@$(cc) $(cflagsBuild) $(TEMPL)  -Fo$@ $(U)readtags.c

#
#tested only with exuberant ctags from http://ctags.sourceforge.net
#
CTAGDEP = $(TINC)/align.h    $(TINC)/artifact.h $(TSRC)/artifact.c \
	  $(TINC)/artilist.h $(TINC)/attrib.h   $(TSRC)/bones.c    \
	  $(TINC)/context.h  $(TINC)/coord.h    $(TINC)/decl.h     \
	  $(TSRC)/decl.c     $(TINC)/dungeon.h  $(TINC)/engrave.h  \
	  $(TSRC)/engrave.c  $(TINC)/flag.h     $(TINC)/func_tab.h \
	  $(TINC)/global.h   $(TINC)/hack.h     $(TINC)/lev.h      \
	  $(TINC)/mextra.h   $(TINC)/mkroom.h   $(TINC)/monst.h    \
	  $(TINC)/monsym.h   $(TINC)/obj.h      $(TINC)/objclass.h \
	  $(TINC)/permonst.h $(TINC)/prop.h     $(TINC)/quest.h    \
	  $(TINC)/rect.h     $(TINC)/region.h   $(TINC)/rm.h       \
	  $(TINC)/skills.h   $(TINC)/spell.h    $(TINC)/sys.h      \
	  $(TINC)/timeout.h  $(TINC)/trap.h     $(TINC)/you.h      \
	  $(TINC)/onames.h   $(TINC)/wintype.h 

$(U)nethack.tags: $(CTAGDEP)
	$(CTAGSCMD) $(CTAGSOPT) -f $(U)nethack.tags $(TINC)/align.h
	$(CTAGSCMD) $(CTAGSOPT) -a -f $(U)nethack.tags $(TINC)/artifact.h
	$(CTAGSCMD) $(CTAGSOPT) -a -f $(U)nethack.tags $(TSRC)/artifact.c
	$(CTAGSCMD) $(CTAGSOPT) -a -f $(U)nethack.tags $(TINC)/artilist.h
	$(CTAGSCMD) $(CTAGSOPT) -a -f $(U)nethack.tags $(TINC)/attrib.h
	$(CTAGSCMD) $(CTAGSOPT) -a -f $(U)nethack.tags $(TSRC)/bones.c
	$(CTAGSCMD) $(CTAGSOPT) -a -f $(U)nethack.tags $(TINC)/context.h
	$(CTAGSCMD) $(CTAGSOPT) -a -f $(U)nethack.tags $(TINC)/coord.h
	$(CTAGSCMD) $(CTAGSOPT) -a -f $(U)nethack.tags $(TINC)/decl.h
	$(CTAGSCMD) $(CTAGSOPT) -a -f $(U)nethack.tags $(TSRC)/decl.c
	$(CTAGSCMD) $(CTAGSOPT) -a -f $(U)nethack.tags $(TINC)/dungeon.h
	$(CTAGSCMD) $(CTAGSOPT) -a -f $(U)nethack.tags $(TINC)/engrave.h
	$(CTAGSCMD) $(CTAGSOPT) -a -f $(U)nethack.tags $(TSRC)/engrave.c
	$(CTAGSCMD) $(CTAGSOPT) -a -f $(U)nethack.tags $(TINC)/flag.h
	$(CTAGSCMD) $(CTAGSOPT) -a -f $(U)nethack.tags $(TINC)/func_tab.h
	$(CTAGSCMD) $(CTAGSOPT) -a -f $(U)nethack.tags $(TINC)/global.h
	$(CTAGSCMD) $(CTAGSOPT) -a -f $(U)nethack.tags $(TINC)/hack.h
	$(CTAGSCMD) $(CTAGSOPT) -a -f $(U)nethack.tags $(TINC)/lev.h
	$(CTAGSCMD) $(CTAGSOPT) -a -f $(U)nethack.tags $(TINC)/mextra.h
	$(CTAGSCMD) $(CTAGSOPT) -a -f $(U)nethack.tags $(TINC)/mkroom.h
	$(CTAGSCMD) $(CTAGSOPT) -a -f $(U)nethack.tags $(TINC)/monst.h
	$(CTAGSCMD) $(CTAGSOPT) -a -f $(U)nethack.tags $(TINC)/monsym.h
	$(CTAGSCMD) $(CTAGSOPT) -a -f $(U)nethack.tags $(TINC)/obj.h
	$(CTAGSCMD) $(CTAGSOPT) -a -f $(U)nethack.tags $(TINC)/objclass.h
#	$(CTAGSCMD) $(CTAGSOPT) -a -f $(U)nethack.tags $(TINC)/permonst.h
	$(CTAGSCMD) $(CTAGSOPT) -a -f $(U)nethack.tags $(TINC)/prop.h
	$(CTAGSCMD) $(CTAGSOPT) -a -f $(U)nethack.tags $(TINC)/quest.h
	$(CTAGSCMD) $(CTAGSOPT) -a -f $(U)nethack.tags $(TINC)/rect.h
	$(CTAGSCMD) $(CTAGSOPT) -a -f $(U)nethack.tags $(TINC)/region.h
	$(CTAGSCMD) $(CTAGSOPT) -a -f $(U)nethack.tags $(TINC)/rm.h
	$(CTAGSCMD) $(CTAGSOPT) -a -f $(U)nethack.tags $(TINC)/skills.h
	$(CTAGSCMD) $(CTAGSOPT) -a -f $(U)nethack.tags $(TINC)/spell.h
	$(CTAGSCMD) $(CTAGSOPT) -a -f $(U)nethack.tags $(TINC)/sys.h
	$(CTAGSCMD) $(CTAGSOPT) -a -f $(U)nethack.tags $(TINC)/timeout.h
	$(CTAGSCMD) $(CTAGSOPT) -a -f $(U)nethack.tags $(TINC)/trap.h
	$(CTAGSCMD) $(CTAGSOPT) -a -f $(U)nethack.tags $(TINC)/you.h
	$(CTAGSCMD) $(CTAGSOPT) -a -f $(U)nethack.tags $(TINC)/onames.h
	$(CTAGSCMD) $(CTAGSOPT) -a -f $(U)nethack.tags $(TINC)/wintype.h

# 
# util dependencies
#

$(O)panic.o:  $(U)panic.c $(CONFIG_H)
	@$(cc) $(cflagsBuild) -Fo$@ $(U)panic.c

# 
# sys/share dependencies
#

(O)cppregex.o:	$(O)cppregex.cpp $(HACK_H)
	@$(CC) $(cflagsBuild) -Fo$@ ..\sys\share\cppregex.cpp

# 
# curses window port dependencies
#
$(O)cursdial.o: $(WCURSES)\cursdial.c $(WCURSES)\cursdial.h $(INCL)\wincurs.h
$(O)cursinit.o: $(WCURSES)\cursinit.c $(WCURSES)\cursinit.h $(INCL)\wincurs.h
$(O)cursinvt.o: $(WCURSES)\cursinvt.c $(WCURSES)\cursinvt.h $(INCL)\wincurs.h
$(O)cursmain.o: $(WCURSES)\cursmain.c $(INCL)\wincurs.h
$(O)cursmesg.o: $(WCURSES)\cursmesg.c $(WCURSES)\cursmesg.h $(INCL)\wincurs.h
$(O)cursmisc.o: $(WCURSES)\cursmisc.c $(WCURSES)\cursmisc.h $(INCL)\wincurs.h
$(O)cursstat.o: $(WCURSES)\cursstat.c $(WCURSES)\cursstat.h $(INCL)\wincurs.h
$(O)curswins.o: $(WCURSES)\curswins.c $(WCURSES)\curswins.h $(INCL)\wincurs.h
#
# The rest are stolen from sys/unix/Makefile.src, 
# with the following changes:
#   * ../include changed to $(INCL)
#   * slashes changed to back-slashes 
#   * -c (which is included in CFLAGS) substituted with -Fo$@
#   * $(CFLAGS) replaced with $(cflagsBuild)
#   * $(CC) replaced with @$(CC)
#   * targets prefixed with $(O)
# but otherwise untouched.
# That means that there is some irrelevant stuff
# in here, but maintenance should be easier.
#

$(O)tos.o: ..\sys\atari\tos.c $(HACK_H) $(INCL)\tcap.h
	@$(CC) $(cflagsBuild) -Fo$@ ..\sys\atari\tos.c
$(O)pctty.o: ..\sys\share\pctty.c $(HACK_H)
	@$(CC) $(cflagsBuild) -Fo$@ ..\sys\share\pctty.c
$(O)isaac64.o: ..\src\isaac64.c $(HACK_H) $(INCL)\isaac64.h $(INCL)\integer.h
	@$(CC) $(cflagsBuild) -Fo$@ ..\src\isaac64.c
$(O)random.o: ..\sys\share\random.c $(HACK_H)
	@$(CC) $(cflagsBuild) -Fo$@ ..\sys\share\random.c
$(O)ioctl.o: ..\sys\share\ioctl.c $(HACK_H) $(INCL)\tcap.h
	@$(CC) $(cflagsBuild) -Fo$@ ..\sys\share\ioctl.c
$(O)unixtty.o: ..\sys\share\unixtty.c $(HACK_H)
	@$(CC) $(cflagsBuild) -Fo$@ ..\sys\share\unixtty.c
$(O)unixmain.o: ..\sys\unix\unixmain.c $(HACK_H) $(INCL)\dlb.h
	@$(CC) $(cflagsBuild) -Fo$@ ..\sys\unix\unixmain.c
$(O)unixunix.o: ..\sys\unix\unixunix.c $(HACK_H)
	@$(CC) $(cflagsBuild) -Fo$@ ..\sys\unix\unixunix.c
$(O)unixres.o: ..\sys\unix\unixres.c $(CONFIG_H)
	@$(CC) $(cflagsBuild) -Fo$@ ..\sys\unix\unixres.c
$(O)bemain.o: ..\sys\be\bemain.c $(HACK_H) $(INCL)\dlb.h
	@$(CC) $(cflagsBuild) -Fo$@ ..\sys\be\bemain.c
$(O)getline.o: ..\win\tty\getline.c $(HACK_H) $(INCL)\func_tab.h
	@$(CC) $(cflagsBuild) -Fo$@ ..\win\tty\getline.c
$(O)termcap.o: ..\win\tty\termcap.c $(HACK_H) $(INCL)\tcap.h
	@$(CC) $(cflagsBuild) -Fo$@ ..\win\tty\termcap.c
$(O)topl.o: ..\win\tty\topl.c $(HACK_H) $(INCL)\tcap.h
	@$(CC) $(cflagsBuild) -Fo$@ ..\win\tty\topl.c
$(O)wintty.o: ..\win\tty\wintty.c $(HACK_H) $(INCL)\dlb.h $(INCL)\tcap.h
	@$(CC) $(cflagsBuild) -Fo$@ ..\win\tty\wintty.c
#$(O)Window.o: ..\win\X11\Window.c $(INCL)\xwindowp.h $(INCL)\xwindow.h \
#		$(CONFIG_H)
#	@$(CC) $(cflagsBuild) -Fo$@ ..\win\X11\Window.c
$(O)dialogs.o: ..\win\X11\dialogs.c $(CONFIG_H)
	@$(CC) $(cflagsBuild) -Fo$@ ..\win\X11\dialogs.c
$(O)winX.o: ..\win\X11\winX.c $(HACK_H) $(INCL)\winX.h $(INCL)\dlb.h \
		..\win\X11\nh72icon ..\win\X11\nh56icon ..\win\X11\nh32icon
	@$(CC) $(cflagsBuild) -Fo$@ ..\win\X11\winX.c
$(O)winmap.o: ..\win\X11\winmap.c $(INCL)\xwindow.h $(HACK_H) $(INCL)\dlb.h \
		$(INCL)\winX.h $(INCL)\tile2x11.h
	@$(CC) $(cflagsBuild) -Fo$@ ..\win\X11\winmap.c
$(O)winmenu.o: ..\win\X11\winmenu.c $(HACK_H) $(INCL)\winX.h
	@$(CC) $(cflagsBuild) -Fo$@ ..\win\X11\winmenu.c
$(O)winmesg.o: ..\win\X11\winmesg.c $(INCL)\xwindow.h $(HACK_H) $(INCL)\winX.h
	@$(CC) $(cflagsBuild) -Fo$@ ..\win\X11\winmesg.c
$(O)winmisc.o: ..\win\X11\winmisc.c $(HACK_H) $(INCL)\func_tab.h \
		$(INCL)\winX.h
	@$(CC) $(cflagsBuild) -Fo$@ ..\win\X11\winmisc.c
$(O)winstat.o: ..\win\X11\winstat.c $(HACK_H) $(INCL)\winX.h
	@$(CC) $(cflagsBuild) -Fo$@ ..\win\X11\winstat.c
$(O)wintext.o: ..\win\X11\wintext.c $(HACK_H) $(INCL)\winX.h $(INCL)\xwindow.h
	@$(CC) $(cflagsBuild) -Fo$@ ..\win\X11\wintext.c
$(O)winval.o: ..\win\X11\winval.c $(HACK_H) $(INCL)\winX.h
	@$(CC) $(cflagsBuild) -Fo$@ ..\win\X11\winval.c
$(O)tile.o: $(SRC)\tile.c $(HACK_H)
$(O)gnaskstr.o: ..\win\gnome\gnaskstr.c ..\win\gnome\gnaskstr.h \
		..\win\gnome\gnmain.h
	@$(CC) $(cflagsBuild) $(GNOMEINC) -Fo$@ ..\win\gnome\gnaskstr.c
$(O)gnbind.o: ..\win\gnome\gnbind.c ..\win\gnome\gnbind.h ..\win\gnome\gnmain.h \
		..\win\gnome\gnmenu.h ..\win\gnome\gnaskstr.h \
		..\win\gnome\gnyesno.h
	@$(CC) $(cflagsBuild) $(GNOMEINC) -Fo$@ ..\win\gnome\gnbind.c
$(O)gnglyph.o: ..\win\gnome\gnglyph.c ..\win\gnome\gnglyph.h $(INCL)\tile2x11.h
	@$(CC) $(cflagsBuild) $(GNOMEINC) -Fo$@ ..\win\gnome\gnglyph.c
$(O)gnmain.o: ..\win\gnome\gnmain.c ..\win\gnome\gnmain.h ..\win\gnome\gnsignal.h \
		..\win\gnome\gnbind.h ..\win\gnome\gnopts.h $(HACK_H) \
		$(INCL)\date.h
	@$(CC) $(cflagsBuild) $(GNOMEINC) -Fo$@ ..\win\gnome\gnmain.c
$(O)gnmap.o: ..\win\gnome\gnmap.c ..\win\gnome\gnmap.h ..\win\gnome\gnglyph.h \
		..\win\gnome\gnsignal.h $(HACK_H)
	@$(CC) $(cflagsBuild) $(GNOMEINC) -Fo$@ ..\win\gnome\gnmap.c
$(O)gnmenu.o: ..\win\gnome\gnmenu.c ..\win\gnome\gnmenu.h ..\win\gnome\gnmain.h \
		..\win\gnome\gnbind.h $(INCL)\func_tab.h
	@$(CC) $(cflagsBuild) $(GNOMEINC) -Fo$@ ..\win\gnome\gnmenu.c
$(O)gnmesg.o: ..\win\gnome\gnmesg.c ..\win\gnome\gnmesg.h ..\win\gnome\gnsignal.h
	@$(CC) $(cflagsBuild) $(GNOMEINC) -Fo$@ ..\win\gnome\gnmesg.c
$(O)gnopts.o: ..\win\gnome\gnopts.c ..\win\gnome\gnopts.h ..\win\gnome\gnglyph.h \
		..\win\gnome\gnmain.h ..\win\gnome\gnmap.h $(HACK_H)
	@$(CC) $(cflagsBuild) $(GNOMEINC) -Fo$@ ..\win\gnome\gnopts.c
$(O)gnplayer.o: ..\win\gnome\gnplayer.c ..\win\gnome\gnplayer.h \
		..\win\gnome\gnmain.h $(HACK_H)
	@$(CC) $(cflagsBuild) $(GNOMEINC) -Fo$@ ..\win\gnome\gnplayer.c
$(O)gnsignal.o: ..\win\gnome\gnsignal.c ..\win\gnome\gnsignal.h \
		..\win\gnome\gnmain.h
	@$(CC) $(cflagsBuild) $(GNOMEINC) -Fo$@ ..\win\gnome\gnsignal.c
$(O)gnstatus.o: ..\win\gnome\gnstatus.c ..\win\gnome\gnstatus.h \
		..\win\gnome\gnsignal.h ..\win\gnome\gn_xpms.h \
		..\win\gnome\gnomeprv.h
	@$(CC) $(cflagsBuild) $(GNOMEINC) -Fo$@ ..\win\gnome\gnstatus.c
$(O)gntext.o: ..\win\gnome\gntext.c ..\win\gnome\gntext.h ..\win\gnome\gnmain.h \
		..\win\gnome\gn_rip.h
	@$(CC) $(cflagsBuild) $(GNOMEINC) -Fo$@ ..\win\gnome\gntext.c
$(O)gnyesno.o: ..\win\gnome\gnyesno.c ..\win\gnome\gnbind.h ..\win\gnome\gnyesno.h
	@$(CC) $(cflagsBuild) $(GNOMEINC) -Fo$@ ..\win\gnome\gnyesno.c
$(O)gnworn.o: ..\win\gnome\gnworn.c ..\win\gnome\gnworn.h ..\win\gnome\gnglyph.h \
		..\win\gnome\gnsignal.h ..\win\gnome\gnomeprv.h
	@$(CC) $(cflagsBuild) $(GNOMEINC) -Fo$@ ..\win\gnome\gnworn.c
$(O)wingem.o: ..\win\gem\wingem.c $(HACK_H) $(INCL)\func_tab.h $(INCL)\dlb.h \
		$(INCL)\patchlevel.h $(INCL)\wingem.h
	@$(CC) $(cflagsBuild) -Fo$@ ..\win\gem\wingem.c
$(O)wingem1.o: ..\win\gem\wingem1.c $(INCL)\gem_rsc.h $(INCL)\load_img.h \
		$(INCL)\gr_rect.h $(INCL)\wintype.h $(INCL)\wingem.h
	@$(CC) $(cflagsBuild) -Fo$@ ..\win\gem\wingem1.c
$(O)load_img.o: ..\win\gem\load_img.c $(INCL)\load_img.h
	@$(CC) $(cflagsBuild) -Fo$@ ..\win\gem\load_img.c
$(O)gr_rect.o: ..\win\gem\gr_rect.c $(INCL)\gr_rect.h
	@$(CC) $(cflagsBuild) -Fo$@ ..\win\gem\gr_rect.c
$(O)tile.o: $(SRC)\tile.c $(HACK_H)
$(O)qt_win.o: ..\win\Qt\qt_win.cpp $(HACK_H) $(INCL)\func_tab.h \
		$(INCL)\dlb.h $(INCL)\patchlevel.h $(INCL)\tile2x11.h \
		$(INCL)\qt_win.h $(INCL)\qt_clust.h $(INCL)\qt_kde0.h \
		$(INCL)\qt_xpms.h qt_win.moc qt_kde0.moc qttableview.moc
	$(CXX) $(CXXFLAGS) -Fo$@ ..\win\Qt\qt_win.cpp
$(O)qt_clust.o: ..\win\Qt\qt_clust.cpp $(INCL)\qt_clust.h
	$(CXX) $(CXXFLAGS) -Fo$@ ..\win\Qt\qt_clust.cpp
$(O)qttableview.o: ..\win\Qt\qttableview.cpp $(INCL)\qttableview.h
	$(CXX) $(CXXFLAGS) -Fo$@ ..\win\Qt\qttableview.cpp
$(O)wc_chainin.o: ..\win\chain\wc_chainin.c $(HACK_H)
	@$(cc) $(cflagsBuild) -Fo$@ ..\win\chain\wc_chainin.c
$(O)wc_chainout.o: ..\win\chain\wc_chainout.c $(HACK_H)
	@$(cc) $(cflagsBuild) -Fo$@ ..\win\chain\wc_chainout.c
$(O)wc_trace.o: ..\win\chain\wc_trace.c $(HACK_H) $(INCL)\func_tab.h
	@$(cc) $(cflagsBuild) -Fo$@ ..\win\chain\wc_trace.c
$(O)vis_tab.o: vis_tab.c $(CONFIG_H) $(INCL)\vis_tab.h
$(O)allmain.o: allmain.c $(HACK_H)
$(O)alloc.o: alloc.c $(CONFIG_H)
$(O)apply.o: apply.c $(HACK_H)
$(O)artifact.o: artifact.c $(HACK_H) $(INCL)\artifact.h $(INCL)\artilist.h
$(O)attrib.o: attrib.c $(HACK_H)
$(O)ball.o: ball.c $(HACK_H)
$(O)bones.o: bones.c $(HACK_H) $(INCL)\lev.h
$(O)botl.o: botl.c $(HACK_H)
$(O)cmd.o: cmd.c $(HACK_H) $(INCL)\func_tab.h
$(O)dbridge.o: dbridge.c $(HACK_H)
$(O)decl.o: decl.c $(HACK_H)
$(O)detect.o: detect.c $(HACK_H) $(INCL)\artifact.h
$(O)dig.o: dig.c $(HACK_H)
$(O)display.o: display.c $(HACK_H)
$(O)dlb.o: dlb.c $(CONFIG_H) $(INCL)\dlb.h
$(O)do.o: do.c $(HACK_H) $(INCL)\lev.h
$(O)do_name.o: do_name.c $(HACK_H)
$(O)do_wear.o: do_wear.c $(HACK_H)
$(O)dog.o: dog.c $(HACK_H)
$(O)dogmove.o: dogmove.c $(HACK_H) $(INCL)\mfndpos.h
$(O)dokick.o: dokick.c $(HACK_H)
$(O)dothrow.o: dothrow.c $(HACK_H)
$(O)drawing.o: drawing.c $(HACK_H) $(INCL)\tcap.h
$(O)dungeon.o: dungeon.c $(HACK_H) $(INCL)\dgn_file.h $(INCL)\dlb.h
$(O)eat.o: eat.c $(HACK_H)
$(O)end.o: end.c $(HACK_H) $(INCL)\lev.h $(INCL)\dlb.h
$(O)engrave.o: engrave.c $(HACK_H) $(INCL)\lev.h
$(O)exper.o: exper.c $(HACK_H)
$(O)explode.o: explode.c $(HACK_H)
$(O)extralev.o: extralev.c $(HACK_H)
$(O)files.o: files.c $(HACK_H) $(INCL)\dlb.h #zlib.h
$(O)fountain.o: fountain.c $(HACK_H)
$(O)hack.o: hack.c $(HACK_H)
$(O)hacklib.o: hacklib.c $(HACK_H)
$(O)invent.o: invent.c $(HACK_H)
$(O)light.o: light.c $(HACK_H) $(INCL)\lev.h
$(O)lock.o: lock.c $(HACK_H)
$(O)mail.o: mail.c $(HACK_H) $(INCL)\mail.h
$(O)makemon.o: makemon.c $(HACK_H)
$(O)mapglyph.o: mapglyph.c $(HACK_H)
$(O)mcastu.o: mcastu.c $(HACK_H)
$(O)mhitm.o: mhitm.c $(HACK_H) $(INCL)\artifact.h
$(O)mhitu.o: mhitu.c $(HACK_H) $(INCL)\artifact.h
$(O)minion.o: minion.c $(HACK_H)
$(O)mklev.o: mklev.c $(HACK_H)
$(O)mkmap.o: mkmap.c $(HACK_H) $(INCL)\sp_lev.h
$(O)mkmaze.o: mkmaze.c $(HACK_H) $(INCL)\sp_lev.h $(INCL)\lev.h
$(O)mkobj.o: mkobj.c $(HACK_H)
$(O)mkroom.o: mkroom.c $(HACK_H)
$(O)mon.o: mon.c $(HACK_H) $(INCL)\mfndpos.h
$(O)mondata.o: mondata.c $(HACK_H)
$(O)monmove.o: monmove.c $(HACK_H) $(INCL)\mfndpos.h $(INCL)\artifact.h
$(O)monst.o: monst.c $(CONFIG_H) $(INCL)\permonst.h $(INCL)\align.h \
		$(INCL)\monattk.h $(INCL)\monflag.h $(INCL)\monsym.h \
		$(INCL)\color.h
$(O)mplayer.o: mplayer.c $(HACK_H)
$(O)mthrowu.o: mthrowu.c $(HACK_H)
$(O)muse.o: muse.c $(HACK_H)
$(O)music.o: music.c $(HACK_H) #interp.c
$(O)nhlua.o: nhlua.c $(HACK_H)
$(O)nhlsel.o: nhlsel.c $(HACK_H)
$(O)o_init.o: o_init.c $(HACK_H) $(INCL)\lev.h
$(O)objects.o: objects.c $(CONFIG_H) $(INCL)\obj.h $(INCL)\objclass.h \
		$(INCL)\prop.h $(INCL)\skills.h $(INCL)\color.h
$(O)objnam.o: objnam.c $(HACK_H)
$(O)options.o: options.c $(CONFIG_H) $(INCL)\objclass.h $(INCL)\flag.h \
		$(HACK_H) $(INCL)\tcap.h
$(O)pager.o: pager.c $(HACK_H) $(INCL)\dlb.h
$(O)pickup.o: pickup.c $(HACK_H)
$(O)pline.o: pline.c $(HACK_H)
$(O)polyself.o: polyself.c $(HACK_H)
$(O)potion.o: potion.c $(HACK_H)
$(O)pray.o: pray.c $(HACK_H)
$(O)priest.o: priest.c $(HACK_H) $(INCL)\mfndpos.h
$(O)quest.o: quest.c $(HACK_H) $(INCL)\qtext.h
$(O)questpgr.o: questpgr.c $(HACK_H) $(INCL)\dlb.h $(INCL)\qtext.h
$(O)read.o: read.c $(HACK_H)
$(O)rect.o: rect.c $(HACK_H)
$(O)region.o: region.c $(HACK_H) $(INCL)\lev.h
$(O)restore.o: restore.c $(HACK_H) $(INCL)\lev.h $(INCL)\tcap.h
$(O)rip.o: rip.c $(HACK_H)
$(O)rnd.o: rnd.c $(HACK_H)
$(O)role.o: role.c $(HACK_H)
$(O)rumors.o: rumors.c $(HACK_H) $(INCL)\lev.h $(INCL)\dlb.h
$(O)save.o: save.c $(HACK_H) $(INCL)\lev.h
$(O)shk.o: shk.c $(HACK_H)
$(O)shknam.o: shknam.c $(HACK_H)
$(O)sit.o: sit.c $(HACK_H) $(INCL)\artifact.h
$(O)sounds.o: sounds.c $(HACK_H)
$(O)sp_lev.o: sp_lev.c $(HACK_H) $(INCL)\dlb.h $(INCL)\sp_lev.h
$(O)spell.o: spell.c $(HACK_H)
$(O)steal.o: steal.c $(HACK_H)
$(O)steed.o: steed.c $(HACK_H)
$(O)sys.o: sys.c $(HACK_H)
$(O)teleport.o: teleport.c $(HACK_H)
$(O)timeout.o: timeout.c $(HACK_H) $(INCL)\lev.h
$(O)topten.o: topten.c $(HACK_H) $(INCL)\dlb.h $(INCL)\patchlevel.h
$(O)track.o: track.c $(HACK_H)
$(O)trap.o: trap.c $(HACK_H)
$(O)u_init.o: u_init.c $(HACK_H)
$(O)uhitm.o: uhitm.c $(HACK_H)
$(O)vault.o: vault.c $(HACK_H)
$(O)version.o: version.c $(HACK_H) $(INCL)\dlb.h $(INCL)\date.h \
		$(INCL)\patchlevel.h
$(O)vision.o: vision.c $(HACK_H) $(INCL)\vis_tab.h
$(O)weapon.o: weapon.c $(HACK_H)
$(O)were.o: were.c $(HACK_H)
$(O)wield.o: wield.c $(HACK_H)
#$(O)windows.o: windows.c $(HACK_H) $(INCL)\wingem.h $(INCL)\winGnome.h
$(O)wizard.o: wizard.c $(HACK_H) $(INCL)\qtext.h
$(O)worm.o: worm.c $(HACK_H) $(INCL)\lev.h
$(O)worn.o: worn.c $(HACK_H)
$(O)write.o: write.c $(HACK_H)
$(O)zap.o: zap.c $(HACK_H)

# end of file
<|MERGE_RESOLUTION|>--- conflicted
+++ resolved
@@ -745,93 +745,6 @@
 install: $(O)envchk.tag $(O)obj.tag $(O)utility.tag $(GAMEDIR)\NetHack.exe $(GAMEDIR)\NetHackW.exe $(O)install.tag
 	 @echo Done.
 
-<<<<<<< HEAD
-=======
-$(O)install.tag: 	$(DAT)\data	$(DAT)\rumors	 $(DAT)\dungeon \
-	 	$(DAT)\oracles	$(DAT)\quest.dat $(O)sp_lev.tag $(DLB)
-! IF ("$(USE_DLB)"=="Y")
-	copy nhdat$(NHV)          $(GAMEDIR)
-	copy $(DAT)\license       $(GAMEDIR)
-	copy $(DAT)\opthelp       $(GAMEDIR)
-! ELSE
-	copy $(DAT)\*.            $(GAMEDIR)
-	copy $(DAT)\*.dat         $(GAMEDIR)
-	copy $(DAT)\*.lev         $(GAMEDIR)
-	if exist $(GAMEDIR)\makefile del $(GAMEDIR)\makefile
-! ENDIF
-	if exist $(MSWSYS)\sysconf.template copy $(MSWSYS)\sysconf.template $(GAMEDIR)
-	if exist $(DAT)\symbols copy $(DAT)\symbols $(GAMEDIR)\symbols.template
-	if exist $(DOC)\guidebook.txt copy $(DOC)\guidebook.txt $(GAMEDIR)\Guidebook.txt
-	if exist $(DOC)\nethack.txt copy $(DOC)\nethack.txt $(GAMEDIR)\NetHack.txt
-	@if exist $(GAMEDIR)\NetHack.PDB echo NOTE: You may want to remove $(GAMEDIR:\=/)/NetHack.PDB to conserve space
-	@if exist $(GAMEDIR)\NetHackW.PDB echo NOTE: You may want to remove $(GAMEDIR:\=/)/NetHackW.PDB to conserve space
-	if exist $(MSWSYS)\.nethackrc.template copy $(MSWSYS)\.nethackrc.template $(GAMEDIR)
-	-if not exist $(GAMEDIR)\record. goto>$(GAMEDIR)\record.
-	echo install done > $@
-
-#	copy $(MSWSYS)\winnt.hlp    $(GAMEDIR)
-
-recover: $(U)recover.exe
-	if exist $(U)recover.exe copy $(U)recover.exe  $(GAMEDIR)
-	if exist $(DOC)\recover.txt copy $(DOC)\recover.txt $(GAMEDIR)\recover.txt
-
-$(O)sp_lev.tag: $(O)utility.tag $(DAT)\bigroom.des  $(DAT)\castle.des \
-	$(DAT)\endgame.des $(DAT)\gehennom.des $(DAT)\knox.des   \
-	$(DAT)\medusa.des  $(DAT)\oracle.des   $(DAT)\tower.des  \
-	$(DAT)\yendor.des  $(DAT)\arch.des     $(DAT)\barb.des   \
-	$(DAT)\caveman.des $(DAT)\healer.des   $(DAT)\knight.des \
-	$(DAT)\monk.des    $(DAT)\priest.des   $(DAT)\ranger.des \
-	$(DAT)\rogue.des   $(DAT)\samurai.des  $(DAT)\sokoban.des \
-	$(DAT)\tourist.des $(DAT)\valkyrie.des $(DAT)\wizard.des
-	cd $(DAT)
-	$(U)levcomp bigroom.des
-	$(U)levcomp castle.des
-	$(U)levcomp endgame.des
-	$(U)levcomp gehennom.des
-	$(U)levcomp knox.des
-	$(U)levcomp mines.des
-	$(U)levcomp medusa.des
-	$(U)levcomp oracle.des
-	$(U)levcomp sokoban.des
-	$(U)levcomp tower.des
-	$(U)levcomp yendor.des
-	$(U)levcomp arch.des
-	$(U)levcomp barb.des
-	$(U)levcomp caveman.des
-	$(U)levcomp healer.des
-	$(U)levcomp knight.des
-	$(U)levcomp monk.des
-	$(U)levcomp priest.des
-	$(U)levcomp ranger.des
-	$(U)levcomp rogue.des
-	$(U)levcomp samurai.des
-	$(U)levcomp tourist.des
-	$(U)levcomp valkyrie.des
-	$(U)levcomp wizard.des
-	cd $(SRC)
-	echo sp_levs done > $(O)sp_lev.tag
-
-$(O)utility.tag: $(INCL)\date.h $(INCL)\onames.h $(INCL)\pm.h \
-		$(SRC)\vis_tab.c  \
-		$(U)levcomp.exe	$(INCL)\vis_tab.h \
-		$(U)dgncomp.exe $(TILEUTIL16)
-             @echo utilities made >$@
-	     @echo utilities made.
-
-tileutil: $(U)gif2txt.exe $(U)gif2tx32.exe $(U)txt2ppm.exe
-	@echo Optional tile development utilities are up to date.
-
-$(O)NetHackW.res: $(TILEBMP16) $(MSWIN)\NetHackW.rc $(MSWIN)\mnsel.bmp \
-	$(MSWIN)\mnselcnt.bmp $(MSWIN)\mnunsel.bmp \
-	$(MSWIN)\petmark.bmp $(MSWIN)\pilemark.bmp $(MSWIN)\NetHack.ico $(MSWIN)\rip.bmp \
-	$(MSWIN)\splash.bmp
-	@$(rc) -r -fo$@ -i$(MSWIN) -dNDEBUG $(MSWIN)\NetHackW.rc
-
-$(O)console.res: $(MSWSYS)\console.rc $(MSWSYS)\NetHack.ico
-	@$(rc) -r -fo$@ -i$(MSWSYS) -dNDEBUG $(MSWSYS)\console.rc
-
-
->>>>>>> a7e31299
 #==========================================
 #  Main game targets.
 #==========================================
@@ -990,13 +903,13 @@
 	copy $(DAT)\*.dat         $(GAMEDIR)
 	if exist $(GAMEDIR)\makefile del $(GAMEDIR)\makefile
 ! ENDIF
-	if not exist $(GAMEDIR)\sysconf copy $(MSWSYS)\sysconf $(GAMEDIR)
-	if exist $(DAT)\symbols copy $(DAT)\symbols $(GAMEDIR)
+	if exist $(MSWSYS)\sysconf.template copy $(MSWSYS)\sysconf.temnplate $(GAMEDIR)
+	if exist $(DAT)\symbols copy $(DAT)\symbols $(GAMEDIR)\symbols.template
 	if exist $(DOC)\guidebook.txt copy $(DOC)\guidebook.txt $(GAMEDIR)\Guidebook.txt
 	if exist $(DOC)\nethack.txt copy $(DOC)\nethack.txt $(GAMEDIR)\NetHack.txt
 	@if exist $(GAMEDIR)\NetHack.PDB echo NOTE: You may want to remove $(GAMEDIR:\=/)/NetHack.PDB to conserve space
 	@if exist $(GAMEDIR)\NetHackW.PDB echo NOTE: You may want to remove $(GAMEDIR:\=/)/NetHackW.PDB to conserve space
-	-if not exist $(GAMEDIR)\defaults.nh copy $(MSWSYS)\defaults.nh   $(GAMEDIR)\defaults.nh
+	-if exist $(MSWSYS)\.nethackrc.template copy $(MSWSYS)\.nethackrc.template   $(GAMEDIR)
 	-if not exist $(GAMEDIR)\record. goto>$(GAMEDIR)\record.
 	echo install done > $@
 
