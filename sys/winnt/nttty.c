--- conflicted
+++ resolved
@@ -465,7 +465,6 @@
     coord cc;
     DWORD count;
     really_move_cursor();
-<<<<<<< HEAD
     if (iflags.debug_fuzzer) {
         int poskey = randomkey();
 
@@ -476,11 +475,6 @@
         return poskey;
     }
     ch = (g.program_state.done_hup)
-=======
-    if (iflags.debug_fuzzer)
-        return randomkey();
-    ch = (program_state.done_hup)
->>>>>>> a607ea2b
              ? '\033'
              : keyboard_handler.pCheckInput(
                    console.hConIn, &ir, &count, iflags.num_pad, 1, mod, &cc);
