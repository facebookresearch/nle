--- conflicted
+++ resolved
@@ -251,11 +251,7 @@
 
 static boolean buffer_flipping_initialized = FALSE;
 
-<<<<<<< HEAD
-static void initialize_buffer_flipping();
-=======
 static void check_buffer_size(int width, int height);
->>>>>>> b7f351fd
 static cell_t * buffer_get_cell(console_buffer_t * buffer, int x, int y);
 
 static void back_buffer_flip();
@@ -267,15 +263,6 @@
 
 static void initialize_buffer_flipping(int width, int height)
 {
-<<<<<<< HEAD
-    buffer_width = origcsbi.srWindow.Right - origcsbi.srWindow.Left + 1;
-    buffer_height = origcsbi.srWindow.Bottom - origcsbi.srWindow.Top + 1;
-
-    if (buffer_width > 80) buffer_width = 80;
-
-    back_buffer.cells = (cell_t *)malloc(sizeof(cell_t) * buffer_width * buffer_height);
-    front_buffer.cells = (cell_t *)malloc(sizeof(cell_t) * buffer_width * buffer_height);
-=======
     if (buffer_flipping_initialized) {
         check_buffer_size(width, height);
         return;
@@ -286,7 +273,6 @@
 
     back_buffer.cells = NULL;
     front_buffer.cells = NULL;
->>>>>>> b7f351fd
 
     clear_cell.attribute = CONSOLE_CLEAR_ATTRIBUTE;
     clear_cell.characters[0] = CONSOLE_CLEAR_CHARACTER;
@@ -301,20 +287,11 @@
     buffer_flipping_initialized = TRUE;
 }
 
-<<<<<<< HEAD
-static cell_t * buffer_get_cell(console_buffer_t * buffer, int x, int y)
-{
-    return buffer->cells + (buffer_width * y) + x;
-}
-
-static void back_buffer_flip()
-{
-    cell_t * back_cell = back_buffer.cells;
-    cell_t * front_cell = front_buffer.cells;
-    COORD pos;
-=======
 static void resize_buffer(console_buffer_t * buffer, cell_t * fill,
                             int width, int height)
+    return buffer->cells + (buffer_width * y) + x;
+}
+
 {
     cell_t * cells = (cell_t *)malloc(sizeof(cell_t) * width * height);
     cell_t * dst = cells;
@@ -326,7 +303,6 @@
     int height_to_copy = (buffer_height > height ? height : buffer_height);
     int bytes_to_copy = (buffer_width > width ? width : buffer_width)
                         * sizeof(cell_t);
->>>>>>> b7f351fd
 
     for (int y = 0; y < height_to_copy; y++)
         memcpy(cells + (width * y), buffer->cells + (buffer_width * y),
@@ -356,13 +332,6 @@
     if (!buffer_flipping_initialized)
         return;
 
-<<<<<<< HEAD
-    for (pos.Y = 0; pos.Y < buffer_height; pos.Y++) {
-        for (pos.X = 0; pos.X < buffer_width; pos.X++, back_cell++, front_cell++) {
-            if (back_cell->attribute != front_cell->attribute) {
-                WriteConsoleOutputAttribute(hConOut, &back_cell->attribute, 1, pos, &acount);
-                front_cell->attribute = back_cell->attribute;
-=======
     cell_t * back = back_buffer.cells;
     cell_t * front = front_buffer.cells;
     COORD pos;
@@ -373,7 +342,6 @@
                 WriteConsoleOutputAttribute(hConOut, &back->attribute,
                                             1, pos, &acount);
                 front->attribute = back->attribute;
->>>>>>> b7f351fd
             }
             if (back->count != front->count ||
                 back->characters[0] != front->characters[0] ||
