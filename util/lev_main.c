<<<<<<< HEAD
/* NetHack 3.5	lev_main.c	$NHDT-Date: 1427161270 2015/03/24 01:41:10 $  $NHDT-Branch: paxed-new_lev_comp-B $:$NHDT-Revision: 1.30 $ */
=======
/* NetHack 3.5	lev_main.c	$NHDT-Date$  $NHDT-Branch$:$NHDT-Revision$ */
>>>>>>> e41b3f71
/* NetHack 3.5	lev_main.c	$Date: 2012/01/12 04:48:12 $  $Revision: 1.20 $ */
/*	SCCS Id: @(#)lev_main.c	3.5	2007/01/17	*/
/*	Copyright (c) 1989 by Jean-Christophe Collet */
/* NetHack may be freely redistributed.  See license for details. */

/*
 * This file contains the main function for the parser
 * and some useful functions needed by yacc
 */
#define SPEC_LEV	/* for MPW */
/* although, why don't we move those special defines here.. and in dgn_main? */

#include <stdarg.h>

#include "hack.h"
#include "date.h"
#include "sp_lev.h"
#ifdef STRICT_REF_DEF
#include "tcap.h"
#endif
#include <ctype.h>

#ifdef MAC
# if defined(__SC__) || defined(__MRC__)
#  define MPWTOOL
#  define PREFIX ":dungeon:"	/* place output files here */
#  include <CursorCtl.h>
# else
#  if !defined(__MACH__)
#   define PREFIX ":lib:"	/* place output files here */
#  endif
# endif
#endif

#ifdef WIN_CE
#define PREFIX "\\nethack\\dat\\"
#endif

#ifndef MPWTOOL
# define SpinCursor(x)
#endif

#if defined(AMIGA) && defined(DLB)
# define PREFIX "NH:slib/"
#endif

#ifndef O_WRONLY
#include <fcntl.h>
#endif
#ifndef O_CREAT	/* some older BSD systems do not define O_CREAT in <fcntl.h> */
#include <sys/file.h>
#endif
#ifndef O_BINARY	/* used for micros, no-op for others */
# define O_BINARY 0
#endif

#if defined(MICRO) || defined(WIN32)
# define OMASK FCMASK
#else
# define OMASK 0644
#endif

#define ERR		(-1)

#define NewTab(type, size)	(type **) alloc(sizeof(type *) * size)
#define Free(ptr)		if(ptr) free((genericptr_t) (ptr))
	/* write() returns a signed value but its size argument is unsigned;
	   types might be int and unsigned or ssize_t and size_t; casting
	   to long should be safe for all permutations (even if size_t is
	   bigger, since the values involved won't be too big for long) */
#define Write(fd, item, size) if ((long)write(fd, (genericptr_t)(item), size) \
				  != (long)(size)) return FALSE;

#if defined(__BORLANDC__) && !defined(_WIN32)
extern unsigned _stklen = STKSIZ;
#endif
#define MAX_ERRORS	25

extern int  NDECL (yyparse);
extern void FDECL (init_yyin, (FILE *));
extern void FDECL (init_yyout, (FILE *));

int  FDECL (main, (int, char **));
void FDECL (yyerror, (const char *));
void FDECL (yywarning, (const char *));
int  NDECL (yywrap);
int FDECL(get_floor_type, (CHAR_P));
int FDECL(get_room_type, (char *));
int FDECL(get_trap_type, (char *));
int FDECL(get_monster_id, (char *,CHAR_P));
int FDECL(get_object_id, (char *,CHAR_P));
boolean FDECL(check_monster_char, (CHAR_P));
boolean FDECL(check_object_char, (CHAR_P));
char FDECL(what_map_char, (CHAR_P));
void FDECL(scan_map, (char *, sp_lev *));
boolean NDECL(check_subrooms);
boolean FDECL(write_level_file, (char *,sp_lev *));

struct lc_funcdefs *FDECL(funcdef_new,(long,char *));
void FDECL(funcdef_free_all,(struct lc_funcdefs *));
struct lc_funcdefs *FDECL(funcdef_defined,(struct lc_funcdefs *,char *, int));

struct lc_vardefs *FDECL(vardef_new,(long,char *));
void FDECL(vardef_free_all,(struct lc_vardefs *));
struct lc_vardefs *FDECL(vardef_defined,(struct lc_vardefs *,char *, int));

void FDECL(splev_add_from, (sp_lev *, sp_lev *));

extern void NDECL(monst_init);
extern void NDECL(objects_init);
extern void NDECL(decl_init);

void FDECL(add_opcode, (sp_lev *, int, genericptr_t));

static boolean FDECL(write_common_data, (int,sp_lev *));
static boolean FDECL(write_maze, (int,sp_lev *));
static void NDECL(init_obj_classes);
static int FDECL(case_insensitive_comp, (const char *, const char *));

void VDECL(lc_error, (const char *, ...));
void VDECL(add_opvars, (sp_lev *, const char *, ...));


static struct {
	const char *name;
	int type;
} trap_types[] = {
	{ "arrow",	ARROW_TRAP },
	{ "dart",	DART_TRAP },
	{ "falling rock", ROCKTRAP },
	{ "board",	SQKY_BOARD },
	{ "bear",	BEAR_TRAP },
	{ "land mine",	LANDMINE },
	{ "rolling boulder",	ROLLING_BOULDER_TRAP },
	{ "sleep gas",	SLP_GAS_TRAP },
	{ "rust",	RUST_TRAP },
	{ "fire",	FIRE_TRAP },
	{ "pit",	PIT },
	{ "spiked pit",	SPIKED_PIT },
	{ "hole",	HOLE },
	{ "trap door",	TRAPDOOR },
	{ "teleport",	TELEP_TRAP },
	{ "level teleport", LEVEL_TELEP },
	{ "magic portal",   MAGIC_PORTAL },
	{ "web",	WEB },
	{ "statue",	STATUE_TRAP },
	{ "magic",	MAGIC_TRAP },
	{ "anti magic",	ANTI_MAGIC },
	{ "polymorph",	POLY_TRAP },
	{ 0, 0 }
};

static struct {
	const char *name;
	int type;
} room_types[] = {
	/* for historical reasons, room types are not contiguous numbers */
	/* (type 1 is skipped) */
	{ "ordinary",	 OROOM },
	{ "throne",	 COURT },
	{ "swamp",	 SWAMP },
	{ "vault",	 VAULT },
	{ "beehive",	 BEEHIVE },
	{ "morgue",	 MORGUE },
	{ "barracks",	 BARRACKS },
	{ "zoo",	 ZOO },
	{ "delphi",	 DELPHI },
	{ "temple",	 TEMPLE },
	{ "anthole",	 ANTHOLE },
	{ "cocknest",	 COCKNEST },
	{ "leprehall",	 LEPREHALL },
	{ "shop",	 SHOPBASE },
	{ "armor shop",	 ARMORSHOP },
	{ "scroll shop", SCROLLSHOP },
	{ "potion shop", POTIONSHOP },
	{ "weapon shop", WEAPONSHOP },
	{ "food shop",	 FOODSHOP },
	{ "ring shop",	 RINGSHOP },
	{ "wand shop",	 WANDSHOP },
	{ "tool shop",	 TOOLSHOP },
	{ "book shop",	 BOOKSHOP },
	{ "health food shop", FODDERSHOP },
	{ "candle shop", CANDLESHOP },
	{ 0, 0 }
};

const char *fname = "(stdin)";
int fatal_error = 0;
int got_errors = 0;
int be_verbose = 0;
int fname_counter = 1;

#ifdef FLEX23_BUG
/* Flex 2.3 bug work around; not needed for 2.3.6 or later */
int yy_more_len = 0;
#endif

extern unsigned int max_x_map, max_y_map;

extern int nh_line_number;

extern int token_start_pos;
extern char curr_token[512];

struct lc_vardefs *variable_definitions = NULL;
struct lc_funcdefs *function_definitions = NULL;

extern int allow_break_statements;
extern struct lc_breakdef *break_list;

int
main(argc, argv)
int argc;
char **argv;
{
	FILE *fin;
	int i;
	boolean errors_encountered = FALSE;
#if defined(MAC) && (defined(THINK_C) || defined(__MWERKS__))
	static char *mac_argv[] = {	"lev_comp",	/* dummy argv[0] */
				":dat:Arch.des",
				":dat:Barb.des",
				":dat:Caveman.des",
				":dat:Healer.des",
				":dat:Knight.des",
				":dat:Monk.des",
				":dat:Priest.des",
				":dat:Ranger.des",
				":dat:Rogue.des",
				":dat:Samurai.des",
				":dat:Tourist.des",
				":dat:Valkyrie.des",
				":dat:Wizard.des",
				":dat:bigroom.des",
				":dat:castle.des",
				":dat:endgame.des",
				":dat:gehennom.des",
				":dat:knox.des",
				":dat:medusa.des",
				":dat:mines.des",
				":dat:oracle.des",
				":dat:sokoban.des",
				":dat:tower.des",
				":dat:yendor.des"
				};

	argc = SIZE(mac_argv);
	argv = mac_argv;
#endif
	/* Note:  these initializers don't do anything except guarantee that
		we're linked properly.
	*/
	monst_init();
	objects_init();
	decl_init();
	/* this one does something... */
	init_obj_classes();

	init_yyout(stdout);
	if (argc == 1) {		/* Read standard input */
	    init_yyin(stdin);
	    (void) yyparse();
	    if (fatal_error > 0) {
		    errors_encountered = TRUE;
	    }
	} else {			/* Otherwise every argument is a filename */
	    for(i=1; i<argc; i++) {
		    fname = argv[i];
		    if(!strcmp(fname, "-v")) {
			be_verbose++;
			continue;
		    }
		    fin = freopen(fname, "r", stdin);
		    if (!fin) {
			(void) fprintf(stderr,"Can't open \"%s\" for input.\n",
						fname);
			perror(fname);
			errors_encountered = TRUE;
		    } else {
			fname_counter = 1;
			init_yyin(fin);
			(void) yyparse();
			nh_line_number = 1;
			if (fatal_error > 0 || got_errors > 0) {
				errors_encountered = TRUE;
				fatal_error = 0;
			}
		    }
	    }
	}
	exit(errors_encountered ? EXIT_FAILURE : EXIT_SUCCESS);
	/*NOTREACHED*/
	return 0;
}

/*
 * Each time the parser detects an error, it uses this function.
 * Here we take count of the errors. To continue farther than
 * MAX_ERRORS wouldn't be reasonable.
 * Assume that explicit calls from lev_comp.y have the 1st letter
 * capitalized, to allow printing of the line containing the start of
 * the current declaration, instead of the beginning of the next declaration.
 */
void
yyerror(s)
const char *s;
{
	char *e = ((char *)s + strlen(s) - 1);
	(void) fprintf(stderr, "%s: line %d, pos %d: %s",
		       fname, nh_line_number,
		       token_start_pos-strlen(curr_token), s);
	if (*e != '.' && *e != '!')
	    (void) fprintf(stderr, " at \"%s\"", curr_token);
	(void) fprintf(stderr, "\n");

	if (++fatal_error > MAX_ERRORS) {
		(void) fprintf(stderr,"Too many errors, good bye!\n");
		exit(EXIT_FAILURE);
	}
}

/*
 * Just display a warning (that is : a non fatal error)
 */
void
yywarning(s)
const char *s;
{
	(void) fprintf(stderr, "%s: line %d : WARNING : %s\n",
				fname, nh_line_number, s);
}

/*
 * Stub needed for lex interface.
 */
int
yywrap()
{
	return 1;
}

void
lc_error(const char *fmt, ...)
{
    char buf[512];
    va_list argp;

    va_start(argp, fmt);
    (void) vsnprintf(buf, 511, fmt, argp);
    va_end(argp);

    yyerror(buf);
}

void
lc_warning(const char *fmt, ...)
{
    char buf[512];
    va_list argp;

    va_start(argp, fmt);
    (void) vsnprintf(buf, 511, fmt, argp);
    va_end(argp);

    yywarning(buf);
}


char *
decode_parm_chr(chr)
char chr;
{
    static char buf[32];
    switch (chr) {
    default: sprintf(buf, "unknown"); break;
    case 'i': sprintf(buf, "int"); break;
    case 'r': sprintf(buf, "region"); break;
    case 's': sprintf(buf, "str"); break;
    case 'O': sprintf(buf, "obj"); break;
    case 'c': sprintf(buf, "coord"); break;
    case ' ': sprintf(buf, "nothing"); break;
    case 'm': sprintf(buf, "mapchar"); break;
    case 'M': sprintf(buf, "monster"); break;
    }
    return buf;
}

char *
decode_parm_str(str)
char *str;
{
    static char tmpbuf[1024];
    char *p = str;
    tmpbuf[0] = '\0';
    if (str) {
	for ( ; *p; p++) {
	    Strcat(tmpbuf, decode_parm_chr(*p));
	    if (*(p + 1)) Strcat(tmpbuf, ", ");
	}
    }
    return tmpbuf;
}


struct opvar *
set_opvar_int(ov, val)
struct opvar *ov;
long  val;
{
    if (ov) {
        ov->spovartyp = SPOVAR_INT;
        ov->vardata.l = val;
    }
    return ov;
}

struct opvar *
set_opvar_coord(ov, val)
struct opvar *ov;
long  val;
{
    if (ov) {
        ov->spovartyp = SPOVAR_COORD;
        ov->vardata.l = val;
    }
    return ov;
}

struct opvar *
set_opvar_region(ov, val)
struct opvar *ov;
long  val;
{
    if (ov) {
        ov->spovartyp = SPOVAR_REGION;
        ov->vardata.l = val;
    }
    return ov;
}

struct opvar *
set_opvar_mapchar(ov, val)
struct opvar *ov;
long  val;
{
    if (ov) {
        ov->spovartyp = SPOVAR_MAPCHAR;
        ov->vardata.l = val;
    }
    return ov;
}

struct opvar *
set_opvar_monst(ov, val)
struct opvar *ov;
long  val;
{
    if (ov) {
        ov->spovartyp = SPOVAR_MONST;
        ov->vardata.l = val;
    }
    return ov;
}

struct opvar *
set_opvar_obj(ov, val)
struct opvar *ov;
long  val;
{
    if (ov) {
        ov->spovartyp = SPOVAR_OBJ;
        ov->vardata.l = val;
    }
    return ov;
}

struct opvar *
set_opvar_str(ov, val)
struct opvar *ov;
char *val;
{
    if (ov) {
        ov->spovartyp = SPOVAR_STRING;
	ov->vardata.str = (val) ? strdup(val) : NULL;
    }
    return ov;
}

struct opvar *
set_opvar_var(ov, val)
struct opvar *ov;
char *val;
{
    if (ov) {
        ov->spovartyp = SPOVAR_VARIABLE;
	ov->vardata.str = (val) ? strdup(val) : NULL;
    }
    return ov;
}

#define New(type)		\
	(type *) memset((genericptr_t)alloc(sizeof(type)), 0, sizeof(type))

void
add_opvars(sp_lev *sp, const char *fmt, ...)
{
    const char *p;
    va_list argp;

    va_start(argp, fmt);

    for(p = fmt; *p != '\0'; p++) {
	switch(*p) {
	case ' ': break;
	case 'i': /* integer */
	    {
		struct opvar *ov = New(struct opvar);
		set_opvar_int(ov, va_arg(argp, long));
		add_opcode(sp, SPO_PUSH, ov);
		break;
	    }
	case 'c': /* coordinate */
	    {
		struct opvar *ov = New(struct opvar);
		set_opvar_coord(ov, va_arg(argp, long));
		add_opcode(sp, SPO_PUSH, ov);
		break;
	    }
	case 'r': /* region */
	    {
		struct opvar *ov = New(struct opvar);
		set_opvar_region(ov, va_arg(argp, long));
		add_opcode(sp, SPO_PUSH, ov);
		break;
	    }
	case 'm': /* mapchar */
	    {
		struct opvar *ov = New(struct opvar);
		set_opvar_mapchar(ov, va_arg(argp, long));
		add_opcode(sp, SPO_PUSH, ov);
		break;
	    }
	case 'M': /* monster */
	    {
		struct opvar *ov = New(struct opvar);
		set_opvar_monst(ov, va_arg(argp, long));
		add_opcode(sp, SPO_PUSH, ov);
		break;
	    }
	case 'O': /* object */
	    {
		struct opvar *ov = New(struct opvar);
		set_opvar_obj(ov, va_arg(argp, long));
		add_opcode(sp, SPO_PUSH, ov);
		break;
	    }
	case 's': /* string */
	    {
		struct opvar *ov = New(struct opvar);
		set_opvar_str(ov, va_arg(argp, char *));
		add_opcode(sp, SPO_PUSH, ov);
		break;
	    }
	case 'v': /* variable */
	    {
		struct opvar *ov = New(struct opvar);
		set_opvar_var(ov, va_arg(argp, char *));
		add_opcode(sp, SPO_PUSH, ov);
		break;
	    }
	case 'o': /* opcode */
	    {
		long i = va_arg(argp, int);
		if (i < 0 || i >= MAX_SP_OPCODES)
		    fprintf(stderr, "add_opvars: unknown opcode '%li'.\n", i);
		add_opcode(sp, i, NULL);
		break;
	    }
	default:
	    fprintf(stderr, "add_opvars: illegal format character '%c'.\n", *p);
	    break;
	}
    }

    va_end(argp);
}

void
break_stmt_start()
{
    allow_break_statements++;
}

void
break_stmt_end(splev)
     sp_lev *splev;
{
    struct lc_breakdef *tmp = break_list;
    struct lc_breakdef *prv = NULL;
    while (tmp) {
	if (tmp->break_depth == allow_break_statements) {
	    struct lc_breakdef *nxt = tmp->next;
	    set_opvar_int(tmp->breakpoint, splev->n_opcodes - tmp->breakpoint->vardata.l-1);
	    tmp->next = NULL;
	    Free(tmp);
	    if (!prv) break_list = NULL;
	    else prv->next = nxt;
	    tmp = nxt;
	} else {
	    prv = tmp;
	    tmp = tmp->next;
	}
    }
    allow_break_statements--;
}

void
break_stmt_new(splev,i)
     sp_lev *splev;
     long i;
{
    struct lc_breakdef *tmp = New(struct lc_breakdef);
    tmp->breakpoint = New(struct opvar);
    tmp->break_depth = allow_break_statements;
    tmp->next = break_list;
    break_list = tmp;
    set_opvar_int(tmp->breakpoint, i);
    add_opcode(splev, SPO_PUSH, tmp->breakpoint);
    add_opcode(splev, SPO_JMP, NULL);
}

struct lc_funcdefs *
funcdef_new(addr, name)
     long addr;
     char *name;
{
    struct lc_funcdefs *f = New(struct lc_funcdefs);
    if (!f) {
	lc_error("Could not alloc function definition for '%s'.", name);
	return NULL;
    }
    f->next = NULL;
    f->addr = addr;
    f->name = strdup(name);
    f->n_called = 0;
    f->n_params = 0;
    f->params = NULL;
    f->code.opcodes = NULL;
    f->code.n_opcodes = 0;
    return f;
}

void
funcdef_free_all(fchain)
     struct lc_funcdefs *fchain;
{
    struct lc_funcdefs *tmp = fchain;
    struct lc_funcdefs *nxt;
    struct lc_funcdefs_parm *tmpparam;
    while (tmp) {
	nxt = tmp->next;
	Free(tmp->name);
	while (tmp->params) {
	    tmpparam = tmp->params->next;
	    Free(tmp->params->name);
	    tmp->params = tmpparam;
	}
	/* FIXME: free tmp->code */
	Free(tmp);
	tmp = nxt;
    }
}


char *
funcdef_paramtypes(f)
     struct lc_funcdefs *f;
{
    int i = 0;
    struct lc_funcdefs_parm *fp = f->params;
    char *tmp = (char *)alloc((f->n_params) + 1);
    if (!tmp) return NULL;
    while (fp) {
	tmp[i++] = fp->parmtype;
	fp = fp->next;
    }
    tmp[i] = '\0';
    return tmp;
}

struct lc_funcdefs *
funcdef_defined(f, name, casesense)
     struct lc_funcdefs *f;
     char *name;
     int casesense;
{
    while (f) {
	if (casesense) {
	    if (!strcmp(name, f->name)) return f;
	} else {
	    if (!case_insensitive_comp(name, f->name)) return f;
	}
	f = f->next;
    }
    return NULL;
}


struct lc_vardefs *
vardef_new(typ, name)
     long typ;
     char *name;
{
    struct lc_vardefs *f = New(struct lc_vardefs);
    if (!f) {
	lc_error("Could not alloc variable definition for '%s'.", name);
	return NULL;
    }
    f->next = NULL;
    f->var_type = typ;
    f->name = strdup(name);
    f->n_used = 0;
    return f;
}

void
vardef_free_all(fchain)
     struct lc_vardefs *fchain;
{
    struct lc_vardefs *tmp = fchain;
    struct lc_vardefs *nxt;
    while (tmp) {
	if (be_verbose && (tmp->n_used == 0))
	    lc_warning("Unused variable '%s'", tmp->name);
	nxt = tmp->next;
	Free(tmp->name);
	Free(tmp);
	tmp = nxt;
    }
}

struct lc_vardefs *
vardef_defined(f, name, casesense)
     struct lc_vardefs *f;
     char *name;
     int casesense;
{
    while (f) {
	if (casesense) {
	    if (!strcmp(name, f->name)) return f;
	} else {
	    if (!case_insensitive_comp(name, f->name)) return f;
	}
	f = f->next;
    }
    return NULL;
}

const char *
spovar2str(spovar)
     long spovar;
{
    static int togl = 0;
    static char buf[2][128];
    char *n = NULL;
    int is_array = (spovar & SPOVAR_ARRAY);
    spovar &= ~SPOVAR_ARRAY;

    switch (spovar) {
    default:		  lc_error("spovar2str(%li)", spovar); break;
    case SPOVAR_INT:	  n = "integer"; break;
    case SPOVAR_STRING:   n = "string"; break;
    case SPOVAR_VARIABLE: n = "variable"; break;
    case SPOVAR_COORD:	  n = "coordinate"; break;
    case SPOVAR_REGION:	  n = "region"; break;
    case SPOVAR_MAPCHAR:  n = "mapchar"; break;
    case SPOVAR_MONST:	  n = "monster"; break;
    case SPOVAR_OBJ:	  n = "object"; break;
    }

    togl = ((togl + 1) % 2);

    snprintf(buf[togl], 127, "%s%s", n, (is_array ? " array" : ""));
    return buf[togl];
}

void
vardef_used(vd, varname)
     struct lc_vardefs *vd;
     char *varname;
{
    struct lc_vardefs *tmp;
    if ((tmp = vardef_defined(vd, varname, 1))) tmp->n_used++;
}

void
check_vardef_type(vd, varname, vartype)
     struct lc_vardefs *vd;
     char *varname;
     long vartype;
{
    struct lc_vardefs *tmp;
    if ((tmp = vardef_defined(vd, varname, 1))) {
	if (tmp->var_type != vartype)
	    lc_error("Trying to use variable '%s' as %s, when it is %s.",
		     varname, spovar2str(vartype), spovar2str(tmp->var_type));
    } else lc_error("Variable '%s' not defined.", varname);
}

struct lc_vardefs *
add_vardef_type(vd, varname, vartype)
     struct lc_vardefs *vd;
     char *varname;
     long vartype;
{
    struct lc_vardefs *tmp;
    if ((tmp = vardef_defined(vd, varname, 1))) {
	if (tmp->var_type != vartype)
	    lc_error("Trying to redefine variable '%s' as %s, when it is %s.",
		     varname, spovar2str(vartype), spovar2str(tmp->var_type));
    } else {
	tmp = vardef_new(vartype, varname);
	tmp->next = vd;
	return tmp;
    }
    return vd;
}

int
reverse_jmp_opcode(opcode)
     int opcode;
{
    switch (opcode) {
    case SPO_JE:  return SPO_JNE;
    case SPO_JNE: return SPO_JE;
    case SPO_JL:  return SPO_JGE;
    case SPO_JG:  return SPO_JLE;
    case SPO_JLE: return SPO_JG;
    case SPO_JGE: return SPO_JL;
    default: lc_error("Cannot reverse comparison jmp opcode %i.", opcode); return SPO_NULL;
    }
}

/* basically copied from src/sp_lev.c */
struct opvar *
opvar_clone(ov)
     struct opvar *ov;
{
    if (ov) {
	struct opvar *tmpov = (struct opvar *)alloc(sizeof(struct opvar));
	if (!tmpov) panic("could not alloc opvar struct");
	switch (ov->spovartyp) {
	case SPOVAR_COORD:
	case SPOVAR_REGION:
	case SPOVAR_MAPCHAR:
	case SPOVAR_MONST:
	case SPOVAR_OBJ:
	case SPOVAR_INT:
	    {
		tmpov->spovartyp = ov->spovartyp;
		tmpov->vardata.l = ov->vardata.l;
	    }
	    break;
	case SPOVAR_VARIABLE:
	case SPOVAR_STRING:
	    {
		int len = strlen(ov->vardata.str);
		tmpov->spovartyp = ov->spovartyp;
		tmpov->vardata.str = (char *)alloc(len+1);
		(void)memcpy((genericptr_t)tmpov->vardata.str,
			     (genericptr_t)ov->vardata.str, len);
		tmpov->vardata.str[len] = '\0';
	    }
	    break;
	default:
	    {
		lc_error("Unknown opvar_clone value type (%i)!", ov->spovartyp);
	    }
	}
	return tmpov;
    }
    return NULL;
}


void
splev_add_from(splev, from_splev)
     sp_lev *splev;
     sp_lev *from_splev;
{
    int i;
    if (splev && from_splev)
	for (i = 0; i < from_splev->n_opcodes; i++)
	    add_opcode(splev, from_splev->opcodes[i].opcode, opvar_clone(from_splev->opcodes[i].opdat));
}


void
start_level_def(splev, fname)
sp_lev **splev;
char *fname;
{
    struct lc_funcdefs *f;
    if (index(fname, '.'))
	lc_error("Invalid dot ('.') in level name '%s'.", fname);
    if ((int) strlen(fname) > 14)
	lc_error("Level names limited to 14 characters ('%s').", fname);
    f = function_definitions;
    while (f) {
	f->n_called = 0;
	f = f->next;
    }
    *splev = (sp_lev *)alloc(sizeof(sp_lev));
    (*splev)->n_opcodes = 0;
    (*splev)->opcodes = NULL;

    vardef_free_all(variable_definitions);
    variable_definitions = NULL;
}


/*
 * Find the type of floor, knowing its char representation.
 */
int
get_floor_type(c)
char c;
{
	int val;

	SpinCursor(3);
	val = what_map_char(c);
	if(val == INVALID_TYPE) {
	    val = ERR;
	    yywarning("Invalid fill character in MAZE declaration");
	}
	return val;
}

/*
 * Find the type of a room in the table, knowing its name.
 */
int
get_room_type(s)
char *s;
{
	register int i;

	SpinCursor(3);
	for(i=0; room_types[i].name; i++)
	    if (!strcmp(s, room_types[i].name))
		return ((int) room_types[i].type);
	return ERR;
}

/*
 * Find the type of a trap in the table, knowing its name.
 */
int
get_trap_type(s)
char *s;
{
	register int i;

	SpinCursor(3);
	for (i=0; trap_types[i].name; i++)
	    if(!strcmp(s,trap_types[i].name))
		return trap_types[i].type;
	return ERR;
}

/*
 * Find the index of a monster in the table, knowing its name.
 */
int
get_monster_id(s, c)
char *s;
char c;
{
	register int i, class;

	SpinCursor(3);
	class = c ? def_char_to_monclass(c) : 0;
	if (class == MAXMCLASSES) return ERR;

	for (i = LOW_PM; i < NUMMONS; i++)
	    if (!class || class == mons[i].mlet)
		if (!strcmp(s, mons[i].mname)) return i;
	/* didn't find it; lets try case insensitive search */
	for (i = LOW_PM; i < NUMMONS; i++)
	    if (!class || class == mons[i].mlet)
		if (!case_insensitive_comp(s, mons[i].mname)) {
		    if (be_verbose)
			lc_warning("Monster type \"%s\" matches \"%s\".", s, mons[i].mname);
		    return i;
		}
	return ERR;
}

/*
 * Find the index of an object in the table, knowing its name.
 */
int
get_object_id(s, c)
char *s;
char c;		/* class */
{
	int i, class;
	const char *objname;

	SpinCursor(3);
	class = (c > 0) ? def_char_to_objclass(c) : 0;
	if (class == MAXOCLASSES) return ERR;

	for (i = class ? bases[class] : 0; i < NUM_OBJECTS; i++) {
	    if (class && objects[i].oc_class != class) break;
	    objname = obj_descr[i].oc_name;
	    if (objname && !strcmp(s, objname))
		return i;
	}
	for (i = class ? bases[class] : 0; i < NUM_OBJECTS; i++) {
	    if (class && objects[i].oc_class != class) break;
	    objname = obj_descr[i].oc_name;
	    if (objname && !case_insensitive_comp(s, objname)) {
		if (be_verbose)
		    lc_warning("Object type \"%s\" matches \"%s\".", s, objname);
		return i;
	    }
	}
	return ERR;
}

static void
init_obj_classes()
{
	int i, class, prev_class;

	prev_class = -1;
	for (i = 0; i < NUM_OBJECTS; i++) {
	    class = objects[i].oc_class;
	    if (class != prev_class) {
		bases[class] = i;
		prev_class = class;
	    }
	}
}

/*
 * Is the character 'c' a valid monster class ?
 */
boolean
check_monster_char(c)
char c;
{
	return (def_char_to_monclass(c) != MAXMCLASSES);
}

/*
 * Is the character 'c' a valid object class ?
 */
boolean
check_object_char(c)
char c;
{
	return (def_char_to_objclass(c) != MAXOCLASSES);
}

/*
 * Convert .des map letter into floor type.
 */
char
what_map_char(c)
char c;
{
	SpinCursor(3);
	switch(c) {
		  case ' '  : return(STONE);
		  case '#'  : return(CORR);
		  case '.'  : return(ROOM);
		  case '-'  : return(HWALL);
		  case '|'  : return(VWALL);
		  case '+'  : return(DOOR);
		  case 'A'  : return(AIR);
		  case 'B'  : return(CROSSWALL); /* hack: boundary location */
		  case 'C'  : return(CLOUD);
		  case 'S'  : return(SDOOR);
		  case 'H'  : return(SCORR);
		  case '{'  : return(FOUNTAIN);
		  case '\\' : return(THRONE);
		  case 'K'  :
		      return(SINK);
		  case '}'  : return(MOAT);
		  case 'P'  : return(POOL);
		  case 'L'  : return(LAVAPOOL);
		  case 'I'  : return(ICE);
		  case 'W'  : return(WATER);
		  case 'T'	: return (TREE);
		  case 'F'	: return (IRONBARS);	/* Fe = iron */
	    }
	return(INVALID_TYPE);
}

void
add_opcode(sp, opc, dat)
sp_lev *sp;
int opc;
genericptr_t dat;
{
   long nop = sp->n_opcodes;
   _opcode *tmp;

   if ((opc < 0) || (opc >= MAX_SP_OPCODES))
       lc_error("Unknown opcode '%i'", opc);

   tmp = (_opcode *)alloc(sizeof(_opcode)*(nop+1));
   if (sp->opcodes && nop) {
       (void) memcpy(tmp, sp->opcodes, sizeof(_opcode)*nop);
       free(sp->opcodes);
   } else if (!tmp)
       lc_error("Could not alloc opcode space");

   sp->opcodes = tmp;

   sp->opcodes[nop].opcode = opc;
   sp->opcodes[nop].opdat = dat;

   sp->n_opcodes++;
}


/*
 * Yep! LEX gives us the map in a raw mode.
 * Just analyze it here.
 */
void
scan_map(map, sp)
char *map;
sp_lev *sp;
{
	register int i, len;
	register char *s1, *s2;
	int max_len = 0;
	int max_hig = 0;
	char *tmpmap[ROWNO];
	int dx,dy;
	char *mbuf;

	/* First, strip out digits 0-9 (line numbering) */
	for (s1 = s2 = map; *s1; s1++)
	    if (*s1 < '0' || *s1 > '9')
		*s2++ = *s1;
	*s2 = '\0';

	/* Second, find the max width of the map */
	s1 = map;
	while (s1 && *s1) {
		s2 = index(s1, '\n');
		if (s2) {
			len = (int) (s2 - s1);
			s1 = s2 + 1;
		} else {
			len = (int) strlen(s1);
			s1 = (char *) 0;
		}
		if (len > max_len) max_len = len;
	}

	/* Then parse it now */
	while (map && *map) {
		tmpmap[max_hig] = (char *) alloc(max_len);
		s1 = index(map, '\n');
		if (s1) {
			len = (int) (s1 - map);
			s1++;
		} else {
			len = (int) strlen(map);
			s1 = map + len;
		}
		for(i=0; i<len; i++)
		  if((tmpmap[max_hig][i] = what_map_char(map[i])) == INVALID_TYPE) {
		      lc_warning("Invalid character '%c' @ (%d, %d) - replacing with stone", map[i], max_hig, i);
		      tmpmap[max_hig][i] = STONE;
		    }
		while(i < max_len)
		    tmpmap[max_hig][i++] = STONE;
		map = s1;
		max_hig++;
	}

	/* Memorize boundaries */

	max_x_map = max_len - 1;
	max_y_map = max_hig - 1;

	if(max_len > MAP_X_LIM || max_hig > MAP_Y_LIM) {
	    lc_error("Map too large at (%d x %d), max is (%d x %d)", max_len, max_hig, MAP_X_LIM, MAP_Y_LIM);
	}

	mbuf = (char *) alloc(((max_hig-1) * max_len) + (max_len-1) + 2);
	for (dy = 0; dy < max_hig; dy++)
	    for (dx = 0; dx < max_len; dx++)
		mbuf[(dy * max_len) + dx] = (tmpmap[dy][dx] + 1);

	mbuf[((max_hig-1) * max_len) + (max_len-1) + 1] = '\0';

	add_opvars(sp, "siio", mbuf, max_hig, max_len, SPO_MAP);

	for (dy = 0; dy < max_hig; dy++)
	    Free(tmpmap[dy]);
	Free(mbuf);
}




/*
 * Output some info common to all special levels.
 */
static boolean
write_common_data(fd, lvl)
int fd;
sp_lev *lvl;
{
	static struct version_info version_data = {
			VERSION_NUMBER, VERSION_FEATURES,
			VERSION_SANITY1, VERSION_SANITY2, VERSION_SANITY3
	};

	Write(fd, &version_data, sizeof version_data);
	return TRUE;
}

/*
 * Here we write the sp_lev structure in the specified file (fd).
 * Also, we have to free the memory allocated via alloc().
 */
static boolean
write_maze(fd, maze)
int fd;
sp_lev *maze;
{
        int i;

        if (!write_common_data(fd, maze))
            return FALSE;

	Write(fd, &(maze->n_opcodes), sizeof(maze->n_opcodes));

        for (i = 0; i < maze->n_opcodes; i++) {
	   _opcode tmpo = maze->opcodes[i];

	   Write(fd, &(tmpo.opcode), sizeof(tmpo.opcode));

	   if (tmpo.opcode < SPO_NULL || tmpo.opcode >= MAX_SP_OPCODES)
	       panic("write_maze: unknown opcode (%i).", tmpo.opcode);

	   if (tmpo.opcode == SPO_PUSH) {
	       genericptr_t opdat = tmpo.opdat;
	       if (opdat) {
		   struct opvar *ov = (struct opvar *)opdat;
		   int size;
		   Write(fd, &(ov->spovartyp), sizeof(ov->spovartyp));
		   switch (ov->spovartyp) {
		   case SPOVAR_NULL: break;
		   case SPOVAR_COORD:
		   case SPOVAR_REGION:
		   case SPOVAR_MAPCHAR:
		   case SPOVAR_MONST:
		   case SPOVAR_OBJ:
		   case SPOVAR_INT:
		       Write(fd, &(ov->vardata.l), sizeof(ov->vardata.l));
		       break;
		   case SPOVAR_VARIABLE:
		   case SPOVAR_STRING:
		       if (ov->vardata.str)
			   size = strlen(ov->vardata.str);
		       else size = 0;
		       Write(fd, &size, sizeof(size));
		       if (size) {
			   Write(fd, ov->vardata.str, size);
			   Free(ov->vardata.str);
		       }
		       break;
		   default: panic("write_maze: unknown data type (%i).", ov->spovartyp);
		   }
	       } else panic("write_maze: PUSH with no data.");
	   } else {
	       /* sanity check */
	       genericptr_t opdat = tmpo.opdat;
	       if (opdat)
		   panic("write_maze: opcode (%i) has data.", tmpo.opcode);
	   }

	   Free(tmpo.opdat);

	}
        /* clear the struct for next user */
	Free(maze->opcodes);
	maze->opcodes = NULL;
        /*(void) memset((genericptr_t) &maze->init_lev, 0, sizeof maze->init_lev);*/

	return TRUE;
}




/*
 * Open and write maze or rooms file, based on which pointer is non-null.
 * Return TRUE on success, FALSE on failure.
 */
boolean
write_level_file(filename, lvl)
char *filename;
sp_lev *lvl;
{
	int fout;
	char lbuf[60];

	lbuf[0] = '\0';
#ifdef PREFIX
	Strcat(lbuf, PREFIX);
#endif
	Strcat(lbuf, filename);
	Strcat(lbuf, LEV_EXT);

#if defined(MAC) && (defined(__SC__) || defined(__MRC__))
	fout = open(lbuf, O_WRONLY|O_CREAT|O_BINARY);
#else
	fout = open(lbuf, O_WRONLY|O_CREAT|O_BINARY, OMASK);
#endif
	if (fout < 0) return FALSE;

        if (!lvl) panic("write_level_file");

	if (be_verbose)
	    fprintf(stdout, "File: '%s', opcodes: %li\n", lbuf, lvl->n_opcodes);

        if (!write_maze(fout, lvl))
          return FALSE;

	(void) close(fout);

	return TRUE;
}

static int
case_insensitive_comp(s1, s2)
const char *s1;
const char *s2;
{
    unsigned char u1, u2;

    for ( ; ; s1++, s2++) {
	u1 = tolower((unsigned char) *s1);
	u2 = tolower((unsigned char) *s2);
	if ((u1 == '\0') || (u1 != u2)) {
	    break;
	}
    }
    return u1-u2;
}


#ifdef STRICT_REF_DEF
/*
 * Any globals declared in hack.h and descendents which aren't defined
 * in the modules linked into lev_comp should be defined here.  These
 * definitions can be dummies:  their sizes shouldn't matter as long as
 * as their types are correct; actual values are irrelevant.
 */
#define ARBITRARY_SIZE 1
/* attrib.c */
struct attribs attrmax, attrmin;
/* files.c */
const char *configfile;
char lock[ARBITRARY_SIZE];
char SAVEF[ARBITRARY_SIZE];
# ifdef MICRO
char SAVEP[ARBITRARY_SIZE];
# endif
/* termcap.c */
struct tc_lcl_data tc_lcl_data;
# ifdef TEXTCOLOR
#  ifdef TOS
const char *hilites[CLR_MAX];
#  else
char NEARDATA *hilites[CLR_MAX];
#  endif
# endif
/* trap.c */
const char *traps[TRAPNUM];
/* window.c */
# ifdef HANGUPHANDLING
volatile
# endif
struct window_procs windowprocs;
/* xxxtty.c */
# ifdef DEFINE_OSPEED
short ospeed;
# endif
# ifndef STRNCMPI
char
lowc(c)			/* force 'c' into lowercase */
    char c;
{
    return((char)(('A' <= c && c <= 'Z') ? (c | 040) : c));
}

int
strncmpi(s1, s2, n)	/* case insensitive counted string comparison */
    register const char *s1, *s2;
    register int n; /*(should probably be size_t, which is usually unsigned)*/
{					/*{ aka strncasecmp }*/
    register char t1, t2;

    while (n--) {
	if (!*s2) return (*s1 != 0);	/* s1 >= s2 */
	else if (!*s1) return -1;	/* s1  < s2 */
	t1 = lowc(*s1++);
	t2 = lowc(*s2++);
	if (t1 != t2) return (t1 > t2) ? 1 : -1;
    }
    return 0;				/* s1 == s2 */
}
# endif	/* STRNCMPI */
#endif	/* STRICT_REF_DEF */

/*lev_main.c*/<|MERGE_RESOLUTION|>--- conflicted
+++ resolved
@@ -1,8 +1,4 @@
-<<<<<<< HEAD
-/* NetHack 3.5	lev_main.c	$NHDT-Date: 1427161270 2015/03/24 01:41:10 $  $NHDT-Branch: paxed-new_lev_comp-B $:$NHDT-Revision: 1.30 $ */
-=======
 /* NetHack 3.5	lev_main.c	$NHDT-Date$  $NHDT-Branch$:$NHDT-Revision$ */
->>>>>>> e41b3f71
 /* NetHack 3.5	lev_main.c	$Date: 2012/01/12 04:48:12 $  $Revision: 1.20 $ */
 /*	SCCS Id: @(#)lev_main.c	3.5	2007/01/17	*/
 /*	Copyright (c) 1989 by Jean-Christophe Collet */
