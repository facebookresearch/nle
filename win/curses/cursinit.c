/* vim:set cin ft=c sw=4 sts=4 ts=8 et ai cino=Ls\:0t0(0 : -*- mode:c;fill-column:80;tab-width:8;c-basic-offset:4;indent-tabs-mode:nil;c-file-style:"k&r" -*-*/
/* NetHack 3.6 cursinit.c */
/* Copyright (c) Karl Garrison, 2010. */
/* NetHack may be freely redistributed.  See license for details. */

#include "curses.h"
#include "hack.h"
#include "wincurs.h"
#include "cursinit.h"
/*#include "patchlevel.h"*/

#include <ctype.h>

/* Initialization and startup functions for curses interface */

/* Private declarations */

static void set_window_position(int *, int *, int *, int *, int,
                                int *, int *, int *, int *, int,
                                int, int);

/* array to save initial terminal colors for later restoration */

typedef struct nhrgb_type {
    short r;
    short g;
    short b;
} nhrgb;

nhrgb orig_yellow;
nhrgb orig_white;
nhrgb orig_darkgray;
nhrgb orig_hired;
nhrgb orig_higreen;
nhrgb orig_hiyellow;
nhrgb orig_hiblue;
nhrgb orig_himagenta;
nhrgb orig_hicyan;
nhrgb orig_hiwhite;

/* Banners used for an optional ASCII splash screen */

#define NETHACK_SPLASH_A \
" _   _        _    _    _               _    "

#define NETHACK_SPLASH_B \
"| \\ | |      | |  | |  | |             | |   "

#define NETHACK_SPLASH_C \
"|  \\| |  ___ | |_ | |__| |  __ _   ___ | | __"

#define NETHACK_SPLASH_D \
"| . ` | / _ \\| __||  __  | / _` | / __|| |/ /"

#define NETHACK_SPLASH_E \
"| |\\  ||  __/| |_ | |  | || (_| || (__ |   < "

#define NETHACK_SPLASH_F \
"|_| \\_| \\___| \\__||_|  |_| \\__,_| \\___||_|\\_\\"


/* win* is size and placement of window to change, x/y/w/h is baseline
   which can decrease depending on alignment of win* in orientation.
   Negative minh/minw: as much as possible, but at least as much as
   specified. */
static void
set_window_position(int *winx, int *winy, int *winw, int *winh,
                    int orientation,
                    int *x, int *y, int *w, int *h, int border_space,
                    int minh, int minw)
{
    *winw = *w;
    *winh = *h;

    /* Set window height/width */
    if (orientation == ALIGN_TOP || orientation == ALIGN_BOTTOM) {
        if (minh < 0) {
            *winh = (*h - ROWNO - border_space);
            if (-minh > *winh)
                *winh = -minh;
        } else
            *winh = minh;
        *h -= (*winh + border_space);
    } else {
        if (minw < 0) {
            *winw = (*w - COLNO - border_space);
            if (-minw > *winw)
                *winw = -minw;
        } else
            *winw = minw;
        *w -= (*winw + border_space);
    }

    *winx = *w + border_space + *x;
    *winy = *h + border_space + *y;

    /* Set window position */
    if (orientation != ALIGN_RIGHT) {
        *winx = *x;
        if (orientation == ALIGN_LEFT)
            *x += *winw + border_space;
    }
    if (orientation != ALIGN_BOTTOM) {
        *winy = *y;
        if (orientation == ALIGN_TOP)
            *y += *winh + border_space;
    }
}

/* Create the "main" nonvolitile windows used by nethack */
void
curses_create_main_windows()
{
    int min_message_height = 1;
    int message_orientation = 0;
    int status_orientation = 0;
    int border_space = 0;
    int hspace = term_cols - 80;
    boolean borders = FALSE;

    switch (iflags.wc2_windowborders) {
    case 1:                     /* On */
        borders = TRUE;
        break;
    case 2:                     /* Off */
        borders = FALSE;
        break;
    case 3:                     /* Auto */
        if ((term_cols > 81) && (term_rows > 25)) {
            borders = TRUE;
        }
        break;
    default:
        borders = FALSE;
    }


    if (borders) {
        border_space = 2;
        hspace -= border_space;
    }

    if ((term_cols - border_space) < COLNO) {
        min_message_height++;
    }

    /* Determine status window orientation */
    if (!iflags.wc_align_status || (iflags.wc_align_status == ALIGN_TOP)
        || (iflags.wc_align_status == ALIGN_BOTTOM)) {
        if (!iflags.wc_align_status) {
            iflags.wc_align_status = ALIGN_BOTTOM;
        }
        status_orientation = iflags.wc_align_status;
    } else {                    /* left or right alignment */

        /* Max space for player name and title horizontally */
        if ((hspace >= 26) && (term_rows >= 24)) {
            status_orientation = iflags.wc_align_status;
            hspace -= (26 + border_space);
        } else {
            status_orientation = ALIGN_BOTTOM;
        }
    }

    /* Determine message window orientation */
    if (!iflags.wc_align_message || (iflags.wc_align_message == ALIGN_TOP)
        || (iflags.wc_align_message == ALIGN_BOTTOM)) {
        if (!iflags.wc_align_message) {
            iflags.wc_align_message = ALIGN_TOP;
        }
        message_orientation = iflags.wc_align_message;
    } else {                    /* left or right alignment */

        if ((hspace - border_space) >= 25) {    /* Arbitrary */
            message_orientation = iflags.wc_align_message;
        } else {
            message_orientation = ALIGN_TOP;
        }
    }

    /* Figure out window positions and placements. Status and message area
       can be aligned based on configuration. The priority alignment-wise
       is: status > msgarea > game.
       Define everything as taking as much space as possible and shrink/move
       based on alignment positions. */
    {
        int message_x = 0;
        int message_y = 0;
        int status_x = 0;
        int status_y = 0;
        int inv_x = 0;
        int inv_y = 0;
        int map_x = 0;
        int map_y = 0;

        int message_height = 0;
        int message_width = 0;
        int status_height = 0;
        int status_width = 0;
        int inv_height = 0;
        int inv_width = 0;
        int map_height = (term_rows - border_space);
        int map_width = (term_cols - border_space);
        int statusheight = 3;

        boolean status_vertical = FALSE;
        boolean msg_vertical = FALSE;

        if (status_orientation == ALIGN_LEFT ||
            status_orientation == ALIGN_RIGHT)
            status_vertical = TRUE;
        if (message_orientation == ALIGN_LEFT ||
            message_orientation == ALIGN_RIGHT)
            msg_vertical = TRUE;

        if (iflags.statuslines < 3)
            statusheight = 2;

        /* Vertical windows have priority. Otherwise, priotity is:
           status > inv > msg */
        if (status_vertical)
            set_window_position(&status_x, &status_y,
                                &status_width, &status_height,
                                status_orientation,
                                &map_x, &map_y, &map_width, &map_height,
                                border_space, statusheight, 26);

        if (iflags.perm_invent) {
            /* Take up all width unless msgbar is also vertical. */
            int width = -25;
            if (msg_vertical)
                width = 25;

            set_window_position(&inv_x, &inv_y, &inv_width, &inv_height,
                                ALIGN_RIGHT, &map_x, &map_y,
                                &map_width, &map_height,
                                border_space, -1, width);
        }

        if (msg_vertical)
            set_window_position(&message_x, &message_y,
                                &message_width, &message_height,
                                message_orientation,
                                &map_x, &map_y, &map_width, &map_height,
                                border_space, -1, -25);

        /* Now draw horizontal windows */
        if (!status_vertical)
            set_window_position(&status_x, &status_y,
                                &status_width, &status_height,
                                status_orientation,
                                &map_x, &map_y, &map_width, &map_height,
                                border_space, statusheight, 26);

        if (!msg_vertical)
            set_window_position(&message_x, &message_y,
                                &message_width, &message_height,
                                message_orientation,
                                &map_x, &map_y, &map_width, &map_height,
                                border_space, -1, -25);

        if (map_width > COLNO)
            map_width = COLNO;

        if (map_height > ROWNO)
            map_height = ROWNO;

        if (curses_get_nhwin(STATUS_WIN)) {
            curses_del_nhwin(STATUS_WIN);
            curses_del_nhwin(MESSAGE_WIN);
            curses_del_nhwin(MAP_WIN);
            curses_del_nhwin(INV_WIN);

            clear();
        }

        curses_add_nhwin(STATUS_WIN, status_height, status_width, status_y,
                         status_x, status_orientation, borders);

        curses_add_nhwin(MESSAGE_WIN, message_height, message_width, message_y,
                         message_x, message_orientation, borders);

        if (iflags.perm_invent)
            curses_add_nhwin(INV_WIN, inv_height, inv_width, inv_y, inv_x,
                             ALIGN_RIGHT, borders);

        curses_add_nhwin(MAP_WIN, map_height, map_width,
                         map_y, map_x, 0, borders);

        refresh();

        curses_refresh_nethack_windows();
    /*
        if (iflags.window_inited) {
            curses_update_stats();
            if (iflags.perm_invent)
                curses_update_inventory();
        } else {
            iflags.window_inited = TRUE;
        }
    */
    }
}

/* Initialize curses colors to colors used by NetHack */
void
curses_init_nhcolors()
{
#ifdef TEXTCOLOR
    if (has_colors()) {
        use_default_colors();
        init_pair(1, COLOR_BLACK, -1);
        init_pair(2, COLOR_RED, -1);
        init_pair(3, COLOR_GREEN, -1);
        init_pair(4, COLOR_YELLOW, -1);
        init_pair(5, COLOR_BLUE, -1);
        init_pair(6, COLOR_MAGENTA, -1);
        init_pair(7, COLOR_CYAN, -1);
        init_pair(8, -1, -1);

        {
            int i;
            boolean hicolor = FALSE;

            static const int clr_remap[16] = {
                COLOR_BLACK, COLOR_RED, COLOR_GREEN, COLOR_YELLOW,
                COLOR_BLUE,
                COLOR_MAGENTA, COLOR_CYAN, -1, COLOR_WHITE,
                COLOR_RED + 8, COLOR_GREEN + 8, COLOR_YELLOW + 8,
                COLOR_BLUE + 8,
                COLOR_MAGENTA + 8, COLOR_CYAN + 8, COLOR_WHITE + 8
            };

            for (i = 0; i < (COLORS >= 16 ? 16 : 8); i++) {
                init_pair(17 + (i * 2) + 0, clr_remap[i], COLOR_RED);
                init_pair(17 + (i * 2) + 1, clr_remap[i], COLOR_BLUE);
            }

            if (COLORS >= 16)
                hicolor = TRUE;

            /* Work around the crazy definitions above for more background
               colors... */
            for (i = 0; i < (COLORS >= 16 ? 16 : 8); i++) {
                init_pair((hicolor ? 49 : 9) + i, clr_remap[i], COLOR_GREEN);
                init_pair((hicolor ? 65 : 33) + i, clr_remap[i], COLOR_YELLOW);
                init_pair((hicolor ? 81 : 41) + i, clr_remap[i], COLOR_MAGENTA);
                init_pair((hicolor ? 97 : 49) + i, clr_remap[i], COLOR_CYAN);
                init_pair((hicolor ? 113 : 57) + i, clr_remap[i], COLOR_WHITE);
            }
        }


        if (COLORS >= 16) {
            init_pair(9, COLOR_WHITE, -1);
            init_pair(10, COLOR_RED + 8, -1);
            init_pair(11, COLOR_GREEN + 8, -1);
            init_pair(12, COLOR_YELLOW + 8, -1);
            init_pair(13, COLOR_BLUE + 8, -1);
            init_pair(14, COLOR_MAGENTA + 8, -1);
            init_pair(15, COLOR_CYAN + 8, -1);
            init_pair(16, COLOR_WHITE + 8, -1);
        }

        if (can_change_color()) {
            /* Preserve initial terminal colors */
            color_content(COLOR_YELLOW, &orig_yellow.r, &orig_yellow.g,
                          &orig_yellow.b);
            color_content(COLOR_WHITE, &orig_white.r, &orig_white.g,
                          &orig_white.b);

            /* Set colors to appear as NetHack expects */
            init_color(COLOR_YELLOW, 500, 300, 0);
            init_color(COLOR_WHITE, 600, 600, 600);
            if (COLORS >= 16) {
                /* Preserve initial terminal colors */
                color_content(COLOR_RED + 8, &orig_hired.r,
                              &orig_hired.g, &orig_hired.b);
                color_content(COLOR_GREEN + 8, &orig_higreen.r,
                              &orig_higreen.g, &orig_higreen.b);
                color_content(COLOR_YELLOW + 8, &orig_hiyellow.r,
                              &orig_hiyellow.g, &orig_hiyellow.b);
                color_content(COLOR_BLUE + 8, &orig_hiblue.r,
                              &orig_hiblue.g, &orig_hiblue.b);
                color_content(COLOR_MAGENTA + 8, &orig_himagenta.r,
                              &orig_himagenta.g, &orig_himagenta.b);
                color_content(COLOR_CYAN + 8, &orig_hicyan.r,
                              &orig_hicyan.g, &orig_hicyan.b);
                color_content(COLOR_WHITE + 8, &orig_hiwhite.r,
                              &orig_hiwhite.g, &orig_hiwhite.b);

                /* Set colors to appear as NetHack expects */
                init_color(COLOR_RED + 8, 1000, 500, 0);
                init_color(COLOR_GREEN + 8, 0, 1000, 0);
                init_color(COLOR_YELLOW + 8, 1000, 1000, 0);
                init_color(COLOR_BLUE + 8, 0, 0, 1000);
                init_color(COLOR_MAGENTA + 8, 1000, 0, 1000);
                init_color(COLOR_CYAN + 8, 0, 1000, 1000);
                init_color(COLOR_WHITE + 8, 1000, 1000, 1000);
# ifdef USE_DARKGRAY
                if (COLORS > 16) {
                    color_content(CURSES_DARK_GRAY, &orig_darkgray.r,
                                  &orig_darkgray.g, &orig_darkgray.b);
                    init_color(CURSES_DARK_GRAY, 300, 300, 300);
                    /* just override black colorpair entry here */
                    init_pair(1, CURSES_DARK_GRAY, -1);
                }
# endif
            } else {
                /* Set flag to use bold for bright colors */
            }
        }
    }
#endif
}

/* Allow player to pick character's role, race, gender, and alignment.
   Borrowed from the Gnome window port. */
void
curses_choose_character()
{
    int n, i, sel, count_off, pick4u;
    int count = 0;
    int cur_character = 0;
    const char **choices;
    int *pickmap;
    char *prompt;
    char pbuf[QBUFSZ];
    char choice[QBUFSZ];
    char tmpchoice[QBUFSZ];

    prompt = build_plselection_prompt(pbuf, QBUFSZ, flags.initrole,
                                      flags.initrace, flags.initgend,
                                      flags.initalign);

    /* This part is irritating: we have to strip the choices off of
       the string and put them in a separate string in order to use
       curses_character_input_dialog for this prompt. */
    while (cur_character != '[') {
        cur_character = prompt[count];
        count++;
    }

    count_off = count;

    while (cur_character != ']') {
        tmpchoice[count - count_off] = prompt[count];
        count++;
        cur_character = prompt[count];
    }

    tmpchoice[count - count_off] = '\0';
    lcase(tmpchoice);

    while (!isspace(prompt[count_off])) {
        count_off--;
    }

    prompt[count_off] = '\0';
    sprintf(choice, "%s%c", tmpchoice, '\033');
    if (strchr(tmpchoice, 't')) {       /* Tutorial mode */
        mvaddstr(0, 1, "New? Press t to enter a tutorial.");
    }

    /* Add capital letters as choices that aren't displayed */
    for (count = 0; tmpchoice[count]; count++) {
        tmpchoice[count] = toupper(tmpchoice[count]);
    }

    sprintf(choice, "%s%s", choice, tmpchoice);

    /* prevent an unnecessary prompt */
    rigid_role_checks();

    if (!flags.randomall &&
        (flags.initrole == ROLE_NONE || flags.initrace == ROLE_NONE ||
         flags.initgend == ROLE_NONE || flags.initalign == ROLE_NONE)) {
        pick4u = tolower(curses_character_input_dialog(prompt, choice, 'y'));
    } else {
        pick4u = 'y';
    }

    if (pick4u == 'q') {        /* Quit or cancelled */
        clearlocks();
        curses_bail(0);
    }

    if (pick4u == 'y') {
        flags.randomall = TRUE;
    }

    clear();
    refresh();

    if (!flags.randomall && flags.initrole < 0) {
        /* select a role */
        for (n = 0; roles[n].name.m; n++)
            continue;
        choices = (const char **) alloc(sizeof (char *) * (n + 1));
        pickmap = (int *) alloc(sizeof (int) * (n + 1));
        for (;;) {
            for (n = 0, i = 0; roles[i].name.m; i++) {
                if (ok_role(i, flags.initrace,
                            flags.initgend, flags.initalign)) {
                    if (flags.initgend >= 0 && flags.female && roles[i].name.f)
                        choices[n] = roles[i].name.f;
                    else
                        choices[n] = roles[i].name.m;
                    pickmap[n++] = i;
                }
            }
            if (n > 0)
                break;
            else if (flags.initalign >= 0)
                flags.initalign = -1;   /* reset */
            else if (flags.initgend >= 0)
                flags.initgend = -1;
            else if (flags.initrace >= 0)
                flags.initrace = -1;
            else
                panic("no available ROLE+race+gender+alignment combinations");
        }
        choices[n] = (const char *) 0;
        if (n > 1)
            sel = curses_character_dialog(choices,
                                        "Choose one of the following roles:");
        else
            sel = 0;
        if (sel >= 0)
            sel = pickmap[sel];
        else if (sel == ROLE_NONE) {    /* Quit */
            clearlocks();
            curses_bail(0);
        }
        free((genericptr_t) choices);
        free((genericptr_t) pickmap);
    } else if (flags.initrole < 0)
        sel = ROLE_RANDOM;
    else
        sel = flags.initrole;

    if (sel == ROLE_RANDOM) {   /* Random role */
        sel = pick_role(flags.initrace, flags.initgend,
                        flags.initalign, PICK_RANDOM);
        if (sel < 0)
            sel = randrole();
    }

    flags.initrole = sel;

    /* Select a race, if necessary */
    /* force compatibility with role, try for compatibility with
     * pre-selected gender/alignment */
    if (flags.initrace < 0 || !validrace(flags.initrole, flags.initrace)) {
        if (flags.initrace == ROLE_RANDOM || flags.randomall) {
            flags.initrace = pick_race(flags.initrole, flags.initgend,
                                       flags.initalign, PICK_RANDOM);
            if (flags.initrace < 0)
                flags.initrace = randrace(flags.initrole);
        } else {
            /* Count the number of valid races */
            n = 0;              /* number valid */
            for (i = 0; races[i].noun; i++) {
                if (ok_race(flags.initrole, i,
                            flags.initgend, flags.initalign))
                    n++;
            }
            if (n == 0) {
                for (i = 0; races[i].noun; i++) {
                    if (validrace(flags.initrole, i))
                        n++;
                }
            }

            choices = (const char **) alloc(sizeof (char *) * (n + 1));
            pickmap = (int *) alloc(sizeof (int) * (n + 1));
            for (n = 0, i = 0; races[i].noun; i++) {
                if (ok_race(flags.initrole, i,
                            flags.initgend, flags.initalign)) {
                    choices[n] = races[i].noun;
                    pickmap[n++] = i;
                }
            }
            choices[n] = (const char *) 0;
            /* Permit the user to pick, if there is more than one */
            if (n > 1)
                sel = curses_character_dialog(choices,
                                        "Choose one of the following races:");
            else
                sel = 0;
            if (sel >= 0)
                sel = pickmap[sel];
            else if (sel == ROLE_NONE) {        /* Quit */
                clearlocks();
                curses_bail(0);
            }
            flags.initrace = sel;
            free((genericptr_t) choices);
            free((genericptr_t) pickmap);
        }
        if (flags.initrace == ROLE_RANDOM) {    /* Random role */
            sel = pick_race(flags.initrole, flags.initgend,
                            flags.initalign, PICK_RANDOM);
            if (sel < 0)
                sel = randrace(flags.initrole);
            flags.initrace = sel;
        }
    }

    /* Select a gender, if necessary */
    /* force compatibility with role/race, try for compatibility with
     * pre-selected alignment */
    if (flags.initgend < 0 ||
        !validgend(flags.initrole, flags.initrace, flags.initgend)) {
        if (flags.initgend == ROLE_RANDOM || flags.randomall) {
            flags.initgend = pick_gend(flags.initrole, flags.initrace,
                                       flags.initalign, PICK_RANDOM);
            if (flags.initgend < 0)
                flags.initgend = randgend(flags.initrole, flags.initrace);
        } else {
            /* Count the number of valid genders */
            n = 0;              /* number valid */
            for (i = 0; i < ROLE_GENDERS; i++) {
                if (ok_gend(flags.initrole, flags.initrace,
                            i, flags.initalign))
                    n++;
            }
            if (n == 0) {
                for (i = 0; i < ROLE_GENDERS; i++) {
                    if (validgend(flags.initrole, flags.initrace, i))
                        n++;
                }
            }

            choices = (const char **) alloc(sizeof (char *) * (n + 1));
            pickmap = (int *) alloc(sizeof (int) * (n + 1));
            for (n = 0, i = 0; i < ROLE_GENDERS; i++) {
                if (ok_gend(flags.initrole, flags.initrace,
                            i, flags.initalign)) {
                    choices[n] = genders[i].adj;
                    pickmap[n++] = i;
                }
            }
            choices[n] = (const char *) 0;
            /* Permit the user to pick, if there is more than one */
            if (n > 1)
                sel = curses_character_dialog(choices,
                                      "Choose one of the following genders:");
            else
                sel = 0;
            if (sel >= 0)
                sel = pickmap[sel];
            else if (sel == ROLE_NONE) {        /* Quit */
                clearlocks();
                curses_bail(0);
            }
            flags.initgend = sel;
            free((genericptr_t) choices);
            free((genericptr_t) pickmap);
        }
        if (flags.initgend == ROLE_RANDOM) {    /* Random gender */
            sel = pick_gend(flags.initrole, flags.initrace,
                            flags.initalign, PICK_RANDOM);
            if (sel < 0)
                sel = randgend(flags.initrole, flags.initrace);
            flags.initgend = sel;
        }
    }

    /* Select an alignment, if necessary */
    /* force compatibility with role/race/gender */
    if (flags.initalign < 0 ||
        !validalign(flags.initrole, flags.initrace, flags.initalign)) {
        if (flags.initalign == ROLE_RANDOM || flags.randomall) {
            flags.initalign = pick_align(flags.initrole, flags.initrace,
                                         flags.initgend, PICK_RANDOM);
            if (flags.initalign < 0)
                flags.initalign = randalign(flags.initrole, flags.initrace);
        } else {
            /* Count the number of valid alignments */
            n = 0;              /* number valid */
            for (i = 0; i < ROLE_ALIGNS; i++) {
                if (ok_align(flags.initrole, flags.initrace,
                             flags.initgend, i))
                    n++;
            }
            if (n == 0) {
                for (i = 0; i < ROLE_ALIGNS; i++)
                    if (validalign(flags.initrole, flags.initrace, i))
                        n++;
            }

            choices = (const char **) alloc(sizeof (char *) * (n + 1));
            pickmap = (int *) alloc(sizeof (int) * (n + 1));
            for (n = 0, i = 0; i < ROLE_ALIGNS; i++) {
                if (ok_align(flags.initrole, flags.initrace,
                             flags.initgend, i)) {
                    choices[n] = aligns[i].adj;
                    pickmap[n++] = i;
                }
            }
            choices[n] = (const char *) 0;
            /* Permit the user to pick, if there is more than one */
            if (n > 1)
                sel = curses_character_dialog(choices,
                                   "Choose one of the following alignments:");
            else
                sel = 0;
            if (sel >= 0)
                sel = pickmap[sel];
            else if (sel == ROLE_NONE) {        /* Quit */
                clearlocks();
                curses_bail(0);
            }
            flags.initalign = sel;
            free((genericptr_t) choices);
            free((genericptr_t) pickmap);
        }
        if (flags.initalign == ROLE_RANDOM) {
            sel = pick_align(flags.initrole, flags.initrace,
                             flags.initgend, PICK_RANDOM);
            if (sel < 0)
                sel = randalign(flags.initrole, flags.initrace);
            flags.initalign = sel;
        }
    }
}

/* Prompt user for character race, role, alignment, or gender */
int
curses_character_dialog(const char **choices, const char *prompt)
{
    int count, count2, ret, curletter;
    char used_letters[52];
    anything identifier;
    menu_item *selected = NULL;
    winid wid = curses_get_wid(NHW_MENU);

    identifier.a_void = 0;
    curses_start_menu(wid);

    for (count = 0; choices[count]; count++) {
        curletter = tolower(choices[count][0]);
        for (count2 = 0; count2 < count; count2++) {
            if (curletter == used_letters[count2]) {
                curletter = toupper(curletter);
            }
        }

        identifier.a_int = (count + 1); /* Must be non-zero */
        curses_add_menu(wid, NO_GLYPH, &identifier, curletter, 0,
                        A_NORMAL, choices[count], FALSE);
        used_letters[count] = curletter;
    }

    /* Random Selection */
    identifier.a_int = ROLE_RANDOM;
    curses_add_menu(wid, NO_GLYPH, &identifier, '*', 0, A_NORMAL, "Random",
                    FALSE);

    /* Quit prompt */
    identifier.a_int = ROLE_NONE;
    curses_add_menu(wid, NO_GLYPH, &identifier, 'q', 0, A_NORMAL, "Quit",
                    FALSE);
    curses_end_menu(wid, prompt);
    ret = curses_select_menu(wid, PICK_ONE, &selected);
    if (ret == 1) {
        ret = (selected->item.a_int);
    } else {                    /* Cancelled selection */

        ret = ROLE_NONE;
    }

    if (ret > 0) {
        ret--;
    }

    free((genericptr_t) selected);
    return ret;
}

/* Initialize and display options appropriately */
void
curses_init_options()
{
    set_wc_option_mod_status(WC_ALIGN_MESSAGE | WC_ALIGN_STATUS | WC_COLOR
                             | WC_HILITE_PET | WC_POPUP_DIALOG, SET_IN_GAME);

    set_wc2_option_mod_status(WC2_GUICOLOR, SET_IN_GAME);

    /* Remove a few options that are irrelevant to this windowport */
    /*set_option_mod_status("DECgraphics", SET_IN_FILE); */
    set_option_mod_status("eight_bit_tty", SET_IN_FILE);

    /* Add those that are */
    set_option_mod_status("statuslines", SET_IN_GAME);

    /* Make sure that DECgraphics is not set to true via the config
       file, as this will cause display issues.  We can't disable it in
       options.c in case the game is compiled with both tty and curses. */
<<<<<<< HEAD
    if (!g.symset[PRIMARY].name || !strcmpi(g.symset[PRIMARY].name, "DECgraphics")) {
        load_symset("curses",PRIMARY);
        load_symset("default",ROGUESET);
=======
    if (!symset[PRIMARY].name
        || !strcmpi(symset[PRIMARY].name, "DECgraphics")) {
        load_symset("curses", PRIMARY);
        load_symset("default", ROGUESET);
>>>>>>> 31c4a3fc
    }
#ifdef PDCURSES
    /* PDCurses for SDL, win32 and OS/2 has the ability to set the
       terminal size programatically.  If the user does not specify a
       size in the config file, we will set it to a nice big 110x32 to
       take advantage of some of the nice features of this windowport. */
    if (iflags.wc2_term_cols == 0) {
        iflags.wc2_term_cols = 110;
    }

    if (iflags.wc2_term_rows == 0) {
        iflags.wc2_term_rows = 32;
    }

    resize_term(iflags.wc2_term_rows, iflags.wc2_term_cols);
    getmaxyx(base_term, term_rows, term_cols);

    /* This is needed for an odd bug with PDCurses-SDL */
/* How to deal with this?
    switch_graphics(ASCII_GRAPHICS);
    if (iflags.IBMgraphics) {
        switch_graphics(IBM_GRAPHICS);
    } else if (iflags.cursesgraphics) {
        switch_graphics(CURS_GRAPHICS);
    } else {
        switch_graphics(ASCII_GRAPHICS);
    }
*/
#endif /* PDCURSES */
    if (!iflags.wc2_windowborders) {
        iflags.wc2_windowborders = 3;   /* Set to auto if not specified */
    }

    if (!iflags.wc2_petattr) {
        iflags.wc2_petattr = A_REVERSE;
    } else { /* Pet attribute specified, so hilite_pet should be true */

        iflags.hilite_pet = TRUE;
    }

#ifdef NCURSES_MOUSE_VERSION
    if (iflags.wc_mouse_support) {
        mousemask(BUTTON1_CLICKED, NULL);
    }
#endif
}

/* Display an ASCII splash screen if the splash_screen option is set */
void
curses_display_splash_window()
{
     int i, x_start, y_start;

    curses_get_window_xy(MAP_WIN, &x_start, &y_start);

    if ((term_cols < 70) || (term_rows < 20)) {
        iflags.wc_splash_screen = FALSE;        /* No room for s.s. */
    }

    if (iflags.wc_splash_screen) {
         if (iflags.wc2_guicolor)
              curses_toggle_color_attr(stdscr, CLR_WHITE, A_NORMAL, ON);
        mvaddstr(y_start, x_start, NETHACK_SPLASH_A);
        mvaddstr(y_start + 1, x_start, NETHACK_SPLASH_B);
        mvaddstr(y_start + 2, x_start, NETHACK_SPLASH_C);
        mvaddstr(y_start + 3, x_start, NETHACK_SPLASH_D);
        mvaddstr(y_start + 4, x_start, NETHACK_SPLASH_E);
        mvaddstr(y_start + 5, x_start, NETHACK_SPLASH_F);
        y_start += 7;
    }
    if (iflags.wc2_guicolor)
         curses_toggle_color_attr(stdscr, CLR_WHITE, A_NORMAL, OFF);

    for (i = 1; i <= 4; ++i) {
         mvaddstr(y_start, x_start, copyright_banner_line(i));
         y_start++;
    }

    refresh();
}

/* Resore colors and cursor state before exiting */
void
curses_cleanup()
{
#ifdef TEXTCOLOR
    if (has_colors() && can_change_color()) {
        init_color(COLOR_YELLOW, orig_yellow.r, orig_yellow.g, orig_yellow.b);
        init_color(COLOR_WHITE, orig_white.r, orig_white.g, orig_white.b);

        if (COLORS >= 16) {
            init_color(COLOR_RED + 8, orig_hired.r, orig_hired.g, orig_hired.b);
            init_color(COLOR_GREEN + 8, orig_higreen.r, orig_higreen.g,
                       orig_higreen.b);
            init_color(COLOR_YELLOW + 8, orig_hiyellow.r,
                       orig_hiyellow.g, orig_hiyellow.b);
            init_color(COLOR_BLUE + 8, orig_hiblue.r, orig_hiblue.g,
                       orig_hiblue.b);
            init_color(COLOR_MAGENTA + 8, orig_himagenta.r,
                       orig_himagenta.g, orig_himagenta.b);
            init_color(COLOR_CYAN + 8, orig_hicyan.r, orig_hicyan.g,
                       orig_hicyan.b);
            init_color(COLOR_WHITE + 8, orig_hiwhite.r, orig_hiwhite.g,
                       orig_hiwhite.b);
# ifdef USE_DARKGRAY
            if (COLORS > 16) {
                init_color(CURSES_DARK_GRAY, orig_darkgray.r,
                           orig_darkgray.g, orig_darkgray.b);
            }
# endif
        }
    }
#endif
}<|MERGE_RESOLUTION|>--- conflicted
+++ resolved
@@ -798,16 +798,10 @@
     /* Make sure that DECgraphics is not set to true via the config
        file, as this will cause display issues.  We can't disable it in
        options.c in case the game is compiled with both tty and curses. */
-<<<<<<< HEAD
-    if (!g.symset[PRIMARY].name || !strcmpi(g.symset[PRIMARY].name, "DECgraphics")) {
-        load_symset("curses",PRIMARY);
-        load_symset("default",ROGUESET);
-=======
-    if (!symset[PRIMARY].name
-        || !strcmpi(symset[PRIMARY].name, "DECgraphics")) {
+    if (!g.symset[PRIMARY].name
+        || !strcmpi(g.symset[PRIMARY].name, "DECgraphics")) {
         load_symset("curses", PRIMARY);
         load_symset("default", ROGUESET);
->>>>>>> 31c4a3fc
     }
 #ifdef PDCURSES
     /* PDCurses for SDL, win32 and OS/2 has the ability to set the
@@ -889,7 +883,7 @@
     refresh();
 }
 
-/* Resore colors and cursor state before exiting */
+/* Restore colors and cursor state before exiting */
 void
 curses_cleanup()
 {
