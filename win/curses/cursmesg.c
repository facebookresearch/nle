--- conflicted
+++ resolved
@@ -83,13 +83,9 @@
     linespace = ((width + border_space) - 3) - mx;
 
     if (strcmp(message, "#") == 0) {    /* Extended command or Count: */
-<<<<<<< HEAD
-        if ((strcmp(g.toplines, "#") != 0) && (my >= (height - 1 + border_space)) && (height != 1)) {     /* Bottom of message window */
-=======
-        if ((strcmp(toplines, "#") != 0)
+        if ((strcmp(g.toplines, "#") != 0)
             /* Bottom of message window */
             && (my >= (height - 1 + border_space)) && (height != 1)) {
->>>>>>> 8a8f39d2
             scroll_window(MESSAGE_WIN);
             mx = width;
             my--;
