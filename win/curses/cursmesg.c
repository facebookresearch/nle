/* vim:set cin ft=c sw=4 sts=4 ts=8 et ai cino=Ls\:0t0(0 : -*- mode:c;fill-column:80;tab-width:8;c-basic-offset:4;indent-tabs-mode:nil;c-file-style:"k&r" -*-*/
/* NetHack 3.6 cursmesg.c */
/* Copyright (c) Karl Garrison, 2010. */
/* NetHack may be freely redistributed.  See license for details. */

#include "curses.h"
#include "hack.h"
#include "wincurs.h"
#include "cursmesg.h"
#include <ctype.h>

/* player can type ESC at More>> prompt to avoid seeing more messages
   for the current move; but hero might get more than one move per turn,
   so the input routines need to be able to cancel this */
long curs_mesg_suppress_turn = -1; /* also used in cursdial.c && cursmain.c */

/* Message window routines for curses interface */

/* Private declatations */

typedef struct nhpm {
    char *str;                  /* Message text */
    long turn;                  /* Turn number for message */
    struct nhpm *prev_mesg;     /* Pointer to previous message */
    struct nhpm *next_mesg;     /* Pointer to next message */
} nhprev_mesg;

static void scroll_window(winid wid);
static void unscroll_window(winid wid);
static void directional_scroll(winid wid, int nlines);
static void mesg_add_line(const char *mline);
static nhprev_mesg *get_msg_line(boolean reverse, int mindex);

static int turn_lines = 1;
static int mx = 0;
static int my = 0;              /* message window text location */
static nhprev_mesg *first_mesg = NULL;
static nhprev_mesg *last_mesg = NULL;
static int max_messages;
static int num_messages = 0;

/* Write string to the message window.  Attributes set by calling function. */

void
curses_message_win_puts(const char *message, boolean recursed)
{
    int height, width, linespace;
    char *tmpstr;
    WINDOW *win = curses_get_nhwin(MESSAGE_WIN);
    boolean border = curses_window_has_border(MESSAGE_WIN);
    int message_length = strlen(message);
    int border_space = 0;

#if 0
    /*
     * This was useful when curses used genl_putmsghistory() but is not
     * needed now that it has its own curses_putmsghistory() that's
     * capable of putting something into the ^P recall history without
     * displaying it at the same time.
     */
    if (strncmp("Count:", message, 6) == 0) {
        curses_count_window(message);
        return;
    }
#endif

<<<<<<< HEAD
    if (suppress_turn == g.moves) {
        return;
=======
    if (curs_mesg_suppress_turn == moves) {
        return; /* user has typed ESC to avoid seeing remaining messages. */
>>>>>>> d11d91a0
    }

    curses_get_window_size(MESSAGE_WIN, &height, &width);
    if (border) {
        border_space = 1;
        if (mx < 1) {
            mx = 1;
        }
        if (my < 1) {
            my = 1;
        }
    }

    linespace = ((width + border_space) - 3) - mx;

    if (strcmp(message, "#") == 0) {    /* Extended command or Count: */
        if ((strcmp(g.toplines, "#") != 0)
            /* Bottom of message window */
            && (my >= (height - 1 + border_space)) && (height != 1)) {
            scroll_window(MESSAGE_WIN);
            mx = width;
            my--;
            strcpy(g.toplines, message);
        }

        return;
    }

    if (!recursed) {
        strcpy(g.toplines, message);
        mesg_add_line(message);
    }

    if (linespace < message_length) {
        if (my >= (height - 1 + border_space)) {
            /* bottom of message win */
            if ((turn_lines > height) || (height == 1)) {
                /* Pause until key is hit - Esc suppresses any further
                   messages that turn */
                if (curses_more() == '\033') {
<<<<<<< HEAD
                    suppress_turn = g.moves;
=======
                    curs_mesg_suppress_turn = moves;
>>>>>>> d11d91a0
                    return;
                }
            } else {
                scroll_window(MESSAGE_WIN);
                turn_lines++;
            }
        } else {
            if (mx != border_space) {
                my++;
                mx = border_space;
            }
        }
    }

    if (height > 1) {
        curses_toggle_color_attr(win, NONE, A_BOLD, ON);
    }

    if ((mx == border_space) && ((message_length + 2) > width)) {
        tmpstr = curses_break_str(message, (width - 2), 1);
        mvwprintw(win, my, mx, "%s", tmpstr);
        mx += strlen(tmpstr);
        if (strlen(tmpstr) < (size_t) (width - 2)) {
            mx++;
        }
        free(tmpstr);
        if (height > 1) {
            curses_toggle_color_attr(win, NONE, A_BOLD, OFF);
        }
        tmpstr = curses_str_remainder(message, (width - 2), 1);
        curses_message_win_puts(tmpstr, TRUE);
        free(tmpstr);
    } else {
        mvwprintw(win, my, mx, "%s", message);
        curses_toggle_color_attr(win, NONE, A_BOLD, OFF);
        mx += message_length + 1;
    }
    wrefresh(win);
}


int
curses_block(boolean noscroll) /* noscroll - blocking because of msgtype
                                * = stop/alert else blocking because
                                * window is full, so need to scroll after */
{
    int height, width, ret = 0;
    WINDOW *win = curses_get_nhwin(MESSAGE_WIN);
    const char *resp = " \r\n\033"; /* space, enter, esc */

    /* if messages are being suppressed, reenable them */
    curs_mesg_suppress_turn = -1;

    curses_get_window_size(MESSAGE_WIN, &height, &width);
    curses_toggle_color_attr(win, MORECOLOR, NONE, ON);
    mvwprintw(win, my, mx, ">>");
    curses_toggle_color_attr(win, MORECOLOR, NONE, OFF);
    wrefresh(win);
    /* msgtype=stop should require space/enter rather than
     * just any key, as we want to prevent YASD from
     * riding direction keys. */
    while ((ret = wgetch(win)) != 0 && !index(resp, (char) ret))
        continue;
    if (height == 1) {
        curses_clear_unhighlight_message_window();
    } else {
        mvwprintw(win, my, mx, "      ");
        if (!noscroll) {
            scroll_window(MESSAGE_WIN);
            turn_lines = 1;
        }
        wrefresh(win);
    }

    return ret;
}

int
curses_more()
{
    return curses_block(FALSE);
}


/* Clear the message window if one line; otherwise unhighlight old messages */

void
curses_clear_unhighlight_message_window()
{
    int mh, mw, count;
    boolean border = curses_window_has_border(MESSAGE_WIN);
    WINDOW *win = curses_get_nhwin(MESSAGE_WIN);

    turn_lines = 1;
    curses_get_window_size(MESSAGE_WIN, &mh, &mw);

    mx = 0;
    if (border) {
        mx++;
    }

    if (mh == 1) {
        curses_clear_nhwin(MESSAGE_WIN);
    } else {
        mx += mw;               /* Force new line on new turn */

        if (border) {
            for (count = 0; count < mh; count++) {
                mvwchgat(win, count + 1, 1, mw, COLOR_PAIR(8), A_NORMAL, NULL);
            }
        } else {
            for (count = 0; count < mh; count++) {
                mvwchgat(win, count, 0, mw, COLOR_PAIR(8), A_NORMAL, NULL);
            }
        }
        wnoutrefresh(win);
    }
}


/* Reset message window cursor to starting position, and display most
   recent messages. */

void
curses_last_messages()
{
    boolean border = curses_window_has_border(MESSAGE_WIN);
    nhprev_mesg *mesg;
    int i;

    if (border)
        mx = my = 1;
    else
        mx = my = 0;

    for (i = (num_messages - 1); i > 0; i--) {
        mesg = get_msg_line(TRUE, i);
        if (mesg && mesg->str && *mesg->str)
            curses_message_win_puts(mesg->str, TRUE);
    }
    curses_message_win_puts(g.toplines, TRUE);
}


/* Initialize list for message history */

void
curses_init_mesg_history()
{
    max_messages = iflags.msg_history;

    if (max_messages < 1) {
        max_messages = 1;
    }

    if (max_messages > MESG_HISTORY_MAX) {
        max_messages = MESG_HISTORY_MAX;
    }
}

/* Delete message history at game end. */

void
curses_teardown_messages(void)
{
    nhprev_mesg *current_mesg;

    while ((current_mesg = first_mesg) != 0) {
        first_mesg = current_mesg->next_mesg;
        free(current_mesg->str);
        free(current_mesg);
    }
    last_mesg = (nhprev_mesg *) 0;
    num_messages = 0;
}

/* Display previous message window messages in reverse chron order */

void
curses_prev_mesg()
{
    int count;
    winid wid;
    long turn = 0;
    anything Id;
    nhprev_mesg *mesg;
    menu_item *selected = NULL;
    boolean do_lifo = (iflags.prevmsg_window != 'f');

    wid = curses_get_wid(NHW_MENU);
    curses_create_nhmenu(wid);
    Id = cg.zeroany;

    for (count = 0; count < num_messages; ++count) {
        mesg = get_msg_line(do_lifo, count);
        if (turn != mesg->turn && count != 0) {
            curses_add_menu(wid, NO_GLYPH, &Id, 0, 0, A_NORMAL, "---", FALSE);
        }
        curses_add_menu(wid, NO_GLYPH, &Id, 0, 0, A_NORMAL, mesg->str, FALSE);
        turn = mesg->turn;
    }
    if (!count)
        curses_add_menu(wid, NO_GLYPH, &Id, 0, 0, A_NORMAL,
                        "[No past messages available.]", FALSE);

    curses_end_menu(wid, "");
    if (!do_lifo)
        curs_menu_set_bottom_heavy(wid);
    curses_select_menu(wid, PICK_NONE, &selected);
    curses_del_wid(wid);
}


/* Display at the bottom of the message window without remembering the
   line for ^P recall.  Used for putstr(WIN_MESSAGE,ATR_NOHISTORY,text)
   which core currently uses for 'Count: 123' and dolook's autodescribe.
   popup_dialog is not currently implemented for this function. */

void
curses_count_window(const char *count_text)
{
    static WINDOW *countwin = NULL;
    int startx, starty, winx, winy;
    int messageh, messagew;

    if (!count_text) {
        if (countwin)
            delwin(countwin), countwin = NULL;
        counting = FALSE;
        return;
    }
    counting = TRUE;

    curses_get_window_xy(MESSAGE_WIN, &winx, &winy);
    curses_get_window_size(MESSAGE_WIN, &messageh, &messagew);

    if (curses_window_has_border(MESSAGE_WIN)) {
        winx++;
        winy++;
    }

    winy += messageh - 1;

#ifdef PDCURSES
    if (countwin)
        curses_destroy_win(countwin), countwin = NULL;
#endif /* PDCURSES */
    /* this used to specify a width of 25; that was adequate for 'Count: 123'
       but not for dolook's autodescribe when it refers to a named monster */
    if (!countwin)
        countwin = newwin(1, messagew, winy, winx);
    startx = 0;
    starty = 0;

    mvwprintw(countwin, starty, startx, "%s", count_text);
    wrefresh(countwin);
}

/* Gets a "line" (buffer) of input. */
void
curses_message_win_getline(const char *prompt, char *answer, int buffer)
{
    int height, width; /* of window */
    char *tmpbuf, *p_answer; /* combined prompt + answer */
    int nlines, maxlines, i; /* prompt + answer */
    int promptline;
    int promptx;
    char **linestarts; /* pointers to start of each line */
    char *tmpstr; /* for free() */
    int maxy, maxx; /* linewrap / scroll */
    int ch;
    WINDOW *win = curses_get_nhwin(MESSAGE_WIN);
    int border_space = 0;
    int len = 0; /* of answer string */
    boolean border = curses_window_has_border(MESSAGE_WIN);

    *answer = '\0';
    orig_cursor = curs_set(0);

    curses_get_window_size(MESSAGE_WIN, &height, &width);
    if (border) {
        height -= 2, width -= 2;
        border_space = 1;
        if (mx < 1)
            mx = 1;
        if (my < 1)
            my = 1;
    }
    maxy = height - 1 + border_space;
    maxx = width - 1 + border_space;

    tmpbuf = (char *) alloc((unsigned) ((int) strlen(prompt) + buffer + 2));
    maxlines = buffer / width * 2;
    Strcpy(tmpbuf, prompt);
    Strcat(tmpbuf, " ");
    nlines = curses_num_lines(tmpbuf,width);
    maxlines += nlines * 2;
    linestarts = (char **) alloc((unsigned) (maxlines * sizeof (char *)));
    p_answer = tmpbuf + strlen(tmpbuf);
    linestarts[0] = tmpbuf;

    if (mx > border_space) { /* newline */
        if (my >= maxy)
            scroll_window(MESSAGE_WIN);
        else
            my++;
        mx = border_space;
    }

    curses_toggle_color_attr(win, NONE, A_BOLD, ON);

    for (i = 0; i < nlines - 1; i++) {
        tmpstr = curses_break_str(linestarts[i], width - 1, 1);
        linestarts[i + 1] = linestarts[i] + (int) strlen(tmpstr);
        if (*linestarts[i + 1] == ' ')
            linestarts[i + 1]++;
        mvwaddstr(win, my, mx, tmpstr);
        free(tmpstr);
        if (++my >= maxy) {
            scroll_window(MESSAGE_WIN);
            my--;
        }
    }
    mvwaddstr(win, my, mx, linestarts[nlines - 1]);
    mx = promptx = (int) strlen(linestarts[nlines - 1]) + border_space;
    promptline = nlines - 1;

    while (1) {
        mx = (int) strlen(linestarts[nlines - 1]) + border_space;
        if (mx > maxx) {
            if (nlines < maxlines) {
                tmpstr = curses_break_str(linestarts[nlines - 1],
                                          width - 1, 1);
                mx = (int) strlen(tmpstr) + border_space;
                mvwprintw(win, my, mx, "%*c", maxx - mx + 1, ' ');
                if (++my > maxy) {
                    scroll_window(MESSAGE_WIN);
                    my--;
                }
                mx = border_space;
                linestarts[nlines] = linestarts[nlines - 1]
                                    + (int) strlen(tmpstr);
                if (*linestarts[nlines] == ' ')
                    linestarts[nlines]++;
                mvwaddstr(win, my, mx, linestarts[nlines]);
                mx = (int) strlen(linestarts[nlines]) + border_space;
                nlines++;
                free(tmpstr);
            } else {
                p_answer[--len] = '\0';
                mvwaddch(win, my, --mx, ' ');
            }
        }
        wmove(win, my, mx);
        curs_set(1);
        wrefresh(win);
#ifdef PDCURSES
        ch = wgetch(win);
#else
        ch = getch();
#endif
#if 0   /* [erase_char (delete one character) and kill_char (delete all
         * characters) are from tty and not currently set up for curses] */
        if (ch == erase_char) {
            ch = '\177'; /* match switch-case below */

        /* honor kill_char if it's ^U or similar, but not if it's '@' */
        } else if (ch == kill_char && (ch < ' ' || ch >= '\177')) { /*ASCII*/
            if (len == 0) /* nothing to kill; just start over */
                continue;
            ch = '\033'; /* get rid of all current input, then start over */
        }
#endif
        curs_set(0);
        switch (ch) {
        case '\033': /* DOESCAPE */
            /* if there isn't any input yet, return ESC */
            if (len == 0) {
                Strcpy(answer, "\033");
                return;
            }
            /* otherwise, discard current input and start over;
               first need to blank it from the screen */
            while (nlines - 1 > promptline) {
                if (nlines-- > height) {
                    unscroll_window(MESSAGE_WIN);
                    tmpstr = curses_break_str(linestarts[nlines - height],
                                              width - 1, 1);
                    mvwaddstr(win, border_space, border_space, tmpstr);
                    free(tmpstr);
                } else {
                    mx = border_space;
                    mvwprintw(win, my, mx, "%*c", maxx - mx, ' ');
                    my--;
                }
            }
            mx = promptx;
            mvwprintw(win, my, mx, "%*c", maxx - mx, ' ');
            *p_answer = '\0';
            len = 0;
            break;
        case ERR: /* should not happen */
            *answer = '\0';
            free(tmpbuf);
            free(linestarts);
            curs_set(orig_cursor);
            curses_toggle_color_attr(win, NONE, A_BOLD, OFF);
            return;
        case '\r':
        case '\n':
            free(linestarts);
            (void) strncpy(answer, p_answer, buffer);
            answer[buffer - 1] = '\0';
            Strcpy(g.toplines, tmpbuf);
            mesg_add_line(tmpbuf);
            free(tmpbuf);
            curs_set(orig_cursor);
            curses_toggle_color_attr(win, NONE, A_BOLD, OFF);
            if (++my > maxy) {
                scroll_window(MESSAGE_WIN);
                my--;
            }
            mx = border_space;
            return;
        case '\177': /* DEL/Rubout */
        case KEY_DC: /* delete-character */
        case '\b': /* ^H (Backspace: '\011') */
        case KEY_BACKSPACE:
            if (len < 1) {
                len = 1;
                mx = promptx;
            }
            p_answer[--len] = '\0';
            mvwaddch(win, my, --mx, ' ');
            /* try to unwrap back to the previous line if there is one */
            if (nlines > 1 && (int) strlen(linestarts[nlines - 2]) < width) {
                mvwaddstr(win, my - 1, border_space, linestarts[nlines - 2]);
                if (nlines-- > height) {
                    unscroll_window(MESSAGE_WIN);
                    tmpstr = curses_break_str(linestarts[nlines - height],
                                              width - 1, 1);
                    mvwaddstr(win, border_space, border_space, tmpstr);
                    free(tmpstr);
                } else {
                    /* clean up the leftovers on the next line,
                       if we didn't scroll it away */
                    mvwprintw(win, my--, border_space, "%*c",
                              (int) strlen(linestarts[nlines]), ' ');
                }
            }
            break;
        default:
            p_answer[len++] = ch;
            if (len >= buffer)
                len = buffer - 1;
            else
                mvwaddch(win, my, mx, ch);
            p_answer[len] = '\0';
        }
    }
}

/* Scroll lines upward in given window, or clear window if only one line. */
static void
scroll_window(winid wid)
{
    directional_scroll(wid, 1);
}

static void
unscroll_window(winid wid)
{
    directional_scroll(wid, -1);
}

static void
directional_scroll(winid wid, int nlines)
{
    int wh, ww, s_top, s_bottom;
    boolean border = curses_window_has_border(wid);
    WINDOW *win = curses_get_nhwin(wid);

    curses_get_window_size(wid, &wh, &ww);
    if (wh == 1) {
        curses_clear_nhwin(wid);
        return;
    }
    if (border) {
        s_top = 1;
        s_bottom = wh;
    } else {
        s_top = 0;
        s_bottom = wh - 1;
    }
    scrollok(win, TRUE);
    wsetscrreg(win, s_top, s_bottom);
    wscrl(win, nlines);
    scrollok(win, FALSE);
    if (wid == MESSAGE_WIN) {
        if (border)
            mx = 1;
        else
            mx = 0;
    }
    if (border) {
        box(win, 0, 0);
    }
    wrefresh(win);
}


/* Add given line to message history */

static void
mesg_add_line(const char *mline)
{
    nhprev_mesg *current_mesg;

    /*
     * Messages are kept in a doubly linked list, with head 'first_mesg',
     * tail 'last_mesg', and a maximum capacity of 'max_messages'.
     */
    if (num_messages < max_messages) {
        /* create a new list element */
        current_mesg = (nhprev_mesg *) alloc((unsigned) sizeof (nhprev_mesg));
        current_mesg->str = dupstr(mline);
    } else {
        /* instead of discarding list element being forced out, reuse it */
        current_mesg = first_mesg;
        /* whenever new 'mline' is shorter, extra allocation size of the
           original element will be frittered away, until eventually we'll
           discard this 'str' and dupstr() a replacement; we could easily
           track the allocation size but don't really need to do so */
        if (strlen(mline) <= strlen(current_mesg->str)) {
            Strcpy(current_mesg->str, mline);
        } else {
            free((genericptr_t) current_mesg->str);
            current_mesg->str = dupstr(mline);
        }
    }

    if (num_messages == 0) {
        /* very first message; set up head */
        first_mesg = current_mesg;
    } else {
        /* not first message; tail exists */
        last_mesg->next_mesg = current_mesg;
    }
    current_mesg->prev_mesg = last_mesg;
    last_mesg = current_mesg; /* new tail */

    if (num_messages < max_messages) {
        /* wasn't at capacity yet */
        ++num_messages;
    } else {
        /* at capacity; old head is being removed */
        first_mesg = first_mesg->next_mesg; /* new head */
        first_mesg->prev_mesg = NULL; /* head has no prev_mesg */
    }
    /* since 'current_mesg' might be reusing 'first_mesg' and has now
       become 'last_mesg', this update must be after head replacement */
    last_mesg->next_mesg = NULL; /* tail has no next_mesg */
}


/* Returns specified line from message history, or NULL if out of bounds */

static nhprev_mesg *
get_msg_line(boolean reverse, int mindex)
{
    int count;
    nhprev_mesg *current_mesg;

    if (reverse) {
        current_mesg = last_mesg;
        for (count = 0; count < mindex; count++) {
            if (!current_mesg)
                break;
            current_mesg = current_mesg->prev_mesg;
        }
    } else {
        current_mesg = first_mesg;
        for (count = 0; count < mindex; count++) {
            if (!current_mesg)
                break;
            current_mesg = current_mesg->next_mesg;
        }
    }
    return current_mesg;
}

/* save/restore code retrieves one ^P message at a time during save and
   puts it into save file; if any new messages are added to the list while
   that is taking place, the results are likely to be scrambled */
char *
curses_getmsghistory(init)
boolean init;
{
    static int nxtidx;
    nhprev_mesg *mesg;

    if (init)
        nxtidx = 0;
    else
        ++nxtidx;

    if (nxtidx < num_messages) {
        /* we could encode mesg->turn with the text of the message,
           but then that text might need to be truncated, and more
           significantly, restoring the save file with another
           interface wouldn't know how find and decode or remove it;
           likewise, restoring another interface's save file with
           curses wouldn't find the expected turn info;
           so, we live without that */
        mesg = get_msg_line(FALSE, nxtidx);
    } else
        mesg = (nhprev_mesg *) 0;

    return mesg ? mesg->str : (char *) 0;
}

/*
 * This is called by the core savefile restore routines.
 * Each time we are called, we stuff the string into our message
 * history recall buffer. The core will send the oldest message
 * first (actually it sends them in the order they exist in the
 * save file, but that is supposed to be the oldest first).
 * These messages get pushed behind any which have been issued
 * during this session since they come from a previous session
 * and logically precede anything (like "Restoring save file...")
 * that's happened now.
 *
 * Called with a null pointer to finish up restoration.
 *
 * It's also called by the quest pager code when a block message
 * has a one-line summary specified.  We put that line directly
 * into message history for ^P recall without having displayed it.
 */
void
curses_putmsghistory(msg, restoring_msghist)
const char *msg;
boolean restoring_msghist;
{
    static boolean initd = FALSE;
    static int stash_count;
    static nhprev_mesg *stash_head = 0;

    if (restoring_msghist && !initd) {
        /* hide any messages we've gathered since starting current session
           so that the ^P data will start out empty as we add ones being
           restored from save file; we'll put these back after that's done */
        stash_count = num_messages, num_messages = 0;
        stash_head = first_mesg, first_mesg = (nhprev_mesg *) 0;
        last_mesg = (nhprev_mesg *) 0; /* no need to remember the tail */
        initd = TRUE;
    }

    if (msg) {
        mesg_add_line(msg);
        /* treat all saved and restored messages as turn #1 */
        last_mesg->turn = 1L;
    } else if (stash_count) {
        nhprev_mesg *mesg;
        long mesg_turn;

        /* put any messages generated during the beginning of the current
           session back; they logically follow any from the previous
           session's save file */
        while (stash_count > 0) {
            /* we could manipulate the linked list directly but treating
               stashed messages as newly occurring ones is much simpler;
               we ignore the backlinks because the list is destroyed as it
               gets processed hence there can't be any other traversals */
            mesg = stash_head;
            stash_head = mesg->next_mesg;
            --stash_count;
            mesg_turn = mesg->turn;
            mesg_add_line(mesg->str);
            last_mesg->turn = mesg_turn;
            free((genericptr_t) mesg->str);
            free((genericptr_t) mesg);
        }
        initd = FALSE; /* reset */
    }
}

/*cursmesg.c*/<|MERGE_RESOLUTION|>--- conflicted
+++ resolved
@@ -64,13 +64,8 @@
     }
 #endif
 
-<<<<<<< HEAD
-    if (suppress_turn == g.moves) {
-        return;
-=======
-    if (curs_mesg_suppress_turn == moves) {
+    if (curs_mesg_suppress_turn == g.moves) {
         return; /* user has typed ESC to avoid seeing remaining messages. */
->>>>>>> d11d91a0
     }
 
     curses_get_window_size(MESSAGE_WIN, &height, &width);
@@ -111,11 +106,7 @@
                 /* Pause until key is hit - Esc suppresses any further
                    messages that turn */
                 if (curses_more() == '\033') {
-<<<<<<< HEAD
-                    suppress_turn = g.moves;
-=======
-                    curs_mesg_suppress_turn = moves;
->>>>>>> d11d91a0
+                    curs_mesg_suppress_turn = g.moves;
                     return;
                 }
             } else {
