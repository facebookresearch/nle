--- conflicted
+++ resolved
@@ -292,12 +292,8 @@
         if (mesg && mesg->str && *mesg->str)
             curses_message_win_puts(mesg->str, TRUE);
     }
-<<<<<<< HEAD
     curses_message_win_puts(g.toplines, TRUE);
-=======
-    curses_message_win_puts(toplines, TRUE);
     --last_messages;
->>>>>>> 5ceda784
 }
 
 
