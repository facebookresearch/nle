<<<<<<< HEAD
/* NetHack 3.5	topl.c	$NHDT-Date: 1425081315 2015/02/27 23:55:15 $  $NHDT-Branch: (no branch, rebasing scshunt-unconditionals) $:$NHDT-Revision: 1.24 $ */
=======
/* NetHack 3.5	topl.c	$NHDT-Date: 1425081315 2015/02/27 23:55:15 $  $NHDT-Branch: master $:$NHDT-Revision: 1.24 $ */
>>>>>>> b7ad4a8a
/* Copyright (c) Stichting Mathematisch Centrum, Amsterdam, 1985. */
/* NetHack may be freely redistributed.  See license for details. */

#include "hack.h"

#ifdef TTY_GRAPHICS

#include "tcap.h"
#include "wintty.h"
#include <ctype.h>

#ifndef C	/* this matches src/cmd.c */
#define C(c)	(0x1f & (c))
#endif

STATIC_DCL void FDECL(redotoplin, (const char*));
STATIC_DCL void FDECL(topl_putsym, (CHAR_P));
STATIC_DCL void NDECL(remember_topl);
STATIC_DCL void FDECL(removetopl, (int));
STATIC_DCL void FDECL(msghistory_snapshot, (BOOLEAN_P));
STATIC_DCL void FDECL(free_msghistory_snapshot, (BOOLEAN_P));

int
tty_doprev_message()
{
    register struct WinDesc *cw = wins[WIN_MESSAGE];

    winid prevmsg_win;
    int i;
    if ((iflags.prevmsg_window != 's') && !ttyDisplay->inread) { /* not single */
        if(iflags.prevmsg_window == 'f') { /* full */
            prevmsg_win = create_nhwindow(NHW_MENU);
            putstr(prevmsg_win, 0, "Message History");
            putstr(prevmsg_win, 0, "");
            cw->maxcol = cw->maxrow;
            i = cw->maxcol;
            do {
                if(cw->data[i] && strcmp(cw->data[i], "") )
                    putstr(prevmsg_win, 0, cw->data[i]);
                i = (i + 1) % cw->rows;
            } while (i != cw->maxcol);
            putstr(prevmsg_win, 0, toplines);
            display_nhwindow(prevmsg_win, TRUE);
            destroy_nhwindow(prevmsg_win);
        } else if (iflags.prevmsg_window == 'c') {		/* combination */
            do {
                morc = 0;
                if (cw->maxcol == cw->maxrow) {
                    ttyDisplay->dismiss_more = C('p');	/* <ctrl/P> allowed at --More-- */
                    redotoplin(toplines);
                    cw->maxcol--;
                    if (cw->maxcol < 0) cw->maxcol = cw->rows-1;
                    if (!cw->data[cw->maxcol])
                        cw->maxcol = cw->maxrow;
                } else if (cw->maxcol == (cw->maxrow - 1)){
                    ttyDisplay->dismiss_more = C('p');	/* <ctrl/P> allowed at --More-- */
                    redotoplin(cw->data[cw->maxcol]);
                    cw->maxcol--;
                    if (cw->maxcol < 0) cw->maxcol = cw->rows-1;
                    if (!cw->data[cw->maxcol])
                        cw->maxcol = cw->maxrow;
                } else {
                    prevmsg_win = create_nhwindow(NHW_MENU);
                    putstr(prevmsg_win, 0, "Message History");
                    putstr(prevmsg_win, 0, "");
                    cw->maxcol = cw->maxrow;
                    i = cw->maxcol;
                    do {
                        if(cw->data[i] && strcmp(cw->data[i], "") )
                            putstr(prevmsg_win, 0, cw->data[i]);
                        i = (i + 1) % cw->rows;
                    } while (i != cw->maxcol);
                    putstr(prevmsg_win, 0, toplines);
                    display_nhwindow(prevmsg_win, TRUE);
                    destroy_nhwindow(prevmsg_win);
                }

            } while (morc == C('p'));
            ttyDisplay->dismiss_more = 0;
        } else { /* reversed */
            morc = 0;
            prevmsg_win = create_nhwindow(NHW_MENU);
            putstr(prevmsg_win, 0, "Message History");
            putstr(prevmsg_win, 0, "");
            putstr(prevmsg_win, 0, toplines);
            cw->maxcol=cw->maxrow-1;
            if(cw->maxcol < 0) cw->maxcol = cw->rows-1;
            do {
                putstr(prevmsg_win, 0, cw->data[cw->maxcol]);
                cw->maxcol--;
                if (cw->maxcol < 0) cw->maxcol = cw->rows-1;
                if (!cw->data[cw->maxcol])
                    cw->maxcol = cw->maxrow;
            } while (cw->maxcol != cw->maxrow);

            display_nhwindow(prevmsg_win, TRUE);
            destroy_nhwindow(prevmsg_win);
            cw->maxcol = cw->maxrow;
            ttyDisplay->dismiss_more = 0;
        }
    } else if(iflags.prevmsg_window == 's') { /* single */
        ttyDisplay->dismiss_more = C('p');  /* <ctrl/P> allowed at --More-- */
        do {
            morc = 0;
            if (cw->maxcol == cw->maxrow)
                redotoplin(toplines);
            else if (cw->data[cw->maxcol])
                redotoplin(cw->data[cw->maxcol]);
            cw->maxcol--;
            if (cw->maxcol < 0) cw->maxcol = cw->rows-1;
            if (!cw->data[cw->maxcol])
                cw->maxcol = cw->maxrow;
        } while (morc == C('p'));
        ttyDisplay->dismiss_more = 0;
    }
    return 0;
}

STATIC_OVL void
redotoplin(str)
    const char *str;
{
	int otoplin = ttyDisplay->toplin;
	home();
	if(*str & 0x80) {
		/* kludge for the / command, the only time we ever want a */
		/* graphics character on the top line */
		g_putch((int)*str++);
		ttyDisplay->curx++;
	}
	end_glyphout();	/* in case message printed during graphics output */
	putsyms(str);
	cl_end();
	ttyDisplay->toplin = 1;
	if(ttyDisplay->cury && otoplin != 3)
		more();
}

STATIC_OVL void
remember_topl()
{
    register struct WinDesc *cw = wins[WIN_MESSAGE];
    int idx = cw->maxrow;
    unsigned len = strlen(toplines) + 1;

    if ((cw->flags & WIN_LOCKHISTORY) || !*toplines) return;


    if (len > (unsigned)cw->datlen[idx]) {
	if (cw->data[idx]) free(cw->data[idx]);
	len += (8 - (len & 7));		/* pad up to next multiple of 8 */
	cw->data[idx] = (char *)alloc(len);
	cw->datlen[idx] = (short)len;
    }
    Strcpy(cw->data[idx], toplines);
    *toplines = '\0';
    cw->maxcol = cw->maxrow = (idx + 1) % cw->rows;
}

void
addtopl(s)
const char *s;
{
    register struct WinDesc *cw = wins[WIN_MESSAGE];

    tty_curs(BASE_WINDOW,cw->curx+1,cw->cury);
    putsyms(s);
    cl_end();
    ttyDisplay->toplin = 1;
}

void
more()
{
    struct WinDesc *cw = wins[WIN_MESSAGE];

    /* avoid recursion -- only happens from interrupts */
    if(ttyDisplay->inmore++)
	return;

    if(ttyDisplay->toplin) {
	tty_curs(BASE_WINDOW, cw->curx+1, cw->cury);
	if(cw->curx >= CO - 8) topl_putsym('\n');
    }

    if(flags.standout)
	standoutbeg();
    putsyms(defmorestr);
    if(flags.standout)
	standoutend();

    xwaitforspace("\033 ");

    if(morc == '\033')
	cw->flags |= WIN_STOP;

    if(ttyDisplay->toplin && cw->cury) {
	docorner(1, cw->cury+1);
	cw->curx = cw->cury = 0;
	home();
    } else if(morc == '\033') {
	cw->curx = cw->cury = 0;
	home();
	cl_end();
    }
    ttyDisplay->toplin = 0;
    ttyDisplay->inmore = 0;
}

void
update_topl(bp)
	register const char *bp;
{
	register char *tl, *otl;
	register int n0;
	int notdied = 1;
	struct WinDesc *cw = wins[WIN_MESSAGE];

	/* If there is room on the line, print message on same line */
	/* But messages like "You die..." deserve their own line */
	n0 = strlen(bp);
	if ((ttyDisplay->toplin == 1 || (cw->flags & WIN_STOP)) &&
	    cw->cury == 0 &&
	    n0 + (int)strlen(toplines) + 3 < CO-8 &&  /* room for --More-- */
	    (notdied = strncmp(bp, "You die", 7))) {
		Strcat(toplines, "  ");
		Strcat(toplines, bp);
		cw->curx += 2;
		if(!(cw->flags & WIN_STOP))
		    addtopl(bp);
		return;
	} else if (!(cw->flags & WIN_STOP)) {
	    if(ttyDisplay->toplin == 1) more();
	    else if(cw->cury) {	/* for when flags.toplin == 2 && cury > 1 */
		docorner(1, cw->cury+1); /* reset cury = 0 if redraw screen */
		cw->curx = cw->cury = 0;/* from home--cls() & docorner(1,n) */
	    }
	}
	remember_topl();
	(void) strncpy(toplines, bp, TBUFSZ);
	toplines[TBUFSZ - 1] = 0;

	for(tl = toplines; n0 >= CO; ){
	    otl = tl;
	    for(tl+=CO-1; tl != otl && !isspace(*tl); --tl) ;
	    if(tl == otl) {
		/* Eek!  A huge token.  Try splitting after it. */
		tl = index(otl, ' ');
		if (!tl) break;    /* No choice but to spit it out whole. */
	    }
	    *tl++ = '\n';
	    n0 = strlen(tl);
	}
	if(!notdied) cw->flags &= ~WIN_STOP;
	if(!(cw->flags & WIN_STOP)) redotoplin(toplines);
}

STATIC_OVL
void
topl_putsym(c)
    char c;
{
    register struct WinDesc *cw = wins[WIN_MESSAGE];

    if(cw == (struct WinDesc *) 0) panic("Putsym window MESSAGE nonexistant");
	
    switch(c) {
    case '\b':
	if(ttyDisplay->curx == 0 && ttyDisplay->cury > 0)
	    tty_curs(BASE_WINDOW, CO, (int)ttyDisplay->cury-1);
	backsp();
	ttyDisplay->curx--;
	cw->curx = ttyDisplay->curx;
	return;
    case '\n':
	cl_end();
	ttyDisplay->curx = 0;
	ttyDisplay->cury++;
	cw->cury = ttyDisplay->cury;
#ifdef WIN32CON
    (void) putchar(c);
#endif
	break;
    default:
	if(ttyDisplay->curx == CO-1)
	    topl_putsym('\n'); /* 1 <= curx <= CO; avoid CO */
#ifdef WIN32CON
    (void) putchar(c);
#endif
	ttyDisplay->curx++;
    }
    cw->curx = ttyDisplay->curx;
    if(cw->curx == 0) cl_end();
#ifndef WIN32CON
    (void) putchar(c);
#endif
}

void
putsyms(str)
    const char *str;
{
    while(*str)
	topl_putsym(*str++);
}

STATIC_OVL void
removetopl(n)
register int n;
{
    /* assume addtopl() has been done, so ttyDisplay->toplin is already set */
    while (n-- > 0) putsyms("\b \b");
}

extern char erase_char;		/* from xxxtty.c; don't need kill_char */

char
tty_yn_function(query,resp, def)
const char *query,*resp;
char def;
/*
 *   Generic yes/no function. 'def' is the default (returned by space or
 *   return; 'esc' returns 'q', or 'n', or the default, depending on
 *   what's in the string. The 'query' string is printed before the user
 *   is asked about the string.
 *   If resp is NULL, any single character is accepted and returned.
 *   If not-NULL, only characters in it are allowed (exceptions:  the
 *   quitchars are always allowed, and if it contains '#' then digits
 *   are allowed); if it includes an <esc>, anything beyond that won't
 *   be shown in the prompt to the user but will be acceptable as input.
 */
{
	register char q;
	char rtmp[40];
	boolean digit_ok, allow_num;
	struct WinDesc *cw = wins[WIN_MESSAGE];
	boolean doprev = 0;
	char prompt[BUFSZ];

	if(ttyDisplay->toplin == 1 && !(cw->flags & WIN_STOP)) more();
	cw->flags &= ~WIN_STOP;
	ttyDisplay->toplin = 3; /* special prompt state */
	ttyDisplay->inread++;
	if (resp) {
	    char *rb, respbuf[QBUFSZ];

	    allow_num = (index(resp, '#') != 0);
	    Strcpy(respbuf, resp);
	    /* any acceptable responses that follow <esc> aren't displayed */
	    if ((rb = index(respbuf, '\033')) != 0) *rb = '\0';
	    (void)strncpy(prompt, query, QBUFSZ-1);
	    prompt[QBUFSZ-1] = '\0';
	    Sprintf(eos(prompt), " [%s]", respbuf);
	    if (def) Sprintf(eos(prompt), " (%c)", def);
	    /* not pline("%s ", prompt);
	       trailing space is wanted here in case of reprompt */
	    Strcat(prompt, " ");
	    pline("%s", prompt);
	} else {
	    pline("%s ", query);
	    q = readchar();
	    goto clean_up;
	}

	do {	/* loop until we get valid input */
	    q = lowc(readchar());
	    if (q == '\020') { /* ctrl-P */
		if (iflags.prevmsg_window != 's') {
		    int sav = ttyDisplay->inread;
		    ttyDisplay->inread = 0;
		    (void) tty_doprev_message();
		    ttyDisplay->inread = sav;
		    tty_clear_nhwindow(WIN_MESSAGE);
		    cw->maxcol = cw->maxrow;
		    addtopl(prompt);
		} else {
		    if(!doprev)
			(void) tty_doprev_message(); /* need two initially */
		    (void) tty_doprev_message();
		    doprev = 1;
		}
		q = '\0';	/* force another loop iteration */
		continue;
	    } else if (doprev) {
		/* BUG[?]: this probably ought to check whether the
		   character which has just been read is an acceptable
		   response; if so, skip the reprompt and use it. */
		tty_clear_nhwindow(WIN_MESSAGE);
		cw->maxcol = cw->maxrow;
		doprev = 0;
		addtopl(prompt);
		q = '\0';	/* force another loop iteration */
		continue;
	    }
	    digit_ok = allow_num && digit(q);
	    if (q == '\033') {
		if (index(resp, 'q'))
		    q = 'q';
		else if (index(resp, 'n'))
		    q = 'n';
		else
		    q = def;
		break;
	    } else if (index(quitchars, q)) {
		q = def;
		break;
	    }
	    if (!index(resp, q) && !digit_ok) {
		tty_nhbell();
		q = (char)0;
	    } else if (q == '#' || digit_ok) {
		char z, digit_string[2];
		int n_len = 0;
		long value = 0;
		addtopl("#"),  n_len++;
		digit_string[1] = '\0';
		if (q != '#') {
		    digit_string[0] = q;
		    addtopl(digit_string),  n_len++;
		    value = q - '0';
		    q = '#';
		}
		do {	/* loop until we get a non-digit */
		    z = lowc(readchar());
		    if (digit(z)) {
			value = (10 * value) + (z - '0');
			if (value < 0) break;	/* overflow: try again */
			digit_string[0] = z;
			addtopl(digit_string),  n_len++;
		    } else if (z == 'y' || index(quitchars, z)) {
			if (z == '\033')  value = -1;	/* abort */
			z = '\n';	/* break */
		    } else if (z == erase_char || z == '\b') {
			if (n_len <= 1) { value = -1;  break; }
			else { value /= 10;  removetopl(1),  n_len--; }
		    } else {
			value = -1;	/* abort */
			tty_nhbell();
			break;
		    }
		} while (z != '\n');
		if (value > 0) yn_number = value;
		else if (value == 0) q = 'n';		/* 0 => "no" */
		else {	/* remove number from top line, then try again */
			removetopl(n_len),  n_len = 0;
			q = '\0';
		}
	    }
	} while(!q);

	if (q != '#') {
		Sprintf(rtmp, "%c", q);
		addtopl(rtmp);
	}
    clean_up:
	ttyDisplay->inread--;
	ttyDisplay->toplin = 2;
	if (ttyDisplay->intr) ttyDisplay->intr--;
	if(wins[WIN_MESSAGE]->cury)
	    tty_clear_nhwindow(WIN_MESSAGE);

	return q;
}

/* shared by tty_getmsghistory() and tty_putmsghistory() */
static char **snapshot_mesgs = 0;

/* collect currently available message history data into a sequential array;
   optionally, purge that data from the active circular buffer set as we go */
STATIC_OVL void
msghistory_snapshot(purge)
boolean purge;		/* clear message history buffer as we copy it */
{
    char *mesg;
    int i, inidx, outidx;
    struct WinDesc *cw;

    /* paranoia (too early or too late panic save attempt?) */
    if (WIN_MESSAGE == WIN_ERR || !wins[WIN_MESSAGE]) return;
    cw = wins[WIN_MESSAGE];

    /* flush toplines[], moving most recent message to history */
    remember_topl();

    /* for a passive snapshot, we just copy pointers, so can't allow further
       history updating to take place because that could clobber them */
    if (!purge) cw->flags |= WIN_LOCKHISTORY;

    snapshot_mesgs = (char **)alloc((cw->rows + 1) * sizeof (char *));
    outidx = 0;
    inidx = cw->maxrow;
    for (i = 0; i < cw->rows; ++i) {
	snapshot_mesgs[i] = (char *)0;
	mesg = cw->data[inidx];
	if (mesg && *mesg) {
	    snapshot_mesgs[outidx++] = mesg;
	    if (purge) {
		/* we're taking this pointer away; subsequest history
		   updates will eventually allocate a new one to replace it */
		cw->data[inidx] = (char *)0;
		cw->datlen[inidx] = 0;
	    }
	}
	inidx = (inidx + 1) % cw->rows;
    }
    snapshot_mesgs[cw->rows] = (char *)0;	/* sentinel */

    /* for a destructive snapshot, history is now completely empty */
    if (purge) cw->maxcol = cw->maxrow = 0;
}

/* release memory allocated to message history snapshot */
STATIC_OVL void
free_msghistory_snapshot(purged)
boolean purged;	/* True: took history's pointers, False: just cloned them */
{
    if (snapshot_mesgs) {
	/* snapshot pointers are no longer in use */
	if (purged) {
	    int i;

	    for (i = 0; snapshot_mesgs[i]; ++i)
		free((genericptr_t)snapshot_mesgs[i]);
	}

	free((genericptr_t)snapshot_mesgs), snapshot_mesgs = (char **)0;

	/* history can resume being updated at will now... */
	if (!purged) wins[WIN_MESSAGE]->flags &= ~WIN_LOCKHISTORY;
    }
}

/*
 * This is called by the core save routines.
 * Each time we are called, we return one string from the
 * message history starting with the oldest message first.
 * When none are left, we return a final null string.
 *
 * History is collected at the time of the first call.
 * Any new messages issued after that point will not be
 * included among the output of the subsequent calls.
 */
char *
tty_getmsghistory(init)
boolean init;
{
    static int nxtidx;
    char *nextmesg;
    char *result = 0;

    if (init) {
	msghistory_snapshot(FALSE);
	nxtidx = 0;
    }

    if (snapshot_mesgs) {
	nextmesg = snapshot_mesgs[nxtidx++];
	if (nextmesg) {
	    result = (char *)nextmesg;
	} else {
	    free_msghistory_snapshot(FALSE);
	}
    }
    return result;
}

/*
 * This is called by the core savefile restore routines.
 * Each time we are called, we stuff the string into our message
 * history recall buffer. The core will send the oldest message
 * first (actually it sends them in the order they exist in the
 * save file, but that is supposed to be the oldest first).
 * These messages get pushed behind any which have been issued
 * since this session with the program has been started, since
 * they come from a previous session and logically precede
 * anything (like "Restoring save file...") that's happened now.
 *
 * Called with a null pointer to finish up restoration.
 *
 * It's also called by the quest pager code when a block message
 * has a one-line summary specified.  We put that line directly
 * message history for ^P recall without having displayed it.
 */
void
tty_putmsghistory(msg, restoring_msghist)
const char *msg;
boolean restoring_msghist;
{
    static boolean initd = FALSE;
    int idx;

    if (restoring_msghist && !initd) {
	/* we're restoring history from the previous session, but new
	   messages have already been issued this session ("Restoring...",
	   for instance); collect current history (ie, those new messages),
	   and also clear it out so that nothing will be present when the
	   restored ones are being put into place */
	msghistory_snapshot(TRUE);
	initd = TRUE;
    }

    if (msg) {
	/* move most recent message to history, make this become most recent */
	remember_topl();
	Strcpy(toplines, msg);
    } else if (snapshot_mesgs) {
	/* done putting arbitrary messages in; put the snapshot ones back */
	for (idx = 0; snapshot_mesgs[idx]; ++idx) {
	    remember_topl();
	    Strcpy(toplines, snapshot_mesgs[idx]);
	}
	/* now release the snapshot */
	free_msghistory_snapshot(TRUE);
	initd = FALSE;	/* reset */
    }
}

#endif /* TTY_GRAPHICS */

/*topl.c*/<|MERGE_RESOLUTION|>--- conflicted
+++ resolved
@@ -1,8 +1,4 @@
-<<<<<<< HEAD
-/* NetHack 3.5	topl.c	$NHDT-Date: 1425081315 2015/02/27 23:55:15 $  $NHDT-Branch: (no branch, rebasing scshunt-unconditionals) $:$NHDT-Revision: 1.24 $ */
-=======
 /* NetHack 3.5	topl.c	$NHDT-Date: 1425081315 2015/02/27 23:55:15 $  $NHDT-Branch: master $:$NHDT-Revision: 1.24 $ */
->>>>>>> b7ad4a8a
 /* Copyright (c) Stichting Mathematisch Centrum, Amsterdam, 1985. */
 /* NetHack may be freely redistributed.  See license for details. */
 
