/* NetHack 3.6	topl.c	$NHDT-Date: 1549327499 2019/02/05 00:44:59 $  $NHDT-Branch: NetHack-3.6.2-beta01 $:$NHDT-Revision: 1.43 $ */
/* Copyright (c) Stichting Mathematisch Centrum, Amsterdam, 1985. */
/*-Copyright (c) Michael Allison, 2009. */
/* NetHack may be freely redistributed.  See license for details. */

#include "hack.h"

#ifdef TTY_GRAPHICS

#include "tcap.h"
#include "wintty.h"

#ifndef C /* this matches src/cmd.c */
#define C(c) (0x1f & (c))
#endif

STATIC_DCL void FDECL(redotoplin, (const char *));
STATIC_DCL void FDECL(topl_putsym, (CHAR_P));
STATIC_DCL void FDECL(removetopl, (int));
STATIC_DCL void FDECL(msghistory_snapshot, (BOOLEAN_P));
STATIC_DCL void FDECL(free_msghistory_snapshot, (BOOLEAN_P));

int
tty_doprev_message()
{
    register struct WinDesc *cw = wins[WIN_MESSAGE];

    winid prevmsg_win;
    int i;
    if ((iflags.prevmsg_window != 's')
        && !ttyDisplay->inread) {           /* not single */
        if (iflags.prevmsg_window == 'f') { /* full */
            prevmsg_win = create_nhwindow(NHW_MENU);
            putstr(prevmsg_win, 0, "Message History");
            putstr(prevmsg_win, 0, "");
            cw->maxcol = cw->maxrow;
            i = cw->maxcol;
            do {
                if (cw->data[i] && strcmp(cw->data[i], ""))
                    putstr(prevmsg_win, 0, cw->data[i]);
                i = (i + 1) % cw->rows;
            } while (i != cw->maxcol);
            putstr(prevmsg_win, 0, g.toplines);
            display_nhwindow(prevmsg_win, TRUE);
            destroy_nhwindow(prevmsg_win);
        } else if (iflags.prevmsg_window == 'c') { /* combination */
            do {
                morc = 0;
                if (cw->maxcol == cw->maxrow) {
                    ttyDisplay->dismiss_more = C('p'); /* ^P ok at --More-- */
                    redotoplin(g.toplines);
                    cw->maxcol--;
                    if (cw->maxcol < 0)
                        cw->maxcol = cw->rows - 1;
                    if (!cw->data[cw->maxcol])
                        cw->maxcol = cw->maxrow;
                } else if (cw->maxcol == (cw->maxrow - 1)) {
                    ttyDisplay->dismiss_more = C('p'); /* ^P ok at --More-- */
                    redotoplin(cw->data[cw->maxcol]);
                    cw->maxcol--;
                    if (cw->maxcol < 0)
                        cw->maxcol = cw->rows - 1;
                    if (!cw->data[cw->maxcol])
                        cw->maxcol = cw->maxrow;
                } else {
                    prevmsg_win = create_nhwindow(NHW_MENU);
                    putstr(prevmsg_win, 0, "Message History");
                    putstr(prevmsg_win, 0, "");
                    cw->maxcol = cw->maxrow;
                    i = cw->maxcol;
                    do {
                        if (cw->data[i] && strcmp(cw->data[i], ""))
                            putstr(prevmsg_win, 0, cw->data[i]);
                        i = (i + 1) % cw->rows;
                    } while (i != cw->maxcol);
                    putstr(prevmsg_win, 0, g.toplines);
                    display_nhwindow(prevmsg_win, TRUE);
                    destroy_nhwindow(prevmsg_win);
                }

            } while (morc == C('p'));
            ttyDisplay->dismiss_more = 0;
        } else { /* reversed */
            morc = 0;
            prevmsg_win = create_nhwindow(NHW_MENU);
            putstr(prevmsg_win, 0, "Message History");
            putstr(prevmsg_win, 0, "");
            putstr(prevmsg_win, 0, g.toplines);
            cw->maxcol = cw->maxrow - 1;
            if (cw->maxcol < 0)
                cw->maxcol = cw->rows - 1;
            do {
                putstr(prevmsg_win, 0, cw->data[cw->maxcol]);
                cw->maxcol--;
                if (cw->maxcol < 0)
                    cw->maxcol = cw->rows - 1;
                if (!cw->data[cw->maxcol])
                    cw->maxcol = cw->maxrow;
            } while (cw->maxcol != cw->maxrow);

            display_nhwindow(prevmsg_win, TRUE);
            destroy_nhwindow(prevmsg_win);
            cw->maxcol = cw->maxrow;
            ttyDisplay->dismiss_more = 0;
        }
    } else if (iflags.prevmsg_window == 's') { /* single */
        ttyDisplay->dismiss_more = C('p'); /* <ctrl/P> allowed at --More-- */
        do {
            morc = 0;
            if (cw->maxcol == cw->maxrow)
                redotoplin(g.toplines);
            else if (cw->data[cw->maxcol])
                redotoplin(cw->data[cw->maxcol]);
            cw->maxcol--;
            if (cw->maxcol < 0)
                cw->maxcol = cw->rows - 1;
            if (!cw->data[cw->maxcol])
                cw->maxcol = cw->maxrow;
        } while (morc == C('p'));
        ttyDisplay->dismiss_more = 0;
    }
    return 0;
}

STATIC_OVL void
redotoplin(str)
const char *str;
{
    int otoplin = ttyDisplay->toplin;

    home();
    if (*str & 0x80) {
        /* kludge for the / command, the only time we ever want a */
        /* graphics character on the top line */
        g_putch((int) *str++);
        ttyDisplay->curx++;
    }
    end_glyphout(); /* in case message printed during graphics output */
    putsyms(str);
    cl_end();
    ttyDisplay->toplin = 1;
    if (ttyDisplay->cury && otoplin != 3)
        more();
}

/* for use by tty_putstr() */
void
show_topl(str)
const char *str;
{
    struct WinDesc *cw = wins[WIN_MESSAGE];

    if (!(cw->flags & WIN_STOP)) {
        cw->curx = cw->cury = 0;
        home();
        cl_end();
        addtopl(str);
    }
}

/* used by update_topl(); also by tty_putstr() */
void
remember_topl()
{
    register struct WinDesc *cw = wins[WIN_MESSAGE];
    int idx = cw->maxrow;
    unsigned len = strlen(g.toplines) + 1;

    if ((cw->flags & WIN_LOCKHISTORY) || !*g.toplines)
        return;

    if (len > (unsigned) cw->datlen[idx]) {
        if (cw->data[idx])
            free(cw->data[idx]);
        len += (8 - (len & 7)); /* pad up to next multiple of 8 */
        cw->data[idx] = (char *) alloc(len);
        cw->datlen[idx] = (short) len;
    }
    Strcpy(cw->data[idx], g.toplines);
    *g.toplines = '\0';
    cw->maxcol = cw->maxrow = (idx + 1) % cw->rows;
}

void
addtopl(s)
const char *s;
{
    register struct WinDesc *cw = wins[WIN_MESSAGE];

    tty_curs(BASE_WINDOW, cw->curx + 1, cw->cury);
    putsyms(s);
    cl_end();
    ttyDisplay->toplin = 1;
}

void
more()
{
    struct WinDesc *cw = wins[WIN_MESSAGE];

    /* avoid recursion -- only happens from interrupts */
    if (ttyDisplay->inmore++)
        return;
    if (iflags.debug_fuzzer)
        return;

    if (ttyDisplay->toplin) {
        tty_curs(BASE_WINDOW, cw->curx + 1, cw->cury);
        if (cw->curx >= CO - 8)
            topl_putsym('\n');
    }

    if (flags.standout)
        standoutbeg();
    putsyms(defmorestr);
    if (flags.standout)
        standoutend();

    xwaitforspace("\033 ");

    if (morc == '\033')
        cw->flags |= WIN_STOP;

    if (ttyDisplay->toplin && cw->cury) {
        docorner(1, cw->cury + 1);
        cw->curx = cw->cury = 0;
        home();
    } else if (morc == '\033') {
        cw->curx = cw->cury = 0;
        home();
        cl_end();
    }
    ttyDisplay->toplin = 0;
    ttyDisplay->inmore = 0;
}

void
update_topl(bp)
register const char *bp;
{
    register char *tl, *otl;
    register int n0;
    int notdied = 1;
    struct WinDesc *cw = wins[WIN_MESSAGE];

    /* If there is room on the line, print message on same line */
    /* But messages like "You die..." deserve their own line */
    n0 = strlen(bp);
<<<<<<< HEAD
    if ((ttyDisplay->toplin == 1 || (cw->flags & WIN_STOP)) && cw->cury == 0
        && n0 + (int) strlen(g.toplines) + 3 < CO - 8 /* room for --More-- */
=======
    if ((ttyDisplay->toplin == 1 || (cw->flags & WIN_STOP))
        && cw->cury == 0
        && n0 + (int) strlen(toplines) + 3 < CO - 8 /* room for --More-- */
>>>>>>> a2a4f663
        && (notdied = strncmp(bp, "You die", 7)) != 0) {
        Strcat(g.toplines, "  ");
        Strcat(g.toplines, bp);
        cw->curx += 2;
        if (!(cw->flags & WIN_STOP))
            addtopl(bp);
        return;
    } else if (!(cw->flags & WIN_STOP)) {
        if (ttyDisplay->toplin == 1) {
            more();
        } else if (cw->cury) { /* for when flags.toplin == 2 && cury > 1 */
            docorner(1, cw->cury + 1); /* reset cury = 0 if redraw screen */
            cw->curx = cw->cury = 0;   /* from home--cls() & docorner(1,n) */
        }
    }
    remember_topl();
    (void) strncpy(g.toplines, bp, TBUFSZ);
    g.toplines[TBUFSZ - 1] = 0;

    for (tl = g.toplines; n0 >= CO; ) {
        otl = tl;
        for (tl += CO - 1; tl != otl; --tl)
            if (*tl == ' ')
                break;
        if (tl == otl) {
            /* Eek!  A huge token.  Try splitting after it. */
            tl = index(otl, ' ');
            if (!tl)
                break; /* No choice but to spit it out whole. */
        }
        *tl++ = '\n';
        n0 = strlen(tl);
    }
    if (!notdied)
        cw->flags &= ~WIN_STOP;
    if (!(cw->flags & WIN_STOP))
        redotoplin(g.toplines);
}

STATIC_OVL
void
topl_putsym(c)
char c;
{
    register struct WinDesc *cw = wins[WIN_MESSAGE];

    if (cw == (struct WinDesc *) 0)
        panic("Putsym window MESSAGE nonexistant");

    switch (c) {
    case '\b':
        if (ttyDisplay->curx == 0 && ttyDisplay->cury > 0)
            tty_curs(BASE_WINDOW, CO, (int) ttyDisplay->cury - 1);
        backsp();
        ttyDisplay->curx--;
        cw->curx = ttyDisplay->curx;
        return;
    case '\n':
        cl_end();
        ttyDisplay->curx = 0;
        ttyDisplay->cury++;
        cw->cury = ttyDisplay->cury;
#ifdef WIN32CON
        (void) putchar(c);
#endif
        break;
    default:
        if (ttyDisplay->curx == CO - 1)
            topl_putsym('\n'); /* 1 <= curx < CO; avoid CO */
#ifdef WIN32CON
        (void) putchar(c);
#endif
        ttyDisplay->curx++;
    }
    cw->curx = ttyDisplay->curx;
    if (cw->curx == 0)
        cl_end();
#ifndef WIN32CON
    (void) putchar(c);
#endif
}

void
putsyms(str)
const char *str;
{
    while (*str)
        topl_putsym(*str++);
}

STATIC_OVL void
removetopl(n)
register int n;
{
    /* assume addtopl() has been done, so ttyDisplay->toplin is already set */
    while (n-- > 0)
        putsyms("\b \b");
}

extern char erase_char; /* from xxxtty.c; don't need kill_char */

/* returns a single keystroke; also sets 'yn_number' */
char
tty_yn_function(query, resp, def)
const char *query, *resp;
char def;
/*
 *   Generic yes/no function. 'def' is the default (returned by space or
 *   return; 'esc' returns 'q', or 'n', or the default, depending on
 *   what's in the string. The 'query' string is printed before the user
 *   is asked about the string.
 *   If resp is NULL, any single character is accepted and returned.
 *   If not-NULL, only characters in it are allowed (exceptions:  the
 *   quitchars are always allowed, and if it contains '#' then digits
 *   are allowed); if it includes an <esc>, anything beyond that won't
 *   be shown in the prompt to the user but will be acceptable as input.
 */
{
    register char q;
    char rtmp[40];
    boolean digit_ok, allow_num, preserve_case = FALSE;
    struct WinDesc *cw = wins[WIN_MESSAGE];
    boolean doprev = 0;
    char prompt[BUFSZ];

    yn_number = 0L;
    if (ttyDisplay->toplin == 1 && !(cw->flags & WIN_STOP))
        more();
    cw->flags &= ~WIN_STOP;
    ttyDisplay->toplin = 3; /* special prompt state */
    ttyDisplay->inread++;
    if (resp) {
        char *rb, respbuf[QBUFSZ];

        allow_num = (index(resp, '#') != 0);
        Strcpy(respbuf, resp);
        /* normally we force lowercase, but if any uppercase letters
           are present in the allowed response, preserve case;
           check this before stripping the hidden choices */
        for (rb = respbuf; *rb; ++rb)
            if ('A' <= *rb && *rb <= 'Z') {
                preserve_case = TRUE;
                break;
            }
        /* any acceptable responses that follow <esc> aren't displayed */
        if ((rb = index(respbuf, '\033')) != 0)
            *rb = '\0';
        (void) strncpy(prompt, query, QBUFSZ - 1);
        prompt[QBUFSZ - 1] = '\0';
        Sprintf(eos(prompt), " [%s]", respbuf);
        if (def)
            Sprintf(eos(prompt), " (%c)", def);
        /* not pline("%s ", prompt);
           trailing space is wanted here in case of reprompt */
        Strcat(prompt, " ");
        custompline(OVERRIDE_MSGTYPE | SUPPRESS_HISTORY, "%s", prompt);
    } else {
        /* no restriction on allowed response, so always preserve case */
        /* preserve_case = TRUE; -- moot since we're jumping to the end */
        Sprintf(prompt, "%s ", query);
        custompline(OVERRIDE_MSGTYPE | SUPPRESS_HISTORY, "%s", prompt);
        q = readchar();
        goto clean_up;
    }

    do { /* loop until we get valid input */
        q = readchar();
        if (!preserve_case)
            q = lowc(q);
        if (q == '\020') { /* ctrl-P */
            if (iflags.prevmsg_window != 's') {
                int sav = ttyDisplay->inread;
                ttyDisplay->inread = 0;
                (void) tty_doprev_message();
                ttyDisplay->inread = sav;
                tty_clear_nhwindow(WIN_MESSAGE);
                cw->maxcol = cw->maxrow;
                addtopl(prompt);
            } else {
                if (!doprev)
                    (void) tty_doprev_message(); /* need two initially */
                (void) tty_doprev_message();
                doprev = 1;
            }
            q = '\0'; /* force another loop iteration */
            continue;
        } else if (doprev) {
            /* BUG[?]: this probably ought to check whether the
               character which has just been read is an acceptable
               response; if so, skip the reprompt and use it. */
            tty_clear_nhwindow(WIN_MESSAGE);
            cw->maxcol = cw->maxrow;
            doprev = 0;
            addtopl(prompt);
            q = '\0'; /* force another loop iteration */
            continue;
        }
        digit_ok = allow_num && digit(q);
        if (q == '\033') {
            if (index(resp, 'q'))
                q = 'q';
            else if (index(resp, 'n'))
                q = 'n';
            else
                q = def;
            break;
        } else if (index(quitchars, q)) {
            q = def;
            break;
        }
        if (!index(resp, q) && !digit_ok) {
            tty_nhbell();
            q = (char) 0;
        } else if (q == '#' || digit_ok) {
            char z, digit_string[2];
            int n_len = 0;
            long value = 0;

            addtopl("#"), n_len++;
            digit_string[1] = '\0';
            if (q != '#') {
                digit_string[0] = q;
                addtopl(digit_string), n_len++;
                value = q - '0';
                q = '#';
            }
            do { /* loop until we get a non-digit */
                z = readchar();
                if (!preserve_case)
                    z = lowc(z);
                if (digit(z)) {
                    value = (10 * value) + (z - '0');
                    if (value < 0)
                        break; /* overflow: try again */
                    digit_string[0] = z;
                    addtopl(digit_string), n_len++;
                } else if (z == 'y' || index(quitchars, z)) {
                    if (z == '\033')
                        value = -1; /* abort */
                    z = '\n';       /* break */
                } else if (z == erase_char || z == '\b') {
                    if (n_len <= 1) {
                        value = -1;
                        break;
                    } else {
                        value /= 10;
                        removetopl(1), n_len--;
                    }
                } else {
                    value = -1; /* abort */
                    tty_nhbell();
                    break;
                }
            } while (z != '\n');
            if (value > 0)
                yn_number = value;
            else if (value == 0)
                q = 'n'; /* 0 => "no" */
            else {       /* remove number from top line, then try again */
                removetopl(n_len), n_len = 0;
                q = '\0';
            }
        }
    } while (!q);

 clean_up:
    if (yn_number)
        Sprintf(rtmp, "#%ld", yn_number);
    else
        (void) key2txt(q, rtmp);
    /* addtopl(rtmp); -- rewrite g.toplines instead */
    Sprintf(g.toplines, "%s%s", prompt, rtmp);
#ifdef DUMPLOG
    dumplogmsg(g.toplines);
#endif
    ttyDisplay->inread--;
    ttyDisplay->toplin = 2;
    if (ttyDisplay->intr)
        ttyDisplay->intr--;
    if (wins[WIN_MESSAGE]->cury)
        tty_clear_nhwindow(WIN_MESSAGE);

    return q;
}

/* shared by tty_getmsghistory() and tty_putmsghistory() */
static char **snapshot_mesgs = 0;

/* collect currently available message history data into a sequential array;
   optionally, purge that data from the active circular buffer set as we go */
STATIC_OVL void
msghistory_snapshot(purge)
boolean purge; /* clear message history buffer as we copy it */
{
    char *mesg;
    int i, inidx, outidx;
    struct WinDesc *cw;

    /* paranoia (too early or too late panic save attempt?) */
    if (WIN_MESSAGE == WIN_ERR || !wins[WIN_MESSAGE])
        return;
    cw = wins[WIN_MESSAGE];

    /* flush g.toplines[], moving most recent message to history */
    remember_topl();

    /* for a passive snapshot, we just copy pointers, so can't allow further
       history updating to take place because that could clobber them */
    if (!purge)
        cw->flags |= WIN_LOCKHISTORY;

    snapshot_mesgs = (char **) alloc((cw->rows + 1) * sizeof(char *));
    outidx = 0;
    inidx = cw->maxrow;
    for (i = 0; i < cw->rows; ++i) {
        snapshot_mesgs[i] = (char *) 0;
        mesg = cw->data[inidx];
        if (mesg && *mesg) {
            snapshot_mesgs[outidx++] = mesg;
            if (purge) {
                /* we're taking this pointer away; subsequest history
                   updates will eventually allocate a new one to replace it */
                cw->data[inidx] = (char *) 0;
                cw->datlen[inidx] = 0;
            }
        }
        inidx = (inidx + 1) % cw->rows;
    }
    snapshot_mesgs[cw->rows] = (char *) 0; /* sentinel */

    /* for a destructive snapshot, history is now completely empty */
    if (purge)
        cw->maxcol = cw->maxrow = 0;
}

/* release memory allocated to message history snapshot */
STATIC_OVL void
free_msghistory_snapshot(purged)
boolean purged; /* True: took history's pointers, False: just cloned them */
{
    if (snapshot_mesgs) {
        /* snapshot pointers are no longer in use */
        if (purged) {
            int i;

            for (i = 0; snapshot_mesgs[i]; ++i)
                free((genericptr_t) snapshot_mesgs[i]);
        }

        free((genericptr_t) snapshot_mesgs), snapshot_mesgs = (char **) 0;

        /* history can resume being updated at will now... */
        if (!purged)
            wins[WIN_MESSAGE]->flags &= ~WIN_LOCKHISTORY;
    }
}

/*
 * This is called by the core save routines.
 * Each time we are called, we return one string from the
 * message history starting with the oldest message first.
 * When none are left, we return a final null string.
 *
 * History is collected at the time of the first call.
 * Any new messages issued after that point will not be
 * included among the output of the subsequent calls.
 */
char *
tty_getmsghistory(init)
boolean init;
{
    static int nxtidx;
    char *nextmesg;
    char *result = 0;

    if (init) {
        msghistory_snapshot(FALSE);
        nxtidx = 0;
    }

    if (snapshot_mesgs) {
        nextmesg = snapshot_mesgs[nxtidx++];
        if (nextmesg) {
            result = (char *) nextmesg;
        } else {
            free_msghistory_snapshot(FALSE);
        }
    }
    return result;
}

/*
 * This is called by the core savefile restore routines.
 * Each time we are called, we stuff the string into our message
 * history recall buffer. The core will send the oldest message
 * first (actually it sends them in the order they exist in the
 * save file, but that is supposed to be the oldest first).
 * These messages get pushed behind any which have been issued
 * since this session with the program has been started, since
 * they come from a previous session and logically precede
 * anything (like "Restoring save file...") that's happened now.
 *
 * Called with a null pointer to finish up restoration.
 *
 * It's also called by the quest pager code when a block message
 * has a one-line summary specified.  We put that line directly
 * into message history for ^P recall without having displayed it.
 */
void
tty_putmsghistory(msg, restoring_msghist)
const char *msg;
boolean restoring_msghist;
{
    static boolean initd = FALSE;
    int idx;

    if (restoring_msghist && !initd) {
        /* we're restoring history from the previous session, but new
           messages have already been issued this session ("Restoring...",
           for instance); collect current history (ie, those new messages),
           and also clear it out so that nothing will be present when the
           restored ones are being put into place */
        msghistory_snapshot(TRUE);
        initd = TRUE;
#ifdef DUMPLOG
        /* this suffices; there's no need to scrub saved_pline[] pointers */
        g.saved_pline_index = 0;
#endif
    }

    if (msg) {
        /* move most recent message to history, make this become most recent */
        remember_topl();
        Strcpy(g.toplines, msg);
#ifdef DUMPLOG
        dumplogmsg(g.toplines);
#endif
    } else if (snapshot_mesgs) {
        /* done putting arbitrary messages in; put the snapshot ones back */
        for (idx = 0; snapshot_mesgs[idx]; ++idx) {
            remember_topl();
            Strcpy(g.toplines, snapshot_mesgs[idx]);
#ifdef DUMPLOG
            dumplogmsg(g.toplines);
#endif
        }
        /* now release the snapshot */
        free_msghistory_snapshot(TRUE);
        initd = FALSE; /* reset */
    }
}

#endif /* TTY_GRAPHICS */

/*topl.c*/<|MERGE_RESOLUTION|>--- conflicted
+++ resolved
@@ -246,14 +246,9 @@
     /* If there is room on the line, print message on same line */
     /* But messages like "You die..." deserve their own line */
     n0 = strlen(bp);
-<<<<<<< HEAD
-    if ((ttyDisplay->toplin == 1 || (cw->flags & WIN_STOP)) && cw->cury == 0
-        && n0 + (int) strlen(g.toplines) + 3 < CO - 8 /* room for --More-- */
-=======
     if ((ttyDisplay->toplin == 1 || (cw->flags & WIN_STOP))
         && cw->cury == 0
-        && n0 + (int) strlen(toplines) + 3 < CO - 8 /* room for --More-- */
->>>>>>> a2a4f663
+        && n0 + (int) strlen(g.toplines) + 3 < CO - 8 /* room for --More-- */
         && (notdied = strncmp(bp, "You die", 7)) != 0) {
         Strcat(g.toplines, "  ");
         Strcat(g.toplines, bp);
