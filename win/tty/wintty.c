<<<<<<< HEAD
/* NetHack 3.5	wintty.c	$NHDT-Date$  $NHDT-Branch$:$NHDT-Revision$ */
=======
/* NetHack 3.5	wintty.c	$NHDT-Date: 1427667623 2015/03/29 22:20:23 $  $NHDT-Branch: master $:$NHDT-Revision: 1.75 $ */
>>>>>>> b7ad4a8a
/* NetHack 3.5	wintty.c	$Date: 2012/01/22 06:27:09 $  $Revision: 1.66 $ */
/* Copyright (c) David Cohrs, 1991				  */
/* NetHack may be freely redistributed.  See license for details. */

/*
 * Neither a standard out nor character-based control codes should be
 * part of the "tty look" windowing implementation.
 * h+ 930227
 */

/* It's still not clear I've caught all the cases for H2344.  #undef this
 * to back out the changes. */
#define H2344_BROKEN

#include "hack.h"

#ifdef TTY_GRAPHICS
#include "dlb.h"

#ifdef MAC
# define MICRO /* The Mac is a MICRO only for this file, not in general! */
# ifdef THINK_C
extern void msmsg(const char *,...);
# endif
#endif


#ifndef NO_TERMS
#include "tcap.h"
#endif

#include "wintty.h"

#ifdef CLIPPING		/* might want SIGWINCH */
# if defined(BSD) || defined(ULTRIX) || defined(AIX_31) || defined(_BULL_SOURCE)
#include <signal.h>
# endif
#endif

extern char mapped_menu_cmds[]; /* from options.c */

/* this is only needed until tty_status_* routines are written */
extern NEARDATA winid WIN_STATUS;

/* Interface definition, for windows.c */
struct window_procs tty_procs = {
    "tty",
#ifdef MSDOS
    WC_TILED_MAP|WC_ASCII_MAP|
#endif
#if defined(WIN32CON)
    WC_MOUSE_SUPPORT|
#endif
    WC_COLOR|WC_HILITE_PET|WC_INVERSE|WC_EIGHT_BIT_IN,
#if defined(SELECTSAVED)
    WC2_SELECTSAVED|
#endif
    WC2_DARKGRAY,
    tty_init_nhwindows,
    tty_player_selection,
    tty_askname,
    tty_get_nh_event,
    tty_exit_nhwindows,
    tty_suspend_nhwindows,
    tty_resume_nhwindows,
    tty_create_nhwindow,
    tty_clear_nhwindow,
    tty_display_nhwindow,
    tty_destroy_nhwindow,
    tty_curs,
    tty_putstr,
    genl_putmixed,
    tty_display_file,
    tty_start_menu,
    tty_add_menu,
    tty_end_menu,
    tty_select_menu,
    tty_message_menu,
    tty_update_inventory,
    tty_mark_synch,
    tty_wait_synch,
#ifdef CLIPPING
    tty_cliparound,
#endif
#ifdef POSITIONBAR
    tty_update_positionbar,
#endif
    tty_print_glyph,
    tty_raw_print,
    tty_raw_print_bold,
    tty_nhgetch,
    tty_nh_poskey,
    tty_nhbell,
    tty_doprev_message,
    tty_yn_function,
    tty_getlin,
    tty_get_ext_cmd,
    tty_number_pad,
    tty_delay_output,
#ifdef CHANGE_COLOR	/* the Mac uses a palette device */
    tty_change_color,
#ifdef MAC
    tty_change_background,
    set_tty_font_name,
#endif
    tty_get_color_string,
#endif

    /* other defs that really should go away (they're tty specific) */
    tty_start_screen,
    tty_end_screen,
    genl_outrip,
#if defined(WIN32CON)
    nttty_preference_update,
#else
    genl_preference_update,
#endif
    tty_getmsghistory,
    tty_putmsghistory,
#ifdef STATUS_VIA_WINDOWPORT
    genl_status_init,
    genl_status_finish,
    genl_status_enablefield,
    genl_status_update,
# ifdef STATUS_HILITES
    genl_status_threshold,
# endif
#endif
    genl_can_suspend_yes,
};

static int maxwin = 0;			/* number of windows in use */
winid BASE_WINDOW;
struct WinDesc *wins[MAXWIN];
struct DisplayDesc *ttyDisplay;	/* the tty display descriptor */

extern void FDECL(cmov, (int,int)); /* from termcap.c */
extern void FDECL(nocmov, (int,int)); /* from termcap.c */
#if defined(UNIX) || defined(VMS)
static char obuf[BUFSIZ];	/* BUFSIZ is defined in stdio.h */
#endif

static char winpanicstr[] = "Bad window id %d";
char defmorestr[] = "--More--";

#ifdef CLIPPING
# if defined(USE_TILES) && defined(MSDOS)
boolean clipping = FALSE;	/* clipping on? */
int clipx = 0, clipxmax = 0;
# else
static boolean clipping = FALSE;	/* clipping on? */
static int clipx = 0, clipxmax = 0;
# endif
static int clipy = 0, clipymax = 0;
#endif /* CLIPPING */

#if defined(USE_TILES) && defined(MSDOS)
extern void FDECL(adjust_cursor_flags, (struct WinDesc *));
#endif

#if defined(ASCIIGRAPH) && !defined(NO_TERMS)
boolean GFlag = FALSE;
boolean HE_resets_AS;	/* see termcap.c */
#endif

#if defined(MICRO) || defined(WIN32CON)
static const char to_continue[] = "to continue";
#define getret() getreturn(to_continue)
#else
STATIC_DCL void NDECL(getret);
#endif
STATIC_DCL void FDECL(erase_menu_or_text, (winid, struct WinDesc *, BOOLEAN_P));
STATIC_DCL void FDECL(free_window_info, (struct WinDesc *, BOOLEAN_P));
STATIC_DCL void FDECL(dmore,(struct WinDesc *, const char *));
STATIC_DCL void FDECL(set_item_state, (winid, int, tty_menu_item *));
STATIC_DCL void FDECL(set_all_on_page, (winid,tty_menu_item *,tty_menu_item *));
STATIC_DCL void FDECL(unset_all_on_page, (winid,tty_menu_item *,tty_menu_item *));
STATIC_DCL void FDECL(invert_all_on_page, (winid,tty_menu_item *,tty_menu_item *, CHAR_P));
STATIC_DCL void FDECL(invert_all, (winid,tty_menu_item *,tty_menu_item *, CHAR_P));
STATIC_DCL void FDECL(process_menu_window, (winid,struct WinDesc *));
STATIC_DCL void FDECL(process_text_window, (winid,struct WinDesc *));
STATIC_DCL tty_menu_item *FDECL(reverse, (tty_menu_item *));
STATIC_DCL const char * FDECL(compress_str, (const char *));
STATIC_DCL void FDECL(tty_putsym, (winid, int, int, CHAR_P));
STATIC_DCL char *FDECL(copy_of, (const char *));
STATIC_DCL void FDECL(bail, (const char *));	/* __attribute__((noreturn)) */

/*
 * A string containing all the default commands -- to add to a list
 * of acceptable inputs.
 */
static const char default_menu_cmds[] = {
	MENU_FIRST_PAGE,
	MENU_LAST_PAGE,
	MENU_NEXT_PAGE,
	MENU_PREVIOUS_PAGE,
	MENU_SELECT_ALL,
	MENU_UNSELECT_ALL,
	MENU_INVERT_ALL,
	MENU_SELECT_PAGE,
	MENU_UNSELECT_PAGE,
	MENU_INVERT_PAGE,
	MENU_SEARCH,
	0	/* null terminator */
};


/* clean up and quit */
STATIC_OVL void
bail(mesg)
const char *mesg;
{
    clearlocks();
    tty_exit_nhwindows(mesg);
    terminate(EXIT_SUCCESS);
    /*NOTREACHED*/
}

#if defined(SIGWINCH) && defined(CLIPPING)
STATIC_OVL void
winch()
{
    int oldLI = LI, oldCO = CO, i;
    register struct WinDesc *cw;

# ifdef WINCHAIN
    {
#  define WINCH_MESSAGE "(SIGWINCH)"
if(wc_tracelogf)
	(void)write(fileno(wc_tracelogf), WINCH_MESSAGE, strlen(WINCH_MESSAGE));
#  undef WINCH_MESSAGE
    }
# endif
    getwindowsz();
		/* For long running events such as multi-page menus and
		 * display_file(), we note the signal's occurance and
		 * hope the code there decides to handle the situation
		 * and reset the flag. There will be race conditions
		 * when handling this - code handlers so it doesn't matter.
		 */
# ifdef notyet
    winch_seen = TRUE;
# endif
    if((oldLI != LI || oldCO != CO) && ttyDisplay) {
	ttyDisplay->rows = LI;
	ttyDisplay->cols = CO;

	cw = wins[BASE_WINDOW];
	cw->rows = ttyDisplay->rows;
	cw->cols = ttyDisplay->cols;

	if(iflags.window_inited) {
	    cw = wins[WIN_MESSAGE];
	    cw->curx = cw->cury = 0;

	    tty_destroy_nhwindow(WIN_STATUS);
	    WIN_STATUS = tty_create_nhwindow(NHW_STATUS);

	    if(u.ux) {
#ifdef CLIPPING
		if(CO < COLNO || LI < ROWNO+3) {
		    setclipped();
		    tty_cliparound(u.ux, u.uy);
		} else {
		    clipping = FALSE;
		    clipx = clipy = 0;
		}
#endif
		i = ttyDisplay->toplin;
		ttyDisplay->toplin = 0;
		docrt();
		bot();
		ttyDisplay->toplin = i;
		flush_screen(1);
		if(i) {
		    addtopl(toplines);
		} else
		    for(i=WIN_INVEN; i < MAXWIN; i++)
			if(wins[i] && wins[i]->active) {
			    /* cop-out */
			    addtopl("Press Return to continue: ");
			    break;
			}
		(void) fflush(stdout);
		if(i < 2) flush_screen(1);
	    }
	}
    }
}
#endif

/*ARGSUSED*/
void
tty_init_nhwindows(argcp,argv)
int *argcp UNUSED;
char **argv UNUSED;
{
  int wid, hgt, i;

    /*
     *  Remember tty modes, to be restored on exit.
     *
     *  gettty() must be called before tty_startup()
     *    due to ordering of LI/CO settings
     *  tty_startup() must be called before initoptions()
     *    due to ordering of graphics settings
     */
#if defined(UNIX) || defined(VMS)
    setbuf(stdout,obuf);
#endif
    gettty();

    /* to port dependant tty setup */
    tty_startup(&wid, &hgt);
    setftty();			/* calls start_screen */

    /* set up tty descriptor */
    ttyDisplay = (struct DisplayDesc*) alloc(sizeof(struct DisplayDesc));
    ttyDisplay->toplin = 0;
    ttyDisplay->rows = hgt;
    ttyDisplay->cols = wid;
    ttyDisplay->curx = ttyDisplay->cury = 0;
    ttyDisplay->inmore = ttyDisplay->inread = ttyDisplay->intr = 0;
    ttyDisplay->dismiss_more = 0;
#ifdef TEXTCOLOR
    ttyDisplay->color = NO_COLOR;
#endif
    ttyDisplay->attrs = 0;

    /* set up the default windows */
    BASE_WINDOW = tty_create_nhwindow(NHW_BASE);
    wins[BASE_WINDOW]->active = 1;

    ttyDisplay->lastwin = WIN_ERR;

#if defined(SIGWINCH) && defined(CLIPPING) && !defined(NO_SIGNAL)
    (void) signal(SIGWINCH, winch);
#endif

    /* add one a space forward menu command alias */
    add_menu_cmd_alias(' ', MENU_NEXT_PAGE);

    tty_clear_nhwindow(BASE_WINDOW);

    tty_putstr(BASE_WINDOW, 0, "");
    for (i = 1; i <= 4; ++i)
        tty_putstr(BASE_WINDOW, 0, copyright_banner_line(i));
    tty_putstr(BASE_WINDOW, 0, "");
    tty_display_nhwindow(BASE_WINDOW, FALSE);
}

/* try to reduce clutter in the code below... */
#define ROLE flags.initrole
#define RACE flags.initrace
#define GEND flags.initgend
#define ALGN flags.initalign

void
tty_player_selection()
{
    int i, k, n, choice, nextpick;
    boolean getconfirmation;
    char pick4u = 'n', thisch, lastch = 0;
    char pbuf[QBUFSZ], plbuf[QBUFSZ];
    winid win;
    anything any;
    menu_item *selected = 0;

    if (flags.randomall) {
	if (ROLE == ROLE_NONE) ROLE = ROLE_RANDOM;
	if (RACE == ROLE_NONE) RACE = ROLE_RANDOM;
	if (GEND == ROLE_NONE) GEND = ROLE_RANDOM;
	if (ALGN == ROLE_NONE) ALGN = ROLE_RANDOM;
    }

    /* prevent an unnecessary prompt */
    rigid_role_checks();

    /* Should we randomly pick for the player? */
    if (ROLE == ROLE_NONE || RACE == ROLE_NONE ||
	    GEND == ROLE_NONE || ALGN == ROLE_NONE) {
	int echoline;
	char *prompt = build_plselection_prompt(pbuf, QBUFSZ,
						ROLE, RACE, GEND, ALGN);

	/* this prompt string ends in "[ynaq]?":
	   y - game picks role,&c then asks player to confirm;
	   n - player manually chooses via menu selections;
	   a - like 'y', but skips confirmation and starts game;
	   q - quit
	 */
	tty_putstr(BASE_WINDOW, 0, "");
	echoline = wins[BASE_WINDOW]->cury;
	tty_putstr(BASE_WINDOW, 0, prompt);
	do {
	    pick4u = lowc(readchar());
	    if (index(quitchars, pick4u)) pick4u = 'y';
	} while (!index(ynaqchars, pick4u));
	if ((int)strlen(prompt) + 1 < CO) {
	    /* Echo choice and move back down line */
	    tty_putsym(BASE_WINDOW, (int)strlen(prompt)+1, echoline, pick4u);
	    tty_putstr(BASE_WINDOW, 0, "");
	} else
	    /* Otherwise it's hard to tell where to echo, and things are
	     * wrapping a bit messily anyway, so (try to) make sure the next
	     * question shows up well and doesn't get wrapped at the
	     * bottom of the window.
	     */
	    tty_clear_nhwindow(BASE_WINDOW);

	if (pick4u != 'y' && pick4u != 'a' && pick4u != 'n') goto give_up;
    }

 makepicks:
    nextpick = RS_ROLE;
    do {
       if (nextpick == RS_ROLE) {
	    nextpick = RS_RACE;
	    /* Select a role, if necessary;
	       we'll try to be compatible with pre-selected
	       race/gender/alignment, but may not succeed. */
	    if (ROLE < 0) {
		/* Process the choice */
		if (pick4u == 'y' || pick4u == 'a' || ROLE == ROLE_RANDOM) {
		    /* Pick a random role */
		    k = pick_role(RACE, GEND, ALGN, PICK_RANDOM);
		    if (k < 0) {
			tty_putstr(BASE_WINDOW, 0, "Incompatible role!");
			k = randrole();
		    }
		} else {
		    /* Prompt for a role */
		    char rolenamebuf[QBUFSZ];

		    tty_clear_nhwindow(BASE_WINDOW);
		    role_selection_prolog(RS_ROLE, BASE_WINDOW);
		    win = create_nhwindow(NHW_MENU);
		    start_menu(win);
		    any = zeroany;		/* zero out all bits */
		    for (i = 0; roles[i].name.m; i++) {
			if (!ok_role(i, RACE, GEND, ALGN)) continue;
			any.a_int = i + 1;		/* must be non-zero */
			thisch = lowc(roles[i].name.m[0]);
			if (thisch == lastch) thisch = highc(thisch);
			Strcpy(rolenamebuf, roles[i].name.m);
			if (roles[i].name.f) {
			    /* role has distinct name for female (C,P) */
			    if (GEND == 1) {
				/* female already chosen; replace male name */
				Strcpy(rolenamebuf, roles[i].name.f);
			    } else if (GEND < 0) {
				/* not chosen yet; append slash+female name */
				Strcat(rolenamebuf, "/");
				Strcat(rolenamebuf, roles[i].name.f);
			    }
			}
			add_menu(win, NO_GLYPH, &any, thisch, 0, ATR_NONE,
				 an(rolenamebuf), MENU_UNSELECTED);
			lastch = thisch;
		    }
		    role_menu_extra(ROLE_RANDOM, win);
		    any.a_int = 0;	/* separator, not a choice */
		    add_menu(win, NO_GLYPH, &any, ' ', 0, ATR_NONE,
			     "", MENU_UNSELECTED);
		    role_menu_extra(RS_RACE, win);
		    role_menu_extra(RS_GENDER, win);
		    role_menu_extra(RS_ALGNMNT, win);
		    role_menu_extra(ROLE_NONE, win);		/* quit */
		    Strcpy(pbuf, "Pick a role or profession");
		    end_menu(win, pbuf);
		    n = select_menu(win, PICK_ONE, &selected);
		    choice = (n == 1) ? selected[0].item.a_int : ROLE_NONE;
		    if (selected) free((genericptr_t) selected), selected = 0;
		    destroy_nhwindow(win);

		    if (choice == ROLE_NONE) {
			goto give_up;		/* Selected quit */
		    } else if (choice == RS_menu_arg(RS_ALGNMNT)) {
			ALGN = k = ROLE_NONE;
			nextpick = RS_ALGNMNT;
		    } else if (choice == RS_menu_arg(RS_GENDER)) {
			GEND = k = ROLE_NONE;
			nextpick = RS_GENDER;
		    } else if (choice == RS_menu_arg(RS_RACE)) {
			RACE = k = ROLE_NONE;
			nextpick = RS_RACE;
		    } else if (choice == ROLE_RANDOM) {
			k = pick_role(RACE, GEND, ALGN, PICK_RANDOM);
			if (k < 0) k = randrole();
		    } else {
			k = choice - 1;
		    }
		}
		ROLE = k;
	    } /* needed role */
	} /* picking role */

	if (nextpick == RS_RACE) {
	    nextpick = (ROLE < 0) ? RS_ROLE : RS_GENDER;
	    /* Select a race, if necessary;
	       force compatibility with role, try for compatibility
	       with pre-selected gender/alignment. */
	    if (RACE < 0 || !validrace(ROLE, RACE)) {
		/* no race yet, or pre-selected race not valid */
		if (pick4u == 'y' || pick4u == 'a' || RACE == ROLE_RANDOM) {
		    k = pick_race(ROLE, GEND, ALGN, PICK_RANDOM);
		    if (k < 0) {
			tty_putstr(BASE_WINDOW, 0, "Incompatible race!");
			k = randrace(ROLE);
		    }
		} else {	/* pick4u == 'n' */
		    /* Count the number of valid races */
		    n = 0;	/* number valid */
		    k = 0;	/* valid race */
		    for (i = 0; races[i].noun; i++)
			if (ok_race(ROLE, i, GEND, ALGN)) {
			    n++;
			    k = i;
			}
		    if (n == 0) {
			for (i = 0; races[i].noun; i++)
			    if (validrace(ROLE, i)) {
				n++;
				k = i;
			    }
		    }
		    /* Permit the user to pick, if there is more than one */
		    if (n > 1) {
			tty_clear_nhwindow(BASE_WINDOW);
			role_selection_prolog(RS_RACE, BASE_WINDOW);
			win = create_nhwindow(NHW_MENU);
			start_menu(win);
			any = zeroany;		/* zero out all bits */
			for (i = 0; races[i].noun; i++) {
			    if (!ok_race(ROLE, i, GEND, ALGN)) continue;
			    any.a_int = i + 1;	/* must be non-zero */
			    add_menu(win, NO_GLYPH, &any, races[i].noun[0],
				  0, ATR_NONE, races[i].noun, MENU_UNSELECTED);
			}
			role_menu_extra(ROLE_RANDOM, win);
			any.a_int = 0;		/* separator, not a choice */
			add_menu(win, NO_GLYPH, &any, ' ', 0, ATR_NONE,
				 "", MENU_UNSELECTED);
			role_menu_extra(RS_ROLE, win);
			role_menu_extra(RS_GENDER, win);
			role_menu_extra(RS_ALGNMNT, win);
			role_menu_extra(ROLE_NONE, win);	/* quit */
			Strcpy(pbuf, "Pick a race or species");
			end_menu(win, pbuf);
			n = select_menu(win, PICK_ONE, &selected);
			choice = (n == 1) ? selected[0].item.a_int : ROLE_NONE;
			if (selected) free((genericptr_t) selected), selected = 0;
			destroy_nhwindow(win);

			if (choice == ROLE_NONE) {
			    goto give_up;		/* Selected quit */
			} else if (choice == RS_menu_arg(RS_ALGNMNT)) {
			    ALGN = k = ROLE_NONE;
			    nextpick = RS_ALGNMNT;
			} else if (choice == RS_menu_arg(RS_GENDER)) {
			    GEND = k = ROLE_NONE;
			    nextpick = RS_GENDER;
			} else if (choice == RS_menu_arg(RS_ROLE)) {
			    ROLE = k = ROLE_NONE;
			    nextpick = RS_ROLE;
			} else if (choice == ROLE_RANDOM) {
			    k = pick_race(ROLE, GEND, ALGN, PICK_RANDOM);
			    if (k < 0) k = randrace(ROLE);
			} else {
			    k = choice - 1;
			}
		    }
		}
		RACE = k;
	    } /* needed race */
	} /* picking race */

	if (nextpick == RS_GENDER) {
	    nextpick = (ROLE < 0) ? RS_ROLE : (RACE < 0) ? RS_RACE : RS_ALGNMNT;
	    /* Select a gender, if necessary;
	       force compatibility with role/race, try for compatibility
	       with pre-selected alignment. */
	    if (GEND < 0 || !validgend(ROLE, RACE, GEND)) {
		/* no gender yet, or pre-selected gender not valid */
		if (pick4u == 'y' || pick4u == 'a' || GEND == ROLE_RANDOM) {
		    k = pick_gend(ROLE, RACE, ALGN, PICK_RANDOM);
		    if (k < 0) {
			tty_putstr(BASE_WINDOW, 0, "Incompatible gender!");
			k = randgend(ROLE, RACE);
		    }
		} else {	/* pick4u == 'n' */
		    /* Count the number of valid genders */
		    n = 0;	/* number valid */
		    k = 0;	/* valid gender */
		    for (i = 0; i < ROLE_GENDERS; i++)
			if (ok_gend(ROLE, RACE, i, ALGN)) {
			    n++;
			    k = i;
			}
		    if (n == 0) {
			for (i = 0; i < ROLE_GENDERS; i++)
			    if (validgend(ROLE, RACE, i)) {
				n++;
				k = i;
			    }
		    }
		    /* Permit the user to pick, if there is more than one */
		    if (n > 1) {
			tty_clear_nhwindow(BASE_WINDOW);
			role_selection_prolog(RS_GENDER, BASE_WINDOW);
			win = create_nhwindow(NHW_MENU);
			start_menu(win);
			any = zeroany;		/* zero out all bits */
			for (i = 0; i < ROLE_GENDERS; i++) {
			    if (!ok_gend(ROLE, RACE, i, ALGN)) continue;
			    any.a_int = i + 1;	/* non-zero */
			    add_menu(win, NO_GLYPH, &any, genders[i].adj[0],
				 0, ATR_NONE, genders[i].adj, MENU_UNSELECTED);
			}
			role_menu_extra(ROLE_RANDOM, win);
			any.a_int = 0;		/* separator, not a choice */
			add_menu(win, NO_GLYPH, &any, ' ', 0, ATR_NONE,
				 "", MENU_UNSELECTED);
			role_menu_extra(RS_ROLE, win);
			role_menu_extra(RS_RACE, win);
			role_menu_extra(RS_ALGNMNT, win);
			role_menu_extra(ROLE_NONE, win);	/* quit */
			Strcpy(pbuf, "Pick a gender or sex");
			end_menu(win, pbuf);
			n = select_menu(win, PICK_ONE, &selected);
			choice = (n == 1) ? selected[0].item.a_int : ROLE_NONE;
			if (selected) free((genericptr_t) selected), selected = 0;
			destroy_nhwindow(win);

			if (choice == ROLE_NONE) {
			    goto give_up;		/* Selected quit */
			} else if (choice == RS_menu_arg(RS_ALGNMNT)) {
			    ALGN = k = ROLE_NONE;
			    nextpick = RS_ALGNMNT;
			} else if (choice == RS_menu_arg(RS_RACE)) {
			    RACE = k = ROLE_NONE;
			    nextpick = RS_RACE;
			} else if (choice == RS_menu_arg(RS_ROLE)) {
			    ROLE = k = ROLE_NONE;
			    nextpick = RS_ROLE;
			} else if (choice == ROLE_RANDOM) {
			    k = pick_gend(ROLE, RACE, ALGN, PICK_RANDOM);
			    if (k < 0) k = randgend(ROLE, RACE);
			} else {
			    k = choice - 1;
			}
		    }
		}
		GEND = k;
	    } /* needed gender */
	} /* picking gender */

	if (nextpick == RS_ALGNMNT) {
	    nextpick = (ROLE < 0) ? RS_ROLE : (RACE < 0) ? RS_RACE : RS_GENDER;
	    /* Select an alignment, if necessary;
	       force compatibility with role/race/gender. */
	    if (ALGN < 0 || !validalign(ROLE, RACE, ALGN)) {
		/* no alignment yet, or pre-selected alignment not valid */
		if (pick4u == 'y' || pick4u == 'a' || ALGN == ROLE_RANDOM) {
		    k = pick_align(ROLE, RACE, GEND, PICK_RANDOM);
		    if (k < 0) {
			tty_putstr(BASE_WINDOW, 0, "Incompatible alignment!");
			k = randalign(ROLE, RACE);
		    }
		} else {	/* pick4u == 'n' */
		    /* Count the number of valid alignments */
		    n = 0;	/* number valid */
		    k = 0;	/* valid alignment */
		    for (i = 0; i < ROLE_ALIGNS; i++)
			if (ok_align(ROLE, RACE, GEND, i)) {
			    n++;
			    k = i;
			}
		    if (n == 0) {
			for (i = 0; i < ROLE_ALIGNS; i++)
			    if (validalign(ROLE, RACE, i)) {
				n++;
				k = i;
			    }
		    }
		    /* Permit the user to pick, if there is more than one */
		    if (n > 1) {
			tty_clear_nhwindow(BASE_WINDOW);
			role_selection_prolog(RS_ALGNMNT, BASE_WINDOW);
			win = create_nhwindow(NHW_MENU);
			start_menu(win);
			any = zeroany;		/* zero out all bits */
			for (i = 0; i < ROLE_ALIGNS; i++) {
			    if (!ok_align(ROLE, RACE, GEND, i)) continue;
			    any.a_int = i + 1;	/* non-zero */
			    add_menu(win, NO_GLYPH, &any, aligns[i].adj[0],
				  0, ATR_NONE, aligns[i].adj, MENU_UNSELECTED);
			}
			role_menu_extra(ROLE_RANDOM, win);
			any.a_int = 0;		/* separator, not a choice */
			add_menu(win, NO_GLYPH, &any, ' ', 0, ATR_NONE,
				 "", MENU_UNSELECTED);
			role_menu_extra(RS_ROLE, win);
			role_menu_extra(RS_RACE, win);
			role_menu_extra(RS_GENDER, win);
			role_menu_extra(ROLE_NONE, win);	/* quit */
			Strcpy(pbuf, "Pick an alignment or creed");
			end_menu(win, pbuf);
			n = select_menu(win, PICK_ONE, &selected);
			choice = (n == 1) ? selected[0].item.a_int : ROLE_NONE;
			if (selected) free((genericptr_t) selected), selected = 0;
			destroy_nhwindow(win);

			if (choice == ROLE_NONE) {
			    goto give_up;		/* Selected quit */
			} else if (choice == RS_menu_arg(RS_GENDER)) {
			    GEND = k = ROLE_NONE;
			    nextpick = RS_GENDER;
			} else if (choice == RS_menu_arg(RS_RACE)) {
			    RACE = k = ROLE_NONE;
			    nextpick = RS_RACE;
			} else if (choice == RS_menu_arg(RS_ROLE)) {
			    ROLE = k = ROLE_NONE;
			    nextpick = RS_ROLE;
			} else if (choice == ROLE_RANDOM) {
			    k = pick_align(ROLE, RACE, GEND, PICK_RANDOM);
			    if (k < 0) k = randalign(ROLE, RACE);
			} else {
			    k = choice - 1;
			}
		    }
		}
		ALGN = k;
	    } /* needed alignment */
	} /* picking alignment */

    } while (ROLE < 0 || RACE < 0 || GEND < 0 || ALGN < 0);

    /*
     *	Role, race, &c have now been determined;
     *	ask for confirmation and maybe go back to choose all over again.
     *
     *	Uses ynaq for familiarity, although 'a' is usually a
     *	superset of 'y' but here is an alternate form of 'n'.
     *	Menu layout:
     *	 title:  Is this ok? [ynaq]
     *	 blank:
     *	  text:  $name, $alignment $gender $race $role
     *	 blank:
     *	  menu:  y + yes; play
     *		 n - no; pick again
     *	 maybe:  a - no; rename hero
     *		 q - quit
     *		 (end)
     */
    getconfirmation = (pick4u != 'a' && !flags.randomall);
    while (getconfirmation) {
	tty_clear_nhwindow(BASE_WINDOW);
	role_selection_prolog(ROLE_NONE, BASE_WINDOW);
	win = create_nhwindow(NHW_MENU);
	start_menu(win);
	any = zeroany;		/* zero out all bits */
	any.a_int = 0;
	if (!roles[ROLE].name.f &&
		(roles[ROLE].allow & ROLE_GENDMASK) == (ROLE_MALE|ROLE_FEMALE))
	    Sprintf(plbuf, " %s", genders[GEND].adj);
	else
	    *plbuf = '\0';	/* omit redundant gender */
	Sprintf(pbuf, "%s, %s%s %s %s",
		plname, aligns[ALGN].adj, plbuf, races[RACE].adj,
		(GEND == 1 && roles[ROLE].name.f) ?
		    roles[ROLE].name.f : roles[ROLE].name.m);
	add_menu(win, NO_GLYPH, &any, ' ', 0, ATR_NONE,
		 pbuf, MENU_UNSELECTED);
	/* blank separator */
	any.a_int = 0;
	add_menu(win, NO_GLYPH, &any, ' ', 0, ATR_NONE,
		 "", MENU_UNSELECTED);
	/* [ynaq] menu choices */
	any.a_int = 1;
	add_menu(win, NO_GLYPH, &any, 'y', 0, ATR_NONE,
		 "Yes; start game", MENU_SELECTED);
	any.a_int = 2;
	add_menu(win, NO_GLYPH, &any, 'n', 0, ATR_NONE,
		 "No; choose role again", MENU_UNSELECTED);
	if (iflags.renameallowed) {
	    any.a_int = 3;
	    add_menu(win, NO_GLYPH, &any, 'a', 0, ATR_NONE,
		     "Not yet; choose another name", MENU_UNSELECTED);
	}
	any.a_int = -1;
	add_menu(win, NO_GLYPH, &any, 'q', 0, ATR_NONE,
		 "Quit", MENU_UNSELECTED);
	Sprintf(pbuf, "Is this ok? [yn%sq]", iflags.renameallowed ? "a" : "");
	end_menu(win, pbuf);
	n = select_menu(win, PICK_ONE, &selected);
	/* [pick-one menus with a preselected entry behave oddly...] */
	choice = (n > 0) ? selected[n - 1].item.a_int : (n == 0) ? 1 : -1;
	if (selected) free((genericptr_t) selected), selected = 0;

	switch (choice) {
	default:	/* 'q' or ESC */
	    goto give_up;	/* quit */
	    break;
	case 3:		/* 'a' */
    /*
     * TODO: what, if anything, should be done if the name is
     * changed to or from "wizard" after port-specific startup
     * code has set flags.debug based on the original name?
     */
	  {
	    int saveROLE, saveRACE, saveGEND, saveALGN;

	    iflags.renameinprogress = TRUE;
	    /* plnamesuffix() can change any or all of ROLE, RACE,
	       GEND, ALGN; we'll override that and honor only the name */
	    saveROLE = ROLE, saveRACE = RACE, saveGEND = GEND, saveALGN = ALGN;
	    *plname = '\0';
	    plnamesuffix();	/* calls askname() when plname[] is empty */
	    ROLE = saveROLE, RACE = saveRACE, GEND = saveGEND, ALGN = saveALGN;
	  }
	    break;	/* getconfirmation is still True */
	case 2:		/* 'n' */
	    /* start fresh, but bypass "shall I pick everything for you?"
	       step; any partial role selection via config file, command
	       line, or name suffix is discarded this time */
	    pick4u = 'n';
	    ROLE = RACE = GEND = ALGN = ROLE_NONE;
	    goto makepicks;
	    break;
	case 1:		/* 'y' or Space or Return/Enter */
	    /* success; drop out through end of function */
	    getconfirmation = FALSE;
	    break;
	}
    }

    /* Success! */
    tty_display_nhwindow(BASE_WINDOW, FALSE);
    return;

 give_up:
    /* Quit */
    if (selected) free((genericptr_t) selected);	/* [obsolete] */
    bail((char *)0);
    /*NOTREACHED*/
    return;
}

#undef ROLE
#undef RACE
#undef GEND
#undef ALGN

/*
 * plname is filled either by an option (-u Player  or  -uPlayer) or
 * explicitly (by being the wizard) or by askname.
 * It may still contain a suffix denoting the role, etc.
 * Always called after init_nhwindows() and before display_gamewindows().
 */
void
tty_askname()
{
    static const char who_are_you[] = "Who are you? ";
    register int c, ct, tryct = 0;

#ifdef SELECTSAVED
    if (iflags.wc2_selectsaved && !iflags.renameinprogress)
	switch (restore_menu(BASE_WINDOW)) {
	case -1: bail("Until next time then...");	/* quit */
		 /*NOTREACHED*/
	case  0: break;		/* no game chosen; start new game */
	case  1: return;	/* plname[] has been set */
	}
#endif /* SELECTSAVED */

    tty_putstr(BASE_WINDOW, 0, "");
    do {
	if (++tryct > 1) {
	    if (tryct > 10) bail("Giving up after 10 tries.\n");
	    tty_curs(BASE_WINDOW, 1, wins[BASE_WINDOW]->cury - 1);
	    tty_putstr(BASE_WINDOW, 0, "Enter a name for your character...");
	    /* erase previous prompt (in case of ESC after partial response) */
	    tty_curs(BASE_WINDOW, 1, wins[BASE_WINDOW]->cury),  cl_end();
	}
	tty_putstr(BASE_WINDOW, 0, who_are_you);
	tty_curs(BASE_WINDOW, (int)(sizeof who_are_you),
		 wins[BASE_WINDOW]->cury - 1);
	ct = 0;
	while((c = tty_nhgetch()) != '\n') {
		if(c == EOF) c = '\033';
		if (c == '\033') { ct = 0; break; }  /* continue outer loop */
#if defined(WIN32CON)
		if (c == '\003') bail("^C abort.\n");
#endif
		/* some people get confused when their erase char is not ^H */
		if (c == '\b' || c == '\177') {
			if(ct) {
				ct--;
#ifdef WIN32CON
				ttyDisplay->curx--;
#endif
#if defined(MICRO) || defined(WIN32CON)
# if defined(WIN32CON) || defined(MSDOS)
				backsp();       /* \b is visible on NT */
				(void) putchar(' ');
				backsp();
# else
				msmsg("\b \b");
# endif
#else
				(void) putchar('\b');
				(void) putchar(' ');
				(void) putchar('\b');
#endif
			}
			continue;
		}
#if defined(UNIX) || defined(VMS)
		if(c != '-' && c != '@')
		if (!(c >= 'a' && c <= 'z') && !(c >= 'A' && c <= 'Z') &&
		    /* reject leading digit but allow digits elsewhere
		       (avoids ambiguity when character name gets
		       appended to uid to construct save file name) */
		    !(c >= '0' && c <= '9' && ct > 0)) c = '_';
#endif
		if (ct < (int)(sizeof plname) - 1) {
#if defined(MICRO)
# if defined(MSDOS)
			if (iflags.grmode) {
				(void) putchar(c);
			} else
# endif
			msmsg("%c", c);
#else
			(void) putchar(c);
#endif
			plname[ct++] = c;
#ifdef WIN32CON
			ttyDisplay->curx++;
#endif
		}
	}
	plname[ct] = 0;
    } while (ct == 0);

    /* move to next line to simulate echo of user's <return> */
    tty_curs(BASE_WINDOW, 1, wins[BASE_WINDOW]->cury + 1);

    /* since we let user pick an arbitrary name now, he/she can pick
       another one during role selection */
    iflags.renameallowed = TRUE;
}

void
tty_get_nh_event()
{
    return;
}

#if !defined(MICRO) && !defined(WIN32CON)
STATIC_OVL void
getret()
{
	xputs("\n");
	if(flags.standout)
		standoutbeg();
	xputs("Hit ");
	xputs(iflags.cbreak ? "space" : "return");
	xputs(" to continue: ");
	if(flags.standout)
		standoutend();
	xwaitforspace(" ");
}
#endif

void
tty_suspend_nhwindows(str)
    const char *str;
{
    settty(str);		/* calls end_screen, perhaps raw_print */
    if (!str) tty_raw_print("");	/* calls fflush(stdout) */
}

void
tty_resume_nhwindows()
{
    gettty();
    setftty();			/* calls start_screen */
    docrt();
}

void
tty_exit_nhwindows(str)
    const char *str;
{
    winid i;

    tty_suspend_nhwindows(str);
    /* Just forget any windows existed, since we're about to exit anyway.
     * Disable windows to avoid calls to window routines.
     */
    for(i=0; i<MAXWIN; i++)
	if (wins[i] && (i != BASE_WINDOW)) {
#ifdef FREE_ALL_MEMORY
	    free_window_info(wins[i], TRUE);
	    free((genericptr_t) wins[i]);
#endif
	    wins[i] = 0;
	}
#ifndef NO_TERMS		/*(until this gets added to the window interface)*/
    tty_shutdown();		/* cleanup termcap/terminfo/whatever */
#endif
    iflags.window_inited = 0;
}

winid
tty_create_nhwindow(type)
    int type;
{
    struct WinDesc* newwin;
    int i;
    int newid;

    if(maxwin == MAXWIN)
	return WIN_ERR;

    newwin = (struct WinDesc*) alloc(sizeof(struct WinDesc));
    newwin->type = type;
    newwin->flags = 0;
    newwin->active = FALSE;
    newwin->curx = newwin->cury = 0;
    newwin->morestr = 0;
    newwin->mlist = (tty_menu_item *) 0;
    newwin->plist = (tty_menu_item **) 0;
    newwin->npages = newwin->plist_size = newwin->nitems = newwin->how = 0;
    switch(type) {
    case NHW_BASE:
	/* base window, used for absolute movement on the screen */
	newwin->offx = newwin->offy = 0;
	newwin->rows = ttyDisplay->rows;
	newwin->cols = ttyDisplay->cols;
	newwin->maxrow = newwin->maxcol = 0;
	break;
    case NHW_MESSAGE:
	/* message window, 1 line long, very wide, top of screen */
	newwin->offx = newwin->offy = 0;
	/* sanity check */
	if(iflags.msg_history < 20) iflags.msg_history = 20;
	else if(iflags.msg_history > 60) iflags.msg_history = 60;
	newwin->maxrow = newwin->rows = iflags.msg_history;
	newwin->maxcol = newwin->cols = 0;
	break;
    case NHW_STATUS:
	/* status window, 2 lines long, full width, bottom of screen */
	newwin->offx = 0;
#if defined(USE_TILES) && defined(MSDOS)
	if (iflags.grmode) {
		newwin->offy = ttyDisplay->rows-2;
	} else
#endif
	newwin->offy = min((int)ttyDisplay->rows-2, ROWNO+1);
	newwin->rows = newwin->maxrow = 2;
	newwin->cols = newwin->maxcol = ttyDisplay->cols;
	break;
    case NHW_MAP:
	/* map window, ROWNO lines long, full width, below message window */
	newwin->offx = 0;
	newwin->offy = 1;
	newwin->rows = ROWNO;
	newwin->cols = COLNO;
	newwin->maxrow = 0;	/* no buffering done -- let gbuf do it */
	newwin->maxcol = 0;
	break;
    case NHW_MENU:
    case NHW_TEXT:
	/* inventory/menu window, variable length, full width, top of screen */
	/* help window, the same, different semantics for display, etc */
	newwin->offx = newwin->offy = 0;
	newwin->rows = 0;
	newwin->cols = ttyDisplay->cols;
	newwin->maxrow = newwin->maxcol = 0;
	break;
   default:
	panic("Tried to create window type %d\n", (int) type);
	return WIN_ERR;
    }

    for(newid = 0; newid<MAXWIN; newid++) {
	if(wins[newid] == 0) {
	    wins[newid] = newwin;
	    break;
	}
    }
    if(newid == MAXWIN) {
	panic("No window slots!");
	return WIN_ERR;
    }

    if(newwin->maxrow) {
	newwin->data =
		(char **) alloc(sizeof(char *) * (unsigned)newwin->maxrow);
	newwin->datlen =
		(short *) alloc(sizeof(short) * (unsigned)newwin->maxrow);
	if(newwin->maxcol) {
	    for (i = 0; i < newwin->maxrow; i++) {
		newwin->data[i] = (char *) alloc((unsigned)newwin->maxcol);
		newwin->datlen[i] = newwin->maxcol;
	    }
	} else {
	    for (i = 0; i < newwin->maxrow; i++) {
		newwin->data[i] = (char *) 0;
		newwin->datlen[i] = 0;
	    }
	}
	if(newwin->type == NHW_MESSAGE)
	    newwin->maxrow = 0;
    } else {
	newwin->data = (char **)0;
	newwin->datlen = (short *)0;
    }

    return newid;
}

STATIC_OVL void
erase_menu_or_text(window, cw, clear)
    winid window;
    struct WinDesc *cw;
    boolean clear;
{
    if(cw->offx == 0)
	if(cw->offy) {
	    tty_curs(window, 1, 0);
	    cl_eos();
	} else if (clear)
	    clear_screen();
	else
	    docrt();
    else
	docorner((int)cw->offx, cw->maxrow+1);
}

STATIC_OVL void
free_window_info(cw, free_data)
    struct WinDesc *cw;
    boolean free_data;
{
    int i;

    if (cw->data) {
	if (cw == wins[WIN_MESSAGE] && cw->rows > cw->maxrow)
	    cw->maxrow = cw->rows;		/* topl data */
	for(i=0; i<cw->maxrow; i++)
	    if(cw->data[i]) {
		free((genericptr_t)cw->data[i]);
		cw->data[i] = (char *)0;
		if (cw->datlen) cw->datlen[i] = 0;
	    }
	if (free_data) {
	    free((genericptr_t)cw->data);
	    cw->data = (char **)0;
	    if (cw->datlen) free((genericptr_t)cw->datlen);
	    cw->datlen = (short *)0;
	    cw->rows = 0;
	}
    }
    cw->maxrow = cw->maxcol = 0;
    if(cw->mlist) {
	tty_menu_item *temp;
	while ((temp = cw->mlist) != 0) {
	    cw->mlist = cw->mlist->next;
	    if (temp->str) free((genericptr_t)temp->str);
	    free((genericptr_t)temp);
	}
    }
    if (cw->plist) {
	free((genericptr_t)cw->plist);
	cw->plist = 0;
    }
    cw->plist_size = cw->npages = cw->nitems = cw->how = 0;
    if(cw->morestr) {
	free((genericptr_t)cw->morestr);
	cw->morestr = 0;
    }
}

void
tty_clear_nhwindow(window)
    winid window;
{
    register struct WinDesc *cw = 0;

    if(window == WIN_ERR || (cw = wins[window]) == (struct WinDesc *) 0)
	panic(winpanicstr,  window);
    ttyDisplay->lastwin = window;

    switch(cw->type) {
    case NHW_MESSAGE:
	if(ttyDisplay->toplin) {
	    home();
	    cl_end();
	    if(cw->cury)
		docorner(1, cw->cury+1);
	    ttyDisplay->toplin = 0;
	}
	break;
    case NHW_STATUS:
	tty_curs(window, 1, 0);
	cl_end();
	tty_curs(window, 1, 1);
	cl_end();
	break;
    case NHW_MAP:
	/* cheap -- clear the whole thing and tell nethack to redraw botl */
	context.botlx = 1;
	/* fall into ... */
    case NHW_BASE:
	clear_screen();
	break;
    case NHW_MENU:
    case NHW_TEXT:
	if(cw->active)
	    erase_menu_or_text(window, cw, TRUE);
	free_window_info(cw, FALSE);
	break;
    }
    cw->curx = cw->cury = 0;
}


boolean
toggle_menu_curr(window, curr, lineno, in_view, counting, count)
winid window;
tty_menu_item *curr;
int lineno;
boolean in_view, counting;
long count;
{
    if (curr->selected) {
	if (counting && count > 0) {
	    curr->count = count;
	    if (in_view) set_item_state(window, lineno, curr);
	    return TRUE;
	} else { /* change state */
	    curr->selected = FALSE;
	    curr->count = -1L;
	    if (in_view) set_item_state(window, lineno, curr);
	    return TRUE;
	}
    } else {	/* !selected */
	if (counting && count > 0) {
	    curr->count = count;
	    curr->selected = TRUE;
	    if (in_view) set_item_state(window, lineno, curr);
	    return TRUE;
	} else if (!counting) {
	    curr->selected = TRUE;
	    if (in_view) set_item_state(window, lineno, curr);
	    return TRUE;
	}
	/* do nothing counting&&count==0 */
    }
    return FALSE;
}

STATIC_OVL void
dmore(cw, s)
    register struct WinDesc *cw;
    const char *s;			/* valid responses */
{
    const char *prompt = cw->morestr ? cw->morestr : defmorestr;
    int offset = (cw->type == NHW_TEXT) ? 1 : 2;

    tty_curs(BASE_WINDOW,
	     (int)ttyDisplay->curx + offset, (int)ttyDisplay->cury);
    if(flags.standout)
	standoutbeg();
    xputs(prompt);
    ttyDisplay->curx += strlen(prompt);
    if(flags.standout)
	standoutend();

    xwaitforspace(s);
}

STATIC_OVL void
set_item_state(window, lineno, item)
    winid window;
    int lineno;
    tty_menu_item *item;
{
    char ch = item->selected ? (item->count == -1L ? '+' : '#') : '-';
    tty_curs(window, 4, lineno);
    term_start_attr(item->attr);
    (void) putchar(ch);
    ttyDisplay->curx++;
    term_end_attr(item->attr);
}

STATIC_OVL void
set_all_on_page(window, page_start, page_end)
    winid window;
    tty_menu_item *page_start, *page_end;
{
    tty_menu_item *curr;
    int n;

    for (n = 0, curr = page_start; curr != page_end; n++, curr = curr->next)
	if (curr->identifier.a_void && !curr->selected) {
	    curr->selected = TRUE;
	    set_item_state(window, n, curr);
	}
}

STATIC_OVL void
unset_all_on_page(window, page_start, page_end)
    winid window;
    tty_menu_item *page_start, *page_end;
{
    tty_menu_item *curr;
    int n;

    for (n = 0, curr = page_start; curr != page_end; n++, curr = curr->next)
	if (curr->identifier.a_void && curr->selected) {
	    curr->selected = FALSE;
	    curr->count = -1L;
	    set_item_state(window, n, curr);
	}
}

STATIC_OVL void
invert_all_on_page(window, page_start, page_end, acc)
    winid window;
    tty_menu_item *page_start, *page_end;
    char acc;	/* group accelerator, 0 => all */
{
    tty_menu_item *curr;
    int n;

    for (n = 0, curr = page_start; curr != page_end; n++, curr = curr->next)
	if (curr->identifier.a_void && (acc == 0 || curr->gselector == acc)) {
	    if (curr->selected) {
		curr->selected = FALSE;
		curr->count = -1L;
	    } else
		curr->selected = TRUE;
	    set_item_state(window, n, curr);
	}
}

/*
 * Invert all entries that match the give group accelerator (or all if
 * zero).
 */
STATIC_OVL void
invert_all(window, page_start, page_end, acc)
    winid window;
    tty_menu_item *page_start, *page_end;
    char acc;	/* group accelerator, 0 => all */
{
    tty_menu_item *curr;
    boolean on_curr_page;
    struct WinDesc *cw =  wins[window];

    invert_all_on_page(window, page_start, page_end, acc);

    /* invert the rest */
    for (on_curr_page = FALSE, curr = cw->mlist; curr; curr = curr->next) {
	if (curr == page_start)
	    on_curr_page = TRUE;
	else if (curr == page_end)
	    on_curr_page = FALSE;

	if (!on_curr_page && curr->identifier.a_void
				&& (acc == 0 || curr->gselector == acc)) {
	    if (curr->selected) {
		curr->selected = FALSE;
		curr->count = -1;
	    } else
		curr->selected = TRUE;
	}
    }
}

STATIC_OVL void
process_menu_window(window, cw)
winid window;
struct WinDesc *cw;
{
    tty_menu_item *page_start, *page_end, *curr;
    long count;
    int n, curr_page, page_lines, resp_len;
    boolean finished, counting, reset_count;
    char *cp, *rp, resp[QBUFSZ], gacc[QBUFSZ],
<<<<<<< HEAD
	 *msave, *morestr;
=======
	 *msave, *morestr, really_morc;
#define MENU_EXPLICIT_CHOICE 0x7f	/* pseudo menu manipulation char */
>>>>>>> b7ad4a8a

    curr_page = page_lines = 0;
    page_start = page_end = 0;
    msave = cw->morestr;	/* save the morestr */
    cw->morestr = morestr = (char*) alloc((unsigned) QBUFSZ);
    counting = FALSE;
    count = 0L;
    reset_count = TRUE;
    finished = FALSE;

    /* collect group accelerators; for PICK_NONE, they're ignored;
       for PICK_ONE, only those which match exactly one entry will be
       accepted; for PICK_ANY, those which match any entry are okay */
    gacc[0] = '\0';
    if (cw->how != PICK_NONE) {
	int i, gcnt[128];
#define GSELIDX(c) (c & 127)	/* guard against `signed char' */

	for (i = 0; i < SIZE(gcnt); i++) gcnt[i] = 0;
	for (n = 0, curr = cw->mlist; curr; curr = curr->next)
	    if (curr->gselector && curr->gselector != curr->selector) {
		++n;
		++gcnt[GSELIDX(curr->gselector)];
	    }

	if (n > 0)	/* at least one group accelerator found */
	    for (rp = gacc, curr = cw->mlist; curr; curr = curr->next)
		if (curr->gselector && curr->gselector != curr->selector &&
			!index(gacc, curr->gselector) &&
			(cw->how == PICK_ANY ||
			    gcnt[GSELIDX(curr->gselector)] == 1)) {
		    *rp++ = curr->gselector;
		    *rp = '\0';	/* re-terminate for index() */
		}
    }

    /* loop until finished */
    while (!finished) {
	if (reset_count) {
	    counting = FALSE;
	    count = 0;
	} else
	    reset_count = TRUE;

	if (!page_start) {
	    /* new page to be displayed */
	    if (curr_page < 0 || (cw->npages > 0 && curr_page >= cw->npages))
		panic("bad menu screen page #%d", curr_page);

	    /* clear screen */
	    if (!cw->offx) {	/* if not corner, do clearscreen */
		if(cw->offy) {
		    tty_curs(window, 1, 0);
		    cl_eos();
		} else
		    clear_screen();
	    }

	    rp = resp;
	    if (cw->npages > 0) {
		/* collect accelerators */
		page_start = cw->plist[curr_page];
		page_end = cw->plist[curr_page + 1];
		for (page_lines = 0, curr = page_start;
			curr != page_end;
			page_lines++, curr = curr->next) {
		    int color = NO_COLOR, attr = ATR_NONE;
		    boolean menucolr = FALSE;
		    if (curr->selector)
			*rp++ = curr->selector;

		    tty_curs(window, 1, page_lines);
		    if (cw->offx) cl_end();

		    (void) putchar(' ');
		    ++ttyDisplay->curx;
		    /*
		     * Don't use xputs() because (1) under unix it calls
		     * tputstr() which will interpret a '*' as some kind
		     * of padding information and (2) it calls xputc to
		     * actually output the character.  We're faster doing
		     * this.
		     */
		    if (iflags.use_menu_color &&
			(menucolr = get_menu_coloring(curr->str, &color,&attr))) {
			term_start_attr(attr);
			if (color != NO_COLOR) term_start_color(color);
		    } else
		    term_start_attr(curr->attr);
		    for (n = 0, cp = curr->str;
#ifndef WIN32CON
			  *cp && (int) ++ttyDisplay->curx < (int) ttyDisplay->cols;
			  cp++, n++)
#else
			  *cp && (int) ttyDisplay->curx < (int) ttyDisplay->cols;
			  cp++, n++, ttyDisplay->curx++)
#endif
			if (n == 2 && curr->identifier.a_void != 0 &&
							curr->selected) {
			    if (curr->count == -1L)
				(void) putchar('+'); /* all selected */
			    else
				(void) putchar('#'); /* count selected */
			} else
			    (void) putchar(*cp);
		   if (iflags.use_menu_color && menucolr) {
		       if (color != NO_COLOR) term_end_color();
		       term_end_attr(attr);
		   } else
		    term_end_attr(curr->attr);
		}
	    } else {
		page_start = 0;
		page_end = 0;
		page_lines = 0;
	    }
	    *rp = 0;
	    /* remember how many explicit menu choices there are */
	    resp_len = (int)strlen(resp);

	    /* corner window - clear extra lines from last page */
	    if (cw->offx) {
		for (n = page_lines + 1; n < cw->maxrow; n++) {
		    tty_curs(window, 1, n);
		    cl_end();
		}
	    }

	    /* set extra chars.. */
	    Strcat(resp, default_menu_cmds);
	    Strcat(resp, "0123456789\033\n\r");	/* counts, quit */
	    Strcat(resp, gacc);			/* group accelerators */
	    Strcat(resp, mapped_menu_cmds);

	    if (cw->npages > 1)
		Sprintf(cw->morestr, "(%d of %d)",
			curr_page + 1, (int) cw->npages);
	    else if (msave)
		Strcpy(cw->morestr, msave);
	    else
		Strcpy(cw->morestr, defmorestr);

	    tty_curs(window, 1, page_lines);
	    cl_end();
	    dmore(cw, resp);
	} else {
	    /* just put the cursor back... */
	    tty_curs(window, (int) strlen(cw->morestr) + 2, page_lines);
	    xwaitforspace(resp);
	}

	really_morc = morc;	/* (only used with MENU_EXPLICIT_CHOICE */
	if ((rp = index(resp, morc)) != 0 && rp < resp + resp_len)
	    /* explicit menu selection; don't override it if it also
	       happens to match a mapped menu command (such as ':' to
	       look inside a container vs ':' to search) */
	    morc = MENU_EXPLICIT_CHOICE;
	else
	    morc = map_menu_cmd(morc);

	switch (morc) {
	    case '0':
		/* special case: '0' is also the default ball class */
		if (!counting && index(gacc, morc)) goto group_accel;
		/* fall through to count the zero */
	    case '1': case '2': case '3': case '4':
	    case '5': case '6': case '7': case '8': case '9':
		count = (count * 10L) + (long) (morc - '0');
		/*
		 * It is debatable whether we should allow 0 to
		 * start a count.  There is no difference if the
		 * item is selected.  If not selected, then
		 * "0b" could mean:
		 *
		 *	count starting zero:	"zero b's"
		 *	ignore starting zero:	"select b"
		 *
		 * At present I don't know which is better.
		 */
		if (count != 0L) {	/* ignore leading zeros */
		    counting = TRUE;
		    reset_count = FALSE;
		}
		break;
	    case '\033':	/* cancel - from counting or loop */
		if (!counting) {
		    /* deselect everything */
		    for (curr = cw->mlist; curr; curr = curr->next) {
			curr->selected = FALSE;
			curr->count = -1L;
		    }
		    cw->flags |= WIN_CANCELLED;
		    finished = TRUE;
		}
		/* else only stop count */
		break;
	    case '\0':		/* finished (commit) */
	    case '\n':
	    case '\r':
		/* only finished if we are actually picking something */
		if (cw->how != PICK_NONE) {
		    finished = TRUE;
		    break;
		}
		/* else fall through */
	    case MENU_NEXT_PAGE:
		if (cw->npages > 0 && curr_page != cw->npages - 1) {
		    curr_page++;
		    page_start = 0;
		} else
		    finished = TRUE;	/* questionable behavior */
		break;
	    case MENU_PREVIOUS_PAGE:
		if (cw->npages > 0 && curr_page != 0) {
		    --curr_page;
		    page_start = 0;
		}
		break;
	    case MENU_FIRST_PAGE:
		if (cw->npages > 0 && curr_page != 0) {
		    page_start = 0;
		    curr_page = 0;
		}
		break;
	    case MENU_LAST_PAGE:
		if (cw->npages > 0 && curr_page != cw->npages - 1) {
		    page_start = 0;
		    curr_page = cw->npages - 1;
		}
		break;
	    case MENU_SELECT_PAGE:
		if (cw->how == PICK_ANY)
		    set_all_on_page(window, page_start, page_end);
		break;
	    case MENU_UNSELECT_PAGE:
		unset_all_on_page(window, page_start, page_end);
		break;
	    case MENU_INVERT_PAGE:
		if (cw->how == PICK_ANY)
		    invert_all_on_page(window, page_start, page_end, 0);
		break;
	    case MENU_SELECT_ALL:
		if (cw->how == PICK_ANY) {
		    set_all_on_page(window, page_start, page_end);
		    /* set the rest */
		    for (curr = cw->mlist; curr; curr = curr->next)
			if (curr->identifier.a_void && !curr->selected)
			    curr->selected = TRUE;
		}
		break;
	    case MENU_UNSELECT_ALL:
		unset_all_on_page(window, page_start, page_end);
		/* unset the rest */
		for (curr = cw->mlist; curr; curr = curr->next)
		    if (curr->identifier.a_void && curr->selected) {
			curr->selected = FALSE;
			curr->count = -1;
		    }
		break;
	    case MENU_INVERT_ALL:
		if (cw->how == PICK_ANY)
		    invert_all(window, page_start, page_end, 0);
		break;
	    case MENU_SEARCH:
		if (cw->how == PICK_NONE) {
		    tty_nhbell();
		    break;
		} else {
		    char searchbuf[BUFSZ], tmpbuf[BUFSZ];
		    boolean on_curr_page = FALSE;
		    int lineno = 0;
		    tty_getlin("Search for:", tmpbuf);
		    if (!tmpbuf[0] || tmpbuf[0] == '\033') break;
		    Sprintf(searchbuf, "*%s*", tmpbuf);
		    for (curr = cw->mlist; curr; curr = curr->next) {
			if (on_curr_page) lineno++;
			if (curr == page_start)
			    on_curr_page = TRUE;
			else if (curr == page_end)
			    on_curr_page = FALSE;
			if (curr->identifier.a_void && pmatch(searchbuf, curr->str)) {
			    toggle_menu_curr(window, curr, lineno, on_curr_page, counting, count);
			    if (cw->how == PICK_ONE) {
				finished = TRUE;
				break;
			    }
			}
		    }
		}
		break;
	    case MENU_EXPLICIT_CHOICE:
		morc = really_morc;
		/*FALLTHRU*/
	    default:
		if (cw->how == PICK_NONE || !index(resp, morc)) {
		    /* unacceptable input received */
		    tty_nhbell();
		    break;
		} else if (index(gacc, morc)) {
 group_accel:
		    /* group accelerator; for the PICK_ONE case, we know that
		       it matches exactly one item in order to be in gacc[] */
		    invert_all(window, page_start, page_end, morc);
		    if (cw->how == PICK_ONE) finished = TRUE;
		    break;
		}
		/* find, toggle, and possibly update */
		for (n = 0, curr = page_start;
			curr != page_end;
			n++, curr = curr->next)
		    if (morc == curr->selector) {
			toggle_menu_curr(window, curr, n, TRUE, counting, count);
			if (cw->how == PICK_ONE) finished = TRUE;
			break;	/* from `for' loop */
		    }
		break;
	}

    } /* while */
    cw->morestr = msave;
    free((genericptr_t)morestr);
}

STATIC_OVL void
process_text_window(window, cw)
winid window;
struct WinDesc *cw;
{
    int i, n, attr;
    register char *cp;

    for (n = 0, i = 0; i < cw->maxrow; i++) {
	if (!cw->offx && (n + cw->offy == ttyDisplay->rows - 1)) {
	    tty_curs(window, 1, n);
	    cl_end();
	    dmore(cw, quitchars);
	    if (morc == '\033') {
		cw->flags |= WIN_CANCELLED;
		break;
	    }
	    if (cw->offy) {
		tty_curs(window, 1, 0);
		cl_eos();
	    } else
		clear_screen();
	    n = 0;
	}
	tty_curs(window, 1, n++);
#ifdef H2344_BROKEN
	cl_end();
#else
	if (cw->offx) cl_end();
#endif
	if (cw->data[i]) {
	    attr = cw->data[i][0] - 1;
	    if (cw->offx) {
		(void) putchar(' '); ++ttyDisplay->curx;
	    }
	    term_start_attr(attr);
	    for (cp = &cw->data[i][1];
#ifndef WIN32CON
		    *cp && (int) ++ttyDisplay->curx < (int) ttyDisplay->cols;
		    cp++)
#else
		    *cp && (int) ttyDisplay->curx < (int) ttyDisplay->cols;
		    cp++, ttyDisplay->curx++)
#endif
		(void) putchar(*cp);
	    term_end_attr(attr);
	}
    }
    if (i == cw->maxrow) {
#ifdef H2344_BROKEN
	if(cw->type == NHW_TEXT){
	    tty_curs(BASE_WINDOW, 0, (int)ttyDisplay->cury+1);
	    cl_eos();
	}
#endif
	tty_curs(BASE_WINDOW, (int)cw->offx + 1,
		 (cw->type == NHW_TEXT) ? (int) ttyDisplay->rows - 1 : n);
	cl_end();
	dmore(cw, quitchars);
	if (morc == '\033')
	    cw->flags |= WIN_CANCELLED;
    }
}

/*ARGSUSED*/
void
tty_display_nhwindow(window, blocking)
    winid window;
    boolean blocking;	/* with ttys, all windows are blocking */
{
    register struct WinDesc *cw = 0;

    if(window == WIN_ERR || (cw = wins[window]) == (struct WinDesc *) 0)
	panic(winpanicstr,  window);
    if(cw->flags & WIN_CANCELLED)
	return;
    ttyDisplay->lastwin = window;
    ttyDisplay->rawprint = 0;

    switch(cw->type) {
    case NHW_MESSAGE:
	if(ttyDisplay->toplin == 1) {
	    more();
	    ttyDisplay->toplin = 1; /* more resets this */
	    tty_clear_nhwindow(window);
	} else
	    ttyDisplay->toplin = 0;
	cw->curx = cw->cury = 0;
	if(!cw->active)
	    iflags.window_inited = TRUE;
	break;
    case NHW_MAP:
	end_glyphout();
	if(blocking) {
	    if(!ttyDisplay->toplin) ttyDisplay->toplin = 1;
	    tty_display_nhwindow(WIN_MESSAGE, TRUE);
	    return;
	}
    case NHW_BASE:
	(void) fflush(stdout);
	break;
    case NHW_TEXT:
	cw->maxcol = ttyDisplay->cols; /* force full-screen mode */
	/*FALLTHRU*/
    case NHW_MENU:
	cw->active = 1;
#ifdef H2344_BROKEN
	cw->offx = (cw->type==NHW_TEXT)
		? 0
		: min( min(82,ttyDisplay->cols/2), ttyDisplay->cols - cw->maxcol - 1);
#else
	/* avoid converting to uchar before calculations are finished */
	cw->offx = (uchar) (int)
	    max((int) 10, (int) (ttyDisplay->cols - cw->maxcol - 1));
#endif
	if(cw->offx < 0) cw->offx = 0;
	if(cw->type == NHW_MENU)
	    cw->offy = 0;
	if(ttyDisplay->toplin == 1)
	    tty_display_nhwindow(WIN_MESSAGE, TRUE);
#ifdef H2344_BROKEN
	if(cw->maxrow >= (int) ttyDisplay->rows)
#else
	if(cw->offx == 10 || cw->maxrow >= (int) ttyDisplay->rows)
#endif
	{
	    cw->offx = 0;
	    if(cw->offy) {
		tty_curs(window, 1, 0);
		cl_eos();
	    } else
		clear_screen();
	    ttyDisplay->toplin = 0;
	} else {
		if (WIN_MESSAGE != WIN_ERR)
			tty_clear_nhwindow(WIN_MESSAGE);
	}

	if (cw->data || !cw->maxrow)
	    process_text_window(window, cw);
	else
	    process_menu_window(window, cw);
	break;
    }
    cw->active = 1;
}

void
tty_dismiss_nhwindow(window)
    winid window;
{
    register struct WinDesc *cw = 0;

    if(window == WIN_ERR || (cw = wins[window]) == (struct WinDesc *) 0)
	panic(winpanicstr,  window);

    switch(cw->type) {
    case NHW_MESSAGE:
	if (ttyDisplay->toplin)
	    tty_display_nhwindow(WIN_MESSAGE, TRUE);
	/*FALLTHRU*/
    case NHW_STATUS:
    case NHW_BASE:
    case NHW_MAP:
	/*
	 * these should only get dismissed when the game is going away
	 * or suspending
	 */
	tty_curs(BASE_WINDOW, 1, (int)ttyDisplay->rows-1);
	cw->active = 0;
	break;
    case NHW_MENU:
    case NHW_TEXT:
	if(cw->active) {
	    if (iflags.window_inited) {
		/* otherwise dismissing the text endwin after other windows
		 * are dismissed tries to redraw the map and panics.  since
		 * the whole reason for dismissing the other windows was to
		 * leave the ending window on the screen, we don't want to
		 * erase it anyway.
		 */
		erase_menu_or_text(window, cw, FALSE);
	    }
	    cw->active = 0;
	}
	break;
    }
    cw->flags = 0;
}

void
tty_destroy_nhwindow(window)
    winid window;
{
    register struct WinDesc *cw = 0;

    if(window == WIN_ERR || (cw = wins[window]) == (struct WinDesc *) 0)
	panic(winpanicstr,  window);

    if(cw->active)
	tty_dismiss_nhwindow(window);
    if(cw->type == NHW_MESSAGE)
	iflags.window_inited = 0;
    if(cw->type == NHW_MAP)
	clear_screen();

    free_window_info(cw, TRUE);
    free((genericptr_t)cw);
    wins[window] = 0;
}

void
tty_curs(window, x, y)
winid window;
register int x, y;	/* not xchar: perhaps xchar is unsigned and
			   curx-x would be unsigned as well */
{
    struct WinDesc *cw = 0;
    int cx = ttyDisplay->curx;
    int cy = ttyDisplay->cury;

    if(window == WIN_ERR || (cw = wins[window]) == (struct WinDesc *) 0)
	panic(winpanicstr,  window);
    ttyDisplay->lastwin = window;

#if defined(USE_TILES) && defined(MSDOS)
    adjust_cursor_flags(cw);
#endif
    cw->curx = --x;	/* column 0 is never used */
    cw->cury = y;
#ifdef DEBUG
    if(x<0 || y<0 || y >= cw->rows || x > cw->cols) {
	const char *s = "[unknown type]";
	switch(cw->type) {
	case NHW_MESSAGE: s = "[topl window]"; break;
	case NHW_STATUS: s = "[status window]"; break;
	case NHW_MAP: s = "[map window]"; break;
	case NHW_MENU: s = "[corner window]"; break;
	case NHW_TEXT: s = "[text window]"; break;
	case NHW_BASE: s = "[base window]"; break;
	}
<<<<<<< HEAD
	debugpline("bad curs positioning win %d %s (%d,%d)", window, s, x, y);
=======
	debugpline4("bad curs positioning win %d %s (%d,%d)", window, s, x, y);
>>>>>>> b7ad4a8a
	return;
    }
#endif
    x += cw->offx;
    y += cw->offy;

#ifdef CLIPPING
    if(clipping && window == WIN_MAP) {
	x -= clipx;
	y -= clipy;
    }
#endif

    if (y == cy && x == cx)
	return;

    if(cw->type == NHW_MAP)
	end_glyphout();

#ifndef NO_TERMS
    if(!nh_ND && (cx != x || x <= 3)) { /* Extremely primitive */
	cmov(x, y); /* bunker!wtm */
	return;
    }
#endif

    if((cy -= y) < 0) cy = -cy;
    if((cx -= x) < 0) cx = -cx;
    if(cy <= 3 && cx <= 3) {
	nocmov(x, y);
#ifndef NO_TERMS
    } else if ((x <= 3 && cy <= 3) || (!nh_CM && x < cx)) {
	(void) putchar('\r');
	ttyDisplay->curx = 0;
	nocmov(x, y);
    } else if (!nh_CM) {
	nocmov(x, y);
#endif
    } else
	cmov(x, y);

    ttyDisplay->curx = x;
    ttyDisplay->cury = y;
}

STATIC_OVL void
tty_putsym(window, x, y, ch)
    winid window;
    int x, y;
    char ch;
{
    register struct WinDesc *cw = 0;

    if(window == WIN_ERR || (cw = wins[window]) == (struct WinDesc *) 0)
	panic(winpanicstr,  window);

    switch(cw->type) {
    case NHW_STATUS:
    case NHW_MAP:
    case NHW_BASE:
	tty_curs(window, x, y);
	(void) putchar(ch);
	ttyDisplay->curx++;
	cw->curx++;
	break;
    case NHW_MESSAGE:
    case NHW_MENU:
    case NHW_TEXT:
	impossible("Can't putsym to window type %d", cw->type);
	break;
    }
}


STATIC_OVL const char*
compress_str(str)
const char *str;
{
	static char cbuf[BUFSZ];
	/* compress in case line too long */
	if((int)strlen(str) >= CO) {
		register const char *bp0 = str;
		register char *bp1 = cbuf;

		do {
#ifdef CLIPPING
			if(*bp0 != ' ' || bp0[1] != ' ')
#else
			if(*bp0 != ' ' || bp0[1] != ' ' || bp0[2] != ' ')
#endif
				*bp1++ = *bp0;
		} while(*bp0++);
	} else
	    return str;
	return cbuf;
}

void
tty_putstr(window, attr, str)
    winid window;
    int attr;
    const char *str;
{
    register struct WinDesc *cw = 0;
    register char *ob;
    register const char *nb;
<<<<<<< HEAD
    register int i, j, n0;
=======
    register long i, j, n0;
>>>>>>> b7ad4a8a

    /* Assume there's a real problem if the window is missing --
     * probably a panic message
     */
    if(window == WIN_ERR || (cw = wins[window]) == (struct WinDesc *) 0) {
	tty_raw_print(str);
	return;
    }

    if(str == (const char*)0 ||
	((cw->flags & WIN_CANCELLED) && (cw->type != NHW_MESSAGE)))
	return;
    if(cw->type != NHW_MESSAGE)
	str = compress_str(str);

    ttyDisplay->lastwin = window;

    switch(cw->type) {
    case NHW_MESSAGE:
	/* really do this later */
#if defined(USER_SOUNDS) && defined(WIN32CON)
	play_sound_for_message(str);
#endif
	update_topl(str);
	break;

    case NHW_STATUS:
	ob = &cw->data[cw->cury][j = cw->curx];
	if(context.botlx) *ob = 0;
	if(!cw->cury && (int)strlen(str) >= CO) {
	    /* the characters before "St:" are unnecessary */
	    nb = index(str, ':');
	    if(nb && nb > str+2)
		str = nb - 2;
	}
	nb = str;
	for(i = cw->curx+1, n0 = cw->cols; i < n0; i++, nb++) {
	    if(!*nb) {
		if(*ob || context.botlx) {
		    /* last char printed may be in middle of line */
		    tty_curs(WIN_STATUS, i, cw->cury);
		    cl_end();
		}
		break;
	    }
	    if(*ob != *nb)
		tty_putsym(WIN_STATUS, i, cw->cury, *nb);
	    if(*ob) ob++;
	}

	(void) strncpy(&cw->data[cw->cury][j], str, cw->cols - j - 1);
	cw->data[cw->cury][cw->cols-1] = '\0'; /* null terminate */
	cw->cury = (cw->cury+1) % 2;
	cw->curx = 0;
	break;
    case NHW_MAP:
	tty_curs(window, cw->curx+1, cw->cury);
	term_start_attr(attr);
	while(*str && (int) ttyDisplay->curx < (int) ttyDisplay->cols-1) {
	    (void) putchar(*str);
	    str++;
	    ttyDisplay->curx++;
	}
	cw->curx = 0;
	cw->cury++;
	term_end_attr(attr);
	break;
    case NHW_BASE:
	tty_curs(window, cw->curx+1, cw->cury);
	term_start_attr(attr);
	while (*str) {
	    if ((int) ttyDisplay->curx >= (int) ttyDisplay->cols-1) {
		cw->curx = 0;
		cw->cury++;
		tty_curs(window, cw->curx+1, cw->cury);
	    }
	    (void) putchar(*str);
	    str++;
	    ttyDisplay->curx++;
	}
	cw->curx = 0;
	cw->cury++;
	term_end_attr(attr);
	break;
    case NHW_MENU:
    case NHW_TEXT:
#ifdef H2344_BROKEN
	if(cw->type == NHW_TEXT && (cw->cury+cw->offy) == ttyDisplay->rows-1)
#else
	if(cw->type == NHW_TEXT && cw->cury == ttyDisplay->rows-1)
#endif
	{
	    /* not a menu, so save memory and output 1 page at a time */
	    cw->maxcol = ttyDisplay->cols; /* force full-screen mode */
	    tty_display_nhwindow(window, TRUE);
	    for(i=0; i<cw->maxrow; i++)
		if(cw->data[i]){
		    free((genericptr_t)cw->data[i]);
		    cw->data[i] = 0;
		}
	    cw->maxrow = cw->cury = 0;
	}
	/* always grows one at a time, but alloc 12 at a time */
	if(cw->cury >= cw->rows) {
	    char **tmp;

	    cw->rows += 12;
	    tmp = (char **) alloc(sizeof(char *) * (unsigned)cw->rows);
	    for(i=0; i<cw->maxrow; i++)
		tmp[i] = cw->data[i];
	    if(cw->data)
		free((genericptr_t)cw->data);
	    cw->data = tmp;

	    for(i=cw->maxrow; i<cw->rows; i++)
		cw->data[i] = 0;
	}
	if(cw->data[cw->cury])
	    free((genericptr_t)cw->data[cw->cury]);
	n0 = strlen(str) + 1;
	ob = cw->data[cw->cury] = (char *)alloc((unsigned)n0 + 1);
	*ob++ = (char)(attr + 1);	/* avoid nuls, for convenience */
	Strcpy(ob, str);

	if(n0 > cw->maxcol)
	    cw->maxcol = n0;
	if(++cw->cury > cw->maxrow)
	    cw->maxrow = cw->cury;
	if(n0 > CO) {
	    /* attempt to break the line */
	    for(i = CO-1; i && str[i] != ' ' && str[i] != '\n';)
		i--;
	    if(i) {
		cw->data[cw->cury-1][++i] = '\0';
		tty_putstr(window, attr, &str[i]);
	    }

	}
	break;
    }
}

void
tty_display_file(fname, complain)
const char *fname;
boolean complain;
{
#ifdef DEF_PAGER			/* this implies that UNIX is defined */
    {
	/* use external pager; this may give security problems */
	register int fd = open(fname, 0);

	if(fd < 0) {
	    if(complain) pline("Cannot open %s.", fname);
	    else docrt();
	    return;
	}
	if(child(1)) {
	    /* Now that child() does a setuid(getuid()) and a chdir(),
	       we may not be able to open file fname anymore, so make
	       it stdin. */
	    (void) close(0);
	    if(dup(fd)) {
		if(complain) raw_printf("Cannot open %s as stdin.", fname);
	    } else {
		(void) execlp(catmore, "page", (char *)0);
		if(complain) raw_printf("Cannot exec %s.", catmore);
	    }
	    if(complain) sleep(10); /* want to wait_synch() but stdin is gone */
	    terminate(EXIT_FAILURE);
	}
	(void) close(fd);
# ifdef notyet
	winch_seen = 0;
# endif
    }
#else	/* DEF_PAGER */
    {
	dlb *f;
	char buf[BUFSZ];
	char *cr;

	tty_clear_nhwindow(WIN_MESSAGE);
	f = dlb_fopen(fname, "r");
	if (!f) {
	    if(complain) {
		home();  tty_mark_synch();  tty_raw_print("");
		perror(fname);  tty_wait_synch();
		pline("Cannot open \"%s\".", fname);
	    } else if(u.ux) docrt();
	} else {
	    winid datawin = tty_create_nhwindow(NHW_TEXT);
	    boolean empty = TRUE;

	    if(complain
#ifndef NO_TERMS
		&& nh_CD
#endif
	    ) {
		/* attempt to scroll text below map window if there's room */
		wins[datawin]->offy = wins[WIN_STATUS]->offy+3;
		if((int) wins[datawin]->offy + 12 > (int) ttyDisplay->rows)
		    wins[datawin]->offy = 0;
	    }
	    while (dlb_fgets(buf, BUFSZ, f)) {
		if ((cr = index(buf, '\n')) != 0) *cr = 0;
#ifdef MSDOS
		if ((cr = index(buf, '\r')) != 0) *cr = 0;
#endif
		if (index(buf, '\t') != 0) (void) tabexpand(buf);
		empty = FALSE;
		tty_putstr(datawin, 0, buf);
		if(wins[datawin]->flags & WIN_CANCELLED)
		    break;
	    }
	    if (!empty) tty_display_nhwindow(datawin, FALSE);
	    tty_destroy_nhwindow(datawin);
	    (void) dlb_fclose(f);
	}
    }
#endif /* DEF_PAGER */
}

void
tty_start_menu(window)
    winid window;
{
    tty_clear_nhwindow(window);
    return;
}

/*ARGSUSED*/
/*
 * Add a menu item to the beginning of the menu list.  This list is reversed
 * later.
 */
void
tty_add_menu(window, glyph, identifier, ch, gch, attr, str, preselected)
    winid window;	/* window to use, must be of type NHW_MENU */
    int glyph UNUSED;	/* glyph to display with item (not used) */
    const anything *identifier;	/* what to return if selected */
    char ch;		/* keyboard accelerator (0 = pick our own) */
    char gch;		/* group accelerator (0 = no group) */
    int attr;		/* attribute for string (like tty_putstr()) */
    const char *str;	/* menu string */
    boolean preselected; /* item is marked as selected */
{
    register struct WinDesc *cw = 0;
    tty_menu_item *item;
    const char *newstr;
    char buf[4+BUFSZ];

    if (str == (const char*) 0)
	return;

    if (window == WIN_ERR || (cw = wins[window]) == (struct WinDesc *) 0
		|| cw->type != NHW_MENU)
	panic(winpanicstr,  window);

    cw->nitems++;
    if (identifier->a_void) {
	int len = strlen(str);
	if (len >= BUFSZ) {
	    /* We *think* everything's coming in off at most BUFSZ bufs... */
	    impossible("Menu item too long (%d).", len);
	    len = BUFSZ - 1;
	}
	Sprintf(buf, "%c - ", ch ? ch : '?');
	(void) strncpy(buf+4, str, len);
	buf[4+len] = '\0';
	newstr = buf;
    } else
	newstr = str;

    item = (tty_menu_item *) alloc(sizeof(tty_menu_item));
    item->identifier = *identifier;
    item->count = -1L;
    item->selected = preselected;
    item->selector = ch;
    item->gselector = gch;
    item->attr = attr;
    item->str = copy_of(newstr);

    item->next = cw->mlist;
    cw->mlist = item;
}

/* Invert the given list, can handle NULL as an input. */
STATIC_OVL tty_menu_item *
reverse(curr)
    tty_menu_item *curr;
{
    tty_menu_item *next, *head = 0;

    while (curr) {
	next = curr->next;
	curr->next = head;
	head = curr;
	curr = next;
    }
    return head;
}

/*
 * End a menu in this window, window must a type NHW_MENU.  This routine
 * processes the string list.  We calculate the # of pages, then assign
 * keyboard accelerators as needed.  Finally we decide on the width and
 * height of the window.
 */
void
tty_end_menu(window, prompt)
    winid window;	/* menu to use */
    const char *prompt;	/* prompt to for menu */
{
    struct WinDesc *cw = 0;
    tty_menu_item *curr;
    short len;
    int lmax, n;
    char menu_ch;

    if (window == WIN_ERR || (cw = wins[window]) == (struct WinDesc *) 0 ||
		cw->type != NHW_MENU)
	panic(winpanicstr,  window);

    /* Reverse the list so that items are in correct order. */
    cw->mlist = reverse(cw->mlist);

    /* Put the promt at the beginning of the menu. */
    if (prompt) {
	anything any;

	any = zeroany;	/* not selectable */
	tty_add_menu(window, NO_GLYPH, &any, 0, 0, ATR_NONE, "", MENU_UNSELECTED);
	tty_add_menu(window, NO_GLYPH, &any, 0, 0, ATR_NONE, prompt, MENU_UNSELECTED);
    }

	/* XXX another magic number? 52 */
    lmax = min(52, (int)ttyDisplay->rows - 1);		/* # lines per page */
    cw->npages = (cw->nitems + (lmax - 1)) / lmax;	/* # of pages */

    /* make sure page list is large enough */
    if (cw->plist_size < cw->npages+1 /*need 1 slot beyond last*/) {
	if (cw->plist) free((genericptr_t)cw->plist);
	cw->plist_size = cw->npages + 1;
	cw->plist = (tty_menu_item **)
			alloc(cw->plist_size * sizeof(tty_menu_item *));
    }

    cw->cols = 0; /* cols is set when the win is initialized... (why?) */
    menu_ch = '?';	/* lint suppression */
    for (n = 0, curr = cw->mlist; curr; n++, curr = curr->next) {
	/* set page boundaries and character accelerators */
	if ((n % lmax) == 0) {
	    menu_ch = 'a';
	    cw->plist[n/lmax] = curr;
	}
	if (curr->identifier.a_void && !curr->selector) {
	    curr->str[0] = curr->selector = menu_ch;
	    if (menu_ch++ == 'z') menu_ch = 'A';
	}

	/* cut off any lines that are too long */
	len = strlen(curr->str) + 2;	/* extra space at beg & end */
	if (len > (int)ttyDisplay->cols) {
	    curr->str[ttyDisplay->cols-2] = 0;
	    len = ttyDisplay->cols;
	}
	if (len > cw->cols) cw->cols = len;
    }
    cw->plist[cw->npages] = 0;	/* plist terminator */

    /*
     * If greater than 1 page, morestr is "(x of y) " otherwise, "(end) "
     */
    if (cw->npages > 1) {
	char buf[QBUFSZ];
	/* produce the largest demo string */
	Sprintf(buf, "(%ld of %ld) ", cw->npages, cw->npages);
	len = strlen(buf);
	cw->morestr = copy_of("");
    } else {
	cw->morestr = copy_of("(end) ");
	len = strlen(cw->morestr);
    }

    if (len > (int)ttyDisplay->cols) {
	/* truncate the prompt if it's too long for the screen */
	if (cw->npages <= 1)	/* only str in single page case */
	    cw->morestr[ttyDisplay->cols] = 0;
	len = ttyDisplay->cols;
    }
    if (len > cw->cols) cw->cols = len;

    cw->maxcol = cw->cols;

    /*
     * The number of lines in the first page plus the morestr will be the
     * maximum size of the window.
     */
    if (cw->npages > 1)
	cw->maxrow = cw->rows = lmax + 1;
    else
	cw->maxrow = cw->rows = cw->nitems + 1;
}

int
tty_select_menu(window, how, menu_list)
    winid window;
    int how;
    menu_item **menu_list;
{
    register struct WinDesc *cw = 0;
    tty_menu_item *curr;
    menu_item *mi;
    int n, cancelled;

    if(window == WIN_ERR || (cw = wins[window]) == (struct WinDesc *) 0
       || cw->type != NHW_MENU)
	panic(winpanicstr,  window);

    *menu_list = (menu_item *) 0;
    cw->how = (short) how;
    morc = 0;
    tty_display_nhwindow(window, TRUE);
    cancelled = !!(cw->flags & WIN_CANCELLED);
    tty_dismiss_nhwindow(window);	/* does not destroy window data */

    if (cancelled) {
	n = -1;
    } else {
	for (n = 0, curr = cw->mlist; curr; curr = curr->next)
	    if (curr->selected) n++;
    }

    if (n > 0) {
	*menu_list = (menu_item *) alloc(n * sizeof(menu_item));
	for (mi = *menu_list, curr = cw->mlist; curr; curr = curr->next)
	    if (curr->selected) {
		mi->item = curr->identifier;
		mi->count = curr->count;
		mi++;
	    }
    }

    return n;
}

/* special hack for treating top line --More-- as a one item menu */
char
tty_message_menu(let, how, mesg)
char let;
int how;
const char *mesg;
{
    /* "menu" without selection; use ordinary pline, no more() */
    if (how == PICK_NONE) {
	pline("%s", mesg);
	return 0;
    }

    ttyDisplay->dismiss_more = let;
    morc = 0;
    /* barebones pline(); since we're only supposed to be called after
       response to a prompt, we'll assume that the display is up to date */
    tty_putstr(WIN_MESSAGE, 0, mesg);
    /* if `mesg' didn't wrap (triggering --More--), force --More-- now */
    if (ttyDisplay->toplin == 1) {
	more();
	ttyDisplay->toplin = 1; /* more resets this */
	tty_clear_nhwindow(WIN_MESSAGE);
    }
    /* normally <ESC> means skip further messages, but in this case
       it means cancel the current prompt; any other messages should
       continue to be output normally */
    wins[WIN_MESSAGE]->flags &= ~WIN_CANCELLED;
    ttyDisplay->dismiss_more = 0;

    return ((how == PICK_ONE && morc == let) || morc == '\033') ? morc : '\0';
}

void
tty_update_inventory()
{
    return;
}

void
tty_mark_synch()
{
    (void) fflush(stdout);
}

void
tty_wait_synch()
{
    /* we just need to make sure all windows are synch'd */
    if(!ttyDisplay || ttyDisplay->rawprint) {
	getret();
	if(ttyDisplay) ttyDisplay->rawprint = 0;
    } else {
	tty_display_nhwindow(WIN_MAP, FALSE);
	if(ttyDisplay->inmore) {
	    addtopl("--More--");
	    (void) fflush(stdout);
	} else if(ttyDisplay->inread > program_state.gameover) {
	    /* this can only happen if we were reading and got interrupted */
	    ttyDisplay->toplin = 3;
	    /* do this twice; 1st time gets the Quit? message again */
	    (void) tty_doprev_message();
	    (void) tty_doprev_message();
	    ttyDisplay->intr++;
	    (void) fflush(stdout);
	}
    }
}

void
docorner(xmin, ymax)
    register int xmin, ymax;
{
    register int y;
    register struct WinDesc *cw = wins[WIN_MAP];

    if (u.uswallow) {	/* Can be done more efficiently */
	swallowed(1);
	return;
    }

#if defined(SIGWINCH) && defined(CLIPPING)
    if(ymax > LI) ymax = LI;		/* can happen if window gets smaller */
#endif
    for (y = 0; y < ymax; y++) {
	tty_curs(BASE_WINDOW, xmin,y);	/* move cursor */
	cl_end();			/* clear to end of line */
#ifdef CLIPPING
	if (y<(int) cw->offy || y+clipy > ROWNO)
		continue; /* only refresh board */
#if defined(USE_TILES) && defined(MSDOS)
	if (iflags.tile_view)
		row_refresh((xmin/2)+clipx-((int)cw->offx/2),COLNO-1,y+clipy-(int)cw->offy);
	else
#endif
	row_refresh(xmin+clipx-(int)cw->offx,COLNO-1,y+clipy-(int)cw->offy);
#else
	if (y<cw->offy || y > ROWNO) continue; /* only refresh board  */
	row_refresh(xmin-(int)cw->offx,COLNO-1,y-(int)cw->offy);
#endif
    }

    end_glyphout();
    if (ymax >= (int) wins[WIN_STATUS]->offy) {
					/* we have wrecked the bottom line */
	context.botlx = 1;
	bot();
    }
}

void
end_glyphout()
{
#if defined(ASCIIGRAPH) && !defined(NO_TERMS)
    if (GFlag) {
	GFlag = FALSE;
	graph_off();
    }
#endif
#ifdef TEXTCOLOR
    if(ttyDisplay->color != NO_COLOR) {
	term_end_color();
	ttyDisplay->color = NO_COLOR;
    }
#endif
}

#ifndef WIN32
void
g_putch(in_ch)
int in_ch;
{
    register char ch = (char)in_ch;

# if defined(ASCIIGRAPH) && !defined(NO_TERMS)
    if (SYMHANDLING(H_IBM) || iflags.eight_bit_tty) {
	/* IBM-compatible displays don't need other stuff */
	(void) putchar(ch);
    } else if (ch & 0x80) {
	if (!GFlag || HE_resets_AS) {
	    graph_on();
	    GFlag = TRUE;
	}
	(void) putchar((ch ^ 0x80)); /* Strip 8th bit */
    } else {
	if (GFlag) {
	    graph_off();
	    GFlag = FALSE;
	}
	(void) putchar(ch);
    }

#else
    (void) putchar(ch);

#endif	/* ASCIIGRAPH && !NO_TERMS */

    return;
}
#endif /* !WIN32 */

#ifdef CLIPPING
void
setclipped()
{
	clipping = TRUE;
	clipx = clipy = 0;
	clipxmax = CO;
	clipymax = LI - 3;
}

void
tty_cliparound(x, y)
int x, y;
{
	extern boolean restoring;
	int oldx = clipx, oldy = clipy;

	if (!clipping) return;
	if (x < clipx + 5) {
		clipx = max(0, x - 20);
		clipxmax = clipx + CO;
	}
	else if (x > clipxmax - 5) {
		clipxmax = min(COLNO, clipxmax + 20);
		clipx = clipxmax - CO;
	}
	if (y < clipy + 2) {
		clipy = max(0, y - (clipymax - clipy) / 2);
		clipymax = clipy + (LI - 3);
	}
	else if (y > clipymax - 2) {
		clipymax = min(ROWNO, clipymax + (clipymax - clipy) / 2);
		clipy = clipymax - (LI - 3);
	}
	if (clipx != oldx || clipy != oldy) {
	    if (on_level(&u.uz0, &u.uz) && !restoring)
		(void) doredraw();
	}
}
#endif /* CLIPPING */


/*
 *  tty_print_glyph
 *
 *  Print the glyph to the output device.  Don't flush the output device.
 *
 *  Since this is only called from show_glyph(), it is assumed that the
 *  position and glyph are always correct (checked there)!
 */

void
tty_print_glyph(window, x, y, glyph)
    winid window;
    xchar x, y;
    int glyph;
{
    int ch;
    boolean reverse_on = FALSE;
    int	    color;
    unsigned special;
    
#ifdef CLIPPING
    if(clipping) {
	if(x <= clipx || y < clipy || x >= clipxmax || y >= clipymax)
	    return;
    }
#endif
    /* map glyph to character and color */
    (void)mapglyph(glyph, &ch, &color, &special, x, y);

    /* Move the cursor. */
    tty_curs(window, x,y);

#ifndef NO_TERMS
    if (ul_hack && ch == '_') {		/* non-destructive underscore */
	(void) putchar((char) ' ');
	backsp();
    }
#endif

#ifdef TEXTCOLOR
    if (color != ttyDisplay->color) {
	if(ttyDisplay->color != NO_COLOR)
	    term_end_color();
	ttyDisplay->color = color;
	if(color != NO_COLOR)
	    term_start_color(color);
    }
#endif /* TEXTCOLOR */

    /* must be after color check; term_end_color may turn off inverse too */
    if (((special & MG_PET) && iflags.hilite_pet) ||
	((special & MG_DETECT) && iflags.use_inverse)) {
	term_start_attr(ATR_INVERSE);
	reverse_on = TRUE;
    }

#if defined(USE_TILES) && defined(MSDOS)
    if (iflags.grmode && iflags.tile_view)
      xputg(glyph,ch,special);
    else
#endif
	g_putch(ch);		/* print the character */

    if (reverse_on) {
    	term_end_attr(ATR_INVERSE);
#ifdef TEXTCOLOR
	/* turn off color as well, ATR_INVERSE may have done this already */
	if(ttyDisplay->color != NO_COLOR) {
	    term_end_color();
	    ttyDisplay->color = NO_COLOR;
	}
#endif
    }

    wins[window]->curx++;	/* one character over */
    ttyDisplay->curx++;		/* the real cursor moved too */
}

void
tty_raw_print(str)
    const char *str;
{
    if(ttyDisplay) ttyDisplay->rawprint++;
#if defined(MICRO) || defined(WIN32CON)
    msmsg("%s\n", str);
#else
    puts(str); (void) fflush(stdout);
#endif
}

void
tty_raw_print_bold(str)
    const char *str;
{
    if(ttyDisplay) ttyDisplay->rawprint++;
    term_start_raw_bold();
#if defined(MICRO) || defined(WIN32CON)
    msmsg("%s", str);
#else
    (void) fputs(str, stdout);
#endif
    term_end_raw_bold();
#if defined(MICRO) || defined(WIN32CON)
    msmsg("\n");
#else
    puts("");
    (void) fflush(stdout);
#endif
}

int
tty_nhgetch()
{
    int i;
#ifdef UNIX
    /* kludge alert: Some Unix variants return funny values if getc()
     * is called, interrupted, and then called again.  There
     * is non-reentrant code in the internal _filbuf() routine, called by
     * getc().
     */
    static volatile int nesting = 0;
    char nestbuf;
#endif

    (void) fflush(stdout);
    /* Note: if raw_print() and wait_synch() get called to report terminal
     * initialization problems, then wins[] and ttyDisplay might not be
     * available yet.  Such problems will probably be fatal before we get
     * here, but validate those pointers just in case...
     */
    if (WIN_MESSAGE != WIN_ERR && wins[WIN_MESSAGE])
	    wins[WIN_MESSAGE]->flags &= ~WIN_STOP;
#ifdef UNIX
    i = ((++nesting == 1) ? tgetch() :
	 (read(fileno(stdin), (genericptr_t)&nestbuf,1) == 1 ? (int)nestbuf :
								EOF));
    --nesting;
#else
    i = tgetch();
#endif
    if (!i) i = '\033'; /* map NUL to ESC since nethack doesn't expect NUL */
    else if (i == EOF) i = '\033'; /* same for EOF */
    if (ttyDisplay && ttyDisplay->toplin == 1)
	ttyDisplay->toplin = 2;
    return i;
}

/*
 * return a key, or 0, in which case a mouse button was pressed
 * mouse events should be returned as character postitions in the map window.
 * Since normal tty's don't have mice, just return a key.
 */
/*ARGSUSED*/
int
tty_nh_poskey(x, y, mod)
    int *x, *y, *mod;
{
# if defined(WIN32CON)
    int i;
    (void) fflush(stdout);
    /* Note: if raw_print() and wait_synch() get called to report terminal
     * initialization problems, then wins[] and ttyDisplay might not be
     * available yet.  Such problems will probably be fatal before we get
     * here, but validate those pointers just in case...
     */
    if (WIN_MESSAGE != WIN_ERR && wins[WIN_MESSAGE])
	    wins[WIN_MESSAGE]->flags &= ~WIN_STOP;
    i = ntposkey(x, y, mod);
    if (!i && mod && (*mod == 0 || *mod == EOF))
    	i = '\033'; /* map NUL or EOF to ESC, nethack doesn't expect either */
    if (ttyDisplay && ttyDisplay->toplin == 1)
		ttyDisplay->toplin = 2;
    return i;
# else
    return tty_nhgetch();
# endif
}

void
win_tty_init(dir)
int dir;
{
    if(dir != WININIT) return;
# if defined(WIN32CON)
    nttty_open();
# endif
    return;
}

#ifdef POSITIONBAR
void
tty_update_positionbar(posbar)
char *posbar;
{
# ifdef MSDOS
	video_update_positionbar(posbar);
# endif
}
#endif

/*
 * Allocate a copy of the given string.  If null, return a string of
 * zero length.
 *
 * This is an exact duplicate of copy_of() in X11/winmenu.c.
 */
STATIC_OVL char *
copy_of(s)
    const char *s;
{
    if (!s) s = "";
    return strcpy((char *) alloc((unsigned) (strlen(s) + 1)), s);
}

#endif /* TTY_GRAPHICS */

/*wintty.c*/<|MERGE_RESOLUTION|>--- conflicted
+++ resolved
@@ -1,9 +1,4 @@
-<<<<<<< HEAD
-/* NetHack 3.5	wintty.c	$NHDT-Date$  $NHDT-Branch$:$NHDT-Revision$ */
-=======
 /* NetHack 3.5	wintty.c	$NHDT-Date: 1427667623 2015/03/29 22:20:23 $  $NHDT-Branch: master $:$NHDT-Revision: 1.75 $ */
->>>>>>> b7ad4a8a
-/* NetHack 3.5	wintty.c	$Date: 2012/01/22 06:27:09 $  $Revision: 1.66 $ */
 /* Copyright (c) David Cohrs, 1991				  */
 /* NetHack may be freely redistributed.  See license for details. */
 
@@ -1398,12 +1393,8 @@
     int n, curr_page, page_lines, resp_len;
     boolean finished, counting, reset_count;
     char *cp, *rp, resp[QBUFSZ], gacc[QBUFSZ],
-<<<<<<< HEAD
-	 *msave, *morestr;
-=======
 	 *msave, *morestr, really_morc;
 #define MENU_EXPLICIT_CHOICE 0x7f	/* pseudo menu manipulation char */
->>>>>>> b7ad4a8a
 
     curr_page = page_lines = 0;
     page_start = page_end = 0;
@@ -1968,11 +1959,7 @@
 	case NHW_TEXT: s = "[text window]"; break;
 	case NHW_BASE: s = "[base window]"; break;
 	}
-<<<<<<< HEAD
-	debugpline("bad curs positioning win %d %s (%d,%d)", window, s, x, y);
-=======
 	debugpline4("bad curs positioning win %d %s (%d,%d)", window, s, x, y);
->>>>>>> b7ad4a8a
 	return;
     }
 #endif
@@ -2079,11 +2066,7 @@
     register struct WinDesc *cw = 0;
     register char *ob;
     register const char *nb;
-<<<<<<< HEAD
-    register int i, j, n0;
-=======
     register long i, j, n0;
->>>>>>> b7ad4a8a
 
     /* Assume there's a real problem if the window is missing --
      * probably a panic message
@@ -2220,11 +2203,6 @@
 		cw->data[cw->cury-1][++i] = '\0';
 		tty_putstr(window, attr, &str[i]);
 	    }
-
-	}
-	break;
-    }
-}
 
 void
 tty_display_file(fname, complain)
