/* NetHack 3.6	wintty.c	$NHDT-Date: 1553895321 2019/03/29 21:35:21 $  $NHDT-Branch: NetHack-3.6.2-beta01 $:$NHDT-Revision: 1.200 $ */
/* Copyright (c) David Cohrs, 1991                                */
/* NetHack may be freely redistributed.  See license for details. */

/*
 * Neither a standard out nor character-based control codes should be
 * part of the "tty look" windowing implementation.
 * h+ 930227
 */

/* It's still not clear I've caught all the cases for H2344.  #undef this
 * to back out the changes. */
#define H2344_BROKEN

#include "hack.h"

#ifdef TTY_GRAPHICS
#include "dlb.h"

#ifdef MAC
#define MICRO /* The Mac is a MICRO only for this file, not in general! */
#ifdef THINK_C
extern void msmsg(const char *, ...);
#endif
#endif

#ifndef NO_TERMS
#include "tcap.h"
#endif

#include "wintty.h"

#ifdef CLIPPING /* might want SIGWINCH */
#if defined(BSD) || defined(ULTRIX) || defined(AIX_31) || defined(_BULL_SOURCE)
#include <signal.h>
#endif
#endif

#ifdef TTY_TILES_ESCCODES
extern short glyph2tile[];
#define TILE_ANSI_COMMAND 'z'
#define AVTC_GLYPH_START   0
#define AVTC_GLYPH_END     1
#define AVTC_SELECT_WINDOW 2
#define AVTC_INLINE_SYNC   3
#endif

#ifdef HANGUP_HANDLING
/*
 * NetHack's core switches to a dummy windowing interface when it
 * detects SIGHUP, but that's no help for any interface routine which
 * is already in progress at the time, and there have been reports of
 * runaway disconnected processes which use up all available CPU time.
 * HUPSKIP() and HUPSKIP_RETURN(x) are used to try to cut them off so
 * that they return to the core instead attempting more terminal I/O.
 */
#define HUPSKIP() \
    do {                                        \
        if (g.program_state.done_hup) {           \
            morc = '\033';                      \
            return;                             \
        }                                       \
    } while (0)
    /* morc=ESC - in case we bypass xwaitforspace() which sets that */
#define HUPSKIP_RESULT(RES) \
    do {                                        \
        if (g.program_state.done_hup)             \
            return (RES);                       \
    } while (0)
#else /* !HANGUP_HANDLING */
#define HUPSKIP() /*empty*/
#define HUPSKIP_RESULT(RES) /*empty*/
#endif /* ?HANGUP_HANDLING */

/* this is only needed until tty_status_* routines are written */
extern NEARDATA winid WIN_STATUS;

/* Interface definition, for windows.c */
struct window_procs tty_procs = {
    "tty",
    (0
#ifdef MSDOS
     | WC_TILED_MAP | WC_ASCII_MAP
#endif
#if defined(WIN32CON)
     | WC_MOUSE_SUPPORT
#endif
     | WC_COLOR | WC_HILITE_PET | WC_INVERSE | WC_EIGHT_BIT_IN),
    (0
#if defined(SELECTSAVED)
     | WC2_SELECTSAVED
#endif
#if defined(STATUS_HILITES)
     | WC2_HILITE_STATUS | WC2_HITPOINTBAR | WC2_FLUSH_STATUS
     | WC2_RESET_STATUS
#endif
     | WC2_DARKGRAY | WC2_SUPPRESS_HIST | WC2_STATUSLINES),
    tty_init_nhwindows, tty_player_selection, tty_askname, tty_get_nh_event,
    tty_exit_nhwindows, tty_suspend_nhwindows, tty_resume_nhwindows,
    tty_create_nhwindow, tty_clear_nhwindow, tty_display_nhwindow,
    tty_destroy_nhwindow, tty_curs, tty_putstr, genl_putmixed,
    tty_display_file, tty_start_menu, tty_add_menu, tty_end_menu,
    tty_select_menu, tty_message_menu, tty_update_inventory, tty_mark_synch,
    tty_wait_synch,
#ifdef CLIPPING
    tty_cliparound,
#endif
#ifdef POSITIONBAR
    tty_update_positionbar,
#endif
    tty_print_glyph, tty_raw_print, tty_raw_print_bold, tty_nhgetch,
    tty_nh_poskey, tty_nhbell, tty_doprev_message, tty_yn_function,
    tty_getlin, tty_get_ext_cmd, tty_number_pad, tty_delay_output,
#ifdef CHANGE_COLOR /* the Mac uses a palette device */
    tty_change_color,
#ifdef MAC
    tty_change_background, set_tty_font_name,
#endif
    tty_get_color_string,
#endif

    /* other defs that really should go away (they're tty specific) */
    tty_start_screen, tty_end_screen, genl_outrip,
    tty_preference_update,
    tty_getmsghistory, tty_putmsghistory,
    tty_status_init,
    genl_status_finish, tty_status_enablefield,
#ifdef STATUS_HILITES
    tty_status_update,
#else
    genl_status_update,
#endif
    genl_can_suspend_yes,
};

static int maxwin = 0; /* number of windows in use */
winid BASE_WINDOW;
struct WinDesc *wins[MAXWIN];
struct DisplayDesc *ttyDisplay; /* the tty display descriptor */

extern void FDECL(cmov, (int, int));   /* from termcap.c */
extern void FDECL(nocmov, (int, int)); /* from termcap.c */
#if defined(UNIX) || defined(VMS)
static char obuf[BUFSIZ]; /* BUFSIZ is defined in stdio.h */
#endif

static char winpanicstr[] = "Bad window id %d";
char defmorestr[] = "--More--";

#ifdef CLIPPING
#if defined(USE_TILES) && defined(MSDOS)
boolean clipping = FALSE; /* clipping on? */
int clipx = 0, clipxmax = 0;
#else
static boolean clipping = FALSE; /* clipping on? */
static int clipx = 0, clipxmax = 0;
#endif
static int clipy = 0, clipymax = 0;
#endif /* CLIPPING */

#if defined(USE_TILES) && defined(MSDOS)
extern void FDECL(adjust_cursor_flags, (struct WinDesc *));
#endif

#if defined(ASCIIGRAPH) && !defined(NO_TERMS)
boolean GFlag = FALSE;
boolean HE_resets_AS; /* see termcap.c */
#endif

#if defined(MICRO) || defined(WIN32CON)
static const char to_continue[] = "to continue";
#define getret() getreturn(to_continue)
#else
STATIC_DCL void NDECL(getret);
#endif
STATIC_DCL void FDECL(bail, (const char *)); /* __attribute__((noreturn)) */
STATIC_DCL void NDECL(new_status_window);
STATIC_DCL void FDECL(erase_menu_or_text, (winid, struct WinDesc *,
                                           BOOLEAN_P));
STATIC_DCL void FDECL(free_window_info, (struct WinDesc *, BOOLEAN_P));
STATIC_DCL void FDECL(dmore, (struct WinDesc *, const char *));
STATIC_DCL void FDECL(set_item_state, (winid, int, tty_menu_item *));
STATIC_DCL void FDECL(set_all_on_page, (winid, tty_menu_item *,
                                        tty_menu_item *));
STATIC_DCL void FDECL(unset_all_on_page, (winid, tty_menu_item *,
                                          tty_menu_item *));
STATIC_DCL void FDECL(invert_all_on_page, (winid, tty_menu_item *,
                                           tty_menu_item *, CHAR_P));
STATIC_DCL void FDECL(invert_all, (winid, tty_menu_item *,
                                   tty_menu_item *, CHAR_P));
STATIC_DCL void FDECL(toggle_menu_attr, (BOOLEAN_P, int, int));
STATIC_DCL void FDECL(process_menu_window, (winid, struct WinDesc *));
STATIC_DCL void FDECL(process_text_window, (winid, struct WinDesc *));
STATIC_DCL tty_menu_item *FDECL(reverse, (tty_menu_item *));
STATIC_DCL const char *FDECL(compress_str, (const char *));
STATIC_DCL void FDECL(tty_putsym, (winid, int, int, CHAR_P));
STATIC_DCL void FDECL(setup_rolemenu, (winid, BOOLEAN_P, int, int, int));
STATIC_DCL void FDECL(setup_racemenu, (winid, BOOLEAN_P, int, int, int));
STATIC_DCL void FDECL(setup_gendmenu, (winid, BOOLEAN_P, int, int, int));
STATIC_DCL void FDECL(setup_algnmenu, (winid, BOOLEAN_P, int, int, int));
STATIC_DCL boolean NDECL(reset_role_filtering);
#ifdef STATUS_HILITES
STATIC_DCL boolean FDECL(check_fields, (BOOLEAN_P, int *));
STATIC_DCL void NDECL(render_status);
STATIC_DCL void FDECL(tty_putstatusfield, (const char *, int, int));
STATIC_DCL boolean NDECL(check_windowdata);
STATIC_DCL int NDECL(condition_size);
STATIC_DCL int FDECL(make_things_fit, (BOOLEAN_P));
STATIC_DCL void FDECL(shrink_enc, (int));
STATIC_DCL void FDECL(shrink_dlvl, (int));
#endif

/*
 * A string containing all the default commands -- to add to a list
 * of acceptable inputs.
 */
static const char default_menu_cmds[] = {
    MENU_FIRST_PAGE,    MENU_LAST_PAGE,   MENU_NEXT_PAGE,
    MENU_PREVIOUS_PAGE, MENU_SELECT_ALL,  MENU_UNSELECT_ALL,
    MENU_INVERT_ALL,    MENU_SELECT_PAGE, MENU_UNSELECT_PAGE,
    MENU_INVERT_PAGE,   MENU_SEARCH,      0 /* null terminator */
};

#ifdef TTY_TILES_ESCCODES
static int vt_tile_current_window = -2;

void
print_vt_code(i, c, d)
int i, c, d;
{
    HUPSKIP();
    if (iflags.vt_tiledata) {
        if (c >= 0) {
            if (i == AVTC_SELECT_WINDOW) {
                if (c == vt_tile_current_window)
                    return;
                vt_tile_current_window = c;
            }
            if (d >= 0)
                printf("\033[1;%d;%d;%d%c", i, c, d, TILE_ANSI_COMMAND);
            else
                printf("\033[1;%d;%d%c", i, c, TILE_ANSI_COMMAND);
        } else {
            printf("\033[1;%d%c", i, TILE_ANSI_COMMAND);
        }
    }
}
#else
# define print_vt_code(i, c, d) ;
#endif /* !TTY_TILES_ESCCODES */
#define print_vt_code1(i)     print_vt_code((i), -1, -1)
#define print_vt_code2(i,c)   print_vt_code((i), (c), -1)
#define print_vt_code3(i,c,d) print_vt_code((i), (c), (d))


/* clean up and quit */
STATIC_OVL void
bail(mesg)
const char *mesg;
{
    clearlocks();
    tty_exit_nhwindows(mesg);
    nh_terminate(EXIT_SUCCESS);
    /*NOTREACHED*/
}

#if defined(SIGWINCH) && defined(CLIPPING)
STATIC_DCL void FDECL(winch_handler, (int));

    /*
     * This really ought to just set a flag like the hangup handler does,
     * then check the flag at "safe" times, in case the signal arrives
     * while something fragile is executing.  Better to have a brief period
     * where display updates don't fit the new size than for tty internals
     * to become corrupted.
     *
     * 'winch_seen' has been "notyet" for a long time....
     */
/*ARGUSED*/
STATIC_OVL void
winch_handler(sig_unused) /* signal handler is called with at least 1 arg */
int sig_unused UNUSED;
{
    int oldLI = LI, oldCO = CO, i;
    register struct WinDesc *cw;

#ifdef WINCHAIN
    {
#define WINCH_MESSAGE "(SIGWINCH)"
        if (wc_tracelogf)
            (void) write(fileno(wc_tracelogf), WINCH_MESSAGE,
                         strlen(WINCH_MESSAGE));
#undef WINCH_MESSAGE
    }
#endif
    getwindowsz();
    /* For long running events such as multi-page menus and
     * display_file(), we note the signal's occurance and
     * hope the code there decides to handle the situation
     * and reset the flag. There will be race conditions
     * when handling this - code handlers so it doesn't matter.
     */
#ifdef notyet
    winch_seen = TRUE;
#endif
    if ((oldLI != LI || oldCO != CO) && ttyDisplay) {
        ttyDisplay->rows = LI;
        ttyDisplay->cols = CO;

        cw = wins[BASE_WINDOW];
        cw->rows = ttyDisplay->rows;
        cw->cols = ttyDisplay->cols;

        if (iflags.window_inited) {
            cw = wins[WIN_MESSAGE];
            cw->curx = cw->cury = 0;

            new_status_window();
            if (u.ux) {
                i = ttyDisplay->toplin;
                ttyDisplay->toplin = 0;
                docrt();
                bot();
                ttyDisplay->toplin = i;
                flush_screen(1);
                if (i) {
                    addtopl(g.toplines);
                } else
                    for (i = WIN_INVEN; i < MAXWIN; i++)
                        if (wins[i] && wins[i]->active) {
                            /* cop-out */
                            addtopl("Press Return to continue: ");
                            break;
                        }
                (void) fflush(stdout);
                if (i < 2)
                    flush_screen(1);
            }
        }
    }
}
#endif

/* destroy and recreate status window; extracted from winch_handler()
   and augmented for use by tty_preference_update() */
STATIC_OVL void
new_status_window()
{
    if (WIN_STATUS != WIN_ERR) {
        /* if it's shrinking, clear it before destroying so that
           dropped portion won't show anything that's now becoming stale */
        if (wins[WIN_STATUS]->maxrow > iflags.wc2_statuslines)
            tty_clear_nhwindow(WIN_STATUS);

        tty_destroy_nhwindow(WIN_STATUS), WIN_STATUS = WIN_ERR;
    }
    /* frees some status tracking data */
    genl_status_finish();
    /* creates status window and allocates tracking data */
    tty_status_init();
    tty_clear_nhwindow(WIN_STATUS); /* does some init, sets context.botlx */
#ifdef STATUS_HILITES
    status_initialize(REASSESS_ONLY);
#endif

#ifdef CLIPPING
    if (u.ux) {
        if (LI < 1 + ROWNO + iflags.wc2_statuslines) {
            setclipped();
            tty_cliparound(u.ux, u.uy);
        } else {
            clipping = FALSE;
            clipx = clipy = 0;
        }
    }
#endif
}

/*ARGSUSED*/
void
tty_init_nhwindows(argcp, argv)
int *argcp UNUSED;
char **argv UNUSED;
{
    int wid, hgt, i;

    /* options aren't processed yet so wc2_statuslines might be 0;
       make sure that it has a reasonable value during tty setup */
    iflags.wc2_statuslines = (iflags.wc2_statuslines < 3) ? 2 : 3;
    /*
     *  Remember tty modes, to be restored on exit.
     *
     *  gettty() must be called before tty_startup()
     *    due to ordering of LI/CO settings
     *  tty_startup() must be called before initoptions()
     *    due to ordering of graphics settings
     */
#if defined(UNIX) || defined(VMS)
    setbuf(stdout, obuf);
#endif
    gettty();

    /* to port dependant tty setup */
    tty_startup(&wid, &hgt);
    setftty(); /* calls start_screen */

    /* set up tty descriptor */
    ttyDisplay = (struct DisplayDesc *) alloc(sizeof (struct DisplayDesc));
    ttyDisplay->toplin = 0;
    ttyDisplay->rows = hgt;
    ttyDisplay->cols = wid;
    ttyDisplay->curx = ttyDisplay->cury = 0;
    ttyDisplay->inmore = ttyDisplay->inread = ttyDisplay->intr = 0;
    ttyDisplay->dismiss_more = 0;
#ifdef TEXTCOLOR
    ttyDisplay->color = NO_COLOR;
#endif
    ttyDisplay->attrs = 0;

    /* set up the default windows */
    BASE_WINDOW = tty_create_nhwindow(NHW_BASE);
    wins[BASE_WINDOW]->active = 1;

    ttyDisplay->lastwin = WIN_ERR;

#if defined(SIGWINCH) && defined(CLIPPING) && !defined(NO_SIGNAL)
    (void) signal(SIGWINCH, (SIG_RET_TYPE) winch_handler);
#endif

    tty_clear_nhwindow(BASE_WINDOW);

    tty_putstr(BASE_WINDOW, 0, "");
    for (i = 1; i <= 4; ++i)
        tty_putstr(BASE_WINDOW, 0, copyright_banner_line(i));
    tty_putstr(BASE_WINDOW, 0, "");
    tty_display_nhwindow(BASE_WINDOW, FALSE);

    /* 'statuslines' defaults to SET_IN_FILE, allowed but invisible;
       make it dynamically settable if feasible, otherwise visible */
    if (tty_procs.wincap2 & WC2_STATUSLINES)
        set_wc2_option_mod_status(WC2_STATUSLINES,
#ifndef CLIPPING
                                  (LI < 1 + ROWNO + 2) ? DISP_IN_GAME :
#endif
                                   SET_IN_GAME);
}

void
tty_preference_update(pref)
const char *pref;
{
    if (!strcmp(pref, "statuslines") && iflags.window_inited) {
        new_status_window();
    }

#if defined(WIN32)
    nttty_preference_update(pref);
#else
    genl_preference_update(pref);
#endif
    return;
}

/* try to reduce clutter in the code below... */
#define ROLE flags.initrole
#define RACE flags.initrace
#define GEND flags.initgend
#define ALGN flags.initalign

void
tty_player_selection()
{
    int i, k, n, choice, nextpick;
    boolean getconfirmation, picksomething;
    char pick4u = 'n';
    char pbuf[QBUFSZ], plbuf[QBUFSZ];
    winid win;
    anything any;
    menu_item *selected = 0;

    /* Used to avoid "Is this ok?" if player has already specified all
     * four facets of role.
     * Note that rigid_role_checks might force any unspecified facets to
     * have a specific value, but that will still require confirmation;
     * player can specify the forced ones if avoiding that is demanded.
     */
    picksomething = (ROLE == ROLE_NONE || RACE == ROLE_NONE
                     || GEND == ROLE_NONE || ALGN == ROLE_NONE);
    /* Used for '-@';
     * choose randomly without asking for all unspecified facets.
     */
    if (flags.randomall && picksomething) {
        if (ROLE == ROLE_NONE)
            ROLE = ROLE_RANDOM;
        if (RACE == ROLE_NONE)
            RACE = ROLE_RANDOM;
        if (GEND == ROLE_NONE)
            GEND = ROLE_RANDOM;
        if (ALGN == ROLE_NONE)
            ALGN = ROLE_RANDOM;
    }

    /* prevent unnecessary prompting if role forces race (samurai) or gender
       (valkyrie) or alignment (rogue), or race forces alignment (orc), &c */
    rigid_role_checks();

    /* Should we randomly pick for the player? */
    if (ROLE == ROLE_NONE || RACE == ROLE_NONE || GEND == ROLE_NONE
        || ALGN == ROLE_NONE) {
        int echoline;
        char *prompt = build_plselection_prompt(pbuf, QBUFSZ,
                                                ROLE, RACE, GEND, ALGN);

        /* this prompt string ends in "[ynaq]?":
           y - game picks role,&c then asks player to confirm;
           n - player manually chooses via menu selections;
           a - like 'y', but skips confirmation and starts game;
           q - quit
         */
        tty_putstr(BASE_WINDOW, 0, "");
        echoline = wins[BASE_WINDOW]->cury;
        tty_putstr(BASE_WINDOW, 0, prompt);
        do {
            pick4u = lowc(readchar());
            if (index(quitchars, pick4u))
                pick4u = 'y';
        } while (!index(ynaqchars, pick4u));
        if ((int) strlen(prompt) + 1 < CO) {
            /* Echo choice and move back down line */
            tty_putsym(BASE_WINDOW, (int) strlen(prompt) + 1, echoline,
                       pick4u);
            tty_putstr(BASE_WINDOW, 0, "");
        } else
            /* Otherwise it's hard to tell where to echo, and things are
             * wrapping a bit messily anyway, so (try to) make sure the next
             * question shows up well and doesn't get wrapped at the
             * bottom of the window.
             */
            tty_clear_nhwindow(BASE_WINDOW);

        if (pick4u != 'y' && pick4u != 'a' && pick4u != 'n')
            goto give_up;
    }

 makepicks:
    nextpick = RS_ROLE;
    do {
        if (nextpick == RS_ROLE) {
            nextpick = RS_RACE;
            /* Select a role, if necessary;
               we'll try to be compatible with pre-selected
               race/gender/alignment, but may not succeed. */
            if (ROLE < 0) {
                /* Process the choice */
                if (pick4u == 'y' || pick4u == 'a' || ROLE == ROLE_RANDOM) {
                    /* Pick a random role */
                    k = pick_role(RACE, GEND, ALGN, PICK_RANDOM);
                    if (k < 0) {
                        tty_putstr(BASE_WINDOW, 0, "Incompatible role!");
                        k = randrole(FALSE);
                    }
                } else {
                    /* Prompt for a role */
                    tty_clear_nhwindow(BASE_WINDOW);
                    role_selection_prolog(RS_ROLE, BASE_WINDOW);
                    win = create_nhwindow(NHW_MENU);
                    start_menu(win);
                    /* populate the menu with role choices */
                    setup_rolemenu(win, TRUE, RACE, GEND, ALGN);
                    /* add miscellaneous menu entries */
                    role_menu_extra(ROLE_RANDOM, win, TRUE);
                    any = cg.zeroany; /* separator, not a choice */
                    add_menu(win, NO_GLYPH, &any, 0, 0, ATR_NONE, "",
                             MENU_UNSELECTED);
                    role_menu_extra(RS_RACE, win, FALSE);
                    role_menu_extra(RS_GENDER, win, FALSE);
                    role_menu_extra(RS_ALGNMNT, win, FALSE);
                    if (gotrolefilter())
                        role_menu_extra(RS_filter, win, FALSE);
                    role_menu_extra(ROLE_NONE, win, FALSE); /* quit */
                    Strcpy(pbuf, "Pick a role or profession");
                    end_menu(win, pbuf);
                    n = select_menu(win, PICK_ONE, &selected);
                    /*
                     * PICK_ONE with preselected choice behaves strangely:
                     *  n == -1 -- <escape>, so use quit choice;
                     *  n ==  0 -- explicitly chose preselected entry,
                     *             toggling it off, so use it;
                     *  n ==  1 -- implicitly chose preselected entry
                     *             with <space> or <return>;
                     *  n ==  2 -- explicitly chose a different entry, so
                     *             both it and preselected one are in list.
                     */
                    if (n > 0) {
                        choice = selected[0].item.a_int;
                        if (n > 1 && choice == ROLE_RANDOM)
                            choice = selected[1].item.a_int;
                    } else
                        choice = (n == 0) ? ROLE_RANDOM : ROLE_NONE;
                    if (selected)
                        free((genericptr_t) selected), selected = 0;
                    destroy_nhwindow(win);

                    if (choice == ROLE_NONE) {
                        goto give_up; /* Selected quit */
                    } else if (choice == RS_menu_arg(RS_ALGNMNT)) {
                        ALGN = k = ROLE_NONE;
                        nextpick = RS_ALGNMNT;
                    } else if (choice == RS_menu_arg(RS_GENDER)) {
                        GEND = k = ROLE_NONE;
                        nextpick = RS_GENDER;
                    } else if (choice == RS_menu_arg(RS_RACE)) {
                        RACE = k = ROLE_NONE;
                        nextpick = RS_RACE;
                    } else if (choice == RS_menu_arg(RS_filter)) {
                        ROLE = k = ROLE_NONE;
                        (void) reset_role_filtering();
                        nextpick = RS_ROLE;
                    } else if (choice == ROLE_RANDOM) {
                        k = pick_role(RACE, GEND, ALGN, PICK_RANDOM);
                        if (k < 0)
                            k = randrole(FALSE);
                    } else {
                        k = choice - 1;
                    }
                }
                ROLE = k;
            } /* needed role */
        }     /* picking role */

        if (nextpick == RS_RACE) {
            nextpick = (ROLE < 0) ? RS_ROLE : RS_GENDER;
            /* Select a race, if necessary;
               force compatibility with role, try for compatibility
               with pre-selected gender/alignment. */
            if (RACE < 0 || !validrace(ROLE, RACE)) {
                /* no race yet, or pre-selected race not valid */
                if (pick4u == 'y' || pick4u == 'a' || RACE == ROLE_RANDOM) {
                    k = pick_race(ROLE, GEND, ALGN, PICK_RANDOM);
                    if (k < 0) {
                        tty_putstr(BASE_WINDOW, 0, "Incompatible race!");
                        k = randrace(ROLE);
                    }
                } else { /* pick4u == 'n' */
                    /* Count the number of valid races */
                    n = 0; /* number valid */
                    k = 0; /* valid race */
                    for (i = 0; races[i].noun; i++)
                        if (ok_race(ROLE, i, GEND, ALGN)) {
                            n++;
                            k = i;
                        }
                    if (n == 0) {
                        for (i = 0; races[i].noun; i++)
                            if (validrace(ROLE, i)) {
                                n++;
                                k = i;
                            }
                    }
                    /* Permit the user to pick, if there is more than one */
                    if (n > 1) {
                        tty_clear_nhwindow(BASE_WINDOW);
                        role_selection_prolog(RS_RACE, BASE_WINDOW);
                        win = create_nhwindow(NHW_MENU);
                        start_menu(win);
                        any = cg.zeroany; /* zero out all bits */
                        /* populate the menu with role choices */
                        setup_racemenu(win, TRUE, ROLE, GEND, ALGN);
                        /* add miscellaneous menu entries */
                        role_menu_extra(ROLE_RANDOM, win, TRUE);
                        any.a_int = 0; /* separator, not a choice */
                        add_menu(win, NO_GLYPH, &any, 0, 0, ATR_NONE, "",
                                 MENU_UNSELECTED);
                        role_menu_extra(RS_ROLE, win, FALSE);
                        role_menu_extra(RS_GENDER, win, FALSE);
                        role_menu_extra(RS_ALGNMNT, win, FALSE);
                        if (gotrolefilter())
                            role_menu_extra(RS_filter, win, FALSE);
                        role_menu_extra(ROLE_NONE, win, FALSE); /* quit */
                        Strcpy(pbuf, "Pick a race or species");
                        end_menu(win, pbuf);
                        n = select_menu(win, PICK_ONE, &selected);
                        if (n > 0) {
                            choice = selected[0].item.a_int;
                            if (n > 1 && choice == ROLE_RANDOM)
                                choice = selected[1].item.a_int;
                        } else
                            choice = (n == 0) ? ROLE_RANDOM : ROLE_NONE;
                        if (selected)
                            free((genericptr_t) selected), selected = 0;
                        destroy_nhwindow(win);

                        if (choice == ROLE_NONE) {
                            goto give_up; /* Selected quit */
                        } else if (choice == RS_menu_arg(RS_ALGNMNT)) {
                            ALGN = k = ROLE_NONE;
                            nextpick = RS_ALGNMNT;
                        } else if (choice == RS_menu_arg(RS_GENDER)) {
                            GEND = k = ROLE_NONE;
                            nextpick = RS_GENDER;
                        } else if (choice == RS_menu_arg(RS_ROLE)) {
                            ROLE = k = ROLE_NONE;
                            nextpick = RS_ROLE;
                        } else if (choice == RS_menu_arg(RS_filter)) {
                            RACE = k = ROLE_NONE;
                            if (reset_role_filtering())
                                nextpick = RS_ROLE;
                            else
                                nextpick = RS_RACE;
                        } else if (choice == ROLE_RANDOM) {
                            k = pick_race(ROLE, GEND, ALGN, PICK_RANDOM);
                            if (k < 0)
                                k = randrace(ROLE);
                        } else {
                            k = choice - 1;
                        }
                    }
                }
                RACE = k;
            } /* needed race */
        }     /* picking race */

        if (nextpick == RS_GENDER) {
            nextpick = (ROLE < 0) ? RS_ROLE : (RACE < 0) ? RS_RACE
                       : RS_ALGNMNT;
            /* Select a gender, if necessary;
               force compatibility with role/race, try for compatibility
               with pre-selected alignment. */
            if (GEND < 0 || !validgend(ROLE, RACE, GEND)) {
                /* no gender yet, or pre-selected gender not valid */
                if (pick4u == 'y' || pick4u == 'a' || GEND == ROLE_RANDOM) {
                    k = pick_gend(ROLE, RACE, ALGN, PICK_RANDOM);
                    if (k < 0) {
                        tty_putstr(BASE_WINDOW, 0, "Incompatible gender!");
                        k = randgend(ROLE, RACE);
                    }
                } else { /* pick4u == 'n' */
                    /* Count the number of valid genders */
                    n = 0; /* number valid */
                    k = 0; /* valid gender */
                    for (i = 0; i < ROLE_GENDERS; i++)
                        if (ok_gend(ROLE, RACE, i, ALGN)) {
                            n++;
                            k = i;
                        }
                    if (n == 0) {
                        for (i = 0; i < ROLE_GENDERS; i++)
                            if (validgend(ROLE, RACE, i)) {
                                n++;
                                k = i;
                            }
                    }
                    /* Permit the user to pick, if there is more than one */
                    if (n > 1) {
                        tty_clear_nhwindow(BASE_WINDOW);
                        role_selection_prolog(RS_GENDER, BASE_WINDOW);
                        win = create_nhwindow(NHW_MENU);
                        start_menu(win);
                        any = cg.zeroany; /* zero out all bits */
                        /* populate the menu with gender choices */
                        setup_gendmenu(win, TRUE, ROLE, RACE, ALGN);
                        /* add miscellaneous menu entries */
                        role_menu_extra(ROLE_RANDOM, win, TRUE);
                        any.a_int = 0; /* separator, not a choice */
                        add_menu(win, NO_GLYPH, &any, 0, 0, ATR_NONE, "",
                                 MENU_UNSELECTED);
                        role_menu_extra(RS_ROLE, win, FALSE);
                        role_menu_extra(RS_RACE, win, FALSE);
                        role_menu_extra(RS_ALGNMNT, win, FALSE);
                        if (gotrolefilter())
                            role_menu_extra(RS_filter, win, FALSE);
                        role_menu_extra(ROLE_NONE, win, FALSE); /* quit */
                        Strcpy(pbuf, "Pick a gender or sex");
                        end_menu(win, pbuf);
                        n = select_menu(win, PICK_ONE, &selected);
                        if (n > 0) {
                            choice = selected[0].item.a_int;
                            if (n > 1 && choice == ROLE_RANDOM)
                                choice = selected[1].item.a_int;
                        } else
                            choice = (n == 0) ? ROLE_RANDOM : ROLE_NONE;
                        if (selected)
                            free((genericptr_t) selected), selected = 0;
                        destroy_nhwindow(win);

                        if (choice == ROLE_NONE) {
                            goto give_up; /* Selected quit */
                        } else if (choice == RS_menu_arg(RS_ALGNMNT)) {
                            ALGN = k = ROLE_NONE;
                            nextpick = RS_ALGNMNT;
                        } else if (choice == RS_menu_arg(RS_RACE)) {
                            RACE = k = ROLE_NONE;
                            nextpick = RS_RACE;
                        } else if (choice == RS_menu_arg(RS_ROLE)) {
                            ROLE = k = ROLE_NONE;
                            nextpick = RS_ROLE;
                        } else if (choice == RS_menu_arg(RS_filter)) {
                            GEND = k = ROLE_NONE;
                            if (reset_role_filtering())
                                nextpick = RS_ROLE;
                            else
                                nextpick = RS_GENDER;
                        } else if (choice == ROLE_RANDOM) {
                            k = pick_gend(ROLE, RACE, ALGN, PICK_RANDOM);
                            if (k < 0)
                                k = randgend(ROLE, RACE);
                        } else {
                            k = choice - 1;
                        }
                    }
                }
                GEND = k;
            } /* needed gender */
        }     /* picking gender */

        if (nextpick == RS_ALGNMNT) {
            nextpick = (ROLE < 0) ? RS_ROLE : (RACE < 0) ? RS_RACE : RS_GENDER;
            /* Select an alignment, if necessary;
               force compatibility with role/race/gender. */
            if (ALGN < 0 || !validalign(ROLE, RACE, ALGN)) {
                /* no alignment yet, or pre-selected alignment not valid */
                if (pick4u == 'y' || pick4u == 'a' || ALGN == ROLE_RANDOM) {
                    k = pick_align(ROLE, RACE, GEND, PICK_RANDOM);
                    if (k < 0) {
                        tty_putstr(BASE_WINDOW, 0, "Incompatible alignment!");
                        k = randalign(ROLE, RACE);
                    }
                } else { /* pick4u == 'n' */
                    /* Count the number of valid alignments */
                    n = 0; /* number valid */
                    k = 0; /* valid alignment */
                    for (i = 0; i < ROLE_ALIGNS; i++)
                        if (ok_align(ROLE, RACE, GEND, i)) {
                            n++;
                            k = i;
                        }
                    if (n == 0) {
                        for (i = 0; i < ROLE_ALIGNS; i++)
                            if (validalign(ROLE, RACE, i)) {
                                n++;
                                k = i;
                            }
                    }
                    /* Permit the user to pick, if there is more than one */
                    if (n > 1) {
                        tty_clear_nhwindow(BASE_WINDOW);
                        role_selection_prolog(RS_ALGNMNT, BASE_WINDOW);
                        win = create_nhwindow(NHW_MENU);
                        start_menu(win);
                        any = cg.zeroany; /* zero out all bits */
                        setup_algnmenu(win, TRUE, ROLE, RACE, GEND);
                        role_menu_extra(ROLE_RANDOM, win, TRUE);
                        any.a_int = 0; /* separator, not a choice */
                        add_menu(win, NO_GLYPH, &any, 0, 0, ATR_NONE, "",
                                 MENU_UNSELECTED);
                        role_menu_extra(RS_ROLE, win, FALSE);
                        role_menu_extra(RS_RACE, win, FALSE);
                        role_menu_extra(RS_GENDER, win, FALSE);
                        if (gotrolefilter())
                            role_menu_extra(RS_filter, win, FALSE);
                        role_menu_extra(ROLE_NONE, win, FALSE); /* quit */
                        Strcpy(pbuf, "Pick an alignment or creed");
                        end_menu(win, pbuf);
                        n = select_menu(win, PICK_ONE, &selected);
                        if (n > 0) {
                            choice = selected[0].item.a_int;
                            if (n > 1 && choice == ROLE_RANDOM)
                                choice = selected[1].item.a_int;
                        } else
                            choice = (n == 0) ? ROLE_RANDOM : ROLE_NONE;
                        if (selected)
                            free((genericptr_t) selected), selected = 0;
                        destroy_nhwindow(win);

                        if (choice == ROLE_NONE) {
                            goto give_up; /* Selected quit */
                        } else if (choice == RS_menu_arg(RS_GENDER)) {
                            GEND = k = ROLE_NONE;
                            nextpick = RS_GENDER;
                        } else if (choice == RS_menu_arg(RS_RACE)) {
                            RACE = k = ROLE_NONE;
                            nextpick = RS_RACE;
                        } else if (choice == RS_menu_arg(RS_ROLE)) {
                            ROLE = k = ROLE_NONE;
                            nextpick = RS_ROLE;
                        } else if (choice == RS_menu_arg(RS_filter)) {
                            ALGN = k = ROLE_NONE;
                            if (reset_role_filtering())
                                nextpick = RS_ROLE;
                            else
                                nextpick = RS_ALGNMNT;
                        } else if (choice == ROLE_RANDOM) {
                            k = pick_align(ROLE, RACE, GEND, PICK_RANDOM);
                            if (k < 0)
                                k = randalign(ROLE, RACE);
                        } else {
                            k = choice - 1;
                        }
                    }
                }
                ALGN = k;
            } /* needed alignment */
        }     /* picking alignment */

    } while (ROLE < 0 || RACE < 0 || GEND < 0 || ALGN < 0);

    /*
     *  Role, race, &c have now been determined;
     *  ask for confirmation and maybe go back to choose all over again.
     *
     *  Uses ynaq for familiarity, although 'a' is usually a
     *  superset of 'y' but here is an alternate form of 'n'.
     *  Menu layout:
     *   title:  Is this ok? [ynaq]
     *   blank:
     *    text:  $name, $alignment $gender $race $role
     *   blank:
     *    menu:  y + yes; play
     *           n - no; pick again
     *   maybe:  a - no; rename hero
     *           q - quit
     *           (end)
     */
    getconfirmation = (picksomething && pick4u != 'a' && !flags.randomall);
    while (getconfirmation) {
        tty_clear_nhwindow(BASE_WINDOW);
        role_selection_prolog(ROLE_NONE, BASE_WINDOW);
        win = create_nhwindow(NHW_MENU);
        start_menu(win);
        any = cg.zeroany; /* zero out all bits */
        any.a_int = 0;
        if (!roles[ROLE].name.f
            && (roles[ROLE].allow & ROLE_GENDMASK)
                   == (ROLE_MALE | ROLE_FEMALE))
            Sprintf(plbuf, " %s", genders[GEND].adj);
        else
            *plbuf = '\0'; /* omit redundant gender */
        Sprintf(pbuf, "%s, %s%s %s %s", g.plname, aligns[ALGN].adj, plbuf,
                races[RACE].adj,
                (GEND == 1 && roles[ROLE].name.f) ? roles[ROLE].name.f
                                                  : roles[ROLE].name.m);
        add_menu(win, NO_GLYPH, &any, 0, 0, ATR_NONE, pbuf,
                 MENU_UNSELECTED);
        /* blank separator */
        any.a_int = 0;
        add_menu(win, NO_GLYPH, &any, 0, 0, ATR_NONE, "", MENU_UNSELECTED);
        /* [ynaq] menu choices */
        any.a_int = 1;
        add_menu(win, NO_GLYPH, &any, 'y', 0, ATR_NONE, "Yes; start game",
                 MENU_SELECTED);
        any.a_int = 2;
        add_menu(win, NO_GLYPH, &any, 'n', 0, ATR_NONE,
                 "No; choose role again", MENU_UNSELECTED);
        if (iflags.renameallowed) {
            any.a_int = 3;
            add_menu(win, NO_GLYPH, &any, 'a', 0, ATR_NONE,
                     "Not yet; choose another name", MENU_UNSELECTED);
        }
        any.a_int = -1;
        add_menu(win, NO_GLYPH, &any, 'q', 0, ATR_NONE, "Quit",
                 MENU_UNSELECTED);
        Sprintf(pbuf, "Is this ok? [yn%sq]", iflags.renameallowed ? "a" : "");
        end_menu(win, pbuf);
        n = select_menu(win, PICK_ONE, &selected);
        /* [pick-one menus with a preselected entry behave oddly...] */
        choice = (n > 0) ? selected[n - 1].item.a_int : (n == 0) ? 1 : -1;
        if (selected)
            free((genericptr_t) selected), selected = 0;
        destroy_nhwindow(win);

        switch (choice) {
        default:          /* 'q' or ESC */
            goto give_up; /* quit */
            break;
        case 3: { /* 'a' */
            /*
             * TODO: what, if anything, should be done if the name is
             * changed to or from "wizard" after port-specific startup
             * code has set flags.debug based on the original name?
             */
            int saveROLE, saveRACE, saveGEND, saveALGN;

            iflags.renameinprogress = TRUE;
            /* plnamesuffix() can change any or all of ROLE, RACE,
               GEND, ALGN; we'll override that and honor only the name */
            saveROLE = ROLE, saveRACE = RACE, saveGEND = GEND,
                saveALGN = ALGN;
            *g.plname = '\0';
            plnamesuffix(); /* calls askname() when g.plname[] is empty */
            ROLE = saveROLE, RACE = saveRACE, GEND = saveGEND,
                ALGN = saveALGN;
            break; /* getconfirmation is still True */
        }
        case 2:    /* 'n' */
            /* start fresh, but bypass "shall I pick everything for you?"
               step; any partial role selection via config file, command
               line, or name suffix is discarded this time */
            pick4u = 'n';
            ROLE = RACE = GEND = ALGN = ROLE_NONE;
            goto makepicks;
            break;
        case 1: /* 'y' or Space or Return/Enter */
            /* success; drop out through end of function */
            getconfirmation = FALSE;
            break;
        }
    }

    /* Success! */
    tty_display_nhwindow(BASE_WINDOW, FALSE);
    return;

 give_up:
    /* Quit */
    if (selected)
        free((genericptr_t) selected); /* [obsolete] */
    bail((char *) 0);
    /*NOTREACHED*/
    return;
}

STATIC_OVL boolean
reset_role_filtering()
{
    winid win;
    anything any;
    int i, n;
    menu_item *selected = 0;

    win = create_nhwindow(NHW_MENU);
    start_menu(win);
    any = cg.zeroany;

    /* no extra blank line preceding this entry; end_menu supplies one */
    add_menu(win, NO_GLYPH, &any, 0, 0, ATR_NONE,
             "Unacceptable roles", MENU_UNSELECTED);
    setup_rolemenu(win, FALSE, ROLE_NONE, ROLE_NONE, ROLE_NONE);

    add_menu(win, NO_GLYPH, &any, 0, 0, ATR_NONE, "", MENU_UNSELECTED);
    add_menu(win, NO_GLYPH, &any, 0, 0, ATR_NONE,
             "Unacceptable races", MENU_UNSELECTED);
    setup_racemenu(win, FALSE, ROLE_NONE, ROLE_NONE, ROLE_NONE);

    add_menu(win, NO_GLYPH, &any, 0, 0, ATR_NONE, "", MENU_UNSELECTED);
    add_menu(win, NO_GLYPH, &any, 0, 0, ATR_NONE,
             "Unacceptable genders", MENU_UNSELECTED);
    setup_gendmenu(win, FALSE, ROLE_NONE, ROLE_NONE, ROLE_NONE);

    add_menu(win, NO_GLYPH, &any, 0, 0, ATR_NONE, "", MENU_UNSELECTED);
    add_menu(win, NO_GLYPH, &any, 0, 0, ATR_NONE,
             "Uncceptable alignments", MENU_UNSELECTED);
    setup_algnmenu(win, FALSE, ROLE_NONE, ROLE_NONE, ROLE_NONE);

    end_menu(win, "Pick all that apply");
    n = select_menu(win, PICK_ANY, &selected);

    if (n > 0) {
        clearrolefilter();
        for (i = 0; i < n; i++)
            setrolefilter(selected[i].item.a_string);

        ROLE = RACE = GEND = ALGN = ROLE_NONE;
    }
    if (selected)
        free((genericptr_t) selected), selected = 0;
    destroy_nhwindow(win);
    return (n > 0) ? TRUE : FALSE;
}

#undef ROLE
#undef RACE
#undef GEND
#undef ALGN

/* add entries a-Archeologist, b-Barbarian, &c to menu being built in 'win' */
STATIC_OVL void
setup_rolemenu(win, filtering, race, gend, algn)
winid win;
boolean filtering; /* True => exclude filtered roles; False => filter reset */
int race, gend, algn; /* all ROLE_NONE for !filtering case */
{
    anything any;
    int i;
    boolean role_ok;
    char thisch, lastch = '\0', rolenamebuf[50];

    any = cg.zeroany; /* zero out all bits */
    for (i = 0; roles[i].name.m; i++) {
        role_ok = ok_role(i, race, gend, algn);
        if (filtering && !role_ok)
            continue;
        if (filtering)
            any.a_int = i + 1;
        else
            any.a_string = roles[i].name.m;
        thisch = lowc(*roles[i].name.m);
        if (thisch == lastch)
            thisch = highc(thisch);
        Strcpy(rolenamebuf, roles[i].name.m);
        if (roles[i].name.f) {
            /* role has distinct name for female (C,P) */
            if (gend == 1) {
                /* female already chosen; replace male name */
                Strcpy(rolenamebuf, roles[i].name.f);
            } else if (gend < 0) {
                /* not chosen yet; append slash+female name */
                Strcat(rolenamebuf, "/");
                Strcat(rolenamebuf, roles[i].name.f);
            }
        }
        /* !filtering implies reset_role_filtering() where we want to
           mark this role as preseleted if current filter excludes it */
        add_menu(win, NO_GLYPH, &any, thisch, 0, ATR_NONE, an(rolenamebuf),
                 (!filtering && !role_ok) ? MENU_SELECTED : MENU_UNSELECTED);
        lastch = thisch;
    }
}

STATIC_OVL void
setup_racemenu(win, filtering, role, gend, algn)
winid win;
boolean filtering;
int role, gend, algn;
{
    anything any;
    boolean race_ok;
    int i;
    char this_ch;

    any = cg.zeroany;
    for (i = 0; races[i].noun; i++) {
        race_ok = ok_race(role, i, gend, algn);
        if (filtering && !race_ok)
            continue;
        if (filtering)
            any.a_int = i + 1;
        else
            any.a_string = races[i].noun;
        this_ch = *races[i].noun;
        /* filtering: picking race, so choose by first letter, with
           capital letter as unseen accelerator;
           !filtering: resetting filter rather than picking, choose by
           capital letter since lowercase role letters will be present */
        add_menu(win, NO_GLYPH, &any,
                 filtering ? this_ch : highc(this_ch),
                 filtering ? highc(this_ch) : 0,
                 ATR_NONE, races[i].noun,
                 (!filtering && !race_ok) ? MENU_SELECTED : MENU_UNSELECTED);
    }
}

STATIC_DCL void
setup_gendmenu(win, filtering, role, race, algn)
winid win;
boolean filtering;
int role, race, algn;
{
    anything any;
    boolean gend_ok;
    int i;
    char this_ch;

    any = cg.zeroany;
    for (i = 0; i < ROLE_GENDERS; i++) {
        gend_ok = ok_gend(role, race, i, algn);
        if (filtering && !gend_ok)
            continue;
        if (filtering)
            any.a_int = i + 1;
        else
            any.a_string = genders[i].adj;
        this_ch = *genders[i].adj;
        /* (see setup_racemenu for explanation of selector letters
           and setup_rolemenu for preselection) */
        add_menu(win, NO_GLYPH, &any,
                 filtering ? this_ch : highc(this_ch),
                 filtering ? highc(this_ch) : 0,
                 ATR_NONE, genders[i].adj,
                 (!filtering && !gend_ok) ? MENU_SELECTED : MENU_UNSELECTED);
    }
}

STATIC_DCL void
setup_algnmenu(win, filtering, role, race, gend)
winid win;
boolean filtering;
int role, race, gend;
{
    anything any;
    boolean algn_ok;
    int i;
    char this_ch;

    any = cg.zeroany;
    for (i = 0; i < ROLE_ALIGNS; i++) {
        algn_ok = ok_align(role, race, gend, i);
        if (filtering && !algn_ok)
            continue;
        if (filtering)
            any.a_int = i + 1;
        else
            any.a_string = aligns[i].adj;
        this_ch = *aligns[i].adj;
        /* (see setup_racemenu for explanation of selector letters
           and setup_rolemenu for preselection) */
        add_menu(win, NO_GLYPH, &any,
                 filtering ? this_ch : highc(this_ch),
                 filtering ? highc(this_ch) : 0,
                 ATR_NONE, aligns[i].adj,
                 (!filtering && !algn_ok) ? MENU_SELECTED : MENU_UNSELECTED);
    }
}

/*
 * g.plname is filled either by an option (-u Player  or  -uPlayer) or
 * explicitly (by being the wizard) or by askname.
 * It may still contain a suffix denoting the role, etc.
 * Always called after init_nhwindows() and before display_gamewindows().
 */
void
tty_askname()
{
    static const char who_are_you[] = "Who are you? ";
    register int c, ct, tryct = 0;

#ifdef SELECTSAVED
    if (iflags.wc2_selectsaved && !iflags.renameinprogress)
        switch (restore_menu(BASE_WINDOW)) {
        case -1:
            bail("Until next time then..."); /* quit */
            /*NOTREACHED*/
        case 0:
            break; /* no game chosen; start new game */
        case 1:
            return; /* g.plname[] has been set */
        }
#endif /* SELECTSAVED */

    tty_putstr(BASE_WINDOW, 0, "");
    do {
        if (++tryct > 1) {
            if (tryct > 10)
                bail("Giving up after 10 tries.\n");
            tty_curs(BASE_WINDOW, 1, wins[BASE_WINDOW]->cury - 1);
            tty_putstr(BASE_WINDOW, 0, "Enter a name for your character...");
            /* erase previous prompt (in case of ESC after partial response) */
            tty_curs(BASE_WINDOW, 1, wins[BASE_WINDOW]->cury), cl_end();
        }
        tty_putstr(BASE_WINDOW, 0, who_are_you);
        tty_curs(BASE_WINDOW, (int) (sizeof who_are_you),
                 wins[BASE_WINDOW]->cury - 1);
        ct = 0;
        while ((c = tty_nhgetch()) != '\n') {
            if (c == EOF)
                c = '\033';
            if (c == '\r')
                break;
            if (c == '\033') {
                ct = 0;
                break;
            } /* continue outer loop */
#if defined(WIN32CON)
            if (c == '\003')
                bail("^C abort.\n");
#endif
            /* some people get confused when their erase char is not ^H */
            if (c == '\b' || c == '\177') {
                if (ct) {
                    ct--;
#ifdef WIN32CON
                    ttyDisplay->curx--;
#endif
#if defined(MICRO) || defined(WIN32CON)
#if defined(WIN32CON) || defined(MSDOS)
                    backsp(); /* \b is visible on NT */
                    (void) putchar(' ');
                    backsp();
#else
                    msmsg("\b \b");
#endif
#else
                    (void) putchar('\b');
                    (void) putchar(' ');
                    (void) putchar('\b');
#endif
                }
                continue;
            }
#if defined(UNIX) || defined(VMS)
            if (c != '-' && c != '@')
                if (!(c >= 'a' && c <= 'z') && !(c >= 'A' && c <= 'Z')
                    /* reject leading digit but allow digits elsewhere
                       (avoids ambiguity when character name gets
                       appended to uid to construct save file name) */
                    && !(c >= '0' && c <= '9' && ct > 0))
                    c = '_';
#endif
            if (ct < (int) (sizeof g.plname) - 1) {
#if defined(MICRO)
#if defined(MSDOS)
                if (iflags.grmode) {
                    (void) putchar(c);
                } else
#endif
                    msmsg("%c", c);
#else
                (void) putchar(c);
#endif
                g.plname[ct++] = c;
#ifdef WIN32CON
                ttyDisplay->curx++;
#endif
            }
        }
        g.plname[ct] = 0;
    } while (ct == 0);

    /* move to next line to simulate echo of user's <return> */
    tty_curs(BASE_WINDOW, 1, wins[BASE_WINDOW]->cury + 1);

    /* since we let user pick an arbitrary name now, he/she can pick
       another one during role selection */
    iflags.renameallowed = TRUE;
}

void
tty_get_nh_event()
{
    return;
}

#if !defined(MICRO) && !defined(WIN32CON)
STATIC_OVL void
getret()
{
    HUPSKIP();
    xputs("\n");
    if (flags.standout)
        standoutbeg();
    xputs("Hit ");
    xputs(iflags.cbreak ? "space" : "return");
    xputs(" to continue: ");
    if (flags.standout)
        standoutend();
    xwaitforspace(" ");
}
#endif

void
tty_suspend_nhwindows(str)
const char *str;
{
    settty(str); /* calls end_screen, perhaps raw_print */
    if (!str)
        tty_raw_print(""); /* calls fflush(stdout) */
}

void
tty_resume_nhwindows()
{
    gettty();
    setftty(); /* calls start_screen */
    docrt();
}

void
tty_exit_nhwindows(str)
const char *str;
{
    winid i;

    tty_suspend_nhwindows(str);
    /*
     * Disable windows to avoid calls to window routines.
     */
    free_pickinv_cache(); /* reset its state as well as tear down window */
    for (i = 0; i < MAXWIN; i++) {
        if (i == BASE_WINDOW)
            continue; /* handle wins[BASE_WINDOW] last */
        if (wins[i]) {
#ifdef FREE_ALL_MEMORY
            free_window_info(wins[i], TRUE);
            free((genericptr_t) wins[i]);
#endif
            wins[i] = (struct WinDesc *) 0;
        }
    }
    WIN_MAP = WIN_MESSAGE = WIN_INVEN = WIN_ERR; /* these are all gone now */
    WIN_STATUS = WIN_ERR;
#ifdef FREE_ALL_MEMORY
    if (BASE_WINDOW != WIN_ERR && wins[BASE_WINDOW]) {
        free_window_info(wins[BASE_WINDOW], TRUE);
        free((genericptr_t) wins[BASE_WINDOW]);
        wins[BASE_WINDOW] = (struct WinDesc *) 0;
        BASE_WINDOW = WIN_ERR;
    }
    free((genericptr_t) ttyDisplay);
    ttyDisplay = (struct DisplayDesc *) 0;
#endif

#ifndef NO_TERMS    /*(until this gets added to the window interface)*/
    tty_shutdown(); /* cleanup termcap/terminfo/whatever */
#endif
#ifdef WIN32
    nttty_exit();
#endif
    iflags.window_inited = 0;
}

winid
tty_create_nhwindow(type)
int type;
{
    struct WinDesc *newwin;
    int i, rowoffset;
    int newid;

    if (maxwin == MAXWIN)
        return WIN_ERR;

    newwin = (struct WinDesc *) alloc(sizeof(struct WinDesc));
    newwin->type = type;
    newwin->flags = 0;
    newwin->active = FALSE;
    newwin->curx = newwin->cury = 0;
    newwin->morestr = 0;
    newwin->mlist = (tty_menu_item *) 0;
    newwin->plist = (tty_menu_item **) 0;
    newwin->npages = newwin->plist_size = newwin->nitems = newwin->how = 0;
    switch (type) {
    case NHW_BASE:
        /* base window, used for absolute movement on the screen */
        newwin->offx = newwin->offy = 0;
        newwin->rows = ttyDisplay->rows;
        newwin->cols = ttyDisplay->cols;
        newwin->maxrow = newwin->maxcol = 0;
        break;
    case NHW_MESSAGE:
        /* message window, 1 line long, very wide, top of screen */
        newwin->offx = newwin->offy = 0;
        /* sanity check */
        if (iflags.msg_history < 20)
            iflags.msg_history = 20;
        else if (iflags.msg_history > 60)
            iflags.msg_history = 60;
        newwin->maxrow = newwin->rows = iflags.msg_history;
        newwin->maxcol = newwin->cols = 0;
        break;
    case NHW_STATUS:
        /* status window, 2 or 3 lines long, full width, bottom of screen */
        if (iflags.wc2_statuslines < 2
#ifndef CLIPPING
            || (LI < 1 + ROWNO + 3)
#endif
            || iflags.wc2_statuslines > 3)
            iflags.wc2_statuslines = 2;
        newwin->offx = 0;
        rowoffset = ttyDisplay->rows - iflags.wc2_statuslines;
#if defined(USE_TILES) && defined(MSDOS)
        if (iflags.grmode) {
            newwin->offy = rowoffset;
        } else
#endif
            newwin->offy = min(rowoffset, ROWNO + 1);
        newwin->rows = newwin->maxrow = iflags.wc2_statuslines;
        newwin->cols = newwin->maxcol = ttyDisplay->cols;
        break;
    case NHW_MAP:
        /* map window, ROWNO lines long, full width, below message window */
        newwin->offx = 0;
        newwin->offy = 1;
        newwin->rows = ROWNO;
        newwin->cols = COLNO;
        newwin->maxrow = 0; /* no buffering done -- let gbuf do it */
        newwin->maxcol = 0;
        break;
    case NHW_MENU:
    case NHW_TEXT:
        /* inventory/menu window, variable length, full width, top of screen;
           help window, the same, different semantics for display, etc */
        newwin->offx = newwin->offy = 0;
        newwin->rows = 0;
        newwin->cols = ttyDisplay->cols;
        newwin->maxrow = newwin->maxcol = 0;
        break;
    default:
        panic("Tried to create window type %d\n", (int) type);
        return WIN_ERR;
    }

    for (newid = 0; newid < MAXWIN; newid++) {
        if (wins[newid] == 0) {
            wins[newid] = newwin;
            break;
        }
    }
    if (newid == MAXWIN) {
        panic("No window slots!");
        return WIN_ERR;
    }

    if (newwin->maxrow) {
        newwin->data = (char **) alloc(
                               (unsigned) (newwin->maxrow * sizeof (char *)));
        newwin->datlen = (short *) alloc(
                                (unsigned) (newwin->maxrow * sizeof (short)));
        for (i = 0; i < newwin->maxrow; i++) {
            if (newwin->maxcol) { /* WIN_STATUS */
                newwin->data[i] = (char *) alloc((unsigned) newwin->maxcol);
                newwin->datlen[i] = (short) newwin->maxcol;
            } else {
                newwin->data[i] = (char *) 0;
                newwin->datlen[i] = 0;
            }
        }
        if (newwin->type == NHW_MESSAGE)
            newwin->maxrow = 0;
    } else {
        newwin->data = (char **) 0;
        newwin->datlen = (short *) 0;
    }

    return newid;
}

STATIC_OVL void
erase_menu_or_text(window, cw, clear)
winid window;
struct WinDesc *cw;
boolean clear;
{
    if (cw->offx == 0) {
        if (cw->offy) {
            tty_curs(window, 1, 0);
            cl_eos();
        } else if (clear) {
            clear_screen();
        } else {
            docrt();
        }
    } else {
        docorner((int) cw->offx, cw->maxrow + 1);
    }
}

STATIC_OVL void
free_window_info(cw, free_data)
struct WinDesc *cw;
boolean free_data;
{
    int i;

    if (cw->data) {
        if (cw == wins[WIN_MESSAGE] && cw->rows > cw->maxrow)
            cw->maxrow = cw->rows; /* topl data */
        for (i = 0; i < cw->maxrow; i++)
            if (cw->data[i]) {
                free((genericptr_t) cw->data[i]);
                cw->data[i] = (char *) 0;
                if (cw->datlen)
                    cw->datlen[i] = 0;
            }
        if (free_data) {
            free((genericptr_t) cw->data);
            cw->data = (char **) 0;
            if (cw->datlen)
                free((genericptr_t) cw->datlen);
            cw->datlen = (short *) 0;
            cw->rows = 0;
        }
    }
    cw->maxrow = cw->maxcol = 0;
    if (cw->mlist) {
        tty_menu_item *temp;

        while ((temp = cw->mlist) != 0) {
            cw->mlist = temp->next;
            if (temp->str)
                free((genericptr_t) temp->str);
            free((genericptr_t) temp);
        }
    }
    if (cw->plist) {
        free((genericptr_t) cw->plist);
        cw->plist = 0;
    }
    cw->plist_size = cw->npages = cw->nitems = cw->how = 0;
    if (cw->morestr) {
        free((genericptr_t) cw->morestr);
        cw->morestr = 0;
    }
}

void
tty_clear_nhwindow(window)
winid window;
{
    int i, j, m, n;
    register struct WinDesc *cw = 0;

    HUPSKIP();
    if (window == WIN_ERR || (cw = wins[window]) == (struct WinDesc *) 0)
        panic(winpanicstr, window);
    ttyDisplay->lastwin = window;

    print_vt_code2(AVTC_SELECT_WINDOW, window);

    switch (cw->type) {
    case NHW_MESSAGE:
        if (ttyDisplay->toplin) {
            home();
            cl_end();
            if (cw->cury)
                docorner(1, cw->cury + 1);
            ttyDisplay->toplin = 0;
        }
        break;
    case NHW_STATUS:
        m = cw->maxrow;
        n = cw->cols;
        for (i = 0; i < m; ++i) {
            tty_curs(window, 1, i);
            cl_end();

            for (j = 0; j < n - 1; ++j)
                cw->data[i][j] = ' ';
            cw->data[i][n - 1] = '\0';
            /*finalx[i][NOW] = finalx[i][BEFORE] = 0;*/
        }
        context.botlx = 1;
        break;
    case NHW_MAP:
        /* cheap -- clear the whole thing and tell nethack to redraw botl */
        g.context.botlx = 1;
        /*FALLTHRU*/
    case NHW_BASE:
        clear_screen();
        /*for (i = 0; i < cw->maxrow; ++i)           */
        /*    finalx[i][NOW] = finalx[i][BEFORE] = 0;*/
        break;
    case NHW_MENU:
    case NHW_TEXT:
        if (cw->active)
            erase_menu_or_text(window, cw, TRUE);
        free_window_info(cw, FALSE);
        break;
    }
    cw->curx = cw->cury = 0;
}

boolean
toggle_menu_curr(window, curr, lineno, in_view, counting, count)
winid window;
tty_menu_item *curr;
int lineno;
boolean in_view, counting;
long count;
{
    if (curr->selected) {
        if (counting && count > 0) {
            curr->count = count;
            if (in_view)
                set_item_state(window, lineno, curr);
            return TRUE;
        } else { /* change state */
            curr->selected = FALSE;
            curr->count = -1L;
            if (in_view)
                set_item_state(window, lineno, curr);
            return TRUE;
        }
    } else { /* !selected */
        if (counting && count > 0) {
            curr->count = count;
            curr->selected = TRUE;
            if (in_view)
                set_item_state(window, lineno, curr);
            return TRUE;
        } else if (!counting) {
            curr->selected = TRUE;
            if (in_view)
                set_item_state(window, lineno, curr);
            return TRUE;
        }
        /* do nothing counting&&count==0 */
    }
    return FALSE;
}

STATIC_OVL void
dmore(cw, s)
register struct WinDesc *cw;
const char *s; /* valid responses */
{
    const char *prompt = cw->morestr ? cw->morestr : defmorestr;
    int offset = (cw->type == NHW_TEXT) ? 1 : 2;

    HUPSKIP();
    tty_curs(BASE_WINDOW, (int) ttyDisplay->curx + offset,
             (int) ttyDisplay->cury);
    if (flags.standout)
        standoutbeg();
    xputs(prompt);
    ttyDisplay->curx += strlen(prompt);
    if (flags.standout)
        standoutend();

    xwaitforspace(s);
}

STATIC_OVL void
set_item_state(window, lineno, item)
winid window;
int lineno;
tty_menu_item *item;
{
    char ch = item->selected ? (item->count == -1L ? '+' : '#') : '-';

    HUPSKIP();
    tty_curs(window, 4, lineno);
    term_start_attr(item->attr);
    (void) putchar(ch);
    ttyDisplay->curx++;
    term_end_attr(item->attr);
}

STATIC_OVL void
set_all_on_page(window, page_start, page_end)
winid window;
tty_menu_item *page_start, *page_end;
{
    tty_menu_item *curr;
    int n;

    for (n = 0, curr = page_start; curr != page_end; n++, curr = curr->next)
        if (curr->identifier.a_void && !curr->selected) {
            curr->selected = TRUE;
            set_item_state(window, n, curr);
        }
}

STATIC_OVL void
unset_all_on_page(window, page_start, page_end)
winid window;
tty_menu_item *page_start, *page_end;
{
    tty_menu_item *curr;
    int n;

    for (n = 0, curr = page_start; curr != page_end; n++, curr = curr->next)
        if (curr->identifier.a_void && curr->selected) {
            curr->selected = FALSE;
            curr->count = -1L;
            set_item_state(window, n, curr);
        }
}

STATIC_OVL void
invert_all_on_page(window, page_start, page_end, acc)
winid window;
tty_menu_item *page_start, *page_end;
char acc; /* group accelerator, 0 => all */
{
    tty_menu_item *curr;
    int n;

    for (n = 0, curr = page_start; curr != page_end; n++, curr = curr->next)
        if (curr->identifier.a_void && (acc == 0 || curr->gselector == acc)) {
            if (curr->selected) {
                curr->selected = FALSE;
                curr->count = -1L;
            } else
                curr->selected = TRUE;
            set_item_state(window, n, curr);
        }
}

/*
 * Invert all entries that match the give group accelerator (or all if zero).
 */
STATIC_OVL void
invert_all(window, page_start, page_end, acc)
winid window;
tty_menu_item *page_start, *page_end;
char acc; /* group accelerator, 0 => all */
{
    tty_menu_item *curr;
    boolean on_curr_page;
    struct WinDesc *cw = wins[window];

    invert_all_on_page(window, page_start, page_end, acc);

    /* invert the rest */
    for (on_curr_page = FALSE, curr = cw->mlist; curr; curr = curr->next) {
        if (curr == page_start)
            on_curr_page = TRUE;
        else if (curr == page_end)
            on_curr_page = FALSE;

        if (!on_curr_page && curr->identifier.a_void
            && (acc == 0 || curr->gselector == acc)) {
            if (curr->selected) {
                curr->selected = FALSE;
                curr->count = -1;
            } else
                curr->selected = TRUE;
        }
    }
}

/* support menucolor in addition to caller-supplied attribute */
STATIC_OVL void
toggle_menu_attr(on, color, attr)
boolean on;
int color, attr;
{
    if (on) {
        term_start_attr(attr);
#ifdef TEXTCOLOR
        if (color != NO_COLOR)
            term_start_color(color);
#endif
    } else {
#ifdef TEXTCOLOR
        if (color != NO_COLOR)
            term_end_color();
#endif
        term_end_attr(attr);
    }

#ifndef TEXTCOLOR
    nhUse(color);
#endif
}

STATIC_OVL void
process_menu_window(window, cw)
winid window;
struct WinDesc *cw;
{
    tty_menu_item *page_start, *page_end, *curr;
    long count;
    int n, attr_n, curr_page, page_lines, resp_len;
    boolean finished, counting, reset_count;
    char *cp, *rp, resp[QBUFSZ], gacc[QBUFSZ], *msave, *morestr, really_morc;
#define MENU_EXPLICIT_CHOICE 0x7f /* pseudo menu manipulation char */

    curr_page = page_lines = 0;
    page_start = page_end = 0;
    msave = cw->morestr; /* save the morestr */
    cw->morestr = morestr = (char *) alloc((unsigned) QBUFSZ);
    counting = FALSE;
    count = 0L;
    reset_count = TRUE;
    finished = FALSE;

    /* collect group accelerators; for PICK_NONE, they're ignored;
       for PICK_ONE, only those which match exactly one entry will be
       accepted; for PICK_ANY, those which match any entry are okay */
    gacc[0] = '\0';
    if (cw->how != PICK_NONE) {
        int i, gcnt[128];
#define GSELIDX(c) (c & 127) /* guard against `signed char' */

        for (i = 0; i < SIZE(gcnt); i++)
            gcnt[i] = 0;
        for (n = 0, curr = cw->mlist; curr; curr = curr->next)
            if (curr->gselector && curr->gselector != curr->selector) {
                ++n;
                ++gcnt[GSELIDX(curr->gselector)];
            }

        if (n > 0) /* at least one group accelerator found */
            for (rp = gacc, curr = cw->mlist; curr; curr = curr->next)
                if (curr->gselector && curr->gselector != curr->selector
                    && !index(gacc, curr->gselector)
                    && (cw->how == PICK_ANY
                        || gcnt[GSELIDX(curr->gselector)] == 1)) {
                    *rp++ = curr->gselector;
                    *rp = '\0'; /* re-terminate for index() */
                }
    }
    resp_len = 0; /* lint suppression */

    /* loop until finished */
    while (!finished) {
        HUPSKIP();
        if (reset_count) {
            counting = FALSE;
            count = 0;
        } else
            reset_count = TRUE;

        if (!page_start) {
            /* new page to be displayed */
            if (curr_page < 0 || (cw->npages > 0 && curr_page >= cw->npages))
                panic("bad menu screen page #%d", curr_page);

            /* clear screen */
            if (!cw->offx) { /* if not corner, do clearscreen */
                if (cw->offy) {
                    tty_curs(window, 1, 0);
                    cl_eos();
                } else
                    clear_screen();
            }

            rp = resp;
            if (cw->npages > 0) {
                /* collect accelerators */
                page_start = cw->plist[curr_page];
                page_end = cw->plist[curr_page + 1];
                for (page_lines = 0, curr = page_start; curr != page_end;
                     page_lines++, curr = curr->next) {
                    int attr, color = NO_COLOR;

                    if (curr->selector)
                        *rp++ = curr->selector;

                    tty_curs(window, 1, page_lines);
                    if (cw->offx)
                        cl_end();

                    (void) putchar(' ');
                    ++ttyDisplay->curx;

                    if (!iflags.use_menu_color
                        || !get_menu_coloring(curr->str, &color, &attr))
                        attr = curr->attr;

                    /* which character to start attribute highlighting;
                       whole line for headers and such, after the selector
                       character and space and selection indicator for menu
                       lines (including fake ones that simulate grayed-out
                       entries, so we don't rely on curr->identifier here) */
                    attr_n = 0; /* whole line */
                    if (curr->str[0] && curr->str[1] == ' '
                        && curr->str[2] && index("-+#", curr->str[2])
                        && curr->str[3] == ' ')
                        /* [0]=letter, [1]==space, [2]=[-+#], [3]=space */
                        attr_n = 4; /* [4:N]=entry description */

                    /*
                     * Don't use xputs() because (1) under unix it calls
                     * tputstr() which will interpret a '*' as some kind
                     * of padding information and (2) it calls xputc to
                     * actually output the character.  We're faster doing
                     * this.
                     */
                    for (n = 0, cp = curr->str;
                         *cp &&
#ifndef WIN32CON
                            (int) ++ttyDisplay->curx < (int) ttyDisplay->cols;
#else
                            (int) ttyDisplay->curx < (int) ttyDisplay->cols;
                         ttyDisplay->curx++,
#endif
                         cp++, n++) {
                        if (n == attr_n && (color != NO_COLOR
                                            || attr != ATR_NONE))
                            toggle_menu_attr(TRUE, color, attr);
                        if (n == 2
                            && curr->identifier.a_void != 0
                            && curr->selected) {
                            if (curr->count == -1L)
                                (void) putchar('+'); /* all selected */
                            else
                                (void) putchar('#'); /* count selected */
                        } else
                            (void) putchar(*cp);
                    } /* for *cp */
                    if (n > attr_n && (color != NO_COLOR || attr != ATR_NONE))
                        toggle_menu_attr(FALSE, color, attr);
                } /* if npages > 0 */
            } else {
                page_start = 0;
                page_end = 0;
                page_lines = 0;
            }
            *rp = 0;
            /* remember how many explicit menu choices there are */
            resp_len = (int) strlen(resp);

            /* corner window - clear extra lines from last page */
            if (cw->offx) {
                for (n = page_lines + 1; n < cw->maxrow; n++) {
                    tty_curs(window, 1, n);
                    cl_end();
                }
            }

            /* set extra chars.. */
            Strcat(resp, default_menu_cmds);
            Strcat(resp, " ");                  /* next page or end */
            Strcat(resp, "0123456789\033\n\r"); /* counts, quit */
            Strcat(resp, gacc);                 /* group accelerators */
            Strcat(resp, g.mapped_menu_cmds);

            if (cw->npages > 1)
                Sprintf(cw->morestr, "(%d of %d)", curr_page + 1,
                        (int) cw->npages);
            else if (msave)
                Strcpy(cw->morestr, msave);
            else
                Strcpy(cw->morestr, defmorestr);

            tty_curs(window, 1, page_lines);
            cl_end();
            dmore(cw, resp);
        } else {
            /* just put the cursor back... */
            tty_curs(window, (int) strlen(cw->morestr) + 2, page_lines);
            xwaitforspace(resp);
        }

        really_morc = morc; /* (only used with MENU_EXPLICIT_CHOICE */
        if ((rp = index(resp, morc)) != 0 && rp < resp + resp_len)
            /* explicit menu selection; don't override it if it also
               happens to match a mapped menu command (such as ':' to
               look inside a container vs ':' to search) */
            morc = MENU_EXPLICIT_CHOICE;
        else
            morc = map_menu_cmd(morc);

        switch (morc) {
        case '0':
            /* special case: '0' is also the default ball class */
            if (!counting && index(gacc, morc))
                goto group_accel;
            /* fall through to count the zero */
            /*FALLTHRU*/
        case '1':
        case '2':
        case '3':
        case '4':
        case '5':
        case '6':
        case '7':
        case '8':
        case '9':
            count = (count * 10L) + (long) (morc - '0');
            /*
             * It is debatable whether we should allow 0 to
             * start a count.  There is no difference if the
             * item is selected.  If not selected, then
             * "0b" could mean:
             *
             *  count starting zero:    "zero b's"
             *  ignore starting zero:   "select b"
             *
             * At present I don't know which is better.
             */
            if (count != 0L) { /* ignore leading zeros */
                counting = TRUE;
                reset_count = FALSE;
            }
            break;
        case '\033': /* cancel - from counting or loop */
            if (!counting) {
                /* deselect everything */
                for (curr = cw->mlist; curr; curr = curr->next) {
                    curr->selected = FALSE;
                    curr->count = -1L;
                }
                cw->flags |= WIN_CANCELLED;
                finished = TRUE;
            }
            /* else only stop count */
            break;
        case '\0': /* finished (commit) */
        case '\n':
        case '\r':
            /* only finished if we are actually picking something */
            if (cw->how != PICK_NONE) {
                finished = TRUE;
                break;
            }
        /* else fall through */
        case ' ':
        case MENU_NEXT_PAGE:
            if (cw->npages > 0 && curr_page != cw->npages - 1) {
                curr_page++;
                page_start = 0;
            } else if (morc == ' ') {
                /* ' ' finishes menus here, but stop '>' doing the same. */
                finished = TRUE;
            }
            break;
        case MENU_PREVIOUS_PAGE:
            if (cw->npages > 0 && curr_page != 0) {
                --curr_page;
                page_start = 0;
            }
            break;
        case MENU_FIRST_PAGE:
            if (cw->npages > 0 && curr_page != 0) {
                page_start = 0;
                curr_page = 0;
            }
            break;
        case MENU_LAST_PAGE:
            if (cw->npages > 0 && curr_page != cw->npages - 1) {
                page_start = 0;
                curr_page = cw->npages - 1;
            }
            break;
        case MENU_SELECT_PAGE:
            if (cw->how == PICK_ANY)
                set_all_on_page(window, page_start, page_end);
            break;
        case MENU_UNSELECT_PAGE:
            unset_all_on_page(window, page_start, page_end);
            break;
        case MENU_INVERT_PAGE:
            if (cw->how == PICK_ANY)
                invert_all_on_page(window, page_start, page_end, 0);
            break;
        case MENU_SELECT_ALL:
            if (cw->how == PICK_ANY) {
                set_all_on_page(window, page_start, page_end);
                /* set the rest */
                for (curr = cw->mlist; curr; curr = curr->next)
                    if (curr->identifier.a_void && !curr->selected)
                        curr->selected = TRUE;
            }
            break;
        case MENU_UNSELECT_ALL:
            unset_all_on_page(window, page_start, page_end);
            /* unset the rest */
            for (curr = cw->mlist; curr; curr = curr->next)
                if (curr->identifier.a_void && curr->selected) {
                    curr->selected = FALSE;
                    curr->count = -1;
                }
            break;
        case MENU_INVERT_ALL:
            if (cw->how == PICK_ANY)
                invert_all(window, page_start, page_end, 0);
            break;
        case MENU_SEARCH:
            if (cw->how == PICK_NONE) {
                tty_nhbell();
                break;
            } else {
                char searchbuf[BUFSZ + 2], tmpbuf[BUFSZ] = DUMMY;
                boolean on_curr_page = FALSE;
                int lineno = 0;

                tty_getlin("Search for:", tmpbuf);
                if (!tmpbuf[0] || tmpbuf[0] == '\033')
                    break;
                Sprintf(searchbuf, "*%s*", tmpbuf);

                for (curr = cw->mlist; curr; curr = curr->next) {
                    if (on_curr_page)
                        lineno++;
                    if (curr == page_start)
                        on_curr_page = TRUE;
                    else if (curr == page_end)
                        on_curr_page = FALSE;
                    if (curr->identifier.a_void
                        && pmatchi(searchbuf, curr->str)) {
                        toggle_menu_curr(window, curr, lineno, on_curr_page,
                                         counting, count);
                        if (cw->how == PICK_ONE) {
                            finished = TRUE;
                            break;
                        }
                    }
                }
            }
            break;
        case MENU_EXPLICIT_CHOICE:
            morc = really_morc;
        /*FALLTHRU*/
        default:
            if (cw->how == PICK_NONE || !index(resp, morc)) {
                /* unacceptable input received */
                tty_nhbell();
                break;
            } else if (index(gacc, morc)) {
 group_accel:
                /* group accelerator; for the PICK_ONE case, we know that
                   it matches exactly one item in order to be in gacc[] */
                invert_all(window, page_start, page_end, morc);
                if (cw->how == PICK_ONE)
                    finished = TRUE;
                break;
            }
            /* find, toggle, and possibly update */
            for (n = 0, curr = page_start; curr != page_end;
                 n++, curr = curr->next)
                if (morc == curr->selector) {
                    toggle_menu_curr(window, curr, n, TRUE, counting, count);
                    if (cw->how == PICK_ONE)
                        finished = TRUE;
                    break; /* from `for' loop */
                }
            break;
        }

    } /* while */
    cw->morestr = msave;
    free((genericptr_t) morestr);
}

STATIC_OVL void
process_text_window(window, cw)
winid window;
struct WinDesc *cw;
{
    int i, n, attr;
    boolean linestart;
    register char *cp;

    for (n = 0, i = 0; i < cw->maxrow; i++) {
        HUPSKIP();
        if (!cw->offx && (n + cw->offy == ttyDisplay->rows - 1)) {
            tty_curs(window, 1, n);
            cl_end();
            dmore(cw, quitchars);
            if (morc == '\033') {
                cw->flags |= WIN_CANCELLED;
                break;
            }
            if (cw->offy) {
                tty_curs(window, 1, 0);
                cl_eos();
            } else
                clear_screen();
            n = 0;
        }
        tty_curs(window, 1, n++);
#ifdef H2344_BROKEN
        cl_end();
#else
        if (cw->offx)
            cl_end();
#endif
        if (cw->data[i]) {
            attr = cw->data[i][0] - 1;
            if (cw->offx) {
                (void) putchar(' ');
                ++ttyDisplay->curx;
            }
            term_start_attr(attr);
            for (cp = &cw->data[i][1], linestart = TRUE;
#ifndef WIN32CON
                 *cp && (int) ++ttyDisplay->curx < (int) ttyDisplay->cols;
                 cp++
#else
                 *cp && (int) ttyDisplay->curx < (int) ttyDisplay->cols;
                 cp++, ttyDisplay->curx++
#endif
                 ) {
                /* message recall for msg_window:full/combination/reverse
                   might have output from '/' in it (see redotoplin()) */
                if (linestart && (*cp & 0x80) != 0) {
                    g_putch(*cp);
                    end_glyphout();
                    linestart = FALSE;
                } else {
                    (void) putchar(*cp);
                }
            }
            term_end_attr(attr);
        }
    }
    if (i == cw->maxrow) {
#ifdef H2344_BROKEN
        if (cw->type == NHW_TEXT) {
            tty_curs(BASE_WINDOW, 1, (int) ttyDisplay->cury + 1);
            cl_eos();
        }
#endif
        tty_curs(BASE_WINDOW, (int) cw->offx + 1,
                 (cw->type == NHW_TEXT) ? (int) ttyDisplay->rows - 1 : n);
        cl_end();
        dmore(cw, quitchars);
        if (morc == '\033')
            cw->flags |= WIN_CANCELLED;
    }
}

/*ARGSUSED*/
void
tty_display_nhwindow(window, blocking)
winid window;
boolean blocking; /* with ttys, all windows are blocking */
{
    register struct WinDesc *cw = 0;
    short s_maxcol;

    HUPSKIP();
    if (window == WIN_ERR || (cw = wins[window]) == (struct WinDesc *) 0)
        panic(winpanicstr, window);
    if (cw->flags & WIN_CANCELLED)
        return;
    ttyDisplay->lastwin = window;
    ttyDisplay->rawprint = 0;

    print_vt_code2(AVTC_SELECT_WINDOW, window);

    switch (cw->type) {
    case NHW_MESSAGE:
        if (ttyDisplay->toplin == 1) {
            more();
            ttyDisplay->toplin = 1; /* more resets this */
            tty_clear_nhwindow(window);
        } else
            ttyDisplay->toplin = 0;
        cw->curx = cw->cury = 0;
        if (!cw->active)
            iflags.window_inited = TRUE;
        break;
    case NHW_MAP:
        end_glyphout();
        if (blocking) {
            if (!ttyDisplay->toplin)
                ttyDisplay->toplin = 1;
            tty_display_nhwindow(WIN_MESSAGE, TRUE);
            return;
        }
        /*FALLTHRU*/
    case NHW_BASE:
        (void) fflush(stdout);
        break;
    case NHW_TEXT:
        cw->maxcol = ttyDisplay->cols; /* force full-screen mode */
        /*FALLTHRU*/
    case NHW_MENU:
        cw->active = 1;
        /* cw->maxcol is a long, but its value is constrained to
           be <= ttyDisplay->cols, so is sure to fit within a short */
        s_maxcol = (short) cw->maxcol;
#ifdef H2344_BROKEN
        cw->offx = (cw->type == NHW_TEXT)
                       ? 0
                       : min(min(82, ttyDisplay->cols / 2),
                             ttyDisplay->cols - s_maxcol - 1);
#else
        /* avoid converting to uchar before calculations are finished */
        cw->offx = (uchar) max((int) 10,
                               (int) (ttyDisplay->cols - s_maxcol - 1));
#endif
        if (cw->offx < 0)
            cw->offx = 0;
        if (cw->type == NHW_MENU)
            cw->offy = 0;
        if (ttyDisplay->toplin == 1)
            tty_display_nhwindow(WIN_MESSAGE, TRUE);
#ifdef H2344_BROKEN
        if (cw->maxrow >= (int) ttyDisplay->rows
            || !iflags.menu_overlay)
#else
        if (cw->offx == 10 || cw->maxrow >= (int) ttyDisplay->rows
            || !iflags.menu_overlay)
#endif
        {
            cw->offx = 0;
            if (cw->offy || iflags.menu_overlay) {
                tty_curs(window, 1, 0);
                cl_eos();
            } else
                clear_screen();
            ttyDisplay->toplin = 0;
        } else {
            if (WIN_MESSAGE != WIN_ERR)
                tty_clear_nhwindow(WIN_MESSAGE);
        }

        if (cw->data || !cw->maxrow)
            process_text_window(window, cw);
        else
            process_menu_window(window, cw);
        break;
    }
    cw->active = 1;
}

void
tty_dismiss_nhwindow(window)
winid window;
{
    register struct WinDesc *cw = 0;

    HUPSKIP();
    if (window == WIN_ERR || (cw = wins[window]) == (struct WinDesc *) 0)
        panic(winpanicstr, window);

    print_vt_code2(AVTC_SELECT_WINDOW, window);

    switch (cw->type) {
    case NHW_MESSAGE:
        if (ttyDisplay->toplin)
            tty_display_nhwindow(WIN_MESSAGE, TRUE);
    /*FALLTHRU*/
    case NHW_STATUS:
    case NHW_BASE:
    case NHW_MAP:
        /*
         * these should only get dismissed when the game is going away
         * or suspending
         */
        tty_curs(BASE_WINDOW, 1, (int) ttyDisplay->rows - 1);
        cw->active = 0;
        break;
    case NHW_MENU:
    case NHW_TEXT:
        if (cw->active) {
            if (iflags.window_inited) {
                /* otherwise dismissing the text endwin after other windows
                 * are dismissed tries to redraw the map and panics.  since
                 * the whole reason for dismissing the other windows was to
                 * leave the ending window on the screen, we don't want to
                 * erase it anyway.
                 */
                erase_menu_or_text(window, cw, FALSE);
            }
            cw->active = 0;
        }
        break;
    }
    cw->flags = 0;
}

void
tty_destroy_nhwindow(window)
winid window;
{
    register struct WinDesc *cw = 0;

    if (window == WIN_ERR || (cw = wins[window]) == (struct WinDesc *) 0)
        panic(winpanicstr, window);

    if (cw->active)
        tty_dismiss_nhwindow(window);
    if (cw->type == NHW_MESSAGE)
        iflags.window_inited = 0;
    if (cw->type == NHW_MAP)
        clear_screen();

    free_window_info(cw, TRUE);
    free((genericptr_t) cw);
    wins[window] = 0;
}

void
tty_curs(window, x, y)
winid window;
register int x, y; /* not xchar: perhaps xchar is unsigned and
                      curx-x would be unsigned as well */
{
    struct WinDesc *cw = 0;
    int cx = ttyDisplay->curx;
    int cy = ttyDisplay->cury;

    HUPSKIP();
    if (window == WIN_ERR || (cw = wins[window]) == (struct WinDesc *) 0)
        panic(winpanicstr, window);
    ttyDisplay->lastwin = window;

    print_vt_code2(AVTC_SELECT_WINDOW, window);

#if defined(USE_TILES) && defined(MSDOS)
    adjust_cursor_flags(cw);
#endif
    cw->curx = --x; /* column 0 is never used */
    cw->cury = y;
#ifdef DEBUG
    if (x < 0 || y < 0 || y >= cw->rows || x > cw->cols) {
        const char *s = "[unknown type]";

        switch (cw->type) {
        case NHW_MESSAGE:
            s = "[topl window]";
            break;
        case NHW_STATUS:
            s = "[status window]";
            break;
        case NHW_MAP:
            s = "[map window]";
            break;
        case NHW_MENU:
            s = "[corner window]";
            break;
        case NHW_TEXT:
            s = "[text window]";
            break;
        case NHW_BASE:
            s = "[base window]";
            break;
        }
        debugpline4("bad curs positioning win %d %s (%d,%d)", window, s, x, y);
        /* This return statement caused a functional difference between
           DEBUG and non-DEBUG operation, so it is being commented
           out. It caused tty_curs() to fail to move the cursor to the
           location it needed to be if the x,y range checks failed,
           leaving the next piece of output to be displayed at whatever
           random location the cursor happened to be at prior. */

        /* return; */
    }
#endif
    x += cw->offx;
    y += cw->offy;

#ifdef CLIPPING
    if (clipping && window == WIN_MAP) {
        x -= clipx;
        y -= clipy;
    }
#endif

    if (y == cy && x == cx)
        return;

    if (cw->type == NHW_MAP)
        end_glyphout();

#ifndef NO_TERMS
    if (!nh_ND && (cx != x || x <= 3)) { /* Extremely primitive */
        cmov(x, y);                      /* bunker!wtm */
        return;
    }
#endif

    if ((cy -= y) < 0)
        cy = -cy;
    if ((cx -= x) < 0)
        cx = -cx;
    if (cy <= 3 && cx <= 3) {
        nocmov(x, y);
#ifndef NO_TERMS
    } else if ((x <= 3 && cy <= 3) || (!nh_CM && x < cx)) {
        (void) putchar('\r');
        ttyDisplay->curx = 0;
        nocmov(x, y);
    } else if (!nh_CM) {
        nocmov(x, y);
#endif
    } else
        cmov(x, y);

    ttyDisplay->curx = x;
    ttyDisplay->cury = y;
}

STATIC_OVL void
tty_putsym(window, x, y, ch)
winid window;
int x, y;
char ch;
{
    register struct WinDesc *cw = 0;

    HUPSKIP();
    if (window == WIN_ERR || (cw = wins[window]) == (struct WinDesc *) 0)
        panic(winpanicstr, window);

    print_vt_code2(AVTC_SELECT_WINDOW, window);

    switch (cw->type) {
#ifndef STATUS_HILITES
    case NHW_STATUS:
#endif
    case NHW_MAP:
    case NHW_BASE:
        tty_curs(window, x, y);
        (void) putchar(ch);
        ttyDisplay->curx++;
        cw->curx++;
        break;
    case NHW_MESSAGE:
    case NHW_MENU:
    case NHW_TEXT:
        impossible("Can't putsym to window type %d", cw->type);
        break;
    }
}

STATIC_OVL const char *
compress_str(str)
const char *str;
{
    static char cbuf[BUFSZ];

    /* compress out consecutive spaces if line is too long;
       topline wrapping converts space at wrap point into newline,
       we reverse that here */
    if ((int) strlen(str) >= CO || index(str, '\n')) {
        const char *in_str = str;
        char c, *outstr = cbuf, *outend = &cbuf[sizeof cbuf - 1];
        boolean was_space = TRUE; /* True discards all leading spaces;
                                     False would retain one if present */

        while ((c = *in_str++) != '\0' && outstr < outend) {
            if (c == '\n')
                c = ' ';
            if (was_space && c == ' ')
                continue;
            *outstr++ = c;
            was_space = (c == ' ');
        }
        if ((was_space && outstr > cbuf) || outstr == outend)
            --outstr; /* remove trailing space or make room for terminator */
        *outstr = '\0';
        str = cbuf;
    }
    return str;
}

void
tty_putstr(window, attr, str)
winid window;
int attr;
const char *str;
{
    register struct WinDesc *cw = 0;
    register char *ob;
    register long i, n0;
#ifndef STATUS_HILITES
    register const char *nb;
    register long j;
#endif

    HUPSKIP();
    /* Assume there's a real problem if the window is missing --
     * probably a panic message
     */
    if (window == WIN_ERR || (cw = wins[window]) == (struct WinDesc *) 0) {
        tty_raw_print(str);
        return;
    }

    if (str == (const char *) 0
        || ((cw->flags & WIN_CANCELLED) && (cw->type != NHW_MESSAGE)))
        return;
    if (cw->type != NHW_MESSAGE)
        str = compress_str(str);

    ttyDisplay->lastwin = window;

    print_vt_code2(AVTC_SELECT_WINDOW, window);

    switch (cw->type) {
    case NHW_MESSAGE: {
        int suppress_history = (attr & ATR_NOHISTORY);

        /* in case we ever support display attributes for topline
           messages, clear flag mask leaving only display attr */
        /*attr &= ~(ATR_URGENT | ATR_NOHISTORY);*/

        /* really do this later */
#if defined(USER_SOUNDS) && defined(WIN32CON)
        play_sound_for_message(str);
#endif
        if (!suppress_history) {
            /* normal output; add to current top line if room, else flush
               whatever is there to history and then write this */
            update_topl(str);
        } else {
            /* put anything already on top line into history */
            remember_topl();
            /* write to top line without remembering what we're writing */
            show_topl(str);
        }
        break;
    }
#ifndef STATUS_HILITES
    case NHW_STATUS:
        ob = &cw->data[cw->cury][j = cw->curx];
<<<<<<< HEAD
        if (g.context.botlx)
            *ob = 0;
=======
        if (context.botlx)
            *ob = '\0';
>>>>>>> d11d91a0
        if (!cw->cury && (int) strlen(str) >= CO) {
            /* the characters before "St:" are unnecessary */
            nb = index(str, ':');
            if (nb && nb > str + 2)
                str = nb - 2;
        }
        nb = str;
        for (i = cw->curx + 1, n0 = cw->cols; i < n0; i++, nb++) {
            if (!*nb) {
                if (*ob || g.context.botlx) {
                    /* last char printed may be in middle of line */
                    tty_curs(WIN_STATUS, i, cw->cury);
                    cl_end();
                }
                break;
            }
            if (*ob != *nb)
                tty_putsym(WIN_STATUS, i, cw->cury, *nb);
            if (*ob)
                ob++;
        }

        (void) strncpy(&cw->data[cw->cury][j], str, cw->cols - j - 1);
        cw->data[cw->cury][cw->cols - 1] = '\0'; /* null terminate */
        cw->cury = (cw->cury + 1) % cw->maxrow;
        cw->curx = 0;
        break;
#endif /* STATUS_HILITES */
    case NHW_MAP:
        tty_curs(window, cw->curx + 1, cw->cury);
        term_start_attr(attr);
        while (*str && (int) ttyDisplay->curx < (int) ttyDisplay->cols - 1) {
            (void) putchar(*str);
            str++;
            ttyDisplay->curx++;
        }
        cw->curx = 0;
        cw->cury++;
        term_end_attr(attr);
        break;
    case NHW_BASE:
        tty_curs(window, cw->curx + 1, cw->cury);
        term_start_attr(attr);
        while (*str) {
            if ((int) ttyDisplay->curx >= (int) ttyDisplay->cols - 1) {
                cw->curx = 0;
                cw->cury++;
                tty_curs(window, cw->curx + 1, cw->cury);
            }
            (void) putchar(*str);
            str++;
            ttyDisplay->curx++;
        }
        cw->curx = 0;
        cw->cury++;
        term_end_attr(attr);
        break;
    case NHW_MENU:
    case NHW_TEXT:
#ifdef H2344_BROKEN
        if (cw->type == NHW_TEXT
            && (cw->cury + cw->offy) == ttyDisplay->rows - 1)
#else
        if (cw->type == NHW_TEXT && cw->cury == ttyDisplay->rows - 1)
#endif
        {
            /* not a menu, so save memory and output 1 page at a time */
            cw->maxcol = ttyDisplay->cols; /* force full-screen mode */
            tty_display_nhwindow(window, TRUE);
            for (i = 0; i < cw->maxrow; i++)
                if (cw->data[i]) {
                    free((genericptr_t) cw->data[i]);
                    cw->data[i] = 0;
                }
            cw->maxrow = cw->cury = 0;
        }
        /* always grows one at a time, but alloc 12 at a time */
        if (cw->cury >= cw->rows) {
            char **tmp;

            cw->rows += 12;
            tmp = (char **) alloc(sizeof(char *) * (unsigned) cw->rows);
            for (i = 0; i < cw->maxrow; i++)
                tmp[i] = cw->data[i];
            if (cw->data)
                free((genericptr_t) cw->data);
            cw->data = tmp;

            for (i = cw->maxrow; i < cw->rows; i++)
                cw->data[i] = 0;
        }
        if (cw->data[cw->cury])
            free((genericptr_t) cw->data[cw->cury]);
        n0 = (long) strlen(str) + 1L;
        ob = cw->data[cw->cury] = (char *) alloc((unsigned) n0 + 1);
        *ob++ = (char) (attr + 1); /* avoid nuls, for convenience */
        Strcpy(ob, str);

        if (n0 > cw->maxcol)
            cw->maxcol = n0;
        if (++cw->cury > cw->maxrow)
            cw->maxrow = cw->cury;
        if (n0 > CO) {
            /* attempt to break the line */
            for (i = CO - 1; i && str[i] != ' ' && str[i] != '\n';)
                i--;
            if (i) {
                cw->data[cw->cury - 1][++i] = '\0';
                tty_putstr(window, attr, &str[i]);
            }
        }
        break;
    }
}

void
tty_display_file(fname, complain)
const char *fname;
boolean complain;
{
#ifdef DEF_PAGER /* this implies that UNIX is defined */
    {
        /* use external pager; this may give security problems */
        register int fd = open(fname, 0);

        if (fd < 0) {
            if (complain)
                pline("Cannot open %s.", fname);
            else
                docrt();
            return;
        }
        if (child(1)) {
            /* Now that child() does a setuid(getuid()) and a chdir(),
               we may not be able to open file fname anymore, so make
               it stdin. */
            (void) close(0);
            if (dup(fd)) {
                if (complain)
                    raw_printf("Cannot open %s as stdin.", fname);
            } else {
                (void) execlp(g.catmore, "page", (char *) 0);
                if (complain)
                    raw_printf("Cannot exec %s.", g.catmore);
            }
            if (complain)
                sleep(10); /* want to wait_synch() but stdin is gone */
            nh_terminate(EXIT_FAILURE);
        }
        (void) close(fd);
#ifdef notyet
        winch_seen = 0;
#endif
    }
#else /* DEF_PAGER */
    {
        dlb *f;
        char buf[BUFSZ];
        char *cr;

        tty_clear_nhwindow(WIN_MESSAGE);
        f = dlb_fopen(fname, "r");
        if (!f) {
            if (complain) {
                home();
                tty_mark_synch();
                tty_raw_print("");
                perror(fname);
                tty_wait_synch();
                pline("Cannot open \"%s\".", fname);
            } else if (u.ux)
                docrt();
        } else {
            winid datawin = tty_create_nhwindow(NHW_TEXT);
            boolean empty = TRUE;

            if (complain
#ifndef NO_TERMS
                && nh_CD
#endif
                ) {
                /* attempt to scroll text below map window if there's room */
                wins[datawin]->offy = wins[WIN_STATUS]->offy + 3;
                if ((int) wins[datawin]->offy + 12 > (int) ttyDisplay->rows)
                    wins[datawin]->offy = 0;
            }
            while (dlb_fgets(buf, BUFSZ, f)) {
                if ((cr = index(buf, '\n')) != 0)
                    *cr = 0;
#ifdef MSDOS
                if ((cr = index(buf, '\r')) != 0)
                    *cr = 0;
#endif
                if (index(buf, '\t') != 0)
                    (void) tabexpand(buf);
                empty = FALSE;
                tty_putstr(datawin, 0, buf);
                if (wins[datawin]->flags & WIN_CANCELLED)
                    break;
            }
            if (!empty)
                tty_display_nhwindow(datawin, FALSE);
            tty_destroy_nhwindow(datawin);
            (void) dlb_fclose(f);
        }
    }
#endif /* DEF_PAGER */
}

void
tty_start_menu(window)
winid window;
{
    tty_clear_nhwindow(window);
    return;
}

/*ARGSUSED*/
/*
 * Add a menu item to the beginning of the menu list.  This list is reversed
 * later.
 */
void
tty_add_menu(window, glyph, identifier, ch, gch, attr, str, preselected)
winid window;               /* window to use, must be of type NHW_MENU */
int glyph UNUSED;           /* glyph to display with item (not used) */
const anything *identifier; /* what to return if selected */
char ch;                    /* keyboard accelerator (0 = pick our own) */
char gch;                   /* group accelerator (0 = no group) */
int attr;                   /* attribute for string (like tty_putstr()) */
const char *str;            /* menu string */
boolean preselected;        /* item is marked as selected */
{
    register struct WinDesc *cw = 0;
    tty_menu_item *item;
    const char *newstr;
    char buf[4 + BUFSZ];

    HUPSKIP();
    if (str == (const char *) 0)
        return;

    if (window == WIN_ERR
        || (cw = wins[window]) == (struct WinDesc *) 0
        || cw->type != NHW_MENU)
        panic(winpanicstr, window);

    cw->nitems++;
    if (identifier->a_void) {
        int len = strlen(str);

        if (len >= BUFSZ) {
            /* We *think* everything's coming in off at most BUFSZ bufs... */
            impossible("Menu item too long (%d).", len);
            len = BUFSZ - 1;
        }
        Sprintf(buf, "%c - ", ch ? ch : '?');
        (void) strncpy(buf + 4, str, len);
        buf[4 + len] = '\0';
        newstr = buf;
    } else
        newstr = str;

    item = (tty_menu_item *) alloc(sizeof(tty_menu_item));
    item->identifier = *identifier;
    item->count = -1L;
    item->selected = preselected;
    item->selector = ch;
    item->gselector = gch;
    item->attr = attr;
    item->str = dupstr(newstr ? newstr : "");

    item->next = cw->mlist;
    cw->mlist = item;
}

/* Invert the given list, can handle NULL as an input. */
STATIC_OVL tty_menu_item *
reverse(curr)
tty_menu_item *curr;
{
    tty_menu_item *next, *head = 0;

    while (curr) {
        next = curr->next;
        curr->next = head;
        head = curr;
        curr = next;
    }
    return head;
}

/*
 * End a menu in this window, window must a type NHW_MENU.  This routine
 * processes the string list.  We calculate the # of pages, then assign
 * keyboard accelerators as needed.  Finally we decide on the width and
 * height of the window.
 */
void
tty_end_menu(window, prompt)
winid window;       /* menu to use */
const char *prompt; /* prompt to for menu */
{
    struct WinDesc *cw = 0;
    tty_menu_item *curr;
    short len;
    int lmax, n;
    char menu_ch;

    if (window == WIN_ERR || (cw = wins[window]) == (struct WinDesc *) 0
        || cw->type != NHW_MENU)
        panic(winpanicstr, window);

    /* Reverse the list so that items are in correct order. */
    cw->mlist = reverse(cw->mlist);

    /* Put the prompt at the beginning of the menu. */
    if (prompt) {
        anything any;

        any = cg.zeroany; /* not selectable */
        tty_add_menu(window, NO_GLYPH, &any, 0, 0, ATR_NONE, "",
                     MENU_UNSELECTED);
        tty_add_menu(window, NO_GLYPH, &any, 0, 0, ATR_NONE, prompt,
                     MENU_UNSELECTED);
    }

    /* XXX another magic number? 52 */
    lmax = min(52, (int) ttyDisplay->rows - 1);    /* # lines per page */
    cw->npages = (cw->nitems + (lmax - 1)) / lmax; /* # of pages */

    /* make sure page list is large enough */
    if (cw->plist_size < cw->npages + 1 /*need 1 slot beyond last*/) {
        if (cw->plist)
            free((genericptr_t) cw->plist);
        cw->plist_size = cw->npages + 1;
        cw->plist = (tty_menu_item **) alloc(cw->plist_size
                                             * sizeof (tty_menu_item *));
    }

    cw->cols = 0;  /* cols is set when the win is initialized... (why?) */
    menu_ch = '?'; /* lint suppression */
    for (n = 0, curr = cw->mlist; curr; n++, curr = curr->next) {
        /* set page boundaries and character accelerators */
        if ((n % lmax) == 0) {
            menu_ch = 'a';
            cw->plist[n / lmax] = curr;
        }
        if (curr->identifier.a_void && !curr->selector) {
            curr->str[0] = curr->selector = menu_ch;
            if (menu_ch++ == 'z')
                menu_ch = 'A';
        }

        /* cut off any lines that are too long */
        len = strlen(curr->str) + 2; /* extra space at beg & end */
        if (len > (int) ttyDisplay->cols) {
            curr->str[ttyDisplay->cols - 2] = 0;
            len = ttyDisplay->cols;
        }
        if (len > cw->cols)
            cw->cols = len;
    }
    cw->plist[cw->npages] = 0; /* plist terminator */

    /*
     * If greater than 1 page, morestr is "(x of y) " otherwise, "(end) "
     */
    if (cw->npages > 1) {
        char buf[QBUFSZ];
        /* produce the largest demo string */
        Sprintf(buf, "(%ld of %ld) ", cw->npages, cw->npages);
        len = strlen(buf);
        cw->morestr = dupstr("");
    } else {
        cw->morestr = dupstr("(end) ");
        len = strlen(cw->morestr);
    }

    if (len > (int) ttyDisplay->cols) {
        /* truncate the prompt if it's too long for the screen */
        if (cw->npages <= 1) /* only str in single page case */
            cw->morestr[ttyDisplay->cols] = 0;
        len = ttyDisplay->cols;
    }
    if (len > cw->cols)
        cw->cols = len;

    cw->maxcol = cw->cols;

    /*
     * The number of lines in the first page plus the morestr will be the
     * maximum size of the window.
     */
    if (cw->npages > 1)
        cw->maxrow = cw->rows = lmax + 1;
    else
        cw->maxrow = cw->rows = cw->nitems + 1;
}

int
tty_select_menu(window, how, menu_list)
winid window;
int how;
menu_item **menu_list;
{
    register struct WinDesc *cw = 0;
    tty_menu_item *curr;
    menu_item *mi;
    int n, cancelled;

    if (window == WIN_ERR || (cw = wins[window]) == (struct WinDesc *) 0
        || cw->type != NHW_MENU)
        panic(winpanicstr, window);

    *menu_list = (menu_item *) 0;
    cw->how = (short) how;
    morc = 0;
    tty_display_nhwindow(window, TRUE);
    cancelled = !!(cw->flags & WIN_CANCELLED);
    tty_dismiss_nhwindow(window); /* does not destroy window data */

    if (cancelled) {
        n = -1;
    } else {
        for (n = 0, curr = cw->mlist; curr; curr = curr->next)
            if (curr->selected)
                n++;
    }

    if (n > 0) {
        *menu_list = (menu_item *) alloc(n * sizeof(menu_item));
        for (mi = *menu_list, curr = cw->mlist; curr; curr = curr->next)
            if (curr->selected) {
                mi->item = curr->identifier;
                mi->count = curr->count;
                mi++;
            }
    }

    return n;
}

/* special hack for treating top line --More-- as a one item menu */
char
tty_message_menu(let, how, mesg)
char let;
int how;
const char *mesg;
{
    HUPSKIP();
    /* "menu" without selection; use ordinary pline, no more() */
    if (how == PICK_NONE) {
        pline("%s", mesg);
        return 0;
    }

    ttyDisplay->dismiss_more = let;
    morc = 0;
    /* barebones pline(); since we're only supposed to be called after
       response to a prompt, we'll assume that the display is up to date */
    tty_putstr(WIN_MESSAGE, 0, mesg);
    /* if `mesg' didn't wrap (triggering --More--), force --More-- now */
    if (ttyDisplay->toplin == 1) {
        more();
        ttyDisplay->toplin = 1; /* more resets this */
        tty_clear_nhwindow(WIN_MESSAGE);
    }
    /* normally <ESC> means skip further messages, but in this case
       it means cancel the current prompt; any other messages should
       continue to be output normally */
    wins[WIN_MESSAGE]->flags &= ~WIN_CANCELLED;
    ttyDisplay->dismiss_more = 0;

    return ((how == PICK_ONE && morc == let) || morc == '\033') ? morc : '\0';
}

void
tty_update_inventory()
{
    return;
}

void
tty_mark_synch()
{
    HUPSKIP();
    (void) fflush(stdout);
}

void
tty_wait_synch()
{
    HUPSKIP();
    /* we just need to make sure all windows are synch'd */
    if (!ttyDisplay || ttyDisplay->rawprint) {
        getret();
        if (ttyDisplay)
            ttyDisplay->rawprint = 0;
    } else {
        tty_display_nhwindow(WIN_MAP, FALSE);
        if (ttyDisplay->inmore) {
            addtopl("--More--");
            (void) fflush(stdout);
        } else if (ttyDisplay->inread > g.program_state.gameover) {
            /* this can only happen if we were reading and got interrupted */
            ttyDisplay->toplin = 3;
            /* do this twice; 1st time gets the Quit? message again */
            (void) tty_doprev_message();
            (void) tty_doprev_message();
            ttyDisplay->intr++;
            (void) fflush(stdout);
        }
    }
}

void
docorner(xmin, ymax)
register int xmin, ymax;
{
    register int y;
    register struct WinDesc *cw = wins[WIN_MAP];

    HUPSKIP();
#if 0   /* this optimization is not valuable enough to justify
           abusing core internals... */
    if (u.uswallow) { /* Can be done more efficiently */
        swallowed(1);
        /* without this flush, if we happen to follow --More-- displayed in
           leftmost column, the cursor gets left in the wrong place after
           <docorner<more<update_topl<tty_putstr calls unwind back to core */
        flush_screen(0);
        return;
    }
#endif /*0*/

#if defined(SIGWINCH) && defined(CLIPPING)
    if (ymax > LI)
        ymax = LI; /* can happen if window gets smaller */
#endif
    for (y = 0; y < ymax; y++) {
        tty_curs(BASE_WINDOW, xmin, y); /* move cursor */
        cl_end();                       /* clear to end of line */
#ifdef CLIPPING
        if (y < (int) cw->offy || y + clipy > ROWNO)
            continue; /* only refresh board */
#if defined(USE_TILES) && defined(MSDOS)
        if (iflags.tile_view)
            row_refresh((xmin / 2) + clipx - ((int) cw->offx / 2), COLNO - 1,
                        y + clipy - (int) cw->offy);
        else
#endif
            row_refresh(xmin + clipx - (int) cw->offx, COLNO - 1,
                        y + clipy - (int) cw->offy);
#else
        if (y < cw->offy || y > ROWNO)
            continue; /* only refresh board  */
        row_refresh(xmin - (int) cw->offx, COLNO - 1, y - (int) cw->offy);
#endif
    }

    end_glyphout();
    if (ymax >= (int) wins[WIN_STATUS]->offy) {
        /* we have wrecked the bottom line */
        g.context.botlx = 1;
        bot();
    }
}

void
end_glyphout()
{
    HUPSKIP();
#if defined(ASCIIGRAPH) && !defined(NO_TERMS)
    if (GFlag) {
        GFlag = FALSE;
        graph_off();
    }
#endif
#ifdef TEXTCOLOR
    if (ttyDisplay->color != NO_COLOR) {
        term_end_color();
        ttyDisplay->color = NO_COLOR;
    }
#endif
}

#ifndef WIN32
void
g_putch(in_ch)
int in_ch;
{
    register char ch = (char) in_ch;

    HUPSKIP();
#if defined(ASCIIGRAPH) && !defined(NO_TERMS)
    if (SYMHANDLING(H_IBM)
        /* for DECgraphics, lower-case letters with high bit set mean
           switch character set and render with high bit clear;
           user might want 8-bits for other characters */
        || (iflags.eight_bit_tty && (!SYMHANDLING(H_DEC)
                                     || (in_ch & 0x7f) < 0x60))) {
        /* IBM-compatible displays don't need other stuff */
        (void) putchar(ch);
    } else if (ch & 0x80) {
        if (!GFlag || HE_resets_AS) {
            graph_on();
            GFlag = TRUE;
        }
        (void) putchar((ch ^ 0x80)); /* Strip 8th bit */
    } else {
        if (GFlag) {
            graph_off();
            GFlag = FALSE;
        }
        (void) putchar(ch);
    }

#else
    (void) putchar(ch);

#endif /* ASCIIGRAPH && !NO_TERMS */

    return;
}
#endif /* !WIN32 */

#ifdef CLIPPING
void
setclipped()
{
    clipping = TRUE;
    clipx = clipy = 0;
    clipxmax = CO;
    clipymax = LI - 1 - iflags.wc2_statuslines;
}

void
tty_cliparound(x, y)
int x, y;
{
    int oldx = clipx, oldy = clipy;

    HUPSKIP();
    if (!clipping)
        return;
    if (x < clipx + 5) {
        clipx = max(0, x - 20);
        clipxmax = clipx + CO;
    } else if (x > clipxmax - 5) {
        clipxmax = min(COLNO, clipxmax + 20);
        clipx = clipxmax - CO;
    }
    if (y < clipy + 2) {
        clipy = max(0, y - (clipymax - clipy) / 2);
        clipymax = clipy + (LI - 1 - iflags.wc2_statuslines);
    } else if (y > clipymax - 2) {
        clipymax = min(ROWNO, clipymax + (clipymax - clipy) / 2);
        clipy = clipymax - (LI - 1 - iflags.wc2_statuslines);
    }
    if (clipx != oldx || clipy != oldy) {
<<<<<<< HEAD
        if (on_level(&u.uz0, &u.uz) && !g.restoring)
            (void) doredraw();
=======
        redraw_map(); /* ask the core to resend the map window's data */
>>>>>>> d11d91a0
    }
}
#endif /* CLIPPING */

/*
 *  tty_print_glyph
 *
 *  Print the glyph to the output device.  Don't flush the output device.
 *
 *  Since this is only called from show_glyph(), it is assumed that the
 *  position and glyph are always correct (checked there)!
 */

void
tty_print_glyph(window, x, y, glyph, bkglyph)
winid window;
xchar x, y;
int glyph;
int bkglyph UNUSED;
{
    int ch;
    boolean reverse_on = FALSE;
    int color;
    unsigned special;

    HUPSKIP();
#ifdef CLIPPING
    if (clipping) {
        if (x <= clipx || y < clipy || x >= clipxmax || y >= clipymax)
            return;
    }
#endif
    /* map glyph to character and color */
    (void) mapglyph(glyph, &ch, &color, &special, x, y);

    print_vt_code2(AVTC_SELECT_WINDOW, window);

    /* Move the cursor. */
    tty_curs(window, x, y);

    print_vt_code3(AVTC_GLYPH_START, glyph2tile[glyph], special);

#ifndef NO_TERMS
    if (ul_hack && ch == '_') { /* non-destructive underscore */
        (void) putchar((char) ' ');
        backsp();
    }
#endif

#ifdef TEXTCOLOR
    if (color != ttyDisplay->color) {
        if (ttyDisplay->color != NO_COLOR)
            term_end_color();
        ttyDisplay->color = color;
        if (color != NO_COLOR)
            term_start_color(color);
    }
#endif /* TEXTCOLOR */

    /* must be after color check; term_end_color may turn off inverse too */
    if (((special & MG_PET) && iflags.hilite_pet)
        || ((special & MG_OBJPILE) && iflags.hilite_pile)
        || ((special & MG_DETECT) && iflags.use_inverse)
        || ((special & MG_BW_LAVA) && iflags.use_inverse)) {
        term_start_attr(ATR_INVERSE);
        reverse_on = TRUE;
    }

#if defined(USE_TILES) && defined(MSDOS)
    if (iflags.grmode && iflags.tile_view)
        xputg(glyph, ch, special);
    else
#endif
        g_putch(ch); /* print the character */

    if (reverse_on) {
        term_end_attr(ATR_INVERSE);
#ifdef TEXTCOLOR
        /* turn off color as well, ATR_INVERSE may have done this already */
        if (ttyDisplay->color != NO_COLOR) {
            term_end_color();
            ttyDisplay->color = NO_COLOR;
        }
#endif
    }

    print_vt_code1(AVTC_GLYPH_END);

    wins[window]->curx++; /* one character over */
    ttyDisplay->curx++;   /* the real cursor moved too */
}

void
tty_raw_print(str)
const char *str;
{
    HUPSKIP();
    if (ttyDisplay)
        ttyDisplay->rawprint++;
    print_vt_code2(AVTC_SELECT_WINDOW, NHW_BASE);
#if defined(MICRO) || defined(WIN32CON)
    msmsg("%s\n", str);
#else
    puts(str);
    (void) fflush(stdout);
#endif
}

void
tty_raw_print_bold(str)
const char *str;
{
    HUPSKIP();
    if (ttyDisplay)
        ttyDisplay->rawprint++;
    print_vt_code2(AVTC_SELECT_WINDOW, NHW_BASE);
    term_start_raw_bold();
#if defined(MICRO) || defined(WIN32CON)
    msmsg("%s", str);
#else
    (void) fputs(str, stdout);
#endif
    term_end_raw_bold();
#if defined(MICRO) || defined(WIN32CON)
    msmsg("\n");
#else
    puts("");
    (void) fflush(stdout);
#endif
}

int
tty_nhgetch()
{
    int i;
#ifdef UNIX
    /* kludge alert: Some Unix variants return funny values if getc()
     * is called, interrupted, and then called again.  There
     * is non-reentrant code in the internal _filbuf() routine, called by
     * getc().
     */
    static volatile int nesting = 0;
    char nestbuf;
#endif

    HUPSKIP_RESULT('\033');
    print_vt_code1(AVTC_INLINE_SYNC);
    (void) fflush(stdout);
    /* Note: if raw_print() and wait_synch() get called to report terminal
     * initialization problems, then wins[] and ttyDisplay might not be
     * available yet.  Such problems will probably be fatal before we get
     * here, but validate those pointers just in case...
     */
    if (WIN_MESSAGE != WIN_ERR && wins[WIN_MESSAGE])
        wins[WIN_MESSAGE]->flags &= ~WIN_STOP;
    if (iflags.debug_fuzzer) {
        i = randomkey();
    } else {
#ifdef UNIX
        i = (++nesting == 1)
              ? tgetch()
              : (read(fileno(stdin), (genericptr_t) &nestbuf, 1) == 1)
                  ? (int) nestbuf : EOF;
        --nesting;
#else
        i = tgetch();
#endif
    }
    if (!i)
        i = '\033'; /* map NUL to ESC since nethack doesn't expect NUL */
    else if (i == EOF)
        i = '\033'; /* same for EOF */
    if (ttyDisplay && ttyDisplay->toplin == 1)
        ttyDisplay->toplin = 2;
#ifdef TTY_TILES_ESCCODES
    {
        /* hack to force output of the window select code */
        int tmp = vt_tile_current_window;

        vt_tile_current_window++;
        print_vt_code2(AVTC_SELECT_WINDOW, tmp);
    }
#endif /* TTY_TILES_ESCCODES */
    return i;
}

/*
 * return a key, or 0, in which case a mouse button was pressed
 * mouse events should be returned as character postitions in the map window.
 * Since normal tty's don't have mice, just return a key.
 */
/*ARGSUSED*/
int
tty_nh_poskey(x, y, mod)
int *x, *y, *mod;
{
    int i;

    HUPSKIP_RESULT('\033');
#if defined(WIN32CON)
    (void) fflush(stdout);
    /* Note: if raw_print() and wait_synch() get called to report terminal
     * initialization problems, then wins[] and ttyDisplay might not be
     * available yet.  Such problems will probably be fatal before we get
     * here, but validate those pointers just in case...
     */
    if (WIN_MESSAGE != WIN_ERR && wins[WIN_MESSAGE])
        wins[WIN_MESSAGE]->flags &= ~WIN_STOP;
    i = ntposkey(x, y, mod);
    if (!i && mod && (*mod == 0 || *mod == EOF))
        i = '\033'; /* map NUL or EOF to ESC, nethack doesn't expect either */
    if (ttyDisplay && ttyDisplay->toplin == 1)
        ttyDisplay->toplin = 2;
#else /* !WIN32CON */
    nhUse(x);
    nhUse(y);
    nhUse(mod);

    i = tty_nhgetch();
#endif /* ?WIN32CON */
    return i;
}

void
win_tty_init(dir)
int dir;
{
    if (dir != WININIT)
        return;
    return;
}

#ifdef POSITIONBAR
void
tty_update_positionbar(posbar)
char *posbar;
{
#ifdef MSDOS
    video_update_positionbar(posbar);
#endif
}
#endif /* POSITIONBAR */


/*
 * +------------------+
 * |  STATUS CODE     |
 * +------------------+
 */

/*
 * ----------------------------------------------------------------
 * tty_status_update
 *
 *      Called from the NetHack core and receives info hand-offs
 *      from the core, processes them, storing some information
 *      for rendering to the tty.
 *          -> make_things_fit()
 *          -> render_status()
 *
 * make_things_fit
 *
 *      Called from tty_status_update(). It calls check_fields()
 *      (described next) to get the required number of columns
 *      and tries a few different ways to squish a representation
 *      of the status window values onto the 80 column tty display.
 *          ->check_fields()
 *          ->condition_size()  - get the width of all conditions
 *          ->shrink_enc()      - shrink encumbrance message word
 *          ->shrink_dlvl()     - reduce the width of Dlvl:42
 *
 *  check_fields
 *
 *      Verifies that all the fields are ready for display, and
 *      returns FALSE if called too early in the startup
 *      processing sequence. It also figures out where everything
 *      needs to go, taking the current shrinking attempts into
 *      account. It returns number of columns needed back to
 *      make_things_fit(), so make_things_fit() can make attempt
 *      to make adjustments.
 *
 *  render_status
 *
 *      Goes through each of the two status row's fields and
 *      calls tty_putstatusfield() to place them on the display.
 *          ->tty_putstatusfield()
 *
 *  tty_putstatusfield()
 *
 *      Move the cursor to the target spot, and output the field
 *      asked for by render_status().
 *
 * ----------------------------------------------------------------
 */

/*
 * The following data structures come from the genl_ routines in
 * src/windows.c and as such are considered to be on the window-port
 * "side" of things, rather than the NetHack-core "side" of things.
 */
extern const char *status_fieldfmt[MAXBLSTATS];
extern char *status_vals[MAXBLSTATS];
extern boolean status_activefields[MAXBLSTATS];
extern winid WIN_STATUS;

#ifdef STATUS_HILITES
#ifdef TEXTCOLOR
STATIC_DCL int FDECL(condcolor, (long, unsigned long *));
#endif
STATIC_DCL int FDECL(condattr, (long, unsigned long *));
static unsigned long *tty_colormasks;
static long tty_condition_bits;
static struct tty_status_fields tty_status[2][MAXBLSTATS]; /* 2: NOW,BEFORE */
static int hpbar_percent, hpbar_color;
static struct condition_t {
    long mask;
    const char *text[3]; /* 3: potential display vals, progressively shorter */
} conditions[] = {
    /* The sequence order of these matters */
    { BL_MASK_STONE,    { "Stone",    "Ston",  "Sto" } },
    { BL_MASK_SLIME,    { "Slime",    "Slim",  "Slm" } },
    { BL_MASK_STRNGL,   { "Strngl",   "Stngl", "Str" } },
    { BL_MASK_FOODPOIS, { "FoodPois", "Fpois", "Poi" } },
    { BL_MASK_TERMILL,  { "TermIll" , "Ill",   "Ill" } },
    { BL_MASK_BLIND,    { "Blind",    "Blnd",  "Bl"  } },
    { BL_MASK_DEAF,     { "Deaf",     "Def",   "Df"  } },
    { BL_MASK_STUN,     { "Stun",     "Stun",  "St"  } },
    { BL_MASK_CONF,     { "Conf",     "Cnf",   "Cf"  } },
    { BL_MASK_HALLU,    { "Hallu",    "Hal",   "Hl"  } },
    { BL_MASK_LEV,      { "Lev",      "Lev",   "Lv"  } },
    { BL_MASK_FLY,      { "Fly",      "Fly",   "Fl"  } },
    { BL_MASK_RIDE,     { "Ride",     "Rid",   "Rd"  } },
};
static const char *encvals[3][6] = {
    { "", "Burdened", "Stressed", "Strained", "Overtaxed", "Overloaded" },
    { "", "Burden",   "Stress",   "Strain",   "Overtax",   "Overload"   },
    { "", "Brd",      "Strs",     "Strn",     "Ovtx",      "Ovld"       }
};
#define blPAD BL_FLUSH
#define MAX_PER_ROW 15
/* 2 or 3 status lines */
static const enum statusfields
    twolineorder[3][MAX_PER_ROW] = {
    { BL_TITLE, BL_STR, BL_DX, BL_CO, BL_IN, BL_WI, BL_CH, BL_ALIGN,
      BL_SCORE, BL_FLUSH, blPAD, blPAD, blPAD, blPAD, blPAD },
    { BL_LEVELDESC, BL_GOLD, BL_HP, BL_HPMAX, BL_ENE, BL_ENEMAX,
      BL_AC, BL_XP, BL_EXP, BL_HD, BL_TIME, BL_HUNGER,
      BL_CAP, BL_CONDITION, BL_FLUSH },
    /* third row of array isn't used for twolineorder */
    { BL_FLUSH, blPAD, blPAD, blPAD, blPAD, blPAD, blPAD, blPAD,
      blPAD, blPAD, blPAD, blPAD, blPAD, blPAD, blPAD }
},
    /* Align moved from 1 to 2, Leveldesc+Time+Condition moved from 2 to 3 */
    threelineorder[3][MAX_PER_ROW] = {
    { BL_TITLE, BL_STR, BL_DX, BL_CO, BL_IN, BL_WI, BL_CH,
      BL_SCORE, BL_FLUSH, blPAD, blPAD, blPAD, blPAD, blPAD, blPAD },
    { BL_ALIGN, BL_GOLD, BL_HP, BL_HPMAX, BL_ENE, BL_ENEMAX,
      BL_AC, BL_XP, BL_EXP, BL_HD, BL_HUNGER,
      BL_CAP, BL_FLUSH, blPAD, blPAD },
    { BL_LEVELDESC, BL_TIME, BL_CONDITION, BL_FLUSH, blPAD, blPAD,
      blPAD, blPAD, blPAD, blPAD, blPAD, blPAD, blPAD, blPAD, blPAD }
};
static const enum statusfields (*fieldorder)[3][MAX_PER_ROW];

static int finalx[3][2];    /* [rows][NOW or BEFORE] */
static boolean windowdata_init = FALSE;
static int cond_shrinklvl = 0;
static int enclev = 0, enc_shrinklvl = 0;
/* static int dl_shrinklvl = 0; */
static boolean truncation_expected = FALSE;
#define FORCE_RESET TRUE
#define NO_RESET FALSE

/* This controls whether to skip fields that aren't
 * flagged as requiring updating during the current
 * render_status().
 *
 * Hopefully that can be confirmed as working correctly
 * for all platforms eventually and the conditional
 * setting below can be removed.
 */
static int do_field_opt =
#if defined(DISABLE_TTY_FIELD_OPT)
    0;
#else
    1;
#endif

#endif  /* STATUS_HILITES */

/*
 *  tty_status_init()
 *      -- initialize the tty-specific data structures.
 *      -- call genl_status_init() to initialize the general data.
 */
void
tty_status_init()
{
#ifdef STATUS_HILITES
    int i, num_rows;

    num_rows = (iflags.wc2_statuslines < 3) ? 2 : 3;
    fieldorder = (num_rows != 3) ? &twolineorder : &threelineorder;

    for (i = 0; i < MAXBLSTATS; ++i) {
        tty_status[NOW][i].idx = BL_FLUSH;
        tty_status[NOW][i].color = NO_COLOR; /* no color */
        tty_status[NOW][i].attr = ATR_NONE;
        tty_status[NOW][i].x = tty_status[NOW][i].y = 0;
        tty_status[NOW][i].valid  = FALSE;
        tty_status[NOW][i].dirty  = FALSE;
        tty_status[NOW][i].redraw = FALSE;
        tty_status[BEFORE][i] = tty_status[NOW][i];
    }
    tty_condition_bits = 0L;
    hpbar_percent = 0, hpbar_color = NO_COLOR;
#endif /* STATUS_HILITES */

    /* let genl_status_init do most of the initialization */
    genl_status_init();
}

void
tty_status_enablefield(fieldidx, nm, fmt, enable)
int fieldidx;
const char *nm;
const char *fmt;
boolean enable;
{
    genl_status_enablefield(fieldidx, nm, fmt, enable);
}

#ifdef STATUS_HILITES

/*
 *  *_status_update()
 *      -- update the value of a status field.
 *      -- the fldindex identifies which field is changing and
 *         is an integer index value from botl.h
 *      -- fldindex could be any one of the following from botl.h:
 *         BL_TITLE, BL_STR, BL_DX, BL_CO, BL_IN, BL_WI, BL_CH,
 *         BL_ALIGN, BL_SCORE, BL_CAP, BL_GOLD, BL_ENE, BL_ENEMAX,
 *         BL_XP, BL_AC, BL_HD, BL_TIME, BL_HUNGER, BL_HP, BL_HPMAX,
 *         BL_LEVELDESC, BL_EXP, BL_CONDITION
 *      -- fldindex could also be BL_FLUSH (-1), which is not really
 *         a field index, but is a special trigger to tell the
 *         windowport that it should output all changes received
 *         to this point. It marks the end of a bot() cycle.
 *      -- fldindex could also be BL_RESET (-3), which is not really
 *         a field index, but is a special advisory to to tell the
 *         windowport that it should redisplay all its status fields,
 *         even if no changes have been presented to it.
 *      -- ptr is usually a "char *", unless fldindex is BL_CONDITION.
 *         If fldindex is BL_CONDITION, then ptr is a long value with
 *         any or none of the following bits set (from botl.h):
 *              BL_MASK_STONE           0x00000001L
 *              BL_MASK_SLIME           0x00000002L
 *              BL_MASK_STRNGL          0x00000004L
 *              BL_MASK_FOODPOIS        0x00000008L
 *              BL_MASK_TERMILL         0x00000010L
 *              BL_MASK_BLIND           0x00000020L
 *              BL_MASK_DEAF            0x00000040L
 *              BL_MASK_STUN            0x00000080L
 *              BL_MASK_CONF            0x00000100L
 *              BL_MASK_HALLU           0x00000200L
 *              BL_MASK_LEV             0x00000400L
 *              BL_MASK_FLY             0x00000800L
 *              BL_MASK_RIDE            0x00001000L
 *      -- The value passed for BL_GOLD usually includes an encoded leading
 *         symbol for GOLD "\GXXXXNNNN:nnn". If the window port needs to use
 *         the textual gold amount without the leading "$:" the port will
 *         have to skip past ':' in the passed "ptr" for the BL_GOLD case.
 *      -- color is an unsigned int.
 *               color_index = color & 0x00FF;         CLR_* value
 *               attribute   = (color >> 8) & 0x00FF;  HL_ATTCLR_* mask
 *         This holds the color and attribute that the field should
 *         be displayed in.
 *         This is relevant for everything except BL_CONDITION fldindex.
 *         If fldindex is BL_CONDITION, this parameter should be ignored,
 *         as condition highlighting is done via the next colormasks
 *         parameter instead.
 *
 *      -- colormasks - pointer to cond_hilites[] array of colormasks.
 *         Only relevant for BL_CONDITION fldindex. The window port
 *         should ignore this parameter for other fldindex values.
 *         Each condition bit must only ever appear in one of the
 *         CLR_ array members, but can appear in multiple HL_ATTCLR_
 *         offsets (because more than one attribute can co-exist).
 *         See doc/window.doc for more details.
 */

void
tty_status_update(fldidx, ptr, chg, percent, color, colormasks)
int fldidx, chg UNUSED, percent, color;
genericptr_t ptr;
unsigned long *colormasks;
{
    int i, attrmask;
    long *condptr = (long *) ptr;
    char *text = (char *) ptr;
    char goldbuf[40], *fval, *lastchar, *p;
    const char *fmt;
    boolean reset_state = NO_RESET;

    if ((fldidx < BL_RESET) || (fldidx >= MAXBLSTATS))
        return;

    if ((fldidx >= 0 && fldidx < MAXBLSTATS) && !status_activefields[fldidx])
        return;

    switch (fldidx) {
    case BL_RESET:
        reset_state = FORCE_RESET;
        /* FALLTHRU */
    case BL_FLUSH:
        if (make_things_fit(reset_state) || truncation_expected)
            render_status();
        return;
    case BL_CONDITION:
        tty_status[NOW][fldidx].idx = fldidx;
        tty_condition_bits = *condptr;
        tty_colormasks = colormasks;
        tty_status[NOW][fldidx].valid = TRUE;
        tty_status[NOW][fldidx].dirty = TRUE;
        truncation_expected = FALSE;
        break;
    case BL_GOLD:
        text = decode_mixed(goldbuf, text);
        /*FALLTHRU*/
    default:
        attrmask = (color >> 8) & 0x00FF;
#ifndef TEXTCOLOR
        color = NO_COLOR;
#endif
        fmt = status_fieldfmt[fldidx];
        if (!fmt)
            fmt = "%s";
        /* should be checking for first enabled field here rather than
           just first field, but 'fieldorder' doesn't start any rows
           with fields which can be disabled so [any_row][0] suffices */
        if (*fmt == ' ' && (fldidx == (*fieldorder)[0][0]
                            || fldidx == (*fieldorder)[1][0]
                            || fldidx == (*fieldorder)[2][0]))
            ++fmt; /* skip leading space for first field on line */
        Sprintf(status_vals[fldidx], fmt, text);
        tty_status[NOW][fldidx].idx = fldidx;
        tty_status[NOW][fldidx].color = (color & 0x00FF);
        tty_status[NOW][fldidx].attr = term_attr_fixup(attrmask);
        tty_status[NOW][fldidx].lth = strlen(status_vals[fldidx]);
        tty_status[NOW][fldidx].valid = TRUE;
        tty_status[NOW][fldidx].dirty = TRUE;
        break;
    }

    /* The core botl engine sends a single blank to the window port
       for carrying-capacity when its unused. Let's suppress that */
    if (fldidx >= 0 && fldidx < MAXBLSTATS
        && tty_status[NOW][fldidx].lth == 1
        && status_vals[fldidx][0] == ' ') {
        status_vals[fldidx][0] = '\0';
        tty_status[NOW][fldidx].lth = 0;
    }

    /* default processing above was required before these */
    switch (fldidx) {
    case BL_HP:
        if (iflags.wc2_hitpointbar) {
            /* Special additional processing for hitpointbar */
            hpbar_percent = percent;
            hpbar_color = (color & 0x00FF);
            tty_status[NOW][BL_TITLE].color = hpbar_color;
            tty_status[NOW][BL_TITLE].dirty = TRUE;
        }
        break;
    case BL_LEVELDESC:
    case BL_HUNGER:
        /* The core sends trailing blanks for some fields.
           Let's suppress the trailing blanks */
        if (tty_status[NOW][fldidx].lth > 0) {
            p = status_vals[fldidx];
            for (lastchar = eos(p); lastchar > p && *--lastchar == ' '; ) {
                *lastchar = '\0';
                tty_status[NOW][fldidx].lth--;
            }
        }
        break;
    case BL_TITLE:
        /* when hitpointbar is enabled, rendering will enforce a length
           of 30 on title, padding with spaces or truncating if necessary */
        if (iflags.wc2_hitpointbar)
            tty_status[NOW][fldidx].lth = 30 + 2; /* '[' and ']' */
        break;
    case BL_GOLD:
        /* \GXXXXNNNN counts as 1 */
        if ((p = index(status_vals[fldidx], '\\')) != 0 && p[1] == 'G')
            tty_status[NOW][fldidx].lth -= (10 - 1);
        break;
    case BL_CAP:
        fval = status_vals[fldidx];
        enclev = 0;
        if (*fval) {
            /* TODO: replace this with a callback to the core to
               retrieve the cap index directly */
            if (*fval == ' ')
                fval++;
            for (i = 0; i < SIZE(encvals[0]); ++i) {
                if (!strcmp(encvals[0][i], fval)) {
                    enclev = i;
                    break;              /* for */
                }
            }
        }
        break;
    }
    /* 3.6.2 we only render on BL_FLUSH (or BL_RESET) */
    return;
}

STATIC_OVL int
make_things_fit(force_update)
boolean force_update;
{
    int trycnt, fitting = 0, condsz, requirement;
    int rowsz[3], num_rows, condrow, otheroptions = 0;

    num_rows = (iflags.wc2_statuslines < 3) ? 2 : 3;
    condrow = num_rows - 1;
    cond_shrinklvl = 0;
    condsz = condition_size();
    for (trycnt = 0; trycnt < 6 && !fitting; ++trycnt) {
        /* FIXME: this remeasures each line every time even though it
           is only attempting to shrink one of them and the other one
           (or two) remains the same */
        if (!check_fields(force_update, rowsz))
            return 0;

        requirement = rowsz[condrow] - 1;
        if (requirement <= wins[WIN_STATUS]->cols - 1) {
            fitting = requirement;
            break;  /* we're good */
        }
        if (trycnt < 2) {
            if (cond_shrinklvl < trycnt + 1) {
                cond_shrinklvl = trycnt + 1;
                condsz = condition_size();
            }
            continue;
        }
        if (cond_shrinklvl >= 2) {
            /* We've exhausted the condition identifiers shrinkage,
             * so let's try something other things...
             */
            if (otheroptions < 2) {
                /* try shrinking the encumbrance word, but
                   only when it's on the same line as conditions */
                if (num_rows == 2)
                    shrink_enc(otheroptions + 1);
                otheroptions++;
            } else if (otheroptions == 2) {
                shrink_dlvl(1);
                otheroptions++;
            } else {
                /* Last resort - turn on trunction */
                truncation_expected = TRUE;
                otheroptions++;
            }
        }
    }
    return fitting;
}

/*
 * This is the routine where we figure out where each field
 * should be placed, and flag whether the on-screen details
 * must be updated because they need to change.
 * This is now done at an individual field case-by-case level.
 */
boolean
check_fields(forcefields, sz)
boolean forcefields;
int sz[3];
{
    int c, i, row, col, num_rows, idx;
    boolean valid = TRUE, matchprev, update_right;

    if (!windowdata_init && !check_windowdata())
        return FALSE;

    num_rows = (iflags.wc2_statuslines < 3) ? 2 : 3;

    for (row = 0; row < num_rows; ++row) {
        sz[row] = 0;
        col = 1;
        update_right = FALSE;
        for (i = 0; (idx = (*fieldorder)[row][i]) != BL_FLUSH; ++i) {
            if (!status_activefields[idx])
                continue;
            if (!tty_status[NOW][idx].valid)
                valid = FALSE;

            tty_status[NOW][idx].y = row;
            tty_status[NOW][idx].x = col;

            /* On a change to the field length, everything
               further to the right must be updated as well */
            if (tty_status[NOW][idx].lth != tty_status[BEFORE][idx].lth
                || (idx == BL_CONDITION
                    && tty_status[NOW][idx].x != tty_status[BEFORE][idx].x))
                update_right = TRUE;

            matchprev = FALSE; /* assume failure */
            if (valid && !update_right && !forcefields) {
                /*
                 * Check values against those already on the display.
                 *  - Is the additional processing time for this worth it?
                 */
                if (do_field_opt
                    && (tty_status[NOW][idx].color
                        == tty_status[BEFORE][idx].color)
                    && (tty_status[NOW][idx].attr
                        == tty_status[BEFORE][idx].attr)) {
                    matchprev = TRUE; /* assume success */
                    if (tty_status[NOW][idx].dirty) {
                        /* compare values */
                        const char *ob, *nb; /* old byte, new byte */
                        struct WinDesc *cw = wins[WIN_STATUS];

                        c = col - 1;
                        ob = &cw->data[row][c];
                        nb = status_vals[idx];
                        while (*nb && c < cw->cols) {
                            if (*nb != *ob)
                                break;
                            nb++;
                            ob++;
                            c++;
                        }
                        /* if we're not at the end of new string, no match;
                           we don't need to worry about whether there might
                           be leftover old string; that could only happen
                           if they have different lengths, in which case
                           'update_right' will be set and we won't get here */
                        if (*nb)
                            matchprev = FALSE;
#if 0
                        if (*nb || (*ob && *ob != ' '
                                    && (*ob != '/' || idx != BL_XP)
                                    && (*ob != '(' || (idx != BL_HP
                                                       && idx != BL_ENE))))
                            matchprev = FALSE;
#endif
                    }
                }
            }

            if (forcefields || update_right
                || (tty_status[NOW][idx].dirty && !matchprev))
                tty_status[NOW][idx].redraw = TRUE;

            col += tty_status[NOW][idx].lth;
        }
        sz[row] = col;
    }
    return valid;
}

/*
 * This is what places a field on the tty display.
 */
STATIC_OVL void
tty_putstatusfield(text, x, y)
const char *text;
int x, y;
{
    int i, n, ncols, nrows, lth = 0;
    struct WinDesc *cw = 0;

    if (WIN_STATUS == WIN_ERR
        || (cw = wins[WIN_STATUS]) == (struct WinDesc *) 0)
        panic("tty_putstatusfield: Invalid WinDesc\n");

    ncols = cw->cols;
    nrows = cw->maxrow;
    lth = (int) strlen(text);

    print_vt_code2(AVTC_SELECT_WINDOW, NHW_STATUS);

    if (x < ncols && y < nrows) {
        if (x != cw->curx || y != cw->cury)
            tty_curs(NHW_STATUS, x, y);
        for (i = 0; i < lth; ++i) {
            n = i + x;
            if (n < ncols && *text) {
                (void) putchar(*text);
                ttyDisplay->curx++;
                cw->curx++;
                cw->data[y][n - 1] = *text;
                text++;
            }
        }
    } else {
        /* Now we're truncating */
        if (truncation_expected)
            ; /* but we knew in advance */
    }
}

/* caller must set cond_shrinklvl (0..2) before calling us */
STATIC_OVL int
condition_size()
{
    long mask;
    int c, lth;

    lth = 0;
    if (tty_condition_bits) {
        for (c = 0; c < SIZE(conditions); ++c) {
            mask = conditions[c].mask;
            if ((tty_condition_bits & mask) == mask)
                lth += 1 + (int) strlen(conditions[c].text[cond_shrinklvl]);
        }
    }
    tty_status[NOW][BL_CONDITION].lth = lth;
    return lth;
}

STATIC_OVL void
shrink_enc(lvl)
int lvl;
{
    /* shrink or restore the encumbrance word */
    if (lvl <= 2) {
        enc_shrinklvl = lvl;
        Sprintf(status_vals[BL_CAP], " %s", encvals[lvl][enclev]);
    }
    tty_status[NOW][BL_CAP].lth = strlen(status_vals[BL_CAP]);
}

STATIC_OVL void
shrink_dlvl(lvl)
int lvl;
{
    /* try changing Dlvl: to Dl: */
    char buf[BUFSZ];
    char *levval = index(status_vals[BL_LEVELDESC], ':');

    if (levval) {
        Strcpy(buf, (lvl == 0) ? "Dlvl" : "Dl");
        Strcat(buf, levval);
        Strcpy(status_vals[BL_LEVELDESC], buf);
        tty_status[NOW][BL_LEVELDESC].lth = strlen(status_vals[BL_LEVELDESC]);
    }
}

/*
 * Ensure the underlying status window data start out
 * blank and null-terminated.
 */
STATIC_OVL boolean
check_windowdata(VOID_ARGS)
{
    if (WIN_STATUS == WIN_ERR || wins[WIN_STATUS] == (struct WinDesc *) 0) {
        paniclog("check_windowdata", " null status window.");
        return FALSE;
    } else if (!windowdata_init) {
        tty_clear_nhwindow(WIN_STATUS); /* also sets cw->data[] to spaces */
        windowdata_init = TRUE;
    }
    return TRUE;
}

#ifdef TEXTCOLOR
/*
 * Return what color this condition should
 * be displayed in based on user settings.
 */
STATIC_OVL int
condcolor(bm, bmarray)
long bm;
unsigned long *bmarray;
{
    int i;

    if (bm && bmarray)
        for (i = 0; i < CLR_MAX; ++i) {
            if ((bm & bmarray[i]) != 0)
                return i;
        }
    return NO_COLOR;
}
#else
/* might need something more elaborate if some compiler complains that
   the condition where this gets used always has the same value */
#define condcolor(bm,bmarray) NO_COLOR
#define term_start_color(color) /*empty*/
#define term_end_color(color) /*empty*/
#endif /* TEXTCOLOR */

STATIC_OVL int
condattr(bm, bmarray)
long bm;
unsigned long *bmarray;
{
    int attr = 0;
    int i;

    if (bm && bmarray) {
        for (i = HL_ATTCLR_DIM; i < BL_ATTCLR_MAX; ++i) {
            if ((bm & bmarray[i]) != 0) {
                switch (i) {
                case HL_ATTCLR_DIM:
                    attr |= HL_DIM;
                    break;
                case HL_ATTCLR_BLINK:
                    attr |= HL_BLINK;
                    break;
                case HL_ATTCLR_ULINE:
                    attr |= HL_ULINE;
                    break;
                case HL_ATTCLR_INVERSE:
                    attr |= HL_INVERSE;
                    break;
                case HL_ATTCLR_BOLD:
                    attr |= HL_BOLD;
                    break;
                }
            }
        }
    }
    return attr;
}

#define Begin_Attr(m) \
    do {                                                                \
        if (m) {                                                        \
            if ((m) & HL_BOLD)                                          \
                term_start_attr(ATR_BOLD);                              \
            if ((m) & HL_INVERSE)                                       \
                term_start_attr(ATR_INVERSE);                           \
            if ((m) & HL_ULINE)                                         \
                term_start_attr(ATR_ULINE);                             \
            if ((m) & HL_BLINK)                                         \
                term_start_attr(ATR_BLINK);                             \
            if ((m) & HL_DIM)                                           \
                term_start_attr(ATR_DIM);                               \
        }                                                               \
    } while (0)

#define End_Attr(m) \
    do {                                                                \
        if (m) {                                                        \
            if ((m) & HL_DIM)                                           \
                term_end_attr(ATR_DIM);                                 \
            if ((m) & HL_BLINK)                                         \
                term_end_attr(ATR_BLINK);                               \
            if ((m) & HL_ULINE)                                         \
                term_end_attr(ATR_ULINE);                               \
            if ((m) & HL_INVERSE)                                       \
                term_end_attr(ATR_INVERSE);                             \
            if ((m) & HL_BOLD)                                          \
                term_end_attr(ATR_BOLD);                                \
        }                                                               \
    } while (0)

STATIC_OVL void
render_status(VOID_ARGS)
{
    long mask, bits;
    int i, x, y, idx, c, row, tlth, num_rows, coloridx = 0, attrmask = 0;
    char *text;
    struct WinDesc *cw = 0;

    if (WIN_STATUS == WIN_ERR
        || (cw = wins[WIN_STATUS]) == (struct WinDesc *) 0) {
        paniclog("render_status", "WIN_ERR on status window.");
        return;
    }

    num_rows = (iflags.wc2_statuslines < 3) ? 2 : 3;
    for (row = 0; row < num_rows; ++row) {
        HUPSKIP();
        y = row;
        tty_curs(WIN_STATUS, 1, y);
        for (i = 0; (idx = (*fieldorder)[row][i]) != BL_FLUSH; ++i) {
            if (!status_activefields[idx])
                continue;
            x = tty_status[NOW][idx].x;
            text = status_vals[idx];
            tlth = (int) tty_status[NOW][idx].lth;

            if (tty_status[NOW][idx].redraw || !do_field_opt) {
                boolean hitpointbar = (idx == BL_TITLE
                                       && iflags.wc2_hitpointbar);

                if (idx == BL_CONDITION) {
                    /*
                     * +-----------------+
                     * | Condition Codes |
                     * +-----------------+
                     */
                    if (!tty_condition_bits)
                        continue;
                    if (num_rows == 3) {
                        int k;
                        char *dat = &cw->data[y][0];

                        /* line up with hunger (or where it would have
                           been when currently omitted); if there isn't
                           enough room for that, right justify; or place
                           as-is if not even enough room for /that/; we
                           expect hunger to be on preceding row, in which
                           case its current data has been moved to [BEFORE] */
                        if (tty_status[BEFORE][BL_HUNGER].y < row
                            && x < tty_status[BEFORE][BL_HUNGER].x
                            && (tty_status[BEFORE][BL_HUNGER].x + tlth
                                < cw->cols - 1))
                            k = tty_status[BEFORE][BL_HUNGER].x;
                        else if (x + tlth < cw->cols - 1)
                            k = cw->cols - tlth;
                        else
                            k = x;
                        while (x < k) {
                            if (dat[x - 1] != ' ')
                                tty_putstatusfield(" ", x, y);
                            ++x;
                        }
                        tty_status[NOW][BL_CONDITION].x = x;
                        tty_curs(WIN_STATUS, x, y);
                    }
                    bits = tty_condition_bits;
                    for (c = 0; c < SIZE(conditions); ++c) {
                        mask = conditions[c].mask;
                        if (bits & mask) {
                            const char *condtext;

                            tty_putstatusfield(" ", x++, y);
                            if (iflags.hilite_delta) {
                                attrmask = condattr(mask, tty_colormasks);
                                Begin_Attr(attrmask);
                                coloridx = condcolor(mask, tty_colormasks);
                                if (coloridx != NO_COLOR)
                                    term_start_color(coloridx);
                            }
                            condtext = conditions[c].text[cond_shrinklvl];
                            if (x >= cw->cols && !truncation_expected) {
                                impossible(
                                   "Unexpected condition placement overflow");
                                condtext = "";
                            }
                            tty_putstatusfield(condtext, x, y);
                            x += (int) strlen(condtext);
                            if (iflags.hilite_delta) {
                                if (coloridx != NO_COLOR)
                                    term_end_color();
                                End_Attr(attrmask);
                            }
                            if (!(bits &= ~mask))
                                break;
                        }
                    }
                    /* 'x' is 1-based and 'cols' and 'data' are 0-based,
                       so x==cols means we just stored in data[N-2] and
                       are now positioned at data[N-1], the terminator;
                       that's ok as long as we don't write there */
                    if (x > cw->cols) {
                        static unsigned once_only = 0;

                        if (!truncation_expected && !once_only++)
                            paniclog("render_status()",
                                     " unexpected truncation.");
                        x = cw->cols;
                    }
                } else if (hitpointbar) {
                    /*
                     * +-------------------------+
                     * | Title with Hitpoint Bar |
                     * +-------------------------+
                     */
                    /* hitpointbar using hp percent calculation */
                    int bar_len, bar_pos = 0;
                    char bar[MAXCO], *bar2 = (char *) 0, savedch = '\0';
                    boolean twoparts = (hpbar_percent < 100);

                    /* force exactly 30 characters, padded with spaces
                       if shorter or truncated if longer */
                    if (strlen(text) != 30) {
                        Sprintf(bar, "%-30.30s", text);
                        Strcpy(status_vals[BL_TITLE], bar);
                    } else
                        Strcpy(bar, text);
                    bar_len = (int) strlen(bar); /* always 30 */
                    tlth = bar_len + 2;
                    /* when at full HP, the whole title will be highlighted;
                       when injured or dead, there will be a second portion
                       which is not highlighted */
                    if (twoparts) {
                        /* figure out where to separate the two parts */
                        bar_pos = (bar_len * hpbar_percent) / 100;
                        if (bar_pos < 1 && hpbar_percent > 0)
                            bar_pos = 1;
                        if (bar_pos >= bar_len && hpbar_percent < 100)
                            bar_pos = bar_len - 1;
                        bar2 = &bar[bar_pos];
                        savedch = *bar2;
                        *bar2 = '\0';
                    }
                    tty_putstatusfield("[", x++, y);
                    if (*bar) { /* always True, unless twoparts+dead (0 HP) */
                        term_start_attr(ATR_INVERSE);
                        if (iflags.hilite_delta && hpbar_color != NO_COLOR)
                            term_start_color(hpbar_color);
                        tty_putstatusfield(bar, x, y);
                        x += (int) strlen(bar);
                        if (iflags.hilite_delta && hpbar_color != NO_COLOR)
                            term_end_color();
                        term_end_attr(ATR_INVERSE);
                    }
                    if (twoparts) { /* no highlighting for second part */
                        *bar2 = savedch;
                        tty_putstatusfield(bar2, x, y);
                        x += (int) strlen(bar2);
                    }
                    tty_putstatusfield("]", x++, y);
                } else {
                    /*
                     * +-----------------------------+
                     * | Everything else that is not |
                     * |   in a special case above   |
                     * +-----------------------------+
                     */
                    if (iflags.hilite_delta) {
                        while (*text == ' ') {
                            tty_putstatusfield(" ", x++, y);
                            text++;
                        }
                        if (*text == '/' && idx == BL_EXP) {
                            tty_putstatusfield("/", x++, y);
                            text++;
                        }
                        attrmask = tty_status[NOW][idx].attr;
                        Begin_Attr(attrmask);
                        coloridx = tty_status[NOW][idx].color;
                        if (coloridx != NO_COLOR)
                            term_start_color(coloridx);
                    }
                    tty_putstatusfield(text, x, y);
                    x += (int) strlen(text);
                    if (iflags.hilite_delta) {
                        if (coloridx != NO_COLOR)
                            term_end_color();
                        End_Attr(attrmask);
                    }
                }
            } else {
                /* not rendered => same text as before */
                x += tlth;
            }
            finalx[row][NOW] = x - 1;
            /* reset .redraw, .dirty, .padright now that they're rendered */
            tty_status[NOW][idx].dirty  = FALSE;
            tty_status[NOW][idx].redraw = FALSE;
            /*
             * For comparison of current and previous:
             * - Copy the entire tty_status struct.
             */
            tty_status[BEFORE][idx] = tty_status[NOW][idx];
        }
        x = finalx[row][NOW];
        if ((x < finalx[row][BEFORE] || !finalx[row][BEFORE])
            && x + 1 < cw->cols) {
            tty_curs(WIN_STATUS, x + 1, y);
            cl_end();
        }
        /*
         * For comparison of current and previous:
         * - Copy the last written column number on the row.
         */
        finalx[row][BEFORE] = finalx[row][NOW];
    }
    return;
}

#endif /* STATUS_HILITES */

#endif /* TTY_GRAPHICS */

/*wintty.c*/<|MERGE_RESOLUTION|>--- conflicted
+++ resolved
@@ -1627,7 +1627,7 @@
             cw->data[i][n - 1] = '\0';
             /*finalx[i][NOW] = finalx[i][BEFORE] = 0;*/
         }
-        context.botlx = 1;
+        g.context.botlx = 1;
         break;
     case NHW_MAP:
         /* cheap -- clear the whole thing and tell nethack to redraw botl */
@@ -2670,13 +2670,8 @@
 #ifndef STATUS_HILITES
     case NHW_STATUS:
         ob = &cw->data[cw->cury][j = cw->curx];
-<<<<<<< HEAD
         if (g.context.botlx)
-            *ob = 0;
-=======
-        if (context.botlx)
             *ob = '\0';
->>>>>>> d11d91a0
         if (!cw->cury && (int) strlen(str) >= CO) {
             /* the characters before "St:" are unnecessary */
             nb = index(str, ':');
@@ -3338,12 +3333,7 @@
         clipy = clipymax - (LI - 1 - iflags.wc2_statuslines);
     }
     if (clipx != oldx || clipy != oldy) {
-<<<<<<< HEAD
-        if (on_level(&u.uz0, &u.uz) && !g.restoring)
-            (void) doredraw();
-=======
         redraw_map(); /* ask the core to resend the map window's data */
->>>>>>> d11d91a0
     }
 }
 #endif /* CLIPPING */
