--- conflicted
+++ resolved
@@ -646,7 +646,7 @@
 
     /* set player name */
     control_t * name_box = &data->controls[psc_name_box];
-    SetDlgItemText(data->dialog, name_box->id, NH_A2W(plname, wbuf, sizeof(wbuf)));
+    SetDlgItemText(data->dialog, name_box->id, NH_A2W(g.plname, wbuf, sizeof(wbuf)));
 
     plselRandomize(data);
 
@@ -816,47 +816,7 @@
         } break;
     }
 
-<<<<<<< HEAD
-    for(int i = 0; i < ROLE_GENDERS; i++)
-        data->control_genders[i] = GetDlgItem(hWnd, IDC_PLSEL_GENDER_MALE + i);
-
-    for(int i = 0; i < ROLE_ALIGNS; i++)
-        data->control_aligns[i] = GetDlgItem(hWnd, IDC_PLSEL_ALIGN_LAWFUL + i);
-
-    /* set gender radio button state */
-    for (int i = 0; i < ROLE_GENDERS; i++)
-        Button_Enable(data->control_genders[i], TRUE);
-
-    Button_SetCheck(data->control_genders[0], BST_CHECKED);
-
-    /* set alignment radio button state */
-    for (int i = 0; i < ROLE_ALIGNS; i++)
-        Button_Enable(data->control_aligns[i], TRUE);
-
-    Button_SetCheck(data->control_aligns[0], BST_CHECKED);
-
-    /* set player name */
-    SetDlgItemText(hWnd, IDC_PLSEL_NAME, NH_A2W(g.plname, wbuf, sizeof(wbuf)));
-
-    plselRandomize(data);
-
-    /* populate select boxes */
-    plselAdjustSelections(hWnd);
-
-    /* set tab order */
-    SetWindowPos(GetDlgItem(hWnd, IDCANCEL), NULL, 0, 0, 0, 0, SWP_NOMOVE | SWP_NOSIZE);
-    SetWindowPos(GetDlgItem(hWnd, IDC_PLSEL_RANDOM), NULL, 0, 0, 0, 0, SWP_NOMOVE | SWP_NOSIZE);
-    SetWindowPos(GetDlgItem(hWnd, IDOK), NULL, 0, 0, 0, 0, SWP_NOMOVE | SWP_NOSIZE);
-    for(int i = ROLE_GENDERS - 1; i >= 0; i--)
-        SetWindowPos(data->control_genders[i], NULL, 0, 0, 0, 0, SWP_NOMOVE | SWP_NOSIZE);
-    for(int i = ROLE_ALIGNS - 1; i >= 0; i--)
-        SetWindowPos(data->control_aligns[i], NULL, 0, 0, 0, 0, SWP_NOMOVE | SWP_NOSIZE);
-    SetWindowPos(data->control_race, NULL, 0, 0, 0, 0, SWP_NOMOVE | SWP_NOSIZE);
-    SetWindowPos(data->control_role, NULL, 0, 0, 0, 0, SWP_NOMOVE | SWP_NOSIZE);
-
-=======
     return FALSE;
->>>>>>> 34cf17c4
 }
 
 
