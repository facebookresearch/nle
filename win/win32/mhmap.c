--- conflicted
+++ resolved
@@ -160,16 +160,10 @@
     // calculate back buffer scale
     data->monitorScale = win10_monitor_scale(hWnd);
 
-<<<<<<< HEAD
-    boolean bText = data->bAsciiMode || (u.uz.dlevel != 0 && Is_rogue_level(&u.uz));
-
-    if (bText && !data->bFitToScreenMode)
-=======
     boolean bText = data->bAsciiMode ||
                     (u.uz.dlevel != 0 && Is_rogue_level(&u.uz));
 
-    if (bText) {
->>>>>>> 88bbf781
+    if (bText && !data->bFitToScreenMode)
         data->backScale = data->monitorScale;
     else
         data->backScale = 1.0;
@@ -224,20 +218,10 @@
 
             GetTextMetrics(data->backBufferDC, &textMetrics);
 
-            if (textMetrics.tmHeight > data->yBackTile &&
+            if ((textMetrics.tmHeight > data->yBackTile ||
+                 textMetrics.tmAveCharWidth > data->xBackTile) &&
                 lgfnt.lfHeight < -MIN_FONT_HEIGHT) {
                 lgfnt.lfHeight++;
-                continue;
-            }
-
-<<<<<<< HEAD
-            if (textMetrics.tmAveCharWidth > data->xBackTile) {
-                lgfnt.lfHeight++;
-=======
-            if (textMetrics.tmAveCharWidth > data->xBackTile &&
-                lgfnt.lfWeight < -MIN_FONT_WIDTH) {
-                lgfnt.lfWidth++;
->>>>>>> 88bbf781
                 continue;
             }
 
